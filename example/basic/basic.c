--- conflicted
+++ resolved
@@ -241,16 +241,11 @@
   t8_basic (1, level);
   t8_global_productionf ("Done testing basic tet mesh.\n");
 #endif
-<<<<<<< HEAD
-  t8_basic_hypercube (T8_ECLASS_TET, 0, level, 0, 0, 1);
-  t8_basic_hypercube (T8_ECLASS_QUAD, 0, level, 1, 0, 0);
-#if 1
-=======
+
  // t8_basic_partition (T8_ECLASS_QUAD, level);
   t8_basic_partition (T8_ECLASS_TRIANGLE, level);
   t8_basic_partition (T8_ECLASS_QUAD, level);
 #if 0
->>>>>>> 4123b366
   t8_global_productionf ("Testing hypercube cmesh.\n");
 
   for (eclass = T8_ECLASS_FIRST; eclass < T8_ECLASS_LAST; eclass++) {
