--- conflicted
+++ resolved
@@ -219,24 +219,18 @@
   t8_global_productionf ("Testing basic tet mesh.\n");
 
 #if 0
-<<<<<<< HEAD
   t8_basic_partitioned ();
 #endif
 
 #if 0
-=======
->>>>>>> 3071bd88
   t8_basic (0, level);
   t8_basic (1, level);
   t8_basic (0, level);
   t8_basic (1, level);
   t8_global_productionf ("Done testing basic tet mesh.\n");
 #endif
-<<<<<<< HEAD
   t8_basic_hypercube (T8_ECLASS_TET, 0, level, 0, 0, 1);
-=======
   t8_basic_hypercube (T8_ECLASS_QUAD, 0, level, 1, 0, 0);
->>>>>>> 3071bd88
 #if 1
   t8_global_productionf ("Testing hypercube cmesh.\n");
 
