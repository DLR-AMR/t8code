--- conflicted
+++ resolved
@@ -46,23 +46,6 @@
   return 0;
 }
 
-<<<<<<< HEAD
-static int
-t8_basic_refine (t8_forest_t forest, t8_topidx_t which_tree,
-                 t8_eclass_scheme_t * ts, t8_element_t * element)
-{
-  return t8_element_level (ts, element) < 3;
-}
-
-static int
-t8_basic_coarsen (t8_forest_t forest, t8_topidx_t which_tree,
-                  t8_eclass_scheme_t * ts, t8_element_t * elements[])
-{
-  return t8_element_level (ts, elements[0]) > 1;
-}
-
-=======
->>>>>>> 9ae80a22
 static void
 t8_basic_refine_test ()
 {
@@ -147,17 +130,10 @@
   t8_init (SC_LP_DEFAULT);
 
   level = 3;
-<<<<<<< HEAD
   t8_basic (0, level, 0);
   t8_basic (1, level, 0);
   t8_basic (0, level, 1);
   t8_basic (1, level, 1);
-=======
-  t8_basic (0, level);
-  t8_basic (1, level);
-  t8_basic (0, level);
-  t8_basic (1, level);
->>>>>>> 9ae80a22
 
   for (eclass = T8_ECLASS_FIRST; eclass < T8_ECLASS_LAST; eclass++) {
     if (eclass != T8_ECLASS_PYRAMID) {
