/*
  This file is part of t8code.
  t8code is a C library to manage a collection (a forest) of multiple
  connected adaptive space-trees of general element types in parallel.

  Copyright (C) 2015 the developers

  t8code is free software; you can redistribute it and/or modify
  it under the terms of the GNU General Public License as published by
  the Free Software Foundation; either version 2 of the License, or
  (at your option) any later version.

  t8code is distributed in the hope that it will be useful,
  but WITHOUT ANY WARRANTY; without even the implied warranty of
  MERCHANTABILITY or FITNESS FOR A PARTICULAR PURPOSE.  See the
  GNU General Public License for more details.

  You should have received a copy of the GNU General Public License
  along with t8code; if not, write to the Free Software Foundation, Inc.,
  51 Franklin Street, Fifth Floor, Boston, MA 02110-1301, USA.
*/

#include <sc_refcount.h>
#include <t8_default.h>
#include <t8_forest/t8_forest_adapt.h>
#include <t8_forest.h>
#include <t8_cmesh_vtk.h>
#include <p4est_connectivity.h>
#include <p8est_connectivity.h>
#include <sc_shmem.h>

#if 0

static int
t8_basic_adapt (t8_forest_t forest, t8_topidx_t which_tree,
                t8_eclass_scheme_t * ts,
                int num_elements, t8_element_t * elements[])
{
  int                 level;
  T8_ASSERT (num_elements == 1 || num_elements ==
             t8_eclass_num_children[ts->eclass]);
  level = t8_element_level (ts, elements[0]);
  if (num_elements > 1) {
    if (level > 0)
      return -1;
    return 0;
  }
  if (level < 3)
    return 1;
  return 0;
}

static void
t8_basic_refine_test ()
{
  t8_forest_t         forest;
  t8_forest_t         forest_adapt;

  t8_forest_init (&forest);
  t8_forest_init (&forest_adapt);

  t8_forest_set_cmesh (forest, t8_cmesh_new_from_class (T8_ECLASS_QUAD,
                                                        sc_MPI_COMM_WORLD,
                                                        0));
  t8_forest_set_scheme (forest, t8_scheme_new_default ());
  t8_forest_set_level (forest, 2);
  t8_forest_commit (forest);

  t8_forest_set_adapt (forest_adapt, forest, t8_basic_adapt, NULL, 1);
  t8_forest_commit (forest_adapt);

  t8_forest_unref (&forest_adapt);
}
#endif

#if 0
static void
t8_basic_hypercube (t8_eclass_t eclass, int set_level,
                    int create_forest, int do_partition)
{
  t8_forest_t         forest;
  t8_cmesh_t          cmesh;
  char                vtuname[BUFSIZ];
  int                 mpirank, mpiret;

  t8_global_productionf ("Entering t8_basic hypercube %s\n",
                         t8_eclass_to_string[eclass]);

  cmesh =
    t8_cmesh_new_hypercube (eclass, sc_MPI_COMM_WORLD, 0, 0,
                            do_partition);

  mpiret = sc_MPI_Comm_rank (sc_MPI_COMM_WORLD, &mpirank);
  SC_CHECK_MPI (mpiret);

  snprintf (vtuname, BUFSIZ, "./%s_%04d", t8_eclass_to_string[eclass],
            mpirank);
  if (t8_cmesh_vtk_write_file (cmesh, vtuname, 1.0) == 0) {
    t8_debugf ("Output to %s\n", vtuname);
  }
  else {
    t8_debugf ("Error in output\n");
  }
  if (create_forest) {
    t8_forest_init (&forest);
    t8_forest_set_cmesh (forest, cmesh, sc_MPI_COMM_WORLD);
    t8_forest_set_scheme (forest, t8_scheme_new_default ());

    t8_forest_set_level (forest, set_level);

<<<<<<< HEAD
  if (eclass == T8_ECLASS_QUAD || eclass == T8_ECLASS_HEX
      || eclass == T8_ECLASS_TRIANGLE || eclass == T8_ECLASS_TET) {
    if (do_commit) {
      t8_forest_commit (forest);
      t8_forest_write_vtk (forest, "basic");    /* This does nothing right now */
=======
    if (eclass == T8_ECLASS_QUAD || eclass == T8_ECLASS_HEX) {
        t8_forest_commit (forest);
        t8_debugf ("Successfully committed forest.\n");
        t8_forest_write_vtk (forest, "basic");    /* This does nothing right now */
>>>>>>> f0ab2c26
    }
    t8_forest_unref (&forest);
  }
<<<<<<< HEAD
  t8_cmesh_destroy (&cmesh, sc_MPI_COMM_WORLD);
#endif
  t8_forest_unref (&forest);
=======
  t8_cmesh_destroy (&cmesh);
>>>>>>> f0ab2c26
}
#endif
#if 0
static void
t8_basic_periodic (int do_dup, int set_level, int dim)
{
  t8_forest_t         forest;

  t8_forest_init (&forest);

  t8_forest_set_cmesh (forest, t8_cmesh_new_periodic (sc_MPI_COMM_WORLD,
                                                      do_dup, dim));
  t8_forest_set_scheme (forest, t8_scheme_new_default ());

  t8_forest_set_level (forest, set_level);

  t8_forest_unref (&forest);
}
#endif

static void
t8_basic_p4est (int do_partition, int create_forest, int forest_level)
{
  t8_cmesh_t          cmesh;
  t8_forest_t         forest;
  p4est_connectivity_t *conn;

  conn = p4est_connectivity_new_moebius ();
  cmesh = t8_cmesh_new_from_p4est (conn, sc_MPI_COMM_WORLD, 0, do_partition);
  p4est_connectivity_destroy (conn);
  t8_cmesh_vtk_write_file (cmesh, "t8_p4est_moebius", 1.);
  if (create_forest) {
    /* To make shure that the cmesh has each tree that the forest
     * needs, even if forest_level > 0, we create a new cmesh that
     * is partitioned according to uniform level refinement. */
    t8_cmesh_t      cmesh_new;
    t8_cmesh_init (&cmesh_new);
    t8_cmesh_set_derive (cmesh_new, cmesh);
    t8_cmesh_set_partition_uniform (cmesh_new, forest_level);
    t8_cmesh_commit (cmesh_new, sc_MPI_COMM_WORLD);
    t8_forest_init (&forest);
    t8_forest_set_scheme (forest, t8_scheme_new_default ());
    t8_forest_set_cmesh (forest, cmesh_new, sc_MPI_COMM_WORLD);
    t8_forest_set_level (forest, forest_level);
    t8_forest_commit (forest);
    t8_debugf ("Successfully committed forest.\n");
    t8_forest_unref (&forest);
    t8_cmesh_destroy (&cmesh_new);
  }
  t8_cmesh_unref (&cmesh);
}

#if 0
static void
t8_basic_p8est (int do_dup, int x, int y, int z)
{
  t8_cmesh_t          cmesh;
  p8est_connectivity_t *conn;

  conn = p8est_connectivity_new_brick (x, y, z, 0, 0, 0);
  cmesh = t8_cmesh_new_from_p8est (conn, sc_MPI_COMM_WORLD, do_dup, 0);
  p8est_connectivity_destroy (conn);
  t8_cmesh_vtk_write_file (cmesh, "t8_p8est_brick", 1.);
  t8_cmesh_unref (&cmesh);
#ifdef T8_WITH_METIS
  {
    int                 mpirank, mpiret;
    mpiret = sc_MPI_Comm_rank (sc_MPI_COMM_WORLD, &mpirank);
    SC_CHECK_MPI (mpiret);
    p8est_connectivity_reorder (sc_MPI_COMM_WORLD,
                                mpirank, conn, P8EST_CONNECT_FULL);
    cmesh = t8_cmesh_new_from_p8est (conn, sc_MPI_COMM_WORLD, do_dup, 0);
    t8_cmesh_vtk_write_file (cmesh, "t8_p8est_brick_metis", 1.);
  }
#endif
  t8_cmesh_unref (&cmesh);
  p8est_connectivity_destroy (conn);
}

static void
t8_basic_partitioned ()
{
  t8_cmesh_t          cmesh;
  int                 mpirank, mpisize, mpiret;
  int                 first_tree, last_tree, i;
  const int           num_trees = 11;

  mpiret = sc_MPI_Comm_rank (sc_MPI_COMM_WORLD, &mpirank);
  SC_CHECK_MPI (mpiret);
  mpiret = sc_MPI_Comm_size (sc_MPI_COMM_WORLD, &mpisize);
  SC_CHECK_MPI (mpiret);
  first_tree = (mpirank * num_trees) / mpisize;
  last_tree = ((mpirank + 1) * num_trees) / mpisize - 1;
  t8_debugf ("Range in %i trees: [%i,%i]\n", num_trees, first_tree,
             last_tree);
  t8_cmesh_init (&cmesh);
  if (cmesh == NULL) {
    return;
  }
  t8_cmesh_set_partition_range (cmesh, 3, first_tree, last_tree);
  for (i = first_tree > 1 ? first_tree : 2; i <= last_tree; i++) {
    t8_cmesh_set_tree_class (cmesh, i, T8_ECLASS_TRIANGLE);
  }
  t8_cmesh_set_tree_class (cmesh, 0, T8_ECLASS_TRIANGLE);
  t8_cmesh_set_tree_class (cmesh, 1, T8_ECLASS_TRIANGLE);
  t8_cmesh_set_join (cmesh, 0, 1, 0, 0, 0);
  t8_cmesh_commit (cmesh, sc_MPI_COMM_WORLD);
  t8_cmesh_unref (&cmesh);
}

static void
t8_basic (int do_dup, int set_level, int do_commit)
{
  t8_forest_t         forest;

  t8_forest_init (&forest);

  t8_forest_set_cmesh (forest, t8_cmesh_new_from_class (T8_ECLASS_TET,
                                                        sc_MPI_COMM_WORLD,
                                                        do_dup));
  t8_forest_set_scheme (forest, t8_scheme_new_default ());

  t8_forest_set_level (forest, set_level);

  if (do_commit) {
    t8_forest_commit (forest);
    t8_forest_write_vtk (forest, "basic");
  }

  t8_forest_unref (&forest);
}

#endif
#if 0
static void
t8_basic_partition (t8_eclass_t eclass, int set_level)
{
  t8_cmesh_t          cmesh, cmesh_part;
  char                file[BUFSIZ];
  int                 mpirank, mpiret, mpisize, iproc;
  t8_gloidx_t        *offsets;

  mpiret = sc_MPI_Comm_rank (sc_MPI_COMM_WORLD, &mpirank);
  SC_CHECK_MPI (mpiret);
  mpiret = sc_MPI_Comm_size (sc_MPI_COMM_WORLD, &mpisize);
  SC_CHECK_MPI (mpiret);

  offsets = SC_SHMEM_ALLOC (t8_gloidx_t, mpisize + 1, sc_MPI_COMM_WORLD);

  t8_cmesh_init (&cmesh_part);
  cmesh = t8_cmesh_new_hypercube (eclass, sc_MPI_COMM_WORLD, 0, 0, 1);
  snprintf (file, BUFSIZ, "basic_before_partition_%04d", mpirank);
  t8_cmesh_vtk_write_file (cmesh, file, 1.0);
  /* A partition that concentrates everything to proc 0 */
  offsets[0] = 0;
  offsets[1] = t8_cmesh_get_num_trees (cmesh) / 2;
  offsets[2] = t8_cmesh_get_num_trees (cmesh);
  for (iproc = 3; iproc <= mpisize; iproc++) {
    offsets[iproc] = offsets[2];
  }
  //SC_SHMEM_FREE (offsets, sc_MPI_COMM_WORLD);
  t8_cmesh_set_derive (cmesh_part, cmesh);
  /* TODO: indicate/document how first and last local tree can be left open,
   *       same idea for face_knowledge */
  t8_cmesh_set_partition_offsets (cmesh_part, offsets);
  t8_cmesh_commit (cmesh_part, sc_MPI_COMM_WORLD);
  snprintf (file, BUFSIZ, "basic_partition_%04d", mpirank);
  t8_cmesh_vtk_write_file (cmesh_part, file, 1.0);
  t8_cmesh_unref (&cmesh_part);
}
#endif
int
main (int argc, char **argv)
{
  int                 mpiret;
#if 0
  int                 level;
  int                 eclass;
  int                 dim;
#endif

  mpiret = sc_MPI_Init (&argc, &argv);
  SC_CHECK_MPI (mpiret);

  sc_init (sc_MPI_COMM_WORLD, 1, 1, NULL, SC_LP_ESSENTIAL);
  t8_init (SC_LP_DEFAULT);

#if 0
  level = 1;
#endif
  t8_global_productionf ("Testing basic tet mesh.\n");

#if 0
  t8_basic_partitioned ();
#endif

#if 0
  t8_basic (0, level);
  t8_basic (1, level);
  t8_basic (0, level);
  t8_basic (1, level);
  t8_global_productionf ("Done testing basic tet mesh.\n");
  t8_basic_hypercube (T8_ECLASS_QUAD, 0, 1, 1);
#endif
  t8_basic_p4est (1, 1, 1);

#if 0
  t8_global_productionf ("Testing hypercube cmesh.\n");

  for (eclass = T8_ECLASS_ZERO; eclass < T8_ECLASS_COUNT; eclass++) {
    /* Construct the mesh on each process */
    t8_basic_hypercube ((t8_eclass_t) eclass, 0, level, 0, 0, 1);
    t8_basic_hypercube ((t8_eclass_t) eclass, 1, level, 0, 0, 1);
    t8_basic_hypercube ((t8_eclass_t) eclass, 0, level, 1, 0, 1);
    t8_basic_hypercube ((t8_eclass_t) eclass, 1, level, 1, 0, 1);
    /* Construct the mesh on one process and broadcast it */
#if 0
    t8_basic_hypercube ((t8_eclass_t) eclass, 0, level, 0, 1, 0);
    t8_basic_hypercube ((t8_eclass_t) eclass, 1, level, 0, 1, 0);
    t8_basic_hypercube ((t8_eclass_t) eclass, 0, level, 1, 1, 0);
    t8_basic_hypercube ((t8_eclass_t) eclass, 1, level, 1, 1, 0);
#endif
  }
  t8_global_productionf ("Done testing hypercube cmesh.\n");

  t8_global_productionf ("Testing periodic cmesh.\n");
  for (dim = 1; dim < 4; dim++) {
    t8_basic_periodic (0, level, dim);
    t8_basic_periodic (1, level, dim);
  }
  t8_global_productionf ("Done testing periodic cmesh.\n");

  t8_global_productionf ("Testing adapt forest.\n");
  t8_basic_refine_test ();
  t8_global_productionf ("Done testing adapt forest.\n");

  t8_global_productionf ("Testing cmesh from p4est.\n");
  t8_basic_p4est (0);
  t8_basic_p4est (1);
  t8_global_productionf ("Done testing cmesh from p4est.\n");
#if 1
  t8_global_productionf ("Testing cmesh from p8est.\n");
  t8_basic_p8est (0, 10, 13, 17);
  t8_basic_p8est (1, 10, 13, 17);
  t8_global_productionf ("Done testing cmesh from p8est.\n");
#endif
#endif

  sc_finalize ();

  mpiret = sc_MPI_Finalize ();
  SC_CHECK_MPI (mpiret);

  return 0;
}<|MERGE_RESOLUTION|>--- conflicted
+++ resolved
@@ -102,36 +102,24 @@
     t8_debugf ("Error in output\n");
   }
   if (create_forest) {
+    T8_ASSERT (set_level == 0); /* TODO: for different levels use new cmesh, see basic_p4est */
     t8_forest_init (&forest);
     t8_forest_set_cmesh (forest, cmesh, sc_MPI_COMM_WORLD);
     t8_forest_set_scheme (forest, t8_scheme_new_default ());
 
     t8_forest_set_level (forest, set_level);
 
-<<<<<<< HEAD
-  if (eclass == T8_ECLASS_QUAD || eclass == T8_ECLASS_HEX
-      || eclass == T8_ECLASS_TRIANGLE || eclass == T8_ECLASS_TET) {
-    if (do_commit) {
+    if (eclass == T8_ECLASS_QUAD || eclass == T8_ECLASS_HEX
+        || eclass == T8_ECLASS_TRIANGLE || eclass == T8_ECLASS_TET) {
       t8_forest_commit (forest);
       t8_forest_write_vtk (forest, "basic");    /* This does nothing right now */
-=======
-    if (eclass == T8_ECLASS_QUAD || eclass == T8_ECLASS_HEX) {
-        t8_forest_commit (forest);
-        t8_debugf ("Successfully committed forest.\n");
-        t8_forest_write_vtk (forest, "basic");    /* This does nothing right now */
->>>>>>> f0ab2c26
+      t8_forest_unref (&forest);
     }
-    t8_forest_unref (&forest);
-  }
-<<<<<<< HEAD
-  t8_cmesh_destroy (&cmesh, sc_MPI_COMM_WORLD);
-#endif
-  t8_forest_unref (&forest);
-=======
+  }
   t8_cmesh_destroy (&cmesh);
->>>>>>> f0ab2c26
-}
-#endif
+}
+#endif
+
 #if 0
 static void
 t8_basic_periodic (int do_dup, int set_level, int dim)
