/*
  This file is part of t8code.
  t8code is a C library to manage a collection (a forest) of multiple
  connected adaptive space-trees of general element types in parallel.

  Copyright (C) 2015 the developers

  t8code is free software; you can redistribute it and/or modify
  it under the terms of the GNU General Public License as published by
  the Free Software Foundation; either version 2 of the License, or
  (at your option) any later version.

  t8code is distributed in the hope that it will be useful,
  but WITHOUT ANY WARRANTY; without even the implied warranty of
  MERCHANTABILITY or FITNESS FOR A PARTICULAR PURPOSE.  See the
  GNU General Public License for more details.

  You should have received a copy of the GNU General Public License
  along with t8code; if not, write to the Free Software Foundation, Inc.,
  51 Franklin Street, Fifth Floor, Boston, MA 02110-1301, USA.
*/

#include <sc_refcount.h>
#include <t8_default_cxx.hxx>
#include <t8_forest/t8_forest_adapt.h>
#include <t8_forest.h>
#include <t8_cmesh_vtk.h>
#include <p4est_connectivity.h>
#include <p8est_connectivity.h>
#include <sc_shmem.h>

#if 1
<<<<<<< HEAD
/* Adapt a forest such that always the second child of the first
 * tree is refined and no other elements. This results in a highly
 * imbalanced forest. */
static int
t8_basic_adapt_balance (t8_forest_t forest, t8_locidx_t which_tree,
                        t8_eclass_scheme_c * ts,
                        int num_elements, t8_element_t * elements[])
{
  t8_forest_t         forest_from;
  int                 level;
  int                 maxlevel, child_id;
  T8_ASSERT (num_elements == 1 || num_elements ==
             ts->t8_element_num_children (elements[0]));
  level = ts->t8_element_level (elements[0]);

  forest_from = (t8_forest_t) t8_forest_get_user_data (forest);
  /* we set a maximum refinement level as forest user data */
  maxlevel = *(int *) t8_forest_get_user_data (forest_from);
  if (level >= maxlevel) {
    /* Do not refine after the maxlevel */
    return 0;
  }
  child_id = ts->t8_element_child_id (elements[0]);
  /* refine the last child of even trees */
  if ((which_tree + t8_forest_get_first_local_tree_id (forest_from)) % 2 == 0
      && child_id == ts->t8_element_num_children (elements[0]) - 1) {
    return 1;
  }
  return 0;
}
#endif

#if 1
=======
>>>>>>> 20e40e47
static int
t8_basic_adapt (t8_forest_t forest, t8_locidx_t which_tree,
                t8_eclass_scheme_c * ts,
                int num_elements, t8_element_t * elements[])
{
  int                 level, mpirank, mpiret;
  T8_ASSERT (num_elements == 1 || num_elements ==
             ts->t8_element_num_children (elements[0]));
  level = ts->t8_element_level (elements[0]);
#if 0
  if (num_elements > 1) {
    /* Do coarsen here */
    if (level > 0)
      return -1;
    return 0;
  }
#endif
  mpiret = sc_MPI_Comm_rank (sc_MPI_COMM_WORLD, &mpirank);
  SC_CHECK_MPI (mpiret);
  if (level < 5)
    /* refine randomly if level is smaller 4 */
    return (unsigned) ((mpirank + 1) * rand ()) % 2;
  return 0;
}

#endif
#if 1
static void
t8_basic_refine_test (t8_eclass_t eclass)
{
  t8_forest_t         forest;
  t8_forest_t         forest_adapt;
  t8_cmesh_t          cmesh;
  char                filename[BUFSIZ];
  int                 maxlevel = 8;

  t8_forest_init (&forest);
  t8_forest_init (&forest_adapt);
  if (eclass == T8_ECLASS_LINE) {
    cmesh = t8_cmesh_new_line_zigzag (sc_MPI_COMM_WORLD);
  }
<<<<<<< HEAD
=======
  else if (eclass == T8_ECLASS_PRISM) {
    cmesh = t8_cmesh_new_prism_geometry (sc_MPI_COMM_WORLD);
  }
>>>>>>> 20e40e47
  else {
    cmesh = t8_cmesh_new_hypercube (eclass, sc_MPI_COMM_WORLD, 0, 0);
  }

  t8_forest_set_cmesh (forest, cmesh, sc_MPI_COMM_WORLD);
  t8_forest_set_scheme (forest, t8_scheme_new_default_cxx ());
  t8_forest_set_level (forest, 1);
  t8_forest_commit (forest);
  /* Output to vtk */
  snprintf (filename, BUFSIZ, "forest_uniform_%s",
            t8_eclass_to_string[eclass]);
  t8_forest_write_vtk (forest, filename);

  t8_forest_set_adapt (forest_adapt, forest, t8_basic_adapt, NULL, 1);
  t8_forest_commit (forest_adapt);
  /* Output to vtk */
  snprintf (filename, BUFSIZ, "forest_adapt_%s", t8_eclass_to_string[eclass]);
  t8_forest_write_vtk (forest_adapt, filename);
  t8_forest_unref (&forest_adapt);
}

static void
t8_basic_balance_test (t8_eclass_t eclass)
{
  t8_forest_t         forest, forest_ada_bal_par;
  t8_cmesh_t          cmesh;
  char                filename[BUFSIZ];
  int                 maxlevel = 6;

  t8_forest_init (&forest);
  if (eclass == T8_ECLASS_LINE) {
    cmesh = t8_cmesh_new_line_zigzag (sc_MPI_COMM_WORLD);
  }
  else {
    cmesh = t8_cmesh_new_hypercube (eclass, sc_MPI_COMM_WORLD, 0, 0);
  }

  t8_forest_set_cmesh (forest, cmesh, sc_MPI_COMM_WORLD);
  t8_forest_set_scheme (forest, t8_scheme_new_default_cxx ());
  t8_forest_set_level (forest, 2);
  t8_forest_commit (forest);
  /* Output to vtk */
  snprintf (filename, BUFSIZ, "forest_uniform_%s",
            t8_eclass_to_string[eclass]);
  t8_forest_write_vtk (forest, filename);

  /* Adapt, balance and partition the uniform forest */
  t8_forest_init (&forest_ada_bal_par);
  /* Set user data for adapt */
  t8_forest_set_user_data (forest, &maxlevel);
  t8_forest_set_user_data (forest_ada_bal_par, forest);
  t8_forest_set_adapt (forest_ada_bal_par, forest, t8_basic_adapt_balance,
                       NULL, 1);
  t8_forest_set_balance (forest_ada_bal_par, NULL, 0);
  t8_forest_set_partition (forest_ada_bal_par, NULL, 0);
  t8_forest_set_profiling (forest_ada_bal_par, 1);
  t8_forest_commit (forest_ada_bal_par);
  /* Output to vtk */
  snprintf (filename, BUFSIZ, "forest_adapt_balance_partition_%s",
            t8_eclass_to_string[eclass]);
  t8_forest_write_vtk (forest_ada_bal_par, filename);
  t8_forest_print_profile (forest_ada_bal_par);
  t8_forest_unref (&forest_ada_bal_par);

}
#endif

#if 1
static void
t8_basic_forest_partition ()
{
  t8_forest_t         forest, forest_adapt, forest_partition;
  t8_cmesh_t          cmesh, cmesh_partition;
  sc_MPI_Comm         comm;
  int                 level = 5;        /* initial refinement level */

  comm = sc_MPI_COMM_WORLD;
  cmesh = t8_cmesh_new_hypercube (T8_ECLASS_PRISM, comm, 0, 1);
  t8_cmesh_init (&cmesh_partition);
  t8_cmesh_set_derive (cmesh_partition, cmesh);
  t8_cmesh_set_partition_uniform (cmesh_partition, level);
  t8_cmesh_commit (cmesh_partition, comm);
  t8_forest_init (&forest);
  t8_forest_init (&forest_adapt);
  t8_forest_init (&forest_partition);
  t8_forest_set_cmesh (forest, cmesh_partition, comm);
  t8_forest_set_scheme (forest, t8_scheme_new_default_cxx ());
  t8_forest_set_level (forest, level);
  t8_forest_commit (forest);
  /* Adapt and partition forest */
  t8_forest_set_adapt (forest_adapt, forest, t8_basic_adapt, NULL, 1);
  t8_forest_set_partition (forest_partition, forest_adapt, 0);
  t8_forest_set_profiling (forest_partition, 1);
  t8_forest_commit (forest_adapt);
  /* vtk before partition */
  t8_forest_write_vtk (forest_adapt, "basic_forest_b4_part");
  t8_forest_commit (forest_partition);
  /* vtk after partition */
  t8_forest_partition_cmesh (forest_partition, comm, 0);
  t8_forest_write_vtk (forest_partition, "basic_forest_part");
  t8_forest_print_profile (forest_partition);

  /* Clean-up */
  t8_forest_unref (&forest_partition);
}
#endif

#if 1
static void
t8_basic_hypercube (t8_eclass_t eclass, int set_level,
                    int create_forest, int do_partition)
{
  t8_forest_t         forest;
  t8_cmesh_t          cmesh;
  char                vtuname[BUFSIZ];
  int                 mpirank, mpiret;

  t8_global_productionf ("Entering t8_basic hypercube %s\n",
                         t8_eclass_to_string[eclass]);

  T8_ASSERT (!do_partition || set_level == 0);  /* TODO: for different levels use new cmesh, see basic_p4est */

  cmesh = t8_cmesh_new_hypercube (eclass, sc_MPI_COMM_WORLD, 0, do_partition);

  mpiret = sc_MPI_Comm_rank (sc_MPI_COMM_WORLD, &mpirank);
  SC_CHECK_MPI (mpiret);

  snprintf (vtuname, BUFSIZ, "cmesh_hypercube_%s",
            t8_eclass_to_string[eclass]);
  if (t8_cmesh_vtk_write_file (cmesh, vtuname, 1.0) == 0) {
    t8_debugf ("Output to %s\n", vtuname);
  }
  else {
    t8_debugf ("Error in output\n");
  }
  if (create_forest) {
    t8_forest_init (&forest);
    t8_forest_set_cmesh (forest, cmesh, sc_MPI_COMM_WORLD);
    t8_forest_set_scheme (forest, t8_scheme_new_default_cxx ());

    t8_forest_set_level (forest, set_level);

    if (eclass == T8_ECLASS_QUAD || eclass == T8_ECLASS_HEX
        || eclass == T8_ECLASS_TRIANGLE || eclass == T8_ECLASS_TET
        || eclass == T8_ECLASS_LINE || eclass == T8_ECLASS_PRISM) {
      t8_forest_commit (forest);
      t8_debugf ("Successfully committed forest.\n");
      t8_forest_write_vtk (forest, "basic");    /* This does nothing right now */
    }
    t8_forest_unref (&forest);
  }
  else {
    t8_cmesh_unref (&cmesh);
  }
}
#endif

#if 0
static void
t8_basic_periodic (int set_level, int dim)
{
  t8_forest_t         forest;

  t8_forest_init (&forest);

  t8_forest_set_cmesh (forest, t8_cmesh_new_periodic (sc_MPI_COMM_WORLD,
                                                      dim));
  t8_forest_set_scheme (forest, t8_scheme_new_default ());

  t8_forest_set_level (forest, set_level);

  t8_forest_unref (&forest);
}
#endif

#if 0
static void
t8_basic_p4est (int do_partition, int create_forest, int forest_level)
{
  t8_cmesh_t          cmesh;
  t8_forest_t         forest;
  p4est_connectivity_t *conn;

  conn = p4est_connectivity_new_moebius ();
  cmesh = t8_cmesh_new_from_p4est (conn, sc_MPI_COMM_WORLD, 0, do_partition);
  p4est_connectivity_destroy (conn);
  t8_cmesh_vtk_write_file (cmesh, "t8_p4est_moebius", 1.);
  if (create_forest) {
    /* To make shure that the cmesh has each tree that the forest
     * needs, even if forest_level > 0, we create a new cmesh that
     * is partitioned according to uniform level refinement. */
    t8_cmesh_t          cmesh_new;
    t8_cmesh_init (&cmesh_new);
    t8_cmesh_set_derive (cmesh_new, cmesh);
    t8_cmesh_set_partition_uniform (cmesh_new, forest_level);
    t8_cmesh_commit (cmesh_new, sc_MPI_COMM_WORLD);
    t8_forest_init (&forest);
    t8_forest_set_scheme (forest, t8_scheme_new_default ());
    t8_forest_set_cmesh (forest, cmesh_new, sc_MPI_COMM_WORLD);
    t8_forest_set_level (forest, forest_level);
    t8_forest_commit (forest);
    t8_debugf ("Successfully committed forest.\n");
    t8_forest_unref (&forest);
    t8_cmesh_destroy (&cmesh_new);
  }
  t8_cmesh_unref (&cmesh);
}
#endif

#if 0
static void
t8_basic_p8est (int x, int y, int z)
{
  t8_cmesh_t          cmesh;
  p8est_connectivity_t *conn;

  conn = p8est_connectivity_new_brick (x, y, z, 0, 0, 0);
  cmesh = t8_cmesh_new_from_p8est (conn, sc_MPI_COMM_WORLD, 0);
  p8est_connectivity_destroy (conn);
  t8_cmesh_vtk_write_file (cmesh, "t8_p8est_brick", 1.);
  t8_cmesh_unref (&cmesh);
#ifdef T8_WITH_METIS
  {
    int                 mpirank, mpiret;
    mpiret = sc_MPI_Comm_rank (sc_MPI_COMM_WORLD, &mpirank);
    SC_CHECK_MPI (mpiret);
    p8est_connectivity_reorder (sc_MPI_COMM_WORLD,
                                mpirank, conn, P8EST_CONNECT_FULL);
    cmesh = t8_cmesh_new_from_p8est (conn, sc_MPI_COMM_WORLD, 0);
    t8_cmesh_vtk_write_file (cmesh, "t8_p8est_brick_metis", 1.);
  }
#endif
  t8_cmesh_unref (&cmesh);
  p8est_connectivity_destroy (conn);
}

static void
t8_basic_partitioned ()
{
  t8_cmesh_t          cmesh;
  int                 mpirank, mpisize, mpiret;
  int                 first_tree, last_tree, i;
  const int           num_trees = 11;

  mpiret = sc_MPI_Comm_rank (sc_MPI_COMM_WORLD, &mpirank);
  SC_CHECK_MPI (mpiret);
  mpiret = sc_MPI_Comm_size (sc_MPI_COMM_WORLD, &mpisize);
  SC_CHECK_MPI (mpiret);
  first_tree = (mpirank * num_trees) / mpisize;
  last_tree = ((mpirank + 1) * num_trees) / mpisize - 1;
  t8_debugf ("Range in %i trees: [%i,%i]\n", num_trees, first_tree,
             last_tree);
  t8_cmesh_init (&cmesh);
  if (cmesh == NULL) {
    return;
  }
  t8_cmesh_set_partition_range (cmesh, 3, first_tree, last_tree);
  for (i = first_tree > 1 ? first_tree : 2; i <= last_tree; i++) {
    t8_cmesh_set_tree_class (cmesh, i, T8_ECLASS_TRIANGLE);
  }
  t8_cmesh_set_tree_class (cmesh, 0, T8_ECLASS_TRIANGLE);
  t8_cmesh_set_tree_class (cmesh, 1, T8_ECLASS_TRIANGLE);
  t8_cmesh_set_join (cmesh, 0, 1, 0, 0, 0);
  t8_cmesh_commit (cmesh, sc_MPI_COMM_WORLD);
  t8_cmesh_unref (&cmesh);
}
#endif
#if 0
static void
t8_basic ()
{
  t8_cmesh_t          cmesh, cmesh_partition;

  cmesh = t8_cmesh_new_bigmesh (T8_ECLASS_TET, 190, sc_MPI_COMM_WORLD);
  t8_cmesh_init (&cmesh_partition);
  t8_cmesh_set_derive (cmesh_partition, cmesh);
  t8_cmesh_set_partition_uniform (cmesh_partition, 1);
  t8_cmesh_commit (cmesh_partition, sc_MPI_COMM_WORLD);
  t8_cmesh_destroy (&cmesh_partition);
}

#endif
#if 0
static void
t8_basic_partition (t8_eclass_t eclass, int set_level)
{
  t8_cmesh_t          cmesh, cmesh_part;
  char                file[BUFSIZ];
  int                 mpirank, mpiret, mpisize, iproc;
  t8_gloidx_t        *offsets;

  mpiret = sc_MPI_Comm_rank (sc_MPI_COMM_WORLD, &mpirank);
  SC_CHECK_MPI (mpiret);
  mpiret = sc_MPI_Comm_size (sc_MPI_COMM_WORLD, &mpisize);
  SC_CHECK_MPI (mpiret);

  offsets = SC_SHMEM_ALLOC (t8_gloidx_t, mpisize + 1, sc_MPI_COMM_WORLD);

  t8_cmesh_init (&cmesh_part);
  cmesh = t8_cmesh_new_hypercube (eclass, sc_MPI_COMM_WORLD, 0, 0, 1);
  snprintf (file, BUFSIZ, "basic_before_partition");
  t8_cmesh_vtk_write_file (cmesh, file, 1.0);
  /* A partition that concentrates everything to proc 0 */
  offsets[0] = 0;
  offsets[1] = t8_cmesh_get_num_trees (cmesh) / 2;
  offsets[2] = t8_cmesh_get_num_trees (cmesh);
  for (iproc = 3; iproc <= mpisize; iproc++) {
    offsets[iproc] = offsets[2];
  }
  //SC_SHMEM_FREE (offsets, sc_MPI_COMM_WORLD);
  t8_cmesh_set_derive (cmesh_part, cmesh);
  /* TODO: indicate/document how first and last local tree can be left open,
   *       same idea for face_knowledge */
  t8_cmesh_set_partition_offsets (cmesh_part, offsets);
  t8_cmesh_commit (cmesh_part, sc_MPI_COMM_WORLD);
  snprintf (file, BUFSIZ, "basic_partition");
  t8_cmesh_vtk_write_file (cmesh_part, file, 1.0);
  t8_cmesh_unref (&cmesh_part);
}
#endif
int
main (int argc, char **argv)
{
  int                 mpiret;
#if 0
  int                 level;
  int                 eclass;
  int                 dim;
#endif

  mpiret = sc_MPI_Init (&argc, &argv);
  SC_CHECK_MPI (mpiret);

  sc_init (sc_MPI_COMM_WORLD, 1, 1, NULL, SC_LP_ESSENTIAL);
  t8_init (SC_LP_DEFAULT);

#if 0
  level = 1;
#endif
  t8_global_productionf ("Testing basic tet mesh.\n");

#if 0
  t8_basic_partitioned ();
#endif

#if 0
  t8_basic (0, level);
  t8_basic (1, level);
  t8_basic (0, level);
  t8_basic (1, level);
  t8_global_productionf ("Done testing basic tet mesh.\n");
  t8_basic_hypercube (T8_ECLASS_QUAD, 0, 1, 1);
  t8_basic ();
#endif
<<<<<<< HEAD
  //t8_basic_hypercube (T8_ECLASS_TET, 1, 1, 0);
  t8_basic_balance_test (T8_ECLASS_TET);
=======
#if 1
  t8_basic_hypercube (T8_ECLASS_PRISM, 1, 1, 0);
  t8_basic_refine_test (T8_ECLASS_PRISM);
#endif

#if 0
  t8_basic_forest_partition ();
#endif
>>>>>>> 20e40e47
#if 0
  t8_basic_forest_partition ();
  t8_global_productionf ("Testing hypercube cmesh.\n");

  for (eclass = T8_ECLASS_ZERO; eclass < T8_ECLASS_COUNT; eclass++) {
    /* Construct the mesh on each process */
    t8_basic_hypercube ((t8_eclass_t) eclass, 0, level, 0, 0, 1);
    t8_basic_hypercube ((t8_eclass_t) eclass, 1, level, 0, 0, 1);
    t8_basic_hypercube ((t8_eclass_t) eclass, 0, level, 1, 0, 1);
    t8_basic_hypercube ((t8_eclass_t) eclass, 1, level, 1, 0, 1);
    /* Construct the mesh on one process and broadcast it */
#if 0
    t8_basic_hypercube ((t8_eclass_t) eclass, 0, level, 0, 1, 0);
    t8_basic_hypercube ((t8_eclass_t) eclass, 1, level, 0, 1, 0);
    t8_basic_hypercube ((t8_eclass_t) eclass, 0, level, 1, 1, 0);
    t8_basic_hypercube ((t8_eclass_t) eclass, 1, level, 1, 1, 0);
#endif
  }
  t8_global_productionf ("Done testing hypercube cmesh.\n");

  t8_global_productionf ("Testing periodic cmesh.\n");
  for (dim = 1; dim < 4; dim++) {
    t8_basic_periodic (0, level, dim);
    t8_basic_periodic (1, level, dim);
  }
  t8_global_productionf ("Done testing periodic cmesh.\n");

  t8_global_productionf ("Testing adapt forest.\n");
  t8_basic_refine_test ();
  t8_global_productionf ("Done testing adapt forest.\n");

  t8_global_productionf ("Testing cmesh from p4est.\n");
  t8_basic_p4est (0);
  t8_basic_p4est (1);
  t8_global_productionf ("Done testing cmesh from p4est.\n");
#if 1
  t8_global_productionf ("Testing cmesh from p8est.\n");
  t8_basic_p8est (0, 10, 13, 17);
  t8_basic_p8est (1, 10, 13, 17);
  t8_global_productionf ("Done testing cmesh from p8est.\n");
#endif
#endif

  sc_finalize ();

  mpiret = sc_MPI_Finalize ();
  SC_CHECK_MPI (mpiret);

  return 0;
}<|MERGE_RESOLUTION|>--- conflicted
+++ resolved
@@ -30,7 +30,6 @@
 #include <sc_shmem.h>
 
 #if 1
-<<<<<<< HEAD
 /* Adapt a forest such that always the second child of the first
  * tree is refined and no other elements. This results in a highly
  * imbalanced forest. */
@@ -64,8 +63,6 @@
 #endif
 
 #if 1
-=======
->>>>>>> 20e40e47
 static int
 t8_basic_adapt (t8_forest_t forest, t8_locidx_t which_tree,
                 t8_eclass_scheme_c * ts,
@@ -107,12 +104,6 @@
   if (eclass == T8_ECLASS_LINE) {
     cmesh = t8_cmesh_new_line_zigzag (sc_MPI_COMM_WORLD);
   }
-<<<<<<< HEAD
-=======
-  else if (eclass == T8_ECLASS_PRISM) {
-    cmesh = t8_cmesh_new_prism_geometry (sc_MPI_COMM_WORLD);
-  }
->>>>>>> 20e40e47
   else {
     cmesh = t8_cmesh_new_hypercube (eclass, sc_MPI_COMM_WORLD, 0, 0);
   }
@@ -467,19 +458,8 @@
   t8_basic_hypercube (T8_ECLASS_QUAD, 0, 1, 1);
   t8_basic ();
 #endif
-<<<<<<< HEAD
   //t8_basic_hypercube (T8_ECLASS_TET, 1, 1, 0);
   t8_basic_balance_test (T8_ECLASS_TET);
-=======
-#if 1
-  t8_basic_hypercube (T8_ECLASS_PRISM, 1, 1, 0);
-  t8_basic_refine_test (T8_ECLASS_PRISM);
-#endif
-
-#if 0
-  t8_basic_forest_partition ();
-#endif
->>>>>>> 20e40e47
 #if 0
   t8_basic_forest_partition ();
   t8_global_productionf ("Testing hypercube cmesh.\n");
