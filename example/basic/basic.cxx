/*
  This file is part of t8code.
  t8code is a C library to manage a collection (a forest) of multiple
  connected adaptive space-trees of general element types in parallel.

  Copyright (C) 2015 the developers

  t8code is free software; you can redistribute it and/or modify
  it under the terms of the GNU General Public License as published by
  the Free Software Foundation; either version 2 of the License, or
  (at your option) any later version.

  t8code is distributed in the hope that it will be useful,
  but WITHOUT ANY WARRANTY; without even the implied warranty of
  MERCHANTABILITY or FITNESS FOR A PARTICULAR PURPOSE.  See the
  GNU General Public License for more details.

  You should have received a copy of the GNU General Public License
  along with t8code; if not, write to the Free Software Foundation, Inc.,
  51 Franklin Street, Fifth Floor, Boston, MA 02110-1301, USA.
*/

#include <sc_refcount.h>
#include <t8_default_cxx.hxx>
#include <t8_forest/t8_forest_adapt.h>
#include <t8_forest.h>
#include <t8_cmesh_vtk.h>
#include <p4est_connectivity.h>
#include <p8est_connectivity.h>
#include <sc_shmem.h>

#if 1
static int
t8_basic_adapt (t8_forest_t forest, t8_locidx_t which_tree,
                t8_eclass_scheme_c * ts,
                int num_elements, t8_element_t * elements[])
{
  int                 level, mpirank, mpiret;
  T8_ASSERT (num_elements == 1 || num_elements ==
             ts->t8_element_num_children (elements[0]));
  level = ts->t8_element_level (elements[0]);
#if 0
  if (num_elements > 1) {
    /* Do coarsen here */
    if (level > 0)
      return -1;
    return 0;
  }
#endif
  mpiret = sc_MPI_Comm_rank (sc_MPI_COMM_WORLD, &mpirank);
  SC_CHECK_MPI (mpiret);
  if (level < 4)
    /* refine randomly if level is smaller 4 */
    return (unsigned) ((mpirank + 1) * rand ()) % 7;
  return 0;
}

#endif
#if 1
static void
t8_basic_refine_test (t8_eclass_t eclass)
{
  t8_forest_t         forest;
  t8_forest_t         forest_adapt;
  t8_cmesh_t          cmesh;
  char                filename[BUFSIZ];

  t8_forest_init (&forest);
  t8_forest_init (&forest_adapt);
  cmesh = t8_cmesh_new_hypercube (eclass, sc_MPI_COMM_WORLD, 0, 0);

  t8_forest_set_cmesh (forest, cmesh, sc_MPI_COMM_WORLD);
  t8_forest_set_scheme (forest, t8_scheme_new_default_cxx ());
  t8_forest_set_level (forest, 2);
  t8_forest_commit (forest);
  /* Output to vtk */
  snprintf (filename, BUFSIZ, "forest_uniform_%s",
            t8_eclass_to_string[eclass]);
  t8_forest_write_vtk (forest, filename);

  t8_forest_set_adapt (forest_adapt, forest, t8_basic_adapt, NULL, 1);
  t8_forest_commit (forest_adapt);
  /* Output to vtk */
  snprintf (filename, BUFSIZ, "forest_adapt_%s", t8_eclass_to_string[eclass]);
  t8_forest_write_vtk (forest_adapt, filename);

  t8_forest_unref (&forest_adapt);
}
#endif

#if 0
static void
t8_basic_forest_partition ()
{
  t8_forest_t         forest, forest_adapt, forest_partition;
  t8_cmesh_t          cmesh, cmesh_partition;
  sc_MPI_Comm         comm;
  int                 level = 3;        /* initial refinement level */

  comm = sc_MPI_COMM_WORLD;
  cmesh = t8_cmesh_new_hypercube (T8_ECLASS_TRIANGLE, comm, 0, 1);
  t8_cmesh_init (&cmesh_partition);
  t8_cmesh_set_derive (cmesh_partition, cmesh);
  t8_cmesh_set_partition_uniform (cmesh_partition, level);
  t8_cmesh_commit (cmesh_partition, comm);
  t8_forest_init (&forest);
  t8_forest_init (&forest_adapt);
  t8_forest_init (&forest_partition);
  t8_forest_set_cmesh (forest, cmesh_partition, comm);
  t8_forest_set_scheme (forest, t8_scheme_new_default_cxx ());
  t8_forest_set_level (forest, level);
  t8_forest_commit (forest);
  /* Adapt and partition forest */
  t8_forest_set_adapt (forest_adapt, forest, t8_basic_adapt, NULL, 1);
  t8_forest_set_partition (forest_partition, forest_adapt, 0);
  t8_forest_set_profiling (forest_partition, 1);
  t8_forest_commit (forest_adapt);
  /* vtk before partition */
  t8_forest_write_vtk (forest_adapt, "basic_forest_b4_part");
  t8_forest_commit (forest_partition);
  /* vtk after partition */
  t8_forest_partition_cmesh (forest_partition, comm, 0);
  t8_forest_write_vtk (forest_partition, "basic_forest_part");
  t8_forest_print_profile (forest_partition);

  /* Clean-up */
  t8_forest_unref (&forest_partition);
}
#endif

#if 1
static void
t8_basic_hypercube (t8_eclass_t eclass, int set_level,
                    int create_forest, int do_partition)
{
  t8_forest_t         forest;
  t8_cmesh_t          cmesh;
  char                vtuname[BUFSIZ];
  int                 mpirank, mpiret;

  t8_global_productionf ("Entering t8_basic hypercube %s\n",
                         t8_eclass_to_string[eclass]);

  T8_ASSERT (!do_partition || set_level == 0);  /* TODO: for different levels use new cmesh, see basic_p4est */

  cmesh = t8_cmesh_new_hypercube (eclass, sc_MPI_COMM_WORLD, 0, do_partition);

  mpiret = sc_MPI_Comm_rank (sc_MPI_COMM_WORLD, &mpirank);
  SC_CHECK_MPI (mpiret);

  snprintf (vtuname, BUFSIZ, "cmesh_hypercube_%s",
            t8_eclass_to_string[eclass]);
  if (t8_cmesh_vtk_write_file (cmesh, vtuname, 1.0) == 0) {
    t8_debugf ("Output to %s\n", vtuname);
  }
  else {
    t8_debugf ("Error in output\n");
  }
  if (create_forest) {
    t8_forest_init (&forest);
    t8_forest_set_cmesh (forest, cmesh, sc_MPI_COMM_WORLD);
    t8_forest_set_scheme (forest, t8_scheme_new_default_cxx ());

    t8_forest_set_level (forest, set_level);

    if (eclass == T8_ECLASS_QUAD || eclass == T8_ECLASS_HEX
        || eclass == T8_ECLASS_TRIANGLE || eclass == T8_ECLASS_TET
        || eclass == T8_ECLASS_LINE) {
      t8_forest_commit (forest);
      t8_debugf ("Successfully committed forest.\n");
      t8_forest_write_vtk (forest, "basic");    /* This does nothing right now */
    }
    t8_forest_unref (&forest);
  }
  else {
    t8_cmesh_unref (&cmesh);
  }
}
#endif

#if 0
static void
t8_basic_periodic (int set_level, int dim)
{
  t8_forest_t         forest;

  t8_forest_init (&forest);

  t8_forest_set_cmesh (forest, t8_cmesh_new_periodic (sc_MPI_COMM_WORLD,
                                                      dim));
  t8_forest_set_scheme (forest, t8_scheme_new_default ());

  t8_forest_set_level (forest, set_level);

  t8_forest_unref (&forest);
}
#endif

#if 0
static void
t8_basic_p4est (int do_partition, int create_forest, int forest_level)
{
  t8_cmesh_t          cmesh;
  t8_forest_t         forest;
  p4est_connectivity_t *conn;

  conn = p4est_connectivity_new_moebius ();
  cmesh = t8_cmesh_new_from_p4est (conn, sc_MPI_COMM_WORLD, 0, do_partition);
  p4est_connectivity_destroy (conn);
  t8_cmesh_vtk_write_file (cmesh, "t8_p4est_moebius", 1.);
  if (create_forest) {
    /* To make shure that the cmesh has each tree that the forest
     * needs, even if forest_level > 0, we create a new cmesh that
     * is partitioned according to uniform level refinement. */
    t8_cmesh_t          cmesh_new;
    t8_cmesh_init (&cmesh_new);
    t8_cmesh_set_derive (cmesh_new, cmesh);
    t8_cmesh_set_partition_uniform (cmesh_new, forest_level);
    t8_cmesh_commit (cmesh_new, sc_MPI_COMM_WORLD);
    t8_forest_init (&forest);
    t8_forest_set_scheme (forest, t8_scheme_new_default ());
    t8_forest_set_cmesh (forest, cmesh_new, sc_MPI_COMM_WORLD);
    t8_forest_set_level (forest, forest_level);
    t8_forest_commit (forest);
    t8_debugf ("Successfully committed forest.\n");
    t8_forest_unref (&forest);
    t8_cmesh_destroy (&cmesh_new);
  }
  t8_cmesh_unref (&cmesh);
}
#endif

#if 0
static void
t8_basic_p8est (int x, int y, int z)
{
  t8_cmesh_t          cmesh;
  p8est_connectivity_t *conn;

  conn = p8est_connectivity_new_brick (x, y, z, 0, 0, 0);
  cmesh = t8_cmesh_new_from_p8est (conn, sc_MPI_COMM_WORLD, 0);
  p8est_connectivity_destroy (conn);
  t8_cmesh_vtk_write_file (cmesh, "t8_p8est_brick", 1.);
  t8_cmesh_unref (&cmesh);
#ifdef T8_WITH_METIS
  {
    int                 mpirank, mpiret;
    mpiret = sc_MPI_Comm_rank (sc_MPI_COMM_WORLD, &mpirank);
    SC_CHECK_MPI (mpiret);
    p8est_connectivity_reorder (sc_MPI_COMM_WORLD,
                                mpirank, conn, P8EST_CONNECT_FULL);
    cmesh = t8_cmesh_new_from_p8est (conn, sc_MPI_COMM_WORLD, 0);
    t8_cmesh_vtk_write_file (cmesh, "t8_p8est_brick_metis", 1.);
  }
#endif
  t8_cmesh_unref (&cmesh);
  p8est_connectivity_destroy (conn);
}

static void
t8_basic_partitioned ()
{
  t8_cmesh_t          cmesh;
  int                 mpirank, mpisize, mpiret;
  int                 first_tree, last_tree, i;
  const int           num_trees = 11;

  mpiret = sc_MPI_Comm_rank (sc_MPI_COMM_WORLD, &mpirank);
  SC_CHECK_MPI (mpiret);
  mpiret = sc_MPI_Comm_size (sc_MPI_COMM_WORLD, &mpisize);
  SC_CHECK_MPI (mpiret);
  first_tree = (mpirank * num_trees) / mpisize;
  last_tree = ((mpirank + 1) * num_trees) / mpisize - 1;
  t8_debugf ("Range in %i trees: [%i,%i]\n", num_trees, first_tree,
             last_tree);
  t8_cmesh_init (&cmesh);
  if (cmesh == NULL) {
    return;
  }
  t8_cmesh_set_partition_range (cmesh, 3, first_tree, last_tree);
  for (i = first_tree > 1 ? first_tree : 2; i <= last_tree; i++) {
    t8_cmesh_set_tree_class (cmesh, i, T8_ECLASS_TRIANGLE);
  }
  t8_cmesh_set_tree_class (cmesh, 0, T8_ECLASS_TRIANGLE);
  t8_cmesh_set_tree_class (cmesh, 1, T8_ECLASS_TRIANGLE);
  t8_cmesh_set_join (cmesh, 0, 1, 0, 0, 0);
  t8_cmesh_commit (cmesh, sc_MPI_COMM_WORLD);
  t8_cmesh_unref (&cmesh);
}
#endif
#if 0
static void
t8_basic ()
{
  t8_cmesh_t          cmesh, cmesh_partition;

  cmesh = t8_cmesh_new_bigmesh (T8_ECLASS_TET, 190, sc_MPI_COMM_WORLD);
  t8_cmesh_init (&cmesh_partition);
  t8_cmesh_set_derive (cmesh_partition, cmesh);
  t8_cmesh_set_partition_uniform (cmesh_partition, 1);
  t8_cmesh_commit (cmesh_partition, sc_MPI_COMM_WORLD);
  t8_cmesh_destroy (&cmesh_partition);
}

#endif
#if 0
static void
t8_basic_partition (t8_eclass_t eclass, int set_level)
{
  t8_cmesh_t          cmesh, cmesh_part;
  char                file[BUFSIZ];
  int                 mpirank, mpiret, mpisize, iproc;
  t8_gloidx_t        *offsets;

  mpiret = sc_MPI_Comm_rank (sc_MPI_COMM_WORLD, &mpirank);
  SC_CHECK_MPI (mpiret);
  mpiret = sc_MPI_Comm_size (sc_MPI_COMM_WORLD, &mpisize);
  SC_CHECK_MPI (mpiret);

  offsets = SC_SHMEM_ALLOC (t8_gloidx_t, mpisize + 1, sc_MPI_COMM_WORLD);

  t8_cmesh_init (&cmesh_part);
  cmesh = t8_cmesh_new_hypercube (eclass, sc_MPI_COMM_WORLD, 0, 0, 1);
  snprintf (file, BUFSIZ, "basic_before_partition");
  t8_cmesh_vtk_write_file (cmesh, file, 1.0);
  /* A partition that concentrates everything to proc 0 */
  offsets[0] = 0;
  offsets[1] = t8_cmesh_get_num_trees (cmesh) / 2;
  offsets[2] = t8_cmesh_get_num_trees (cmesh);
  for (iproc = 3; iproc <= mpisize; iproc++) {
    offsets[iproc] = offsets[2];
  }
  //SC_SHMEM_FREE (offsets, sc_MPI_COMM_WORLD);
  t8_cmesh_set_derive (cmesh_part, cmesh);
  /* TODO: indicate/document how first and last local tree can be left open,
   *       same idea for face_knowledge */
  t8_cmesh_set_partition_offsets (cmesh_part, offsets);
  t8_cmesh_commit (cmesh_part, sc_MPI_COMM_WORLD);
  snprintf (file, BUFSIZ, "basic_partition");
  t8_cmesh_vtk_write_file (cmesh_part, file, 1.0);
  t8_cmesh_unref (&cmesh_part);
}
#endif
int
main (int argc, char **argv)
{
  int                 mpiret;
#if 0
  int                 level;
  int                 eclass;
  int                 dim;
#endif

  mpiret = sc_MPI_Init (&argc, &argv);
  SC_CHECK_MPI (mpiret);

  sc_init (sc_MPI_COMM_WORLD, 1, 1, NULL, SC_LP_ESSENTIAL);
  t8_init (SC_LP_DEFAULT);

#if 0
  level = 1;
#endif
  t8_global_productionf ("Testing basic tet mesh.\n");

#if 0
  t8_basic_partitioned ();
#endif

#if 0
  t8_basic (0, level);
  t8_basic (1, level);
  t8_basic (0, level);
  t8_basic (1, level);
  t8_global_productionf ("Done testing basic tet mesh.\n");
  t8_basic_hypercube (T8_ECLASS_QUAD, 0, 1, 1);
  t8_basic ();
#endif
  t8_basic_hypercube (T8_ECLASS_LINE, 3, 1, 0);
<<<<<<< HEAD
=======
  t8_basic_refine_test (T8_ECLASS_LINE);
>>>>>>> 3bd0a1fa
#if 0
  t8_basic_forest_partition ();
  t8_global_productionf ("Testing hypercube cmesh.\n");

  for (eclass = T8_ECLASS_ZERO; eclass < T8_ECLASS_COUNT; eclass++) {
    /* Construct the mesh on each process */
    t8_basic_hypercube ((t8_eclass_t) eclass, 0, level, 0, 0, 1);
    t8_basic_hypercube ((t8_eclass_t) eclass, 1, level, 0, 0, 1);
    t8_basic_hypercube ((t8_eclass_t) eclass, 0, level, 1, 0, 1);
    t8_basic_hypercube ((t8_eclass_t) eclass, 1, level, 1, 0, 1);
    /* Construct the mesh on one process and broadcast it */
#if 0
    t8_basic_hypercube ((t8_eclass_t) eclass, 0, level, 0, 1, 0);
    t8_basic_hypercube ((t8_eclass_t) eclass, 1, level, 0, 1, 0);
    t8_basic_hypercube ((t8_eclass_t) eclass, 0, level, 1, 1, 0);
    t8_basic_hypercube ((t8_eclass_t) eclass, 1, level, 1, 1, 0);
#endif
  }
  t8_global_productionf ("Done testing hypercube cmesh.\n");

  t8_global_productionf ("Testing periodic cmesh.\n");
  for (dim = 1; dim < 4; dim++) {
    t8_basic_periodic (0, level, dim);
    t8_basic_periodic (1, level, dim);
  }
  t8_global_productionf ("Done testing periodic cmesh.\n");

  t8_global_productionf ("Testing adapt forest.\n");
  t8_basic_refine_test ();
  t8_global_productionf ("Done testing adapt forest.\n");

  t8_global_productionf ("Testing cmesh from p4est.\n");
  t8_basic_p4est (0);
  t8_basic_p4est (1);
  t8_global_productionf ("Done testing cmesh from p4est.\n");
#if 1
  t8_global_productionf ("Testing cmesh from p8est.\n");
  t8_basic_p8est (0, 10, 13, 17);
  t8_basic_p8est (1, 10, 13, 17);
  t8_global_productionf ("Done testing cmesh from p8est.\n");
#endif
#endif

  sc_finalize ();

  mpiret = sc_MPI_Finalize ();
  SC_CHECK_MPI (mpiret);

  return 0;
}<|MERGE_RESOLUTION|>--- conflicted
+++ resolved
@@ -376,10 +376,9 @@
   t8_basic ();
 #endif
   t8_basic_hypercube (T8_ECLASS_LINE, 3, 1, 0);
-<<<<<<< HEAD
-=======
+
   t8_basic_refine_test (T8_ECLASS_LINE);
->>>>>>> 3bd0a1fa
+
 #if 0
   t8_basic_forest_partition ();
   t8_global_productionf ("Testing hypercube cmesh.\n");
