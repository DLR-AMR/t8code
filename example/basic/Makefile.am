# This file is part of t8code
# Non-recursive Makefile.am in example/basic
# Included from toplevel directory

bin_PROGRAMS += \
	example/basic/t8_basic \
<<<<<<< HEAD
	example/basic/t8_basic_hcube 

example_basic_t8_basic_SOURCES = \
	example/basic/basic.cxx \
	example/common/t8_example_common.cxx 
example_basic_t8_basic_hcube_SOURCES = example/basic/basic_hcube.cxx
=======
        example/basic/t8_basic_hcube \
        example/basic/t8_basic_hybrid

example_basic_t8_basic_SOURCES = \
	example/basic/basic.cxx \
	example/common/t8_example_common.cxx
example_basic_t8_basic_hcube_SOURCES = example/basic/basic_hcube.cxx
example_basic_t8_basic_hybrid_SOURCES = example/basic/basic_hybrid.cxx
>>>>>>> c6ec27a3
<|MERGE_RESOLUTION|>--- conflicted
+++ resolved
@@ -4,20 +4,11 @@
 
 bin_PROGRAMS += \
 	example/basic/t8_basic \
-<<<<<<< HEAD
-	example/basic/t8_basic_hcube 
+        example/basic/t8_basic_hcube \
+        example/basic/t8_basic_hybrid
 
 example_basic_t8_basic_SOURCES = \
 	example/basic/basic.cxx \
 	example/common/t8_example_common.cxx 
 example_basic_t8_basic_hcube_SOURCES = example/basic/basic_hcube.cxx
-=======
-        example/basic/t8_basic_hcube \
-        example/basic/t8_basic_hybrid
-
-example_basic_t8_basic_SOURCES = \
-	example/basic/basic.cxx \
-	example/common/t8_example_common.cxx
-example_basic_t8_basic_hcube_SOURCES = example/basic/basic_hcube.cxx
-example_basic_t8_basic_hybrid_SOURCES = example/basic/basic_hybrid.cxx
->>>>>>> c6ec27a3
+example_basic_t8_basic_hybrid_SOURCES = example/basic/basic_hybrid.cxx