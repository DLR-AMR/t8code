--- conflicted
+++ resolved
@@ -173,17 +173,17 @@
   x_out[2] = 0;
 }
 
-<<<<<<< HEAD
 void
 t8_compressible (const double x_in[3], double t, double x_out[3])
 {
   x_out[0] = (1. / 2 - x_in[0]);
   x_out[1] = 0;
   x_out[2] = 0;
-=======
-/* The following function is a incompressible flow on the unit cube.
- * It is constructed from any function f with f(0) = f(1) = 0.
- */
+}
+
+ /* The following function is a incompressible flow on the unit cube.
+  * It is constructed from any function f with f(0) = f(1) = 0.
+  */
 
 /* Function with f(0) = f(1) = 0 */
 static double
@@ -213,7 +213,6 @@
   x_out[0] *= cos (M_PI * t);
   x_out[1] *= cos (M_PI * t);
   x_out[2] *= cos (M_PI * t);
->>>>>>> 43cf2652
 }
 
 /* The following functions model a solution to the stokes equation on
