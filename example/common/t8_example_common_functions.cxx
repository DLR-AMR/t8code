/*
  This file is part of t8code.
  t8code is a C library to manage a collection (a forest) of multiple
  connected adaptive space-trees of general element types in parallel.

  Copyright (C) 2015 the developers

  t8code is free software; you can redistribute it and/or modify
  it under the terms of the GNU General Public License as published by
  the Free Software Foundation; either version 2 of the License, or
  (at your option) any later version.

  t8code is distributed in the hope that it will be useful,
  but WITHOUT ANY WARRANTY; without even the implied warranty of
  MERCHANTABILITY or FITNESS FOR A PARTICULAR PURPOSE.  See the
  GNU General Public License for more details.

  You should have received a copy of the GNU General Public License
  along with t8code; if not, write to the Free Software Foundation, Inc.,
  51 Franklin Street, Fifth Floor, Boston, MA 02110-1301, USA.
*/

/** \file t8_example_common_functions.cxx Provide real valued functions
  * that are used in more than one example. */

#include <example/common/t8_example_common.h>
#include <t8_vec.h>

T8_EXTERN_C_BEGIN ();

double
<<<<<<< HEAD
t8_levelset_sphere (const double x[3], double t, void *data)
=======
t8_levelset_sphere (const t8_3D_point &x, [[maybe_unused]] const double t, void *data)
>>>>>>> e17f971b
{
  t8_levelset_sphere_data_t *ls_data = (t8_levelset_sphere_data_t *) data;

  T8_ASSERT (ls_data->radius > 0);
  return t8_vec_dist (x, ls_data->M) - ls_data->radius;
}

double
t8_scalar3d_constant_one (const double x[3], double t)
{
  return 1;
}

double
t8_scalar3d_constant_zero (const double x[3], double t)
{
  return 0;
}

double
t8_scalar3d_project_x (const double x[3], double t)
{
  return x[0];
}

double
t8_scalar3d_exp_distribution (const double x[3], double t)
{
  double dummy, X;

  /* Get fractional part of t. t is thus periodically
   * mapped to the unit interval */
  t = modf (t, &dummy);
  X = x[0] - .5;
  return exp (-4 * X * X);
}

/* This function is =1 if 0.25 <= x <= 0.75 and 0 else */
double
t8_scalar3d_step_function (const double x[3], double t)
{
  return 0.25 <= x[0] && x[0] <= 0.75;
}

/* This function is =1 if 0.25 <= x <= 0.75,
 * it is 0 outside of 0.25-eps and 0.75+eps,
 * it interpolates linearly in between. */
double
t8_scalar3d_almost_step_function (const double x[3], double t)
{
  double eps = 0.1;

  /* interpolate in [0.25-eps,0.25+eps] */
  if (0.25 - eps < x[0] && x[0] < 0.25) {
    return (x[0] - 0.25 + eps) / (eps);
  }
  /* interpolate in [0.75-eps,0.75+eps] */
  else if (0.75 < x[0] && x[0] < 0.75 + eps) {
    return 1 - (x[0] - 0.75) / (eps);
  }
  /* 1 inside [0.25,0.75], 0 outside */
  return 0.25 <= x[0] && x[0] <= 0.75;
}

double
t8_scalar3d_sinx (const double x[3], double t)
{
  return sin (2 * M_PI * x[0]) + 1;
}

double
t8_scalar3d_sinx_cosy (const double x[3], double t)
{
  return sin (2 * M_PI * x[0]) * cos (2 * M_PI * x[1]);
}

double
t8_scalar3d_sinx_cosy_z (const double x[3], double t)
{
  return 10 * sin (2 * M_PI * x[0]) * cos (2 * M_PI * x[1]) * x[3];
}

double
t8_scalar3d_sint (const double x[3], double t)
{
  return sin (2 * M_PI * t);
}

/* general level set function for a sphere with given midpoint and radius. */
static double
t8_scalar3d_sphere (const double x[3], double M[3], double radius)
{

  /* Compute M - x */
  t8_vec_axpy (x, M, -1);

  /* return |M-x| - radius */

  return t8_vec_norm (M) - radius;
}

double
t8_scalar3d_sphere_75_radius (const double x[3], double t)
{
  double M[3] = { 0, 0, 0 };
  return t8_scalar3d_sphere (x, M, 0.75);
}

double
t8_scalar3d_sphere_05_midpoint_375_radius (const double x[3], double t)
{
  double M[3] = { 0.5, 0.5, 0.5 };

  return t8_scalar3d_sphere (x, M, 0.375);
}

double
t8_scalar3d_sphere_03_midpoint_25_radius (const double x[3], double t)
{
  double M[3] = { 0.3, 0.3, 0.3 };

  return t8_scalar3d_sphere (x, M, 0.25);
}

double
t8_scalar3d_sphere_05_0z_midpoint_375_radius (const double x[3], double t)
{
  double M[3] = { 0.5, 0.5, 0 };

  return t8_scalar3d_sphere (x, M, 0.375);
}

void
t8_flow_constant_one_vec (const double x[3], double t, double x_out[3])
{
  x_out[0] = x_out[1] = x_out[2] = 1;
}

void
t8_flow_constant_one_x_vec (const double x[3], double t, double x_out[3])
{
  x_out[0] = 1;
  x_out[1] = x_out[2] = 0;
}

void
t8_flow_constant_one_xy_vec (const double x[3], double t, double x_out[3])
{
  x_out[0] = 1;
  x_out[1] = 0.8;
  x_out[2] = 0;
}

void
t8_flow_constant_one_xyz_vec (const double x[3], double t, double x_out[3])
{
  x_out[0] = 1;
  x_out[1] = 0.8;
  x_out[2] = 0.9;
}

void
t8_flow_rotation_2d (const double x_in[3], double t, double x_out[3])
{
  double x = x_in[0], y = x_in[1];

  x -= 0.5;
  y -= 0.5;

  x_out[0] = y;
  x_out[1] = -x;
  x_out[2] = 0;

  t8_vec_ax (x_out, 2 * M_PI);
}

void
t8_flow_compressible (const double x_in[3], double t, double x_out[3])
{
  x_out[0] = (1. / 2 - x_in[0]);
  x_out[1] = 0;
  x_out[2] = 0;
}

/* The following function is a incompressible flow on the unit cube.
 * It is constructed from any function f with f(0) = f(1) = 0.
 */

static double
t8_incomp_cube_f_sin (double x)
{
  return sin (M_PI * x);
}

static double
t8_incomp_cube_df_sin (double x)
{
  return M_PI * cos (M_PI * x);
}

void
t8_flow_incomp_cube_flow (const double x[3], double t, double x_out[3])
{
  double (*f) (double) = t8_incomp_cube_f_sin;
  double (*df) (double) = t8_incomp_cube_df_sin;

  x_out[0] = f (x[0]) * (df (x[1]) - df (x[2]));
  x_out[1] = -1. * f (x[1]) * df (x[0]);
  x_out[2] = f (x[2]) * df (x[0]);

  t8_vec_ax (x_out, 1. / 2);
  /* We reverse the flow at time 0.5 */
  if (t > 0.5) {
    t8_vec_ax (x_out, -1);
  }
}

/* Convert the first two entries of a vector into 2D polar
 * coordinates. x = r cos(phi)
 *              y = r sin(phi)
 *
 * On output: polar[0] = r, polar[1] = phi
 */
static void
t8_flow_2d_polar_coords (const double x[3], double polar[2])
{
  polar[0] = sqrt (SC_SQR (x[0]) + SC_SQR (x[1]));
  polar[1] = atan2 (x[1], x[0]);
}

/* Convert a 2D vector from polar coordinates to cartesian
 * coordinates.
 * On input: polar[0] = r, polar[1] = phi
 *
 * On output: cart[0] = r cos(phi)
 *            cart[1] = r sin(phi)
 *
 */
static void
t8_flow_2d_cart_coords (const double polar_values[2], const double polar_coords[2], double cart[2])
{
  cart[0] = cos (polar_coords[1]) * polar_values[0] - sin (polar_coords[1]) * polar_values[1];
  cart[1] = sin (polar_coords[1]) * polar_values[0] + cos (polar_coords[1]) * polar_values[1];
}

/* 2d flow around a circle with radius R = 1 and
 * constant inflow with x-speed U = 1. */
void
t8_flow_around_circle (const double x[3], double t, double x_out[3])
{
  double polar[2];
  double polar_speed[2];
  const double R = 0.15;

  t8_vec_axb (x, x_out, 1, -0.5);
  /* Set the z-coordinate to zero */
  x_out[2] = 0;
  if (t8_vec_norm (x_out) < R) {
    /* Set the velocity inside the circle to 0 */
    x_out[0] = x_out[1] = x_out[2] = 0;
    return;
  }
  /* Convert x,y coordinates to polar r,phi coordinates */
  t8_flow_2d_polar_coords (x_out, polar);
  /* Compute v_r (r,phi) = U (1-R^2/r^2)cos(phi) */
  polar_speed[0] = (1 - SC_SQR (R) / SC_SQR (polar[0])) * cos (polar[1]);
  /* Compute v_phi(r,phi) = -U (1+ R^2/r^2) sin (phi) */
  polar_speed[1] = -(1 + SC_SQR (R) / SC_SQR (polar[0])) * sin (polar[1]);
  t8_flow_2d_cart_coords ((const double *) polar_speed, polar, x_out);
  x_out[2] = 0;
}

/* The following functions model a solution to the stokes equation on
 * a spherical shell. See
 * Analytical solution for viscous incompressible Stokes flow in a
 * spherical shell
 * by Cedric Thieulot
 */

static void
t8_flow_stokes_sphere_alpha_beta (double R_1, double R_2, double gamma, int m, double *alpha, double *beta)
{
  /* We define two constants alpha and beta */
  *alpha = gamma * (m + 1) * (pow (R_1, -3) - pow (R_2, -3)) / (pow (R_1, -m - 4) - pow (R_2, -m - 4));
  *beta = -3 * gamma * (pow (R_1, m + 1) - pow (R_2, m + 1)) / (pow (R_1, m + 4) - pow (R_2, m + 4));
}

/* A component of the flow that depends on the inner radius R_2, the outer radius R_1,
 * a constant gamma, and a control parameter m with m != -1, m != -4 */
static double
t8_flow_stokes_sphere_g_component (double radius, double alpha, double beta, double gamma, int m)
{
  T8_ASSERT (m != -1 && m != -4);

  return -2 / (radius * radius) * (-alpha / (m + 1) * pow (radius, -m - 1) + beta / 3 * pow (radius, 3) + gamma);
}

static double
t8_flow_stokes_sphere_f_component (double radius, double alpha, double beta, int m)
{
  return alpha * pow (radius, -m - 3) + beta * radius;
}

void
t8_flow_stokes_flow_sphere_shell (const double x[3], double t, double x_out[])
{
  double radius;
  double theta, phi;
  double alpha, beta;
  double vel_r;
  double vel_theta;
  double vel_phi;
  const double r_1 = .5, r_2 = 1, gamma = 1, m = 3;

  /* translate unit cube to cube centered around origin */
  ((double *) x)[0] -= 0.5;
  ((double *) x)[1] -= 0.5;
  ((double *) x)[2] -= 0.5;
  ((double *) x)[0] *= 2;
  ((double *) x)[1] *= 2;
  ((double *) x)[2] *= 2;
  /* Compute spherical coordinates */
  radius = t8_vec_norm (x);
  theta = acos (x[2] / radius);
  /* Phi component, not used */
  phi = atan2 (x[1], x[0]);

  if (radius < r_1) {
    /* If there are points in the geometry that lie in the inside radius,
     * set the flow to zero. */
    x_out[0] = x_out[1] = x_out[2] = 0;
    return;
  }

  /* Compute alpha and beta */
  t8_flow_stokes_sphere_alpha_beta (r_1, r_2, gamma, m, &alpha, &beta);
  /* Compute radial velocity and theta velocity */
  vel_r = t8_flow_stokes_sphere_g_component (radius, alpha, beta, gamma, m) * cos (theta);
  vel_theta = t8_flow_stokes_sphere_f_component (radius, alpha, beta, m) * sin (theta);
  /* Set phi velocity */
  vel_phi = 0;

  /* Compute euclidean coordinates */
  x_out[0] = vel_r * sin (theta) * cos (phi) + vel_theta * cos (theta) * cos (phi) - vel_phi * sin (phi);
  x_out[1] = vel_r * sin (theta) * sin (phi) + vel_theta * cos (theta) * sin (phi) + vel_phi * cos (phi);
  x_out[2] = vel_r * cos (theta) - vel_theta * cos (theta);
}

void
t8_flow_around_circle_with_angular_velocity (const double x[3], double t, double x_out[])
{
  const double radius = 0.5;
  const double omega = 1.5 * M_PI;
  // convert to polar coordinates
  const double r = sqrt (x[0] * x[0] + x[1] * x[1]);
  const double theta = atan2 (x[1], x[0]);

  //calculate flow
  const double u_r = (1 - (radius * radius) / (r * r)) * cos (theta);
  const double u_theta = -(1 + (radius * radius) / (r * r)) * sin (theta) - omega / (2 * M_PI * r);

  // convert back to Cartesian
  x_out[0] = cos (theta) * u_r - sin (theta) * u_theta;
  x_out[1] = sin (theta) * u_r + cos (theta) * u_theta;
  x_out[2] = 0;
}

T8_EXTERN_C_END ();<|MERGE_RESOLUTION|>--- conflicted
+++ resolved
@@ -29,11 +29,7 @@
 T8_EXTERN_C_BEGIN ();
 
 double
-<<<<<<< HEAD
-t8_levelset_sphere (const double x[3], double t, void *data)
-=======
 t8_levelset_sphere (const t8_3D_point &x, [[maybe_unused]] const double t, void *data)
->>>>>>> e17f971b
 {
   t8_levelset_sphere_data_t *ls_data = (t8_levelset_sphere_data_t *) data;
 
