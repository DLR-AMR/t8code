--- conflicted
+++ resolved
@@ -1034,11 +1034,7 @@
 
         t8_forest_leaf_face_neighbors (problem->forest, itree, element, &neighbors, iface,
                                        &elem_data->dual_faces[iface], &elem_data->num_neighbors[iface],
-<<<<<<< HEAD
-                                       &elem_data->neighs[iface], &neigh_scheme);
-=======
-                                       &elem_data->neighs[iface], &neigh_eclass, 1);
->>>>>>> c0225dc7
+                                       &elem_data->neighs[iface], &neigh_eclass);
         for (ineigh = 0; ineigh < elem_data->num_neighbors[iface]; ineigh++) {
           elem_data->neigh_level[iface] = scheme->element_get_level (neigh_eclass, neighbors[ineigh]);
         }
@@ -1292,11 +1288,7 @@
               neighbor_time = -sc_MPI_Wtime ();
               t8_forest_leaf_face_neighbors (problem->forest, itree, elem, &neighs, iface,
                                              &elem_data->dual_faces[iface], &elem_data->num_neighbors[iface],
-<<<<<<< HEAD
-                                             &elem_data->neighs[iface], &neigh_scheme);
-=======
-                                             &elem_data->neighs[iface], &neigh_eclass, 1);
->>>>>>> c0225dc7
+                                             &elem_data->neighs[iface], &neigh_eclass);
               for (ineigh = 0; ineigh < elem_data->num_neighbors[iface]; ineigh++) {
                 elem_data->neigh_level[iface] = scheme->element_get_level (neigh_eclass, neighs[ineigh]);
               }
