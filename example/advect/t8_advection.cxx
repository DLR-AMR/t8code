/*
  This file is part of t8code.
  t8code is a C library to manage a collection (a forest) of multiple
  connected adaptive space-trees of general element types in parallel.

  Copyright (C) 2015 the developers

  t8code is free software; you can redistribute it and/or modify
  it under the terms of the GNU General Public License as published by
  the Free Software Foundation; either version 2 of the License, or
  (at your option) any later version.

  t8code is distributed in the hope that it will be useful,
  but WITHOUT ANY WARRANTY; without even the implied warranty of
  MERCHANTABILITY or FITNESS FOR A PARTICULAR PURPOSE.  See the
  GNU General Public License for more details.

  You should have received a copy of the GNU General Public License
  along with t8code; if not, write to the Free Software Foundation, Inc.,
  51 Franklin Street, Fifth Floor, Boston, MA 02110-1301, USA.
*/

#include <sc_options.h>
#include <sc_statistics.h>
#include <t8_schemes/t8_default/t8_default_cxx.hxx>
#include <t8_forest.h>
#include <t8_forest/t8_forest_iterate.h>
#include <t8_forest/t8_forest_partition.h>
#include <t8_forest/t8_forest_ghost.h>
#include <example/common/t8_example_common.h>
#include <t8_cmesh.h>
#include <t8_cmesh_readmshfile.h>
#include <t8_cmesh_vtk.h>
#include <t8_cmesh/t8_cmesh_examples.h>
#include <t8_vec.h>

#define MAX_FACES 8             /* The maximum number of faces of an element */
/* TODO: This is not memory efficient. If we run out of memory, we can optimize here. */

/* Enum for statistics. */
typedef enum
{
  ADVECT_ADAPT = 0,             /* adapt runtime */
  ADVECT_PARTITION,             /* partition runtime */
  ADVECT_PARTITION_PROCS,       /* number of processes sent to in partition */
  ADVECT_PARTITION_DATA,        /* data partitioning runtime */
  ADVECT_BALANCE,               /* balance runtime */
  ADVECT_BALANCE_ROUNDS,        /* number of rounds in balance */
  ADVECT_GHOST,                 /* ghost runtime */
  ADVECT_GHOST_SENT,            /* number of ghosts sent to other processes */
  ADVECT_GHOST_EXCHANGE,        /* ghost exchange runtime */
  ADVECT_GHOST_WAIT,            /* ghost exchange waittime */
  ADVECT_REPLACE,               /* forest_iterate_replace runtime */
  ADVECT_IO,                    /* vtk runtime */
  ADVECT_ELEM_AVG,              /* average global number of elements (per time step) */
  ADVECT_INIT,                  /* initialization runtime */
  ADVECT_AMR,                   /* AMR runtime (adapt+partition+ghost+balance) including data exchange (partition/ghost) */
  ADVECT_NEIGHS,                /* neighbor finding runtime */
  ADVECT_FLUX,                  /* flux computation runtime */
  ADVECT_DUMMY,                 /* dummy operations to increase load (see -s option) */
  ADVECT_SOLVE,                 /* solver runtime */
  ADVECT_TOTAL,                 /* overall runtime */
  ADVECT_ERROR_INF,             /* l_infty error */
  ADVECT_ERROR_2,               /* L_2 error */
  ADVECT_VOL_LOSS,              /* The loss in volume (region with LS < 0) in percent */
  ADVECT_NUM_STATS              /* The number of statistics that we measure */
} advect_stats_t;

/* Names of statistics that we measure */
const char         *advect_stat_names[ADVECT_NUM_STATS] = {
  "adapt",
  "partition",
  "partition_procs_sent",
  "partition_data",
  "balance",
  "balance_rounds",
  "ghost",
  "ghost_sent",
  "ghost_exchange",
  "ghost_exchange_wait",
  "replace",
  "vtk_print",
  "number_elements",
  "init",
  "AMR",
  "neighbor_finding",
  "flux_computation",
  "dummy_ops",
  "solve",
  "total",
  "l_infty_error",
  "L_2",
  "volume_loss_[%]"
};

/** The description of the problem configuration.
 *  We store all necessary parameters, such as the initial level-set function, the flow function,
 *  data needed for adaptation etc.
 *  We also store the current forest and element data here.
 */
typedef struct
{
  t8_flow_function_3d_fn u; /**< Fluid field */
  t8_example_level_set_fn phi_0; /**< Initial condition for phi */
  void               *udata_for_phi; /**< User data passed to phi */
  t8_forest_t         forest; /**< The forest in use */
  t8_forest_t         forest_adapt; /**< The forest after adaptation */
  sc_array_t         *element_data; /**< Array of type t8_advect_element_data_t of length
                              num_local_elements + num_ghosts */
  /* TODO: shorten element_data by number of ghosts */
  sc_array_t         *element_data_adapt; /**< element_data for the adapted forest, used during adaptation to interpolate values */
  /* We store the phi values in an extra array, since this data must exist for ghost
   * element as well and is communicated with other processes in ghost_exchange. */
  sc_array_t         *phi_values; /**< For each element and ghost its phi value. */
  sc_array_t         *phi_values_adapt; /**< phi values for the adapted forest, used during adaptaption to interpolate values. */
  sc_MPI_Comm         comm; /**< MPI communicator used */
  sc_statinfo_t       stats[ADVECT_NUM_STATS]; /**< Runtimes and other statistics. */
  double              t; /**< Current simulation time */
  double              T; /**< End time */
  double              cfl; /**< CFL number */
  double              delta_t; /**< Current time step */
  double              min_grad, max_grad; /**< bounds for refinement */
  double              min_vol; /**< minimum element volume at level 'level' */
  double              band_width; /**< width of the refinement band */
  int                 num_time_steps; /**< Number of time steps computed so far.
                                        (If delta_t is constant then t = num_time_steps * delta_t) */
  int                 vtk_count; /**< If vtk output is enabled, count the number of pvtu files written. */
  int                 level; /**< Initial refinement level */
  int                 maxlevel; /**< Maximum refinement level */
  int                 volume_refine; /**< If >= refine elements only if their volume is greater
                                       than the minimum volume at level 'level + volume_refine' */
  int                 dim; /**< The dimension of the mesh */
  int                 dummy_op; /**< If true, we carry out more (but useless) operations
                                     per element, in order to simulate more computation load */
} t8_advect_problem_t;

/** The per element data */
typedef struct
{
  double              midpoint[3]; /**< coordinates of element midpoint in R^3 */
  double              vol; /**< Volume of this element */
  double              phi_new; /**< Value of solution at midpoint in next time step */
  double             *fluxes[MAX_FACES]; /**< The fluxes to each neeighbor at a given face */
  int                 flux_valid[MAX_FACES];  /**< If > 0, this flux was computed, if 0 memory was allocated
                                                   for this flux, but not computed. If < 0, no memory was allocated. */
  int                 level; /**< The refinement level of the element. */
  int                 num_faces; /**< The number of faces */
  int                 num_neighbors[MAX_FACES]; /**< Number of neighbors for each face */
  int                *dual_faces[MAX_FACES]; /**< The face indices of the neighbor elements */
  t8_locidx_t        *neighs[MAX_FACES]; /**< Indices of the neighbor elements */
  int8_t              neigh_level[MAX_FACES]; /**< The level of the face neighbors at this face. */
} t8_advect_element_data_t;

/* Return the phi value of a given local or ghost element.
 * 0 <= ielement < num_elements + num_ghosts
 */
static double
t8_advect_element_get_phi (const t8_advect_problem_t * problem,
                           t8_locidx_t ielement)
{
  return *((double *)
           t8_sc_array_index_locidx (problem->phi_values, ielement));
}

/* Set the phi value of an element to a given entry */
static void
t8_advect_element_set_phi (const t8_advect_problem_t * problem,
                           t8_locidx_t ielement, double phi)
{
  *((double *) t8_sc_array_index_locidx (problem->phi_values, ielement)) =
    phi;
}

/* Set the phi value of an element in the adapted forest to a given entry */
static void
t8_advect_element_set_phi_adapt (const t8_advect_problem_t * problem,
                                 t8_locidx_t ielement, double phi)
{
  *((double *) t8_sc_array_index_locidx (problem->phi_values_adapt, ielement))
    = phi;
}

#if 0
/* Decide whether an element should be refined or coarsened to match the cfl number */
/* TODO: use t8_advect_element_get_phi */
static int
t8_advect_adapt_cfl (t8_advect_problem_t * problem,
                     t8_advect_element_data_t * elem_data)
{
  double              u[3], speed;
  double              range = 0.2;

  /* Compute the flow at this element */
  problem->u (elem_data->midpoint, problem->t, u);
  /* Compute the speed of the flow */
  speed = t8_vec_norm (u);
  speed = sqrt (speed);
  if (speed * problem->delta_t / elem_data->vol <=
      problem->cfl - range * problem->cfl) {
    /* refine if the element is too large */
    return 1;
  }
  else if (speed * problem->delta_t / elem_data->vol >
           problem->cfl + range * problem->cfl) {
    /* coarsen if the element is too small */
    return -1;
  }
  return 0;
}
#endif

#if 0
/* estimate the absolute value of the gradient of phi at an element.
 * We compute the gradient as finite difference with the left and right
 * neighbor element and take the maximum (absolute value) of both values */
/* TODO: use t8_advect_element_get_phi */
static double
t8_advect_gradient_phi (t8_advect_problem_t * problem,
                        t8_advect_element_data_t * elem_data)
{
  t8_advect_element_data_t *neigh;
  double              phi_neigh;
  double              vol;
  double              max_gradient = 0, gradient_abs;
  int                 iface;

  for (iface = 0; iface < 2; iface++) {
    if (elem_data->num_neighbors[iface] >= 0) {
      /* Get the neighbor element */
      neigh = (t8_advect_element_data_t *)
        t8_sc_array_index_locidx (problem->element_data,
                                  elem_data->neighs[iface][0]);
      /* Get the phi value of the neighbor */
      phi_neigh = neigh->phi;
      /* Compute the distance of the midpoints of the element and its neighbor */
      /* |---x---|--x--|  (size of left element + size of right element)/2 */
      vol = (elem_data->vol + neigh->vol) / 2;
      /* compute the absolute value of the gradient */
      gradient_abs = fabs ((phi_neigh - elem_data->phi) / vol);
      /* compute the maximum */
      max_gradient = SC_MAX (max_gradient, gradient_abs);
    }
    /* If there is no neighbor at this face (boundary element), we do not compute the
     * gradient. If there is no neighbor at any face, the max_gradient is 0 */
  }
  return max_gradient;
}
#endif

/* Adapt the forest. We refine if the level-set function is close to zero
 * and coarsen if it is larger than a given threshhold. */
static int
t8_advect_adapt (t8_forest_t forest, t8_forest_t forest_from,
                 t8_locidx_t ltree_id, t8_locidx_t lelement_id,
                 t8_eclass_scheme_c *ts, const int is_family,
                 const int num_elements, t8_element_t *elements[])
{
  t8_advect_problem_t *problem;
  t8_advect_element_data_t *elem_data;
  double              band_width, elem_diam;
  int                 level;
  t8_locidx_t         offset;
  double              phi;
  double              vol_thresh;
  static int          seed = 10000;

  srand (seed++);
  /* Get a pointer to the problem from the user data pointer of forest */
  problem = (t8_advect_problem_t *) t8_forest_get_user_data (forest);
  /* Get the element's level */
  level = ts->t8_element_level (elements[0]);
  if (level == problem->maxlevel && !is_family) {
    /* It is not possible to refine this level */
    return 0;
  }
  /* Compute the volume threshold. Elements larger than this and
   * close to the 0 level-set are refined */
  if (problem->volume_refine >= 0) {
    vol_thresh =
      problem->min_vol / (1 << (problem->dim * problem->volume_refine));
  }
  else {
    vol_thresh = 0;
  }
  /* Get the value of phi at this element */
  offset = t8_forest_get_tree_element_offset (forest_from, ltree_id);
  phi = t8_advect_element_get_phi (problem, lelement_id + offset);

  /* Get a pointer to the element data */
  elem_data = (t8_advect_element_data_t *)
    t8_sc_array_index_locidx (problem->element_data, lelement_id + offset);

  /* Refine if close to levelset, coarsen if not */
  band_width = problem->band_width;
  elem_diam = t8_forest_element_diam (forest_from, ltree_id, elements[0]);
  if (fabs (phi) > 2 * band_width * elem_diam) {
    /* coarsen if this is a family and level is not too small */
    return -(is_family && level > problem->level);
  }
  else if (fabs (phi) < band_width * elem_diam && elem_data->vol > vol_thresh) {
    /* refine if level is not too large */
    return level < problem->maxlevel;
  }
  return 0;
}

/* Compute the total volume of the elements with negative phi value */
static double
t8_advect_level_set_volume (const t8_advect_problem_t * problem)
{
  t8_locidx_t         num_local_elements, ielem;
  t8_advect_element_data_t *elem_data;
  double              volume = 0, global_volume = 0;
  double              phi;

  num_local_elements = t8_forest_get_local_num_elements (problem->forest);

  for (ielem = 0; ielem < num_local_elements; ielem++) {
    elem_data = (t8_advect_element_data_t *)
      t8_sc_array_index_locidx (problem->element_data, ielem);
    phi = t8_advect_element_get_phi (problem, ielem);
    if (phi < 0) {
      volume += elem_data->vol;
    }
  }
  sc_MPI_Allreduce (&volume, &global_volume, 1, sc_MPI_DOUBLE, sc_MPI_SUM,
                    problem->comm);
  return global_volume;
}

/* Compute the relative l_infty error of the stored phi values compared to a
 * given analytical function at time problem->t */
static double
t8_advect_l_infty_rel (const t8_advect_problem_t * problem,
                       t8_example_level_set_fn analytical_sol,
                       double distance)
{
  t8_locidx_t         num_local_elements, ielem;
  t8_advect_element_data_t *elem_data;
  double              phi;
  double              ana_sol;
  double              error[2] = {
    -1, 0
  }, el_error, global_error[2];

  num_local_elements = t8_forest_get_local_num_elements (problem->forest);
  for (ielem = 0; ielem < num_local_elements; ielem++) {
    elem_data = (t8_advect_element_data_t *)
      t8_sc_array_index_locidx (problem->element_data, ielem);

    /* Compute the analytical solution */
    ana_sol =
      analytical_sol (elem_data->midpoint, problem->t,
                      problem->udata_for_phi);
#if 1
    if (fabs (ana_sol) < distance)
#endif
    {
      /* Compute the error as the stored value at the midpoint of this element
       * minus the solution at this midpoint */
      phi = t8_advect_element_get_phi (problem, ielem);
      el_error = fabs ((phi - ana_sol));
      error[0] = SC_MAX (error[0], el_error);
      /* Compute the l_infty norm of the analytical solution */
      error[1] = SC_MAX (error[1], ana_sol);
    }
  }
  /* Compute the maximum of the error among all processes */
  sc_MPI_Allreduce (&error, &global_error, 2, sc_MPI_DOUBLE, sc_MPI_MAX,
                    problem->comm);

  /* Return the relative error, that is the l_infty error divided by
   * the l_infty norm of the analytical solution */
  return global_error[0] / global_error[1];
}

static double
t8_advect_l_2_rel (const t8_advect_problem_t * problem,
                   t8_example_level_set_fn analytical_sol, double distance)
{
  t8_locidx_t         num_local_elements, ielem, count = 0;
  t8_advect_element_data_t *elem_data;
  double              phi;
  double              diff, ana_sol;
  double              error[2] = {
    0, 0
  }, el_error, global_error[2];

  num_local_elements = t8_forest_get_local_num_elements (problem->forest);
  for (ielem = 0; ielem < num_local_elements; ielem++) {
    elem_data = (t8_advect_element_data_t *)
      t8_sc_array_index_locidx (problem->element_data, ielem);
    /* Compute the analytical solution */
    ana_sol =
      analytical_sol (elem_data->midpoint, problem->t,
                      problem->udata_for_phi);
#if 1
    if (fabs (ana_sol) < distance)
#endif
    {
      count++;
      /* Compute the error as the stored value at the midpoint of this element
       * minus the solution at this midpoint */
      phi = t8_advect_element_get_phi (problem, ielem);
      diff = fabs (phi - ana_sol);
      el_error = diff * diff * elem_data->vol;
      error[0] += el_error;
      error[1] += ana_sol * ana_sol * elem_data->vol;
    }
  }
  t8_debugf ("[advect] L_2 %e  %e\n", error[0], error[1]);
  t8_debugf ("[advect] L_2 %i elems\n", count);
  /* Compute the maximum of the error among all processes */
  sc_MPI_Allreduce (&error, &global_error, 2, sc_MPI_DOUBLE, sc_MPI_SUM,
                    problem->comm);

  /* Return the relative error, that is the l_infty error divided by
   * the l_infty norm of the analytical solution */
  return sqrt (global_error[0]) / sqrt (global_error[1]);
}

static double
t8_advect_flux_upwind_1d (const t8_advect_problem_t * problem,
                          const t8_locidx_t el_plus,
                          const t8_locidx_t el_minus, int face)
{
  double              x_j_half[3];
  int                 idim;
  double              u_at_x_j_half[3];
  double              phi;
  int                 sign;
  t8_advect_element_data_t *el_data_plus;

  /*
   *    | --x-- | --x-- |   Two elements, midpoints marked with 'x'
   *       x_j     x_j+1
   *          x_j_half
   */
  /* Compute x_j_half */
  el_data_plus = (t8_advect_element_data_t *)
    t8_sc_array_index_locidx (problem->element_data, el_plus);
  for (idim = 0; idim < 3; idim++) {
    x_j_half[idim] =
      (el_data_plus->midpoint[idim] -
       (idim == 0 ? el_data_plus->vol / 2 : 0));
  }
  /* Compute u at the interval boundary. */
  problem->u (x_j_half, problem->t, u_at_x_j_half);
  /* In 1D we are only interested in the firs coordinate of u */

  sign = face == 0 ? -1 : 1;
  if (sign * u_at_x_j_half[0] >= 0) {
    /* we have outflow */
    phi = -t8_advect_element_get_phi (problem, el_plus);
  }
  else {
    /* we have inflow */
    /* el_minus may be negative, in this case, el_plus is at the boundary
     * and we use phi = 0. */
    phi = el_minus >= 0 ? t8_advect_element_get_phi (problem, el_minus) : 0;
  }
  return u_at_x_j_half[0] * phi;
}

/* Compute the flux across a given face between two elements */
/* face is the face number as seen from el_data_plus */
/* This works also if element_plus hangs on element_minus.
 * It does not work if it hangs the other way around. */
static double
t8_advect_flux_upwind (const t8_advect_problem_t * problem,
                       double el_plus_phi,
                       double el_minus_phi,
                       t8_locidx_t ltreeid,
                       const t8_element_t *element_plus, int face)
{
  double              face_center[3];
  double              u_at_face_center[3];
  double              normal[3], normal_times_u;
  double              area;

  /*
   *    | --x-- | --x-- |   Two elements, midpoints marked with 'x'
   *       x_j     x_j+1
   *          face_center
   */

  /* Compute the center coordinate of the face */
  t8_forest_element_face_centroid (problem->forest, ltreeid, element_plus,
                                   face, face_center);
  /* Compute u at the face center. */
  problem->u (face_center, problem->t, u_at_face_center);
  /* Compute the normal of the element at this face */
  t8_forest_element_face_normal (problem->forest, ltreeid, element_plus,
                                 face, normal);
  /* Compute the area of the face */
  area =
    t8_forest_element_face_area (problem->forest, ltreeid, element_plus,
                                 face);

  /* Compute the dot-product of u and the normal vector */
  normal_times_u = t8_vec_dot (normal, u_at_face_center);

#if 0
  /* Output, mainly for debugging */
  t8_debugf ("[advect] face %i\n", face);
  t8_debugf ("[advect] normal %f %f %f\n", normal[0], normal[1], normal[2]);
  t8_debugf ("[advect] face center %f %f %f\n", face_center[0],
             face_center[1], face_center[2]);
  t8_debugf ("[advect] u %f %f %f\n", u_at_face_center[0],
             u_at_face_center[1], u_at_face_center[2]);
  t8_debugf ("[advect] norm t u: %f\n", normal_times_u);
  t8_debugf ("[advect] area %f\n", area);
  t8_debugf ("[advect] phi+ %f\n", el_plus_phi);
  t8_debugf ("[advect] phi- %f\n", el_minus_phi);
#endif

  if (normal_times_u >= 0) {
#if 0
    /* u flows out of the element_plus */
    t8_debugf ("[advect] out flux: %f\n",
               -el_plus_phi * normal_times_u * area);
#endif
    return -el_plus_phi * normal_times_u * area;
  }
  else {
    /* u flows into the element_plus */
#if 0
    t8_debugf ("[advect] in flux: %f\n",
               -el_minus_phi * normal_times_u * area);
#endif
    return -el_minus_phi * normal_times_u * area;
  }
}

/* Compute the flux if the element has hanging neighbors:
 *
 *  x -- x ---- x
 *  |    |      |
 *  x -- x      |
 *  |    |      |
 *  x -- x ---- x
 *
 * neighs  el_hang
 *
 */
int                 a = 0;
static double
t8_advect_flux_upwind_hanging (const t8_advect_problem_t * problem,
                               t8_locidx_t iel_hang,
                               t8_locidx_t ltreeid,
                               t8_element_t *element_hang,
                               int face, int adapted_or_partitioned)
{
  int                 i, num_face_children, child_face;
  t8_eclass_scheme_c *ts;
  t8_eclass           eclass;
  t8_element_t      **face_children;
  t8_advect_element_data_t *neigh_data;
  double              flux = 0;
  int                 dual_face;
  t8_locidx_t         neigh_id;
  int                 neigh_is_ghost;
  t8_advect_element_data_t *el_hang;
  double              phi_plus, phi_minus;

  /* Get a pointer to the element */
  el_hang = (t8_advect_element_data_t *)
    t8_sc_array_index_locidx (problem->element_data, iel_hang);
  /* Get the eclass and the scheme for the element */
  eclass = t8_forest_get_tree_class (problem->forest, ltreeid);
  ts = t8_forest_get_eclass_scheme (problem->forest, eclass);
  /* Compute the children of the element at the face */
  num_face_children = ts->t8_element_num_face_children (element_hang, face);
  T8_ASSERT (num_face_children == el_hang->num_neighbors[face]);

  face_children = T8_ALLOC (t8_element_t *, num_face_children);
  ts->t8_element_new (num_face_children, face_children);
  ts->t8_element_children_at_face (element_hang, face, face_children,
                                   num_face_children, NULL);

  /* Store the phi value of el_hang. We use it as the phi value of the
   * children to compute the flux */
  phi_plus = t8_advect_element_get_phi (problem, iel_hang);

  for (i = 0; i < num_face_children; i++) {
    child_face = ts->t8_element_face_child_face (element_hang, face, i);
    /* Get a pointer to the neighbor's element data */
    neigh_id = el_hang->neighs[face][i];
    neigh_data = (t8_advect_element_data_t *)
      t8_sc_array_index_locidx (problem->element_data, neigh_id);
    neigh_is_ghost =
      neigh_id >= t8_forest_get_local_num_elements (problem->forest);
    phi_minus = t8_advect_element_get_phi (problem, neigh_id);
    /* Compute the flux */
    el_hang->fluxes[face][i] =
      t8_advect_flux_upwind (problem, phi_plus, phi_minus, ltreeid,
                             face_children[i], child_face);
    // if (a == 1) printf  ("%i %i %f\n",face, i, el_hang->fluxes[face][i]);
    /* Set the flux of the neighbor element */
    dual_face = el_hang->dual_faces[face][i];
    if (!adapted_or_partitioned && !neigh_is_ghost) {

      if (neigh_data->flux_valid[dual_face] < 0) {
        /* We need to allocate the fluxes */
        neigh_data->fluxes[dual_face] = T8_ALLOC (double, 1);
      }
      // printf ("face %i neigh %i df %i\n", face, neigh_id, dual_face);
      SC_CHECK_ABORT (dual_face < neigh_data->num_faces, "num\n");
      // SC_CHECK_ABORT (neigh_data->num_neighbors[dual_face] == 1, "entry\n");
      neigh_data->num_neighbors[dual_face] = 1;
      neigh_data->fluxes[dual_face][0] = -el_hang->fluxes[face][i];
      neigh_data->flux_valid[dual_face] = 1;
    }

    flux += el_hang->fluxes[face][i];
  }

  el_hang->flux_valid[face] = 1;
  /* clean-up */
  ts->t8_element_destroy (num_face_children, face_children);
  T8_FREE (face_children);

  a = 2;
  return flux;
}

/* If an element is at the domain boundary, we encode boundary conditions
 * by setting a phi value for an imaginative neighbor element.
 * We currently set the phi value
 * to the value of the element itself. */
static void
t8_advect_boundary_set_phi (const t8_advect_problem_t * problem,
                            t8_locidx_t ielement, double *boundary_phi)
{

  *boundary_phi = t8_advect_element_get_phi (problem, ielement);
}

#if 0
static double
t8_advect_lax_friedrich_alpha (const t8_advect_problem_t * problem,
                               const t8_advect_element_data_t *
                               el_data_plus,
                               const t8_advect_element_data_t * el_data_minus)
{
  double              alpha;
  double              dist, u_plus[3], u_minus[3];

  /* We compute alpha as the derivative of u at the midpoint between
   * the cells */

  /* The distance between the two cells is the sum of their length divided by two */

  dist = (el_data_plus->vol + el_data_minus->vol) / 2.;
  /* Approximate the derivative of u */

  problem->u (el_data_plus->midpoint, problem->t, u_plus);
  problem->u (el_data_minus->midpoint, problem->t, u_minus);
  /* in 1D we are only interested in the first coordinate of u */
  alpha = fabs ((u_plus[0] - u_minus[0]) / dist);

  return alpha;
}

static double
t8_advect_flux_lax_friedrich_1d (const t8_advect_problem_t * problem,
                                 const t8_advect_element_data_t *
                                 el_data_plus,
                                 const t8_advect_element_data_t *
                                 el_data_minus)
{
  double              alpha = 0;        /* TODO: Choose alpha according to a reasonable criterion */
  double              x_j_half[3];
  int                 idim;
  double              u_at_x_j_half[3];
  double              phi_sum, phi_diff;

  /*
   *    | --x-- | --x-- |   Two elements, midpoints marked with 'x'
   *       x_j     x_j+1
   *          x_j_half
   */
  /* Compute x_j_half */
  for (idim = 0; idim < 3; idim++) {
    x_j_half[idim] =
      (el_data_plus->midpoint[idim] -
       (idim == 0 ? el_data_plus->vol / 2 : 0));
  }

  /* Compute u at the interval boundary. */
  problem->u (x_j_half, problem->t, u_at_x_j_half);

  /* Compute the sum of both phi values */
  phi_sum = el_data_minus->phi + el_data_plus->phi;
  /* Compute the difference of both */
  phi_diff = el_data_plus->phi - el_data_minus->phi;

  /* Compute alpha */
  alpha =
    t8_advect_lax_friedrich_alpha (problem, el_data_plus, el_data_minus);
  /* in 1D only the first coordinate of u is interesting */
  return .5 * (u_at_x_j_half[0] * phi_sum - alpha * phi_diff);
}
#endif

static void
t8_advect_advance_element (t8_advect_problem_t * problem,
                           t8_locidx_t lelement)
{
  int                 iface, ineigh;
  double              flux_sum = 0;
  int                 num_faces;
  double              phi;
  t8_advect_element_data_t *elem;

  /* Get a pointer to the element */
  elem = (t8_advect_element_data_t *)
    t8_sc_array_index_locidx (problem->element_data, lelement);
  /* Get the phi value of the element */
  phi = t8_advect_element_get_phi (problem, lelement);
  num_faces = elem->num_faces;
  /* Sum all the fluxes */
  for (iface = 0; iface < num_faces; iface++) {
    for (ineigh = 0; ineigh < SC_MAX (1, elem->num_neighbors[iface]);
         ineigh++) {
      flux_sum += elem->fluxes[iface][ineigh];
    }
  }
  /* Phi^t = dt/dx * (f_(j-1/2) - f_(j+1/2)) + Phi^(t-1) */
  elem->phi_new = (problem->delta_t / elem->vol) * flux_sum + phi;
#if 0
  t8_debugf
    ("[advect] advance el with delta_t %f vol %f phi %f  flux %f to %f\n",
     problem->delta_t, elem->vol, phi, flux_sum, elem->phi_new);
#endif
}

/* Compute element midpoint and vol and store at element_data field. */
static void
t8_advect_compute_element_data (t8_advect_problem_t * problem,
                                t8_advect_element_data_t * elem_data,
                                t8_element_t *element,
                                t8_locidx_t ltreeid, t8_eclass_scheme_c *ts)
{
  /* Compute the midpoint coordinates of element */
  t8_forest_element_centroid (problem->forest, ltreeid, element,
                              elem_data->midpoint);
  /* Compute the length of this element */
  elem_data->vol =
    t8_forest_element_volume (problem->forest, ltreeid, element);
}

/* Replace callback to decide how to interpolate a refined or coarsened element.
 * If an element is refined, each child gets the phi value of its parent.
 * If elements are coarsened, the parent gets the average phi value of the children.
 */
/* outgoing are the old elements and incoming the new ones */
/* TODO: If coarsening, weight the phi vaules by volume of the children:
 *       phi_E = sum (phi_Ei *vol(E_i)/vol(E))
 *       Similar formula for refining?
 */
static void
t8_advect_replace (t8_forest_t forest_old,
                   t8_forest_t forest_new,
                   t8_locidx_t which_tree,
                   t8_eclass_scheme_c *ts,
<<<<<<< HEAD
=======
                   int refine,
>>>>>>> 3e515e3a
                   int num_outgoing,
                   t8_locidx_t first_outgoing,
                   int num_incoming, t8_locidx_t first_incoming)
{
  t8_advect_problem_t *problem;
  t8_advect_element_data_t *elem_data_in, *elem_data_out;
  t8_locidx_t         first_incoming_data, first_outgoing_data;
  t8_element_t       *element;
  int                 i, iface;
  double              phi_old;

  /* Get the problem description */

  problem = (t8_advect_problem_t *) t8_forest_get_user_data (forest_new);
  T8_ASSERT (forest_old == problem->forest);
  T8_ASSERT (forest_new == problem->forest_adapt);
  /* Get pointers to the element datas */
  first_incoming_data =
    first_incoming + t8_forest_get_tree_element_offset (forest_new,
                                                        which_tree);
  first_outgoing_data =
    first_outgoing + t8_forest_get_tree_element_offset (forest_old,
                                                        which_tree);
  elem_data_out = (t8_advect_element_data_t *)
    t8_sc_array_index_locidx (problem->element_data, first_outgoing_data);
  elem_data_in = (t8_advect_element_data_t *)
    t8_sc_array_index_locidx (problem->element_data_adapt,
                              first_incoming_data);

  /* Get the old phi value (used in the cases with num_outgoing = 1) */
  phi_old = t8_advect_element_get_phi (problem, first_outgoing_data);
  if (refine == 0) {
    T8_ASSERT (num_incoming == num_outgoing && num_incoming == 1);
    /* The element is not changed, copy phi and vol */
    memcpy (elem_data_in, elem_data_out, sizeof (t8_advect_element_data_t));
    t8_advect_element_set_phi_adapt (problem, first_incoming_data, phi_old);
    /* Get a pointer to the new element */
    element =
      t8_forest_get_element_in_tree (problem->forest_adapt, which_tree,
                                     first_incoming);
    /* Set the neighbor entries to uninitialized */
    T8_ASSERT (elem_data_in->num_faces == ts->t8_element_num_faces (element));
    for (iface = 0; iface < elem_data_in->num_faces; iface++) {
      elem_data_in->num_neighbors[iface] = 0;
      elem_data_in->flux_valid[iface] = -1;
      elem_data_in->dual_faces[iface] = NULL;
      elem_data_in->fluxes[iface] = NULL;
      elem_data_in->neighs[iface] = NULL;
    }
  }
  else if (refine == 1) {
    T8_ASSERT (num_outgoing == 1);
    T8_ASSERT (num_incoming == 1 << problem->dim);
    /* The old element is refined, we copy the phi values and compute the new midpoints */
    for (i = 0; i < num_incoming; i++) {
      /* Get a pointer to the new element */
      element =
        t8_forest_get_element_in_tree (problem->forest_adapt, which_tree,
                                       first_incoming + i);
      /* Compute midpoint and vol of the new element */
      t8_advect_compute_element_data (problem, elem_data_in + i, element,
                                      which_tree, ts);
      t8_advect_element_set_phi_adapt (problem, first_incoming_data + i,
                                       phi_old);
      /* Set the neighbor entries to uninitialized */
      elem_data_in[i].num_faces = elem_data_out->num_faces;
      T8_ASSERT (elem_data_in[i].num_faces ==
                 ts->t8_element_num_faces (element));
      for (iface = 0; iface < elem_data_in[i].num_faces; iface++) {
        elem_data_in[i].num_neighbors[iface] = 0;
        elem_data_in[i].flux_valid[iface] = -1;
        elem_data_in[i].dual_faces[iface] = NULL;
        elem_data_in[i].fluxes[iface] = NULL;
        elem_data_in[i].neighs[iface] = NULL;
      }
      /* Update the level */
      elem_data_in[i].level = elem_data_out->level + 1;
    }
  }
  else {
    double              phi = 0;
    T8_ASSERT (refine = -1);
    T8_ASSERT (num_outgoing == 1 << problem->dim && num_incoming == 1);
    /* The old elements form a family which is coarsened. We compute the average
     * phi value and set it as the new phi value */
    /* Get a pointer to the new element */
    element =
      t8_forest_get_element_in_tree (problem->forest_adapt, which_tree,
                                     first_incoming);
    /* Compute midpoint and vol of the new element */
    t8_advect_compute_element_data (problem, elem_data_in, element,
                                    which_tree, ts);

    /* Compute average of phi */
    for (i = 0; i < num_outgoing; i++) {
      phi += t8_advect_element_get_phi (problem, first_outgoing_data + i);
    }
    phi /= num_outgoing;
    t8_advect_element_set_phi_adapt (problem, first_incoming_data, phi);
    /* Set the neighbor entries to uninitialized */
    elem_data_in->num_faces = elem_data_out[0].num_faces;
    T8_ASSERT (elem_data_in->num_faces == ts->t8_element_num_faces (element));
    for (iface = 0; iface < elem_data_in->num_faces; iface++) {
      elem_data_in->num_neighbors[iface] = 0;
      elem_data_in->flux_valid[iface] = -1;
      elem_data_in->dual_faces[iface] = NULL;
      elem_data_in->fluxes[iface] = NULL;
      elem_data_in->neighs[iface] = NULL;
    }
    /* update the level */
    elem_data_in->level = elem_data_out->level - 1;
  }
}

static void
t8_advect_problem_elements_destroy (t8_advect_problem_t * problem)
{

  t8_locidx_t         lelement, num_local_elem;
  int                 iface;
  t8_advect_element_data_t *elem_data;

  num_local_elem = t8_forest_get_local_num_elements (problem->forest);
  T8_ASSERT (num_local_elem <=
             (t8_locidx_t) problem->element_data->elem_count);
  /* destroy all elements */
  for (lelement = 0; lelement < num_local_elem; lelement++) {
    elem_data = (t8_advect_element_data_t *)
      t8_sc_array_index_locidx (problem->element_data, lelement);
    for (iface = 0; iface < elem_data->num_faces; iface++) {
      /* TODO: make face number dim independent */
      if (elem_data->num_neighbors[iface] > 0) {
        T8_FREE (elem_data->neighs[iface]);
        T8_FREE (elem_data->dual_faces[iface]);
        T8_FREE (elem_data->fluxes[iface]);
        elem_data->num_neighbors[iface] = 0;
        elem_data->flux_valid[iface] = -1;
      }
      else {
        T8_FREE (elem_data->fluxes[iface]);
      }
    }
  }
}

/* Adapt the forest and interpolate the phi values to the new grid,
 * compute the new u values on the grid */
static void
t8_advect_problem_adapt (t8_advect_problem_t * problem, int measure_time)
{
  t8_locidx_t         num_elems_p_ghosts, num_elems;
  double              adapt_time, balance_time = 0, ghost_time;
  t8_locidx_t         ghost_sent;
  int                 balance_rounds, did_balance = 0;
  double              replace_time;

  /* Adapt the forest, but keep the old one */
  t8_forest_ref (problem->forest);
  t8_forest_init (&problem->forest_adapt);
  /* Enable profiling to measure the runtime */
  t8_forest_set_profiling (problem->forest_adapt, 1);
  /* Set the user data pointer of the new forest */
  t8_forest_set_user_data (problem->forest_adapt, problem);
  /* Set the adapt function */
  t8_forest_set_adapt (problem->forest_adapt, problem->forest,
                       t8_advect_adapt, 0);
  if (problem->maxlevel - problem->level > 1) {
    /* We also want to balance the forest
     * if the difference in refinement levels is
     * greater 1 */
    t8_forest_set_balance (problem->forest_adapt, NULL, 1);
    did_balance = 1;
  }
  /* We also want ghost elements in the new forest */
  t8_forest_set_ghost (problem->forest_adapt, 1, T8_GHOST_FACES);
  /* Commit the forest, adaptation and balance happens here */
  t8_forest_commit (problem->forest_adapt);

  /* Store the runtimes in problems stats */
  if (measure_time) {
    adapt_time = t8_forest_profile_get_adapt_time (problem->forest_adapt);
    ghost_time =
      t8_forest_profile_get_ghost_time (problem->forest_adapt, &ghost_sent);
    if (did_balance) {
      balance_time =
        t8_forest_profile_get_balance_time (problem->forest_adapt,
                                            &balance_rounds);
    }
    sc_stats_accumulate (&problem->stats[ADVECT_ADAPT], adapt_time);
    sc_stats_accumulate (&problem->stats[ADVECT_GHOST], ghost_time);
    sc_stats_accumulate (&problem->stats[ADVECT_GHOST_SENT], ghost_sent);
    if (did_balance) {
      sc_stats_accumulate (&problem->stats[ADVECT_BALANCE], balance_time);
      sc_stats_accumulate (&problem->stats[ADVECT_BALANCE_ROUNDS],
                           balance_rounds);
    }
    /* We want to count all runs over the solver time as one */
    problem->stats[ADVECT_ADAPT].count = 1;
    problem->stats[ADVECT_BALANCE].count = 1;
    problem->stats[ADVECT_GHOST].count = 1;
    problem->stats[ADVECT_GHOST_SENT].count = 1;
  }

  /* Allocate new memory for the element_data of the advected forest */
  num_elems = t8_forest_get_local_num_elements (problem->forest_adapt);
  num_elems_p_ghosts = num_elems +
    t8_forest_get_num_ghosts (problem->forest_adapt);
  problem->element_data_adapt =
    sc_array_new_count (sizeof (t8_advect_element_data_t), num_elems);
  problem->phi_values_adapt =
    sc_array_new_count ((problem->dummy_op ? 2 : 1) * sizeof (double),
                        num_elems_p_ghosts);
  /* We now call iterate_replace in which we interpolate the new element data.
   * It is necessary that the old and new forest only differ by at most one level.
   * We guarantee this by calling adapt non-recursively and calling balance without
   * repartitioning. */
  replace_time = -sc_MPI_Wtime ();
  t8_forest_iterate_replace (problem->forest_adapt, problem->forest,
                             t8_advect_replace);
  replace_time += sc_MPI_Wtime ();
  if (measure_time) {
    sc_stats_accumulate (&problem->stats[ADVECT_REPLACE], replace_time);
    sc_stats_accumulate (&problem->stats[ADVECT_AMR],
                         ghost_time + adapt_time + balance_time +
                         replace_time);
    problem->stats[ADVECT_REPLACE].count = 1;
    problem->stats[ADVECT_AMR].count = 1;
  }
  /* clean the old element data */
  t8_advect_problem_elements_destroy (problem);
  sc_array_destroy (problem->element_data);
  sc_array_destroy (problem->phi_values);
  /* Free memory for the forest */
  t8_forest_unref (&problem->forest);
  /* Set the forest to the adapted one */
  problem->forest = problem->forest_adapt;
  problem->forest_adapt = NULL;
  /* Set the elem data to the adapted elem data */
  problem->element_data = problem->element_data_adapt;
  problem->element_data_adapt = NULL;
  /* Set the phi values to the adapted phi values */
  problem->phi_values = problem->phi_values_adapt;
  problem->phi_values_adapt = NULL;
}

/* Re-partition the forest and element data of a problem */
static void
t8_advect_problem_partition (t8_advect_problem_t * problem, int measure_time)
{
  t8_forest_t         forest_partition;
  sc_array_t          data_view, data_view_new, phi_view, phi_view_new;
  sc_array_t         *new_data, *new_phi;
  t8_locidx_t         num_local_elements, num_local_elements_new;
  t8_locidx_t         num_ghosts_new;
  int                 procs_sent;
  t8_locidx_t         ghost_sent;
  double              partition_time, ghost_time;

  /* Partition the forest and create its ghost layer */
  /* ref the current forest, since we still need access to it */
  t8_forest_ref (problem->forest);
  t8_forest_init (&forest_partition);
  /* Enable profiling to measure runtime */
  t8_forest_set_profiling (forest_partition, 1);
  /* Partition the forest and create ghosts */
  t8_forest_set_partition (forest_partition, problem->forest, 0);
  t8_forest_set_ghost (forest_partition, 1, T8_GHOST_FACES);
  t8_forest_commit (forest_partition);

  /* Add runtimes to internal stats */
  if (measure_time) {
    partition_time =
      t8_forest_profile_get_partition_time (forest_partition, &procs_sent);
    ghost_time =
      t8_forest_profile_get_ghost_time (forest_partition, &ghost_sent);
    sc_stats_accumulate (&problem->stats[ADVECT_PARTITION], partition_time);
    sc_stats_accumulate (&problem->stats[ADVECT_GHOST], ghost_time);
    sc_stats_accumulate (&problem->stats[ADVECT_AMR],
                         ghost_time + partition_time);
    /* We want to count all runs over the solver time as one */
    problem->stats[ADVECT_PARTITION].count = 1;
    problem->stats[ADVECT_GHOST].count = 1;
  }
  /* Partition the data */
  num_local_elements = t8_forest_get_local_num_elements (problem->forest);
  num_local_elements_new =
    t8_forest_get_local_num_elements (forest_partition);
  num_ghosts_new = t8_forest_get_num_ghosts (forest_partition);
  /* Create a view array of the entries for the local elements */
  sc_array_init_view (&data_view, problem->element_data, 0,
                      num_local_elements);
  sc_array_init_view (&phi_view, problem->phi_values, 0, num_local_elements);
  /* Allocate the data array for the partitioned elements */
  new_data =
    sc_array_new_count (sizeof (t8_advect_element_data_t),
                        num_local_elements_new + num_ghosts_new);
  new_phi =
    sc_array_new_count (sizeof (double),
                        num_local_elements_new + num_ghosts_new);
  /* Create a view array of the entries for the local elements */
  sc_array_init_view (&data_view_new, new_data, 0, num_local_elements_new);
  sc_array_init_view (&phi_view_new, new_phi, 0, num_local_elements_new);
  /* Perform the data partition */
  partition_time = -sc_MPI_Wtime ();
  t8_forest_partition_data (problem->forest, forest_partition, &data_view,
                            &data_view_new);
  t8_forest_partition_data (problem->forest, forest_partition, &phi_view,
                            &phi_view_new);
  partition_time += sc_MPI_Wtime ();
  if (measure_time) {
    sc_stats_accumulate (&problem->stats[ADVECT_PARTITION_DATA],
                         partition_time);
    sc_stats_accumulate (&problem->stats[ADVECT_AMR], partition_time);
    problem->stats[ADVECT_PARTITION_DATA].count = 1;
    problem->stats[ADVECT_AMR].count = 1;
    t8_debugf ("statis ghost: %f\n\n", ghost_time);
  }

  /* destroy the old forest and the element data */
  t8_advect_problem_elements_destroy (problem);
  t8_forest_unref (&problem->forest);
  problem->forest = forest_partition;
  sc_array_destroy (problem->element_data);
  problem->element_data = new_data;
  sc_array_destroy (problem->phi_values);
  problem->phi_values = new_phi;
}

static t8_cmesh_t
t8_advect_create_cmesh (sc_MPI_Comm comm, int cube_type,
                        const char *mshfile, int level, int dim,
                        int use_occ_geometry)
{
  if (mshfile != NULL) {
    /* Load from .msh file and partition */
    t8_cmesh_t          cmesh, cmesh_partition;
    T8_ASSERT (mshfile != NULL);

    cmesh =
      t8_cmesh_from_msh_file (mshfile, 0, comm, dim, 0, use_occ_geometry);
    /* The partitioning of the occ geometry is not yet available */
    if (use_occ_geometry) {
      t8_productionf ("cmesh was not partitioned. Partitioning is not yet "
                      "available with the curved geometry\n");
      return cmesh;
    }
    /* partition this cmesh according to the initial refinement level */
    t8_cmesh_init (&cmesh_partition);
    t8_cmesh_set_partition_uniform (cmesh_partition, level,
                                    t8_scheme_new_default_cxx ());
    t8_cmesh_set_derive (cmesh_partition, cmesh);
    t8_cmesh_commit (cmesh_partition, comm);
    return cmesh_partition;
  }
  else {
    if (cube_type == 7) {
      return t8_cmesh_new_periodic_hybrid (comm);
    }
    else if (cube_type == 8) {
      return t8_cmesh_new_hypercube_hybrid (comm, 0, 1);
    }
    else {
      T8_ASSERT (T8_ECLASS_ZERO <= cube_type && cube_type < T8_ECLASS_COUNT);
      return t8_cmesh_new_hypercube ((t8_eclass_t) cube_type, comm, 0, 0, 1);
    }
  }
#if 0
  /* Unit square with 6 trees (2 quads, 4 triangles) */
  return t8_cmesh_new_periodic_hybrid (comm);
#endif
}

static              t8_flow_function_3d_fn
t8_advect_choose_flow (int flow_arg)
{
  switch (flow_arg) {
  case 1:
    return t8_flow_constant_one_x_vec;
  case 2:
    return t8_flow_constant_one_xyz_vec;
  case 3:
    return t8_flow_incomp_cube_flow;
  case 4:
    return t8_flow_rotation_2d;
  case 5:
    return t8_flow_around_circle;
  case 6:
    return t8_flow_stokes_flow_sphere_shell;
  case 7:
    return t8_flow_around_circle_with_angular_velocity;
  default:
    SC_ABORT ("Wrong argument for flow parameter.\n");
  }
  return NULL;                  /* prevents compiler warning */
}

static t8_advect_problem_t *
t8_advect_problem_init (t8_cmesh_t cmesh,
                        t8_flow_function_3d_fn
                        u,
                        t8_example_level_set_fn
                        phi_0, void *ls_data,
                        int level, int maxlevel,
                        double T, double cfl, sc_MPI_Comm comm,
                        double band_width, int dim, int dummy_op,
                        int volume_refine)
{
  t8_advect_problem_t *problem;
  t8_scheme_cxx_t    *default_scheme;
  int                 i;

  T8_ASSERT (1 <= dim && dim <= 3);

  /* allocate problem */
  problem = T8_ALLOC (t8_advect_problem_t, 1);
  /* Fill problem parameters */
  problem->u = u;               /* flow field */
  problem->phi_0 = phi_0;       /* initial condition */
  problem->udata_for_phi = ls_data;     /* user data pointer passed to phi */
  problem->level = level;       /* minimum refinement level */
  problem->maxlevel = maxlevel; /* maximum allowed refinement level */
  problem->t = 0;               /* start time */
  problem->T = T;               /* end time */
  problem->delta_t = -1;        /* delta_t, invalid value */
  problem->min_grad = 2;        /* Coarsen an element if the gradient is smaller */
  problem->max_grad = 4;        /* Refine an element if the gradient is larger */
  problem->min_vol = -1;        /* Invalid start entry */
  problem->volume_refine = volume_refine;       /* If greater or equal zero, refine elem only if
                                                   volume is larger than min_vol. */
  problem->cfl = cfl;           /* cfl number  */
  problem->num_time_steps = 0;  /* current time step */
  problem->comm = comm;         /* MPI communicator */
  problem->vtk_count = 0;       /* number of pvtu files written */
  problem->band_width = band_width;     /* width of the refinemen band around 0 level-set */
  problem->dim = dim;           /* dimension of the mesh */
  problem->dummy_op = dummy_op; /* If true, emulate more computational load per element */

  for (i = 0; i < ADVECT_NUM_STATS; i++) {
    sc_stats_init (&problem->stats[i], advect_stat_names[i]);
  }

  /* Contruct uniform forest with ghosts */
  default_scheme = t8_scheme_new_default_cxx ();

  problem->forest =
    t8_forest_new_uniform (cmesh, default_scheme, level, 1, comm);

  /* Initialize the element array with num_local_elements + num_ghosts entries. */

  problem->element_data =
    sc_array_new_count (sizeof (t8_advect_element_data_t),
                        t8_forest_get_local_num_elements (problem->forest));
  problem->element_data_adapt = NULL;

  /* initialize the phi array */
  problem->phi_values =
    sc_array_new_count ((dummy_op ? 2 : 1) * sizeof (double),
                        t8_forest_get_local_num_elements (problem->forest) +
                        t8_forest_get_num_ghosts (problem->forest));
  problem->phi_values_adapt = NULL;
  return problem;
}

/* Project the solution at the last time step to the forest.
 * Also set the fluxes to invalid */
static void
t8_advect_project_element_data (t8_advect_problem_t * problem)
{
  t8_locidx_t         num_local_elements, ielem;
  t8_advect_element_data_t *elem_data;
  int                 iface;

  num_local_elements = t8_forest_get_local_num_elements (problem->forest);
  for (ielem = 0; ielem < num_local_elements; ielem++) {
    elem_data = (t8_advect_element_data_t *)
      t8_sc_array_index_locidx (problem->element_data, ielem);
    /* Currently the mesh does not change, thus the projected value is
     * just the computed value */
    t8_advect_element_set_phi (problem, ielem, elem_data->phi_new);
    /* Set all fluxes to invalid */
    for (iface = 0; iface < elem_data->num_faces; iface++) {
      if (elem_data->flux_valid[iface] >= 0) {
        /* If they are allocated (>= 0), set to allocated and not computed (=0) */
        elem_data->flux_valid[iface] = 0;
      }
    }
  }
}

static void
t8_advect_problem_init_elements (t8_advect_problem_t * problem)
{
  t8_locidx_t         itree, ielement, idata;
  t8_locidx_t         num_trees, num_elems_in_tree;
  t8_element_t       *element, **neighbors;
  int                 iface, ineigh;
  t8_advect_element_data_t *elem_data;
  t8_eclass_scheme_c *ts, *neigh_scheme;
  double              speed, max_speed = 0, min_diam =
    -1, delta_t, min_delta_t;
  double              u[3];
  double              diam;
  double              min_vol = 1e9;

  num_trees = t8_forest_get_num_local_trees (problem->forest);
  /* maximum possible delta_t value */
  min_delta_t = problem->T - problem->t;
  for (itree = 0, idata = 0; itree < num_trees; itree++) {
    ts =
      t8_forest_get_eclass_scheme (problem->forest,
                                   t8_forest_get_tree_class (problem->forest,
                                                             itree));
    num_elems_in_tree =
      t8_forest_get_tree_num_elements (problem->forest, itree);
    for (ielement = 0; ielement < num_elems_in_tree; ielement++, idata++) {
      element =
        t8_forest_get_element_in_tree (problem->forest, itree, ielement);
      elem_data = (t8_advect_element_data_t *)
        t8_sc_array_index_locidx (problem->element_data, idata);
      /* Initialize the element's midpoint and volume */
      t8_advect_compute_element_data (problem, elem_data, element, itree, ts);
      /* Compute the minimum diameter */
      diam = t8_forest_element_diam (problem->forest, itree, element);
      T8_ASSERT (diam > 0);
      min_diam = min_diam < 0 ? diam : SC_MIN (min_diam, diam);
      /* Compute the maximum velocity */
      problem->u (elem_data->midpoint, problem->t, u);
      speed = t8_vec_norm (u);
      max_speed = SC_MAX (max_speed, speed);

      /* Compute minimum necessary time step */
      delta_t = problem->T - problem->t;
      if (speed > 0) {
        delta_t = problem->cfl * diam / speed;
      }
      min_delta_t = SC_MIN (delta_t, min_delta_t);
      if (problem->volume_refine >= 0 && problem->min_vol <= 0) {
        /* Compute the minimum volume */
        min_vol = SC_MIN (min_vol, elem_data->vol);
      }
      /* Set the initial condition */
      t8_advect_element_set_phi (problem, idata,
                                 problem->phi_0 (elem_data->midpoint, 0,
                                                 problem->udata_for_phi));
      /* Set the level */
      elem_data->level = ts->t8_element_level (element);
      /* Set the faces */
      elem_data->num_faces = ts->t8_element_num_faces (element);
      for (iface = 0; iface < elem_data->num_faces; iface++) {
        /* Compute the indices of the face neighbors */

        t8_forest_leaf_face_neighbors (problem->forest, itree, element,
                                       &neighbors, iface,
                                       &elem_data->dual_faces[iface],
                                       &elem_data->num_neighbors[iface],
                                       &elem_data->neighs[iface],
                                       &neigh_scheme, 1);
        for (ineigh = 0; ineigh < elem_data->num_neighbors[iface]; ineigh++) {
          elem_data->neigh_level[iface] =
            neigh_scheme->t8_element_level (neighbors[ineigh]);
        }

        if (elem_data->num_neighbors[iface] > 0) {
          neigh_scheme->t8_element_destroy (elem_data->num_neighbors[iface],
                                            neighbors);
          T8_FREE (neighbors);
          //t8_global_essentialf("alloc face %i of elem %i\n", iface, ielement);
          elem_data->fluxes[iface] =
            T8_ALLOC (double, elem_data->num_neighbors[iface]);
        }
        else {
          elem_data->fluxes[iface] = T8_ALLOC (double, 1);
        }
        elem_data->flux_valid[iface] = 0;
      }
    }
  }
  /* Exchange ghost values */
  t8_forest_ghost_exchange_data (problem->forest, problem->phi_values);

  /* Compute the timestep, this has to be done globally */
  sc_MPI_Allreduce (&min_delta_t, &problem->delta_t, 1, sc_MPI_DOUBLE,
                    sc_MPI_MIN, problem->comm);
  if (problem->volume_refine >= 0 && problem->min_vol <= 0) {
    /* Compute the minimum volume.
     * Only in first run and only if volume refinement is active */
    sc_MPI_Allreduce (&min_vol, &problem->min_vol, 1, sc_MPI_DOUBLE,
                      sc_MPI_MIN, problem->comm);
  }
  t8_global_essentialf ("[advect] min diam %g max flow %g  delta_t = %g\n",
                        min_diam, max_speed, problem->delta_t);
}

static void
t8_advect_write_vtk (t8_advect_problem_t * problem)
{
  double             *u_and_phi_array[4], u_temp[3];
  t8_locidx_t         num_local_elements, ielem;
  t8_vtk_data_field_t vtk_data[5];
  t8_advect_element_data_t *elem_data;
  char                fileprefix[BUFSIZ];
  int                 idim;
  double              phi;

  /* Allocate num_local_elements doubles to store u and phi values */
  num_local_elements = t8_forest_get_local_num_elements (problem->forest);
  /* phi */
  u_and_phi_array[0] = T8_ALLOC_ZERO (double, num_local_elements);
  /* phi_0 */
  u_and_phi_array[1] = T8_ALLOC_ZERO (double, num_local_elements);
  /* phi - phi_0 */
  u_and_phi_array[2] = T8_ALLOC_ZERO (double, num_local_elements);
  /* u */
  u_and_phi_array[3] = T8_ALLOC_ZERO (double, 3 * (num_local_elements));

  /* Fill u and phi arrays with their values */
  for (ielem = 0; ielem < num_local_elements; ielem++) {
    elem_data = (t8_advect_element_data_t *)
      t8_sc_array_index_locidx (problem->element_data, ielem);
    phi = t8_advect_element_get_phi (problem, ielem);
    u_and_phi_array[0][ielem] = phi;
    u_and_phi_array[1][ielem] =
      problem->phi_0 (elem_data->midpoint, problem->t,
                      problem->udata_for_phi);
    u_and_phi_array[2][ielem] = phi - u_and_phi_array[1][ielem];
    problem->u (elem_data->midpoint, problem->t, u_temp);
    for (idim = 0; idim < 3; idim++) {
      u_and_phi_array[3][3 * ielem + idim] = u_temp[idim];
    }
  }

  /* Write meta data for vtk */
  snprintf (vtk_data[0].description, BUFSIZ, "Num. Solution");
  vtk_data[0].type = T8_VTK_SCALAR;
  vtk_data[0].data = u_and_phi_array[0];
  snprintf (vtk_data[1].description, BUFSIZ, "Ana. Solution");
  vtk_data[1].type = T8_VTK_SCALAR;
  vtk_data[1].data = u_and_phi_array[1];
  snprintf (vtk_data[2].description, BUFSIZ, "Error");
  vtk_data[2].type = T8_VTK_SCALAR;
  vtk_data[2].data = u_and_phi_array[2];
  snprintf (vtk_data[3].description, BUFSIZ, "Flow");
  vtk_data[3].type = T8_VTK_VECTOR;
  vtk_data[3].data = u_and_phi_array[3];
  /* Write filename */
  snprintf (fileprefix, BUFSIZ, "advection_%03i", problem->vtk_count);
  /* Write vtk files */
  if (t8_forest_write_vtk_ext (problem->forest, fileprefix,
                               1, 1, 1, 1, 0, 0, 0, 4, vtk_data)) {
    t8_debugf ("[Advect] Wrote pvtu to files %s\n", fileprefix);
  }
  else {
    t8_errorf ("[Advect] Error writing to files %s\n", fileprefix);
  }
#if 0
  /* Write the cmesh as vtk file */
  snprintf (fileprefix + strlen (fileprefix), BUFSIZ - strlen (fileprefix),
            "_cmesh");
  t8_cmesh_vtk_write_file (problem->forest->cmesh, fileprefix, 1);
#endif
  /* clean-up */
  T8_FREE (u_and_phi_array[0]);
  T8_FREE (u_and_phi_array[1]);
  T8_FREE (u_and_phi_array[2]);
  T8_FREE (u_and_phi_array[3]);
  problem->vtk_count++;
}

#ifdef T8_ENABLE_DEBUG
static void
t8_advect_print_phi (t8_advect_problem_t * problem)
{
  t8_locidx_t         ielement;
  t8_locidx_t         num_local_els;
  char                buffer[BUFSIZ] = "";
  double              phi;

  num_local_els = t8_forest_get_local_num_elements (problem->forest);
  for (ielement = 0;
       ielement <
       (t8_locidx_t) problem->element_data->elem_count; ielement++) {
    phi = t8_advect_element_get_phi (problem, ielement);
    snprintf (buffer + strlen (buffer),
              BUFSIZ - strlen (buffer), "%.2f |%s ",
              phi, ielement == num_local_els - 1 ? "|" : "");
  }
  t8_debugf ("\t%s\n", buffer);
  /* reset buffer */
  buffer[0] = '\0';
}
#endif

static void
t8_advect_problem_destroy (t8_advect_problem_t ** pproblem)
{
  t8_advect_problem_t *problem;

  T8_ASSERT (pproblem != NULL);
  problem = *pproblem;
  if (problem == NULL) {
    return;
  }
  /* destroy elements */
  t8_advect_problem_elements_destroy (problem);
  /* Free the element array */
  sc_array_destroy (problem->element_data);
  if (problem->element_data_adapt != NULL) {
    sc_array_destroy (problem->element_data_adapt);
  }
  sc_array_destroy (problem->phi_values);
  if (problem->phi_values_adapt != NULL) {
    sc_array_destroy (problem->phi_values_adapt);
  }
  /* Unref the forest */
  t8_forest_unref (&problem->forest);
  /* Free the problem and set pointer to NULL */
  T8_FREE (problem);
  *pproblem = NULL;
}

static void
t8_advect_solve (t8_cmesh_t cmesh, t8_flow_function_3d_fn u,
                 t8_example_level_set_fn phi_0, void *ls_data,
                 const int level, const int maxlevel, double T, double cfl,
                 sc_MPI_Comm comm, int adapt_freq, int no_vtk,
                 int vtk_freq, double band_width, int dim, int dummy_op,
                 int volume_refine)
{
  t8_advect_problem_t *problem;
  int                 iface, ineigh;
  t8_locidx_t         itree, ielement, lelement;
  t8_advect_element_data_t *elem_data, *neigh_data = NULL;
  double              flux;
  double              l_infty, L_2;
  int                 modulus, time_steps;
  int                 num_faces;
  int                 done = 0;
  int                 adapted_or_partitioned = 0;
  int                 dual_face;
  t8_element_t       *elem, **neighs;
  t8_eclass_scheme_c *neigh_scheme;
  double              total_time, solve_time = 0;
  double              ghost_exchange_time, ghost_waittime, neighbor_time,
    flux_time;
  double              vtk_time = 0;
  double              start_volume, end_volume;
  int                 hanging, neigh_is_ghost;
  t8_locidx_t         neigh_index = -1;
  double              phi_plus, phi_minus;

  /* Initialize problem */
  /* start timing */
  total_time = -sc_MPI_Wtime ();
  problem =
    t8_advect_problem_init (cmesh, u, phi_0, ls_data, level, maxlevel, T,
                            cfl, comm, band_width, dim, dummy_op,
                            volume_refine);
  t8_advect_problem_init_elements (problem);

  if (maxlevel > level) {
    int                 ilevel;

    for (ilevel = problem->level; ilevel < problem->maxlevel; ilevel++) {
      /* initial adapt */
      t8_advect_problem_adapt (problem, 0);
      /* repartition */
      t8_advect_problem_partition (problem, 0);
      /* Re initialize the elements */
      t8_advect_problem_init_elements (problem);
    }
    adapted_or_partitioned = 1;
  }
  start_volume = t8_advect_level_set_volume (problem);
  t8_global_essentialf ("[advect] Start volume %e\n", start_volume);

#ifdef T8_ENABLE_DEBUG
  t8_advect_print_phi (problem);
#endif

  /* Set initialization runtime */
  sc_stats_set1 (&problem->stats[ADVECT_INIT], total_time + sc_MPI_Wtime (),
                 advect_stat_names[ADVECT_INIT]);

  time_steps = (int) (T / problem->delta_t);
  t8_global_essentialf ("[advect] Starting with Computation. Level %i."
                        " Adaptive levels %i."
                        " End time %g. delta_t %g. cfl %g. %i time steps.\n",
                        level, maxlevel - level, T, problem->delta_t,
                        problem->cfl, time_steps);
  T8_ASSERT (problem->delta_t > 0);
  T8_ASSERT (time_steps > 0);
  /* Controls how often we print the time step to stdout */
  modulus = SC_MAX (1, time_steps / 10);
  for (problem->num_time_steps = 0;
       !done; problem->num_time_steps++, problem->t += problem->delta_t) {
    if (problem->num_time_steps % modulus == modulus - 1) {
      t8_global_essentialf ("[advect] Step %i  %li elems\n",
                            problem->num_time_steps + 1,
                            t8_forest_get_global_num_elements
                            (problem->forest));
    }
    /* Time loop */

    /* Print vtk */
    if (!no_vtk && problem->num_time_steps % vtk_freq == 0) {
      vtk_time -= sc_MPI_Wtime ();
      t8_advect_write_vtk (problem);
      vtk_time += sc_MPI_Wtime ();
    }
    /* Measure element count */
    sc_stats_accumulate (&problem->stats[ADVECT_ELEM_AVG],
                         t8_forest_get_global_num_elements (problem->forest));

    solve_time -= sc_MPI_Wtime ();
    for (itree = 0, lelement = 0;
         itree < t8_forest_get_num_local_trees (problem->forest); itree++) {
      /* tree loop */
      /* Get the scheme of this tree */
      for (ielement = 0;
           ielement < t8_forest_get_tree_num_elements (problem->forest,
                                                       itree);
           ielement++, lelement++) {
        /* element loop */
        /* Get a pointer to the element data */
        elem_data = (t8_advect_element_data_t *)
          t8_sc_array_index_locidx (problem->element_data, lelement);
        elem =
          t8_forest_get_element_in_tree (problem->forest, itree, ielement);
        num_faces = elem_data->num_faces;
        /* Compute left and right flux */
        for (iface = 0; iface < num_faces; iface++) {
          if (elem_data->flux_valid[iface] <= 0 || adapted_or_partitioned) {

            /* Compute flux at this face */
            if (adapted_or_partitioned) {
              /* We changed the mesh, so that we have to calculate the neighbor
               * indices again. */
              if (elem_data->num_neighbors[iface] > 0) {
                T8_FREE (elem_data->neighs[iface]);
                T8_FREE (elem_data->dual_faces[iface]);
                elem_data->flux_valid[iface] = -1;
              }
              T8_FREE (elem_data->fluxes[iface]);
              neighbor_time = -sc_MPI_Wtime ();
              t8_forest_leaf_face_neighbors (problem->forest, itree, elem,
                                             &neighs, iface,
                                             &elem_data->dual_faces[iface],
                                             &elem_data->num_neighbors[iface],
                                             &elem_data->neighs[iface],
                                             &neigh_scheme, 1);
              for (ineigh = 0; ineigh < elem_data->num_neighbors[iface];
                   ineigh++) {
                elem_data->neigh_level[iface] =
                  neigh_scheme->t8_element_level (neighs[ineigh]);
              }

              T8_ASSERT (neighs != NULL
                         || elem_data->num_neighbors[iface] == 0);
              if (neighs != NULL) {
                /* *INDENT-OFF* */
                neigh_scheme->t8_element_destroy (elem_data->num_neighbors[iface],
                                                  neighs);
                /* *INDENT-ON* */

                T8_FREE (neighs);
              }

              /* Allocate flux storage */
              elem_data->fluxes[iface] =
                T8_ALLOC (double,
                          SC_MAX (1, elem_data->num_neighbors[iface]));
              elem_data->flux_valid[iface] = 0;

              neighbor_time += sc_MPI_Wtime ();
              sc_stats_accumulate (&problem->stats[ADVECT_NEIGHS],
                                   neighbor_time);
              /* We want to count all runs over the solver time as one */
              problem->stats[ADVECT_NEIGHS].count = 1;
            }

            /* sensible default */
            neigh_data = NULL;
            neigh_is_ghost = 0;
            /* Compute whether this is a hanging face
             * and whether the first neighbor is a ghost */
            if (elem_data->num_neighbors[iface] >= 1) {

              neigh_index = elem_data->neighs[iface][0];
              neigh_is_ghost = neigh_index >=
                t8_forest_get_local_num_elements (problem->forest);
              hanging = elem_data->level != elem_data->neigh_level[iface];
            }
            else {
              hanging = 0;
              neigh_is_ghost = 0;
            }
            flux_time = -sc_MPI_Wtime ();
            if (problem->dim == 1) {
              if (elem_data->num_neighbors[iface] == 0) {
                T8_ASSERT (elem_data->num_neighbors[iface] <= 0);
                /* This is a boundary */
                neigh_index = -1;
              }
#if 0
              flux =
                t8_advect_flux_lax_friedrich_1d (problem, plus_data,
                                                 minus_data);
#else
              flux =
                t8_advect_flux_upwind_1d (problem, lelement, neigh_index,
                                          iface);
#endif
              elem_data->fluxes[iface][0] = flux;
              elem_data->flux_valid[iface] = 1;
            }
            else {
              T8_ASSERT (problem->dim == 2 || problem->dim == 3);
              /* Check whether the flux for the neighbor element was computed */
              /* Get a pointer to the neighbor element */
              if (elem_data->num_neighbors[iface] >= 1 && !neigh_is_ghost) {
                neigh_data = (t8_advect_element_data_t *)
                  t8_sc_array_index_locidx (problem->element_data,
                                            neigh_index);
              }

              /* Get the phi value at the current element */
              phi_plus = t8_advect_element_get_phi (problem, lelement);
              if (elem_data->num_neighbors[iface] == 1) {
                dual_face = elem_data->dual_faces[iface][0];
                /* There is exactly one face-neighbor */
                /* get the phi value at the neighbor element */
                phi_minus = t8_advect_element_get_phi (problem, neigh_index);
                flux =
                  t8_advect_flux_upwind (problem, phi_plus, phi_minus,
                                         itree, elem, iface);

                elem_data->flux_valid[iface] = 1;
                elem_data->fluxes[iface][0] = flux;

                /* If this face is not hanging, we can set the
                 * flux of the neighbor element as well */
                if (!adapted_or_partitioned && !neigh_is_ghost && !hanging) {
                  if (neigh_data->flux_valid[dual_face] < 0) {
                    neigh_data->fluxes[dual_face] = T8_ALLOC (double, 1);
                    neigh_data->dual_faces[dual_face] = T8_ALLOC (int, 1);
                    neigh_data->neighs[dual_face] = T8_ALLOC (t8_locidx_t, 1);
                  }
                  SC_CHECK_ABORT (dual_face < neigh_data->num_faces, "num\n");
                  //         SC_CHECK_ABORT (neigh_data->num_neighbors[dual_face] == 1, "dual face\n");
                  neigh_data->fluxes[dual_face][0] = -flux;
                  neigh_data->dual_faces[dual_face][0] = iface;
                  neigh_data->neighs[dual_face][0] = lelement;
                  neigh_data->flux_valid[dual_face] = 1;
                }
              }
              else if (elem_data->num_neighbors[iface] > 1) {
                flux =
                  t8_advect_flux_upwind_hanging (problem, lelement, itree,
                                                 elem, iface,
                                                 adapted_or_partitioned);
              }
              else {
                /* This element is at the domain boundary */
                /* We enforce outflow boundary conditions */
                T8_ASSERT (elem_data->num_neighbors[iface] <= 0);
                t8_advect_boundary_set_phi (problem, lelement, &phi_minus);

                flux =
                  t8_advect_flux_upwind (problem, phi_plus, phi_minus,
                                         itree, elem, iface);

                elem_data->flux_valid[iface] = 1;
                elem_data->fluxes[iface][0] = flux;
              }
            }
            flux_time += sc_MPI_Wtime ();

            sc_stats_accumulate (&problem->stats[ADVECT_FLUX], flux_time);
            /* We want to count all runs over the solver time as one */
            problem->stats[ADVECT_FLUX].count = 1;
          }
        }
        if (problem->dummy_op) {
          /* simulate more load per element */
          int                 i, j;
          double             *phi_values;
          double              dummy_time = -sc_MPI_Wtime ();
          phi_values =
            (double *) t8_sc_array_index_locidx (problem->phi_values,
                                                 ielement);
          phi_values[1] = 0;
          for (i = 1; i < 5; i++) {
            phi_values[1] *= i;
            for (j = 0; j < 5; j++) {
              phi_values[1] += pow (i, j);
            }
          }
          dummy_time += sc_MPI_Wtime ();
          sc_stats_accumulate (&problem->stats[ADVECT_DUMMY], dummy_time);
          problem->stats[ADVECT_DUMMY].count = 1;
        }
        /* Compute time step */
        //      printf ("advance %i\n", ielement);
        t8_advect_advance_element (problem, lelement);
      }
    }
    adapted_or_partitioned = 0;
    /* Store the advanced phi value in each element */
    t8_advect_project_element_data (problem);
    solve_time += sc_MPI_Wtime ();
#if 0
    /* test adapt, adapt and balance 3 times during the whole computation */
    if (adapt && time_steps / 3 > 0
        && problem->num_time_steps % (time_steps / 3) == (time_steps / 3) - 1)
#else
    if (maxlevel > level) {
      /* Adapt the mesh after adapt_freq time steps */
      if (problem->num_time_steps % adapt_freq == adapt_freq - 1)
#endif
      {
        adapted_or_partitioned = 1;
        t8_advect_problem_adapt (problem, 1);
        t8_advect_problem_partition (problem, 1);
      }
    }

    /* Exchange ghost values */
    ghost_exchange_time = -sc_MPI_Wtime ();
    t8_forest_ghost_exchange_data (problem->forest, problem->phi_values);
    ghost_exchange_time += sc_MPI_Wtime ();
    sc_stats_accumulate (&problem->stats[ADVECT_GHOST_EXCHANGE],
                         ghost_exchange_time);
    ghost_waittime =
      t8_forest_profile_get_ghostexchange_waittime (problem->forest);
    sc_stats_accumulate (&problem->stats[ADVECT_GHOST_WAIT], ghost_waittime);
    /* We want to count all runs over the solver time as one */
    problem->stats[ADVECT_GHOST_EXCHANGE].count = 1;
    problem->stats[ADVECT_GHOST_WAIT].count = 1;

    if (problem->t + problem->delta_t > problem->T) {
      /* Ensure that the last time step is always the given end time */
      problem->delta_t = problem->T - problem->t;
    }
    /* Check whether we are finished */
    if (problem->t >= problem->T) {
      done = 1;
    }
  }                             /* End element loop */
  if (!no_vtk) {
    vtk_time -= sc_MPI_Wtime ();
    /* Print last time step vtk */
    t8_advect_write_vtk (problem);
    vtk_time += sc_MPI_Wtime ();
  }
  /* Compute runtime */
  total_time += sc_MPI_Wtime ();
  sc_stats_set1 (&problem->stats[ADVECT_TOTAL], total_time,
                 advect_stat_names[ADVECT_TOTAL]);
  sc_stats_set1 (&problem->stats[ADVECT_SOLVE], solve_time,
                 advect_stat_names[ADVECT_SOLVE]);
  sc_stats_set1 (&problem->stats[ADVECT_IO], vtk_time,
                 advect_stat_names[ADVECT_IO]);
  /* Compute volume loss */

  end_volume = t8_advect_level_set_volume (problem);
  t8_global_essentialf ("[advect] End volume %e\n", end_volume);

  sc_stats_set1 (&problem->stats[ADVECT_VOL_LOSS],
                 100 * (1 - end_volume / start_volume),
                 advect_stat_names[ADVECT_VOL_LOSS]);

  /* Compute l_infty error */
  l_infty = t8_advect_l_infty_rel (problem, phi_0, 0.025);
  L_2 = t8_advect_l_2_rel (problem, phi_0, 0.025);
  t8_global_essentialf
    ("[advect] Done. t = %g \t l_infty error:\t%e\tL_2:\t%e\n", problem->t,
     l_infty, L_2);

  sc_stats_set1 (&problem->stats[ADVECT_ERROR_INF], l_infty,
                 advect_stat_names[ADVECT_ERROR_INF]);
  sc_stats_set1 (&problem->stats[ADVECT_ERROR_2], L_2,
                 advect_stat_names[ADVECT_ERROR_2]);
  sc_stats_compute (problem->comm, ADVECT_NUM_STATS, problem->stats);
  sc_stats_print (t8_get_package_id (), SC_LP_ESSENTIAL, ADVECT_NUM_STATS,
                  problem->stats, 1, 1);
  /* clean-up */
  t8_advect_problem_destroy (&problem);
}

int
main (int argc, char *argv[])
{
  int                 mpiret;
  sc_options_t       *opt;
  char                help[BUFSIZ];
  const char         *mshfile = NULL;
  int                 level, reflevel, dim, cube_type, dummy_op;
  int                 parsed, helpme, no_vtk, vtk_freq, adapt_freq;
  int                 volume_refine;
  int                 flow_arg, use_occ_geometry;
  double              T, cfl, band_width;
  t8_levelset_sphere_data_t ls_data;
  /* brief help message */

  /* long help message */

  snprintf (help, BUFSIZ,
            "This program solves the advection equation on "
            "a given geometry.\n");
  mpiret = sc_MPI_Init (&argc, &argv);
  SC_CHECK_MPI (mpiret);

  sc_init (sc_MPI_COMM_WORLD, 1, 1, NULL, SC_LP_ESSENTIAL);
#ifdef T8_ENABLE_DEBUG
  t8_init (SC_LP_DEBUG);
#else
  t8_init (SC_LP_ESSENTIAL);
#endif

  /* initialize command line argument parser */
  opt = sc_options_new (argv[0]);

  sc_options_add_switch (opt, 'h', "help", &helpme,
                         "Display a short help message.");
  sc_options_add_int (opt, 'u', "flow", &flow_arg, 0,
                      "Choose the flow field u.\n"
                      "\t\t1 - Constant 1 in x-direction.\n"
                      "\t\t2 - Constant 1 in x,y, and z.\n"
                      "\t\t3 - A turbulent flow in a cube with zero outflow.\n"
                      "\t\t\tIt reverses direction at t = 0.5.\n"
                      "\t\t4 - 2D rotation around (0.5,0.5).\n"
                      "\t\t5 - 2D flow around circle at (0.5,0.5)"
                      "with radius 0.15.\n"
                      "\t\t6 - A solution to the stokes equation on a spherical shell.\n"
                      "\t\t7 - Flow past a rotating cylinder of radius of 0.5"
                      " around the z-axis.\n");
  sc_options_add_int (opt, 'l', "level", &level, 0,
                      "The minimum refinement level of the mesh.");
  sc_options_add_int (opt, 'r', "rlevel", &reflevel, 0,
                      "The number of adaptive refinement levels.");
  sc_options_add_int (opt, 'e', "elements", &cube_type, -1,
                      "If specified the coarse mesh is a hypercube\n\t\t\t\t     consisting of the"
                      " following elements:\n"
                      "\t\t1 - line\n\t\t2 - quad\n"
                      "\t\t3 - triangle\n\t\t4 - hexahedron\n"
                      "\t\t5 - tetrahedron\n\t\t6 - prism\n"
                      "\t\t7 - triangle/quad (hybrid 2d).\n"
                      "\t\t8 - tet/hex/prism (hybrid 3d).\n");
  sc_options_add_string (opt, 'f', "mshfile", &mshfile, NULL,
                         "If specified, the cmesh is constructed from a .msh file with "
                         "the given prefix.\n\t\t\t\t     The files must end in .msh "
                         "and be in ASCII format version 2. -d must be specified.");
  sc_options_add_int (opt, 'd', "dim", &dim, -1,
                      "In combination with -f: The dimension of the mesh. 1 <= d <= 3.");

  sc_options_add_switch (opt, 'O', "occ", &use_occ_geometry,
                         "In combination with -f: Use the occ geometry, only viable if a "
                         ".brep file of the same name is present.");

  sc_options_add_double (opt, 'T', "end-time", &T, 1,
                         "The duration of the simulation. Default: 1");

  sc_options_add_double (opt, 'C', "CFL", &cfl,
                         1, "The cfl number to use. Default: 1");
  sc_options_add_double (opt, 'b', "band-width", &band_width,
                         1,
                         "Control the width of the refinement band around\n"
                         "\t\t\t\t     the zero level-set. Default 1.");

  sc_options_add_int (opt, 'a', "adapt-freq", &adapt_freq, 1,
                      "Controls how often the mesh is readapted. "
                      "A value of i means, every i-th time step.");

  sc_options_add_int (opt, 'v', "vtk-freq", &vtk_freq, 1,
                      "How often the vtk output is produced "
                      "\n\t\t\t\t     (after how many time steps). "
                      "A value of 0 is equivalent to using -o.");

  sc_options_add_switch (opt, 'o', "no-vtk", &no_vtk,
                         "Suppress vtk output. "
                         "Overwrites any -v setting.");

  sc_options_add_switch (opt, 's', "simulate", &dummy_op,
                         "Simulate more load per element. "
                         "In each iteration, useless dummy operations\n "
                         "\t\t\t\t     are performed per element. Decreases the "
                         "performance!");
  sc_options_add_double (opt, 'X', "Xcoord", &ls_data.M[0], 0.6,
                         "The X-Coordinate of the middlepoint"
                         "of the sphere. Default is 0.6.");
  sc_options_add_double (opt, 'Y', "Ycoord", &ls_data.M[1], 0.6,
                         "The Y-Coordinate of the middlepoint"
                         "of the sphere. Default is 0.6.");
  sc_options_add_double (opt, 'Z', "Zcoord", &ls_data.M[2], 0.6,
                         "The Z-Coordinate of the middlepoint"
                         "of the sphere. Default is 0.6.");
  sc_options_add_double (opt, 'R', "Radius", &ls_data.radius, 0.25,
                         "The radius of the Sphere." "Default is 0.25.");

  sc_options_add_int (opt, 'V', "volume-refine", &volume_refine, -1,
                      "Refine elements close to the 0 level-set only "
                      "if their volume is smaller than the l+V-times refined\n"
                      "\t\t\t\t     smallest element int the mesh.");

  parsed =
    sc_options_parse (t8_get_package_id (), SC_LP_ERROR, opt, argc, argv);
  if (helpme) {
    /* display help message and usage */
    t8_global_essentialf ("%s\n", help);
    sc_options_print_usage (t8_get_package_id (), SC_LP_ERROR, opt, NULL);
  }
  else if (parsed >= 0 && 1 <= flow_arg && flow_arg <= 7 && 0 <= level
           && 0 <= reflevel && 0 <= vtk_freq
           && ((mshfile != NULL && 0 < dim && dim <= 3)
               || (1 <= cube_type && cube_type <= 8)) && band_width >= 0) {
    t8_cmesh_t          cmesh;
    t8_flow_function_3d_fn u;

    if (mshfile == NULL) {
      switch (cube_type) {
      case 7:
        dim = 2;
        break;
      case 8:
        dim = 3;
        break;
      case 9:
        dim = 2;
        break;
      default:
        dim = t8_eclass_to_dimension[cube_type];
        T8_ASSERT (cube_type < 7);
      }
    }
    /* Set level-set midpoint coordinates to zero for unused dimensions. */
    if (cube_type == 2 || cube_type == 3 || cube_type == 7) {
      ls_data.M[2] = 0;
    }
    if (cube_type == 1) {
      ls_data.M[1] = ls_data.M[2] = 0;
    }

    cmesh =
      t8_advect_create_cmesh (sc_MPI_COMM_WORLD, cube_type,
                              mshfile, level, dim, use_occ_geometry);
    u = t8_advect_choose_flow (flow_arg);
    if (!no_vtk) {
      t8_cmesh_vtk_write_file (cmesh, "advection_cmesh", 1.0);
    }
    /* Computation */
    t8_advect_solve (cmesh, u,
                     t8_levelset_sphere, &ls_data,
                     level,
                     level + reflevel, T, cfl, sc_MPI_COMM_WORLD, adapt_freq,
                     no_vtk, vtk_freq, band_width, dim, dummy_op,
                     volume_refine);
  }
  else {
    /* wrong usage */
    t8_global_productionf ("\n\tERROR:Wrong usage.\n\n");
    sc_options_print_usage (t8_get_package_id (), SC_LP_ERROR, opt, NULL);
  }

  sc_options_destroy (opt);
  sc_finalize ();
  mpiret = sc_MPI_Finalize ();
  SC_CHECK_MPI (mpiret);
  return 0;
}<|MERGE_RESOLUTION|>--- conflicted
+++ resolved
@@ -764,10 +764,7 @@
                    t8_forest_t forest_new,
                    t8_locidx_t which_tree,
                    t8_eclass_scheme_c *ts,
-<<<<<<< HEAD
-=======
                    int refine,
->>>>>>> 3e515e3a
                    int num_outgoing,
                    t8_locidx_t first_outgoing,
                    int num_incoming, t8_locidx_t first_incoming)
