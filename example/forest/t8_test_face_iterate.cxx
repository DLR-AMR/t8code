/*
  This file is part of t8code.
  t8code is a C library to manage a collection (a forest) of multiple
  connected adaptive space-trees of general element types in parallel.

  Copyright (C) 2015 the developers

  t8code is free software; you can redistribute it and/or modify
  it under the terms of the GNU General Public License as published by
  the Free Software Foundation; either version 2 of the License, or
  (at your option) any later version.

  t8code is distributed in the hope that it will be useful,
  but WITHOUT ANY WARRANTY; without even the implied warranty of
  MERCHANTABILITY or FITNESS FOR A PARTICULAR PURPOSE.  See the
  GNU General Public License for more details.

  You should have received a copy of the GNU General Public License
  along with t8code; if not, write to the Free Software Foundation, Inc.,
  51 Franklin Street, Fifth Floor, Boston, MA 02110-1301, USA.
*/

#include <t8_forest/t8_forest_iterate.h>
#include <sc_options.h>
#include <sc_refcount.h>
#include <t8_eclass.h>
#include <t8_schemes/t8_scheme.hxx>
#include <t8_forest/t8_forest_general.h>
#include <t8_forest/t8_forest_io.h>
#include <t8_forest/t8_forest_geometrical.h>
#include <t8_forest/t8_forest_ghost.h>
#include <t8_cmesh.h>
#include <t8_cmesh_readmshfile.h>
#include <t8_cmesh/t8_cmesh_examples.h>
#include <t8_data/t8_containers.h>
#include <t8_vtk/t8_vtk_writer.h>

typedef struct
{
  double coords[3];
  t8_locidx_t count;
} t8_test_fiterate_udata_t;

static int
t8_test_fiterate_callback (t8_forest_t forest, t8_locidx_t ltreeid, const t8_element_t *element, int face, int is_leaf,
                           const t8_element_array_t *leaf_elements, t8_locidx_t leaf_index, void *user_data)
{
  if (is_leaf) {
    t8_test_fiterate_udata_t *test_user_data = (t8_test_fiterate_udata_t *) user_data;
    double *coords = test_user_data->coords;
    t8_forest_element_coordinate (forest, ltreeid, element, 0, coords);
    t8_debugf ("Leaf element in tree %i at face %i, tree local index %i has corner 0 coords %lf %lf %lf\n", ltreeid,
               face, (int) leaf_index, coords[0], coords[1], coords[2]);
    test_user_data->count++;
  }
  return 1;
}

/* Only refine the first tree on a process. */
static int
t8_basic_adapt ([[maybe_unused]] t8_forest_t forest, [[maybe_unused]] t8_forest_t forest_from, t8_locidx_t which_tree,
                const t8_eclass_t tree_class, [[maybe_unused]] t8_locidx_t lelement_id, const t8_scheme *scheme,
                [[maybe_unused]] const int is_family, [[maybe_unused]] const int num_elements, t8_element_t *elements[])
{
  int mpirank, mpiret;
  T8_ASSERT (!is_family || num_elements == scheme->element_get_num_children (tree_class, elements[0]));
  mpiret = sc_MPI_Comm_rank (sc_MPI_COMM_WORLD, &mpirank);
  SC_CHECK_MPI (mpiret);
  if (which_tree == 0 && mpirank == 0 && scheme->element_get_level (tree_class, elements[0]) < 2) {
    return 1;
  }
  return 0;
}

static void
t8_test_fiterate (t8_forest_t forest)
{
  t8_test_fiterate_udata_t udata;

<<<<<<< HEAD
  t8_forest_set_user_data (forest, &udata);
  const t8_locidx_t num_local_trees = t8_forest_get_num_local_trees (forest);
  const t8_locidx_t num_trees = num_local_trees + t8_forest_get_num_ghost_trees (forest);
  for (t8_locidx_t itree = 0; itree < num_trees; itree++) {
    const t8_eclass_t eclass = t8_forest_get_tree_class (forest, itree);
    const t8_scheme *scheme = t8_forest_get_scheme (forest);
    // Query whether this tree is a ghost and compute its ghost tree id.
    const bool is_ghost = itree >= num_local_trees;
    const t8_locidx_t ghost_tree_id = is_ghost ? itree - num_local_trees : -1;
    // Get the number of elements or ghosts in this tree
    const t8_locidx_t num_tree_elements = is_ghost ? t8_forest_ghost_tree_num_elements (forest, ghost_tree_id)
                                                   : t8_forest_get_tree_num_elements (forest, itree);
    // Get all leaf elements
    const t8_element_array_t *leaf_elements = !is_ghost ? t8_forest_tree_get_leaves (forest, itree)
                                                        : t8_forest_ghost_get_tree_elements (forest, ghost_tree_id);
    // Get the first and last element
    const t8_element_t *first_el = (const t8_element_t *) t8_element_array_index_locidx (leaf_elements, 0);
    const t8_element_t *last_el
      = (const t8_element_t *) t8_element_array_index_locidx (leaf_elements, num_tree_elements - 1);

    t8_element_t *nca;
    scheme->element_new (eclass, 1, &nca);
    scheme->element_get_nca (eclass, first_el, last_el, nca);
=======
  num_trees = t8_forest_get_num_local_trees (forest);
  for (itree = 0; itree < num_trees; itree++) {
    eclass = t8_forest_get_tree_class (forest, itree);
    const t8_element_t *first_el = t8_forest_get_leaf_element_in_tree (forest, itree, 0);
    const t8_element_t *last_el
      = t8_forest_get_leaf_element_in_tree (forest, itree, t8_forest_get_tree_num_leaf_elements (forest, itree) - 1);
    scheme->element_new (eclass, 1, &nca);
    scheme->element_get_nca (eclass, first_el, last_el, nca);
    leaf_elements = t8_forest_tree_get_leaf_elements (forest, itree);
>>>>>>> 0acc7243

    //
    for (int iface = 0; iface < scheme->element_get_num_faces (eclass, nca); iface++) {
      udata.count = 0;
      t8_forest_iterate_faces (forest, itree, nca, iface, leaf_elements, 0, t8_test_fiterate_callback, &udata);
      t8_debugf ("Leaf elements at face %i:\t%i\n", iface, udata.count);
    }
    scheme->element_destroy (eclass, 1, &nca);
  }
}

static void
t8_test_fiterate_refine_and_partition (t8_cmesh_t cmesh, int level, sc_MPI_Comm comm, int partition_cmesh, int no_vtk)
{
  t8_forest_t forest, forest_adapt, forest_partition;
  t8_cmesh_t cmesh_partition;

  if (!no_vtk) {
    t8_cmesh_vtk_write_file (cmesh, "test_fiterate_cmesh0");
  }
  if (partition_cmesh) {
    /* partition the initial cmesh according to a uniform forest */
    t8_cmesh_init (&cmesh_partition);
    t8_cmesh_set_derive (cmesh_partition, cmesh);
    t8_cmesh_set_partition_uniform (cmesh_partition, level, t8_scheme_new_default ());
    t8_cmesh_commit (cmesh_partition, comm);
  }
  else {
    /* do not partition the initial cmesh */
    cmesh_partition = cmesh;
  }
  if (!no_vtk) {
    t8_cmesh_vtk_write_file (cmesh_partition, "test_fiterate_cmesh1");
  }
  forest = t8_forest_new_uniform (cmesh_partition, t8_scheme_new_default (), level, 0, comm);

  t8_test_fiterate (forest);
  t8_forest_init (&forest_adapt);
  t8_forest_set_adapt (forest_adapt, forest, t8_basic_adapt, 1);
  t8_forest_commit (forest_adapt);
  if (!no_vtk) {
    t8_forest_write_vtk (forest_adapt, "test_fiterate");
  }
  t8_global_productionf ("Output vtk to test_fiterate.pvtu\n");

  /* partition the adapted forest */
  t8_forest_init (&forest_partition);
  t8_forest_set_partition (forest_partition, forest_adapt, 0);
  t8_forest_set_ghost (forest_partition, 1, T8_GHOST_FACES);
  t8_forest_commit (forest_partition);
  t8_debugf ("Created ghost structure with %li ghost elements.\n", (long) t8_forest_get_num_ghosts (forest_partition));
  if (!no_vtk) {
    t8_forest_write_vtk (forest_partition, "test_fiterate_partition");
  }
  t8_global_productionf ("Output vtk to test_fiterate_partition.pvtu\n");
  t8_test_fiterate (forest_partition);
  t8_forest_unref (&forest_partition);
}

/* Build a forest on a 2d or 3d brick connectivity,
 * refine and partition it and for each of these stages construct
 * the ghost layer. */
static void
t8_test_fiterate_brick (int dim, int x, int y, int z, int periodic_x, int periodic_y, int periodic_z, int level,
                        sc_MPI_Comm comm, int no_vtk)
{
  t8_cmesh_t cmesh;

  if (dim == 2) {
    cmesh = t8_cmesh_new_brick_2d (x, y, periodic_x, periodic_y, comm);
  }
  else {
    T8_ASSERT (dim == 3);
    cmesh = t8_cmesh_new_brick_3d (x, y, z, periodic_x, periodic_y, periodic_z, comm);
  }

  t8_test_fiterate_refine_and_partition (cmesh, level, comm, 1, no_vtk);
}

/* Build a forest on a hypercube mesh
 * and refine the first tree of a process once.
 * Create ghost layer and print it.
 * partition the forest, create ghost layer and print it. */
static void
t8_test_fiterate_hypercube (t8_eclass_t eclass, int level, sc_MPI_Comm comm, int no_vtk)
{
  t8_cmesh_t cmesh;
  cmesh = t8_cmesh_new_hypercube (eclass, comm, 0, 0, 0);

  t8_test_fiterate_refine_and_partition (cmesh, level, comm, 1, no_vtk);
}

/* Build a forest on a cmesh read from a .msh file.
 * and refine the first tree of a process once.
 * Create ghost layer and print it.
 * partition the forest, create ghost layer and print it. */
static void
t8_test_fiterate_msh_file (const char *fileprefix, int level, int dim, sc_MPI_Comm comm, int no_vtk)
{
  t8_cmesh_t cmesh;

  cmesh = t8_cmesh_from_msh_file (fileprefix, 0, comm, dim, 0, 0);
  t8_test_fiterate_refine_and_partition (cmesh, level, comm, 1, no_vtk);
}

int
main (int argc, char **argv)
{
  int mpiret, parsed, eclass_int, level, helpme;
  int x_dim, y_dim, z_dim, periodic;
  int dim, no_vtk;
  sc_options_t *opt;
  const char *prefix;
  char usage[BUFSIZ];
  char help[BUFSIZ];
  int sreturnA, sreturnB;

  sreturnA = snprintf (usage, BUFSIZ, "Usage:\t%s <OPTIONS>", basename (argv[0]));
  sreturnB = snprintf (help, BUFSIZ, "help string\n%s\n", usage);

  if (sreturnA > BUFSIZ || sreturnB > BUFSIZ) {
    /* The usage string or help message was truncated */
    /* Note: gcc >= 7.1 prints a warning if we 
     * do not check the return value of snprintf. */
    t8_debugf ("Warning: Truncated usage string and help message to '%s' and '%s'\n", usage, help);
  }

  mpiret = sc_MPI_Init (&argc, &argv);
  SC_CHECK_MPI (mpiret);

  sc_init (sc_MPI_COMM_WORLD, 1, 1, NULL, SC_LP_ESSENTIAL);
  t8_init (SC_LP_DEFAULT);

  opt = sc_options_new (argv[0]);
  sc_options_add_int (opt, 'l', "level", &level, 0, "The refinement level of the mesh.");
  sc_options_add_switch (opt, 'o', "no-vtk", &no_vtk, "disable vtk output");
  sc_options_add_string (opt, 'f', "prefix", &prefix, "",
                         "Prefix of a"
                         " .msh file.");
  sc_options_add_int (opt, 'd', "dim", &dim, 2,
                      "If a .msh file "
                      "is read, the dimension must be specified.");
  sc_options_add_int (opt, 'x', "x-dim", &x_dim, 0, "Number of brick mesh cells in x direction.");
  sc_options_add_int (opt, 'y', "y-dim", &y_dim, 0, "Number of brick mesh cells in y direction.");
  sc_options_add_int (opt, 'z', "z-dim", &z_dim, 0,
                      "Number of brick mesh cells in z direction. If specified, then the mesh is automatically 3d.");
  sc_options_add_int (opt, 'p', "periodic", &periodic, 0,
                      "Periodicity of brick mesh. A three (two) digit decimal number zyx. If digit i is nonzero "
                      "then the representative coordinate direction of the brick mesh is periodic.");
  sc_options_add_int (opt, 'e', "elements", &eclass_int, 2,
                      "If neither -f nor -x,-y,-z are used a cubical mesh is generated. "
                      "This option specifies the type of elements to use.\n"
                      "\t\t0 - vertex\n\t\t1 - line\n\t\t2 - quad\n"
                      "\t\t3 - triangle\n\t\t4 - hexahedron\n"
                      "\t\t5 - tetrahedron\n\t\t6 - prism\n\t\t7 - pyramid");

  sc_options_add_switch (opt, 'h', "help", &helpme, "Display a short help message.");
  /* parse command line options */
  parsed = sc_options_parse (t8_get_package_id (), SC_LP_DEFAULT, opt, argc, argv);
  /* check for wrong usage of arguments */
  if (parsed < 0 || parsed != argc || x_dim < 0 || y_dim < 0 || z_dim < 0 || dim < 2 || dim > 3
      || eclass_int < T8_ECLASS_VERTEX || eclass_int >= T8_ECLASS_COUNT) {
    sc_options_print_usage (t8_get_package_id (), SC_LP_ERROR, opt, NULL);
    return 1;
  }
  if (helpme) {
    t8_global_productionf ("%s\n", help);
    sc_options_print_usage (t8_get_package_id (), SC_LP_ERROR, opt, NULL);
  }
  else {
    if (x_dim == 0 && !strcmp (prefix, "")) {
      t8_global_productionf ("Testing ghost on a hypercube cmesh with %s elements\n", t8_eclass_to_string[eclass_int]);
      t8_test_fiterate_hypercube ((t8_eclass_t) eclass_int, level, sc_MPI_COMM_WORLD, no_vtk);
    }
    else if (x_dim > 0) {
      int x_per, y_per, z_per;
      if (y_dim <= 0 || z_dim < 0) {
        t8_global_productionf ("\tERROR: Wrong usage\n");
        return 1;
      }
      dim = z_dim != 0 ? 3 : 2;
      x_per = periodic % 10;
      y_per = periodic / 10 % 10;
      z_per = periodic / 100 % 10;
      t8_global_productionf ("Testing ghost on a %i x %i x %i brick mesh in %iD\n", x_dim, y_dim, z_dim, dim);
      t8_test_fiterate_brick (dim, x_dim, y_dim, z_dim, x_per, y_per, z_per, level, sc_MPI_COMM_WORLD, no_vtk);
    }
    else {
      /* A triangle or tetgen file collection must be given. */
      T8_ASSERT (strcmp (prefix, ""));
      T8_ASSERT (dim == 2 || dim == 3);
      t8_global_productionf ("Testing ghost on cmesh read from %s.msh\n", prefix);
      t8_test_fiterate_msh_file (prefix, level, dim, sc_MPI_COMM_WORLD, no_vtk);
    }
  }

  sc_options_destroy (opt);
  sc_finalize ();

  mpiret = sc_MPI_Finalize ();
  SC_CHECK_MPI (mpiret);

  return 0;
}<|MERGE_RESOLUTION|>--- conflicted
+++ resolved
@@ -77,7 +77,6 @@
 {
   t8_test_fiterate_udata_t udata;
 
-<<<<<<< HEAD
   t8_forest_set_user_data (forest, &udata);
   const t8_locidx_t num_local_trees = t8_forest_get_num_local_trees (forest);
   const t8_locidx_t num_trees = num_local_trees + t8_forest_get_num_ghost_trees (forest);
@@ -88,11 +87,11 @@
     const bool is_ghost = itree >= num_local_trees;
     const t8_locidx_t ghost_tree_id = is_ghost ? itree - num_local_trees : -1;
     // Get the number of elements or ghosts in this tree
-    const t8_locidx_t num_tree_elements = is_ghost ? t8_forest_ghost_tree_num_elements (forest, ghost_tree_id)
-                                                   : t8_forest_get_tree_num_elements (forest, itree);
+    const t8_locidx_t num_tree_elements = is_ghost ? t8_forest_ghost_tree_num_leaf_elements (forest, ghost_tree_id)
+                                                   : t8_forest_get_tree_num_leaf_elements (forest, itree);
     // Get all leaf elements
-    const t8_element_array_t *leaf_elements = !is_ghost ? t8_forest_tree_get_leaves (forest, itree)
-                                                        : t8_forest_ghost_get_tree_elements (forest, ghost_tree_id);
+    const t8_element_array_t *leaf_elements = !is_ghost ? t8_forest_tree_get_leaf_elements (forest, itree)
+                                                        : t8_forest_ghost_get_tree_leaf_elements (forest, ghost_tree_id);
     // Get the first and last element
     const t8_element_t *first_el = (const t8_element_t *) t8_element_array_index_locidx (leaf_elements, 0);
     const t8_element_t *last_el
@@ -101,17 +100,6 @@
     t8_element_t *nca;
     scheme->element_new (eclass, 1, &nca);
     scheme->element_get_nca (eclass, first_el, last_el, nca);
-=======
-  num_trees = t8_forest_get_num_local_trees (forest);
-  for (itree = 0; itree < num_trees; itree++) {
-    eclass = t8_forest_get_tree_class (forest, itree);
-    const t8_element_t *first_el = t8_forest_get_leaf_element_in_tree (forest, itree, 0);
-    const t8_element_t *last_el
-      = t8_forest_get_leaf_element_in_tree (forest, itree, t8_forest_get_tree_num_leaf_elements (forest, itree) - 1);
-    scheme->element_new (eclass, 1, &nca);
-    scheme->element_get_nca (eclass, first_el, last_el, nca);
-    leaf_elements = t8_forest_tree_get_leaf_elements (forest, itree);
->>>>>>> 0acc7243
 
     //
     for (int iface = 0; iface < scheme->element_get_num_faces (eclass, nca); iface++) {
