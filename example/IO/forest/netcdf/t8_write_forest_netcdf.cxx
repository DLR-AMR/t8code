--- conflicted
+++ resolved
@@ -21,19 +21,8 @@
 */
 
 #include <t8.h>
-<<<<<<< HEAD
-#if T8_ENABLE_NETCDF
-#include <netcdf.h>
-#else
-/* Normally defined in 'netcdf.h' */
-#define NC_CHUNKED 1
-#define NC_CONTIGUOUS 1
-#endif
-#if T8_ENABLE_NETCDF_PAR
-=======
 #include <netcdf.h>
 #if T8_WITH_NETCDF_PAR
->>>>>>> a8725042
 #include <netcdf_par.h>
 #else
 /* Normally defined in 'netcdf_par.h' */
@@ -414,10 +403,6 @@
   t8_forest_write_netcdf (forest, "T8_Example_NetCDF_Forest_With_Add_Vars", "Example Uniform Forest", 3, 2, ext_vars,
                           comm);
 
-<<<<<<< HEAD
-#if T8_ENABLE_NETCDF
-=======
->>>>>>> a8725042
   t8_global_productionf ("The forest has been written to a netCDF file\n");
 
   /* Destroy the forest */
