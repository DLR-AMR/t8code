/*
This file is part of t8code.
t8code is a C library to manage a collection (a forest) of multiple
connected adaptive space-trees of general element classes in parallel.
Copyright (C) 2015 the developers
t8code is free software; you can redistribute it and/or modify
it under the terms of the GNU General Public License as published by
the Free Software Foundation; either version 2 of the License, or
(at your option) any later version.
t8code is distributed in the hope that it will be useful,
but WITHOUT ANY WARRANTY; without even the implied warranty of
MERCHANTABILITY or FITNESS FOR A PARTICULAR PURPOSE.  See the
GNU General Public License for more details.
You should have received a copy of the GNU General Public License
along with t8code; if not, write to the Free Software Foundation, Inc.,
51 Franklin Street, Fifth Floor, Boston, MA 02110-1301, USA.
*/

#include <t8_vtk/t8_with_vtk/t8_vtk_reader.hxx>
#include <t8_vtk/t8_vtk_writer.h>
#include <t8_cmesh.h>
#include <sc_options.h>
#include <t8.h>
#include <t8_vtk.h>

#include <t8_forest/t8_forest.h>
#include <t8_schemes/t8_default/t8_default.hxx>

/**
 * Construct a cmesh read from a VTK-file type supported by our vtk-reader.
 * Given the number of cell-values in the file we read the data again from the forest
 * and write it into the file forest.(p)vtu . 
 * 
 * \param[in] prefix  The prefix of the file to read the mesh from
 * \param[in] comm    The communicator used in this example
 * \param[in] values_per_cell   The number of values per cell in the mesh.
 * \param[in] partition         If set, partition the cmesh uniformly.
 * \param[in] vtk_file_type     The type of the file to read.
 * \param[in] user_package_id   The package id of the user application
 * \param[in] out_prefix        The prefix of the output file.
 */
void
t8_forest_construct_from_vtk (const char *prefix, sc_MPI_Comm comm, const int values_per_cell, const int partition,
                              vtk_file_type_t vtk_file_type, const int user_package_id, const char *out_prefix)
{
  /* Read a poly-data file (.ply, .vtp, .obj, .stl, .vtk, .g) and construct a cmesh 
   * representing the mesh. If  there is any cell-data, it will be read too. 
   * Triangle-strips and polygons will be broken down to multiple triangles. */
<<<<<<< HEAD
  t8_cmesh_t cmesh_in = t8_cmesh_vtk_reader (prefix, partition, 0, comm, vtk_file_type, user_package_id, 0);
=======
  t8_cmesh_t cmesh_in = t8_vtk_reader_cmesh (prefix, partition, 0, comm, vtk_file_type);
>>>>>>> d9ed1591
  if (cmesh_in == NULL) {
    t8_errorf ("Error reading file.\n");
    return;
  }
  char out_file[BUFSIZ];
  snprintf (out_file, BUFSIZ - 9, "%s_cmesh_in", out_prefix);
  t8_cmesh_vtk_write_file (cmesh_in, out_file);
  t8_cmesh_t cmesh;

  if (partition) {
    t8_cmesh_init (&cmesh);
    t8_cmesh_set_derive (cmesh, cmesh_in);
    t8_cmesh_set_partition_uniform (cmesh, 0, t8_scheme_new_default ());
    t8_cmesh_commit (cmesh, comm);
    snprintf (out_file, BUFSIZ - 16, "%s_cmesh_partition", out_prefix);
    t8_cmesh_vtk_write_file (cmesh, out_file);
  }
  else {
    cmesh = cmesh_in;
  }

  t8_forest_t forest;
  /* Initialize the forest */
  t8_forest_init (&forest);
  /* Initialize the cmesh of the forest */
  t8_forest_set_cmesh (forest, cmesh, sc_MPI_COMM_WORLD);
  /* Set the scheme of the forest. In this case, the default schemes are used */
  t8_forest_set_scheme (forest, t8_scheme_new_default ());
  t8_forest_commit (forest);

  t8_vtk_data_field_t *vtk_data;
  double **cell_values;
  double *tree_data;
  /* Read the cell-data if there is any */
  if (values_per_cell > 0) {
    const t8_locidx_t num_trees = t8_forest_get_num_local_trees (forest);
    vtk_data = T8_ALLOC (t8_vtk_data_field_t, values_per_cell);
    cell_values = T8_ALLOC (double *, values_per_cell);
    for (int ivalues = 0; ivalues < values_per_cell; ivalues++) {
      cell_values[ivalues] = T8_ALLOC (double, num_trees);
      vtk_data[ivalues].data = cell_values[ivalues];
      /*TODO: Arbitrary type of data */
      vtk_data[ivalues].type = T8_VTK_SCALAR;
      snprintf (vtk_data[ivalues].description, BUFSIZ, "cell_data_%i", ivalues);
    }

    for (t8_locidx_t itree = 0; itree < num_trees; itree++) {
      for (int ivalues = 1; ivalues <= values_per_cell; ivalues++) {
        tree_data = (double *) t8_cmesh_get_attribute (cmesh, t8_get_package_id (), ivalues, itree);
        cell_values[ivalues - 1][itree] = tree_data[0];
      }
    }
  }
  else {
    vtk_data = NULL;
  }

  /* Write the forest */
  snprintf (out_file, BUFSIZ - 7, "%s_forest", out_prefix);
  t8_forest_write_vtk_ext (forest, out_file, 1, 1, 1, 1, 1, 0, 1, values_per_cell, vtk_data);

  /* Free the cell-data */
  if (values_per_cell > 0) {
    for (int ivalues = values_per_cell - 1; ivalues >= 0; ivalues--) {
      T8_FREE (cell_values[ivalues]);
    }
    T8_FREE (cell_values);
    T8_FREE (vtk_data);
  }
  t8_forest_unref (&forest);
}

int
main (int argc, char **argv)
{
  int mpiret, helpme = 0, parsed, num_keys;
  const char *vtk_file;
  const char *out_file;
  sc_options_t *opt;
  char usage[BUFSIZ], help[BUFSIZ];
  int sreturn, user_application_package_id;
  int partition;
  int vtk_file_type_int;
  vtk_file_type_t vtk_file_type;

  snprintf (usage, BUFSIZ, "Usage:\t%s <OPTIONS> <ARGUMENTS>\n\t%s -h\t for a brief overview of all options.",
            basename (argv[0]), basename (argv[0]));
  sreturn = snprintf (help, BUFSIZ,
                      "This program reads a .vtk-file and constructs a mesh representing the given Data.\n"
                      "Arguments can be passed via:\n%s\n\n",
                      usage);
  if (sreturn >= BUFSIZ) {
    /* The help message was truncated */
    /* Note: gcc >= 7.1 prints a warning if we 
     * do not check the return value of snprintf. */
    t8_debugf ("Warning: Truncated help message to '%s'\n", help);
  }
  mpiret = sc_MPI_Init (&argc, &argv);
  SC_CHECK_MPI (mpiret);

  sc_init (sc_MPI_COMM_WORLD, 1, 1, NULL, SC_LP_ESSENTIAL);
  t8_init (SC_LP_DEFAULT);

  opt = sc_options_new (argv[0]);
  sc_options_add_switch (opt, 'h', "help", &helpme, "Display a short help message.");
  sc_options_add_string (opt, 'f', "vtk-file", &vtk_file, "", "The prefix of the .vtk file.");
  sc_options_add_string (opt, 'o', "output", &out_file, "output", "The prefix of the output-file.");
  sc_options_add_int (opt, 'c', "num_cell_values", &num_keys, 0, "Number of values per cell stored in the vtk-file.");
  sc_options_add_switch (opt, 'p', "partition", &partition, "If set, partition the cmesh uniformly.");
  sc_options_add_int (opt, 't', "type_of_file", &vtk_file_type_int, -1,
                      "Set the type of the data in the file.\n"
                      "\t\t\t\t\t0 for vtkUnstructuredGrid,\n"
                      "\t\t\t\t\t1 for vtkPolyData,\n"
                      "\t\t\t\t\t2 for pvtu,\n"
                      "\t\t\t\t\t3 for pvtp.");
  parsed = sc_options_parse (t8_get_package_id (), SC_LP_ERROR, opt, argc, argv);

  if (helpme) {
    sc_options_print_usage (t8_get_package_id (), SC_LP_ERROR, opt, NULL);
  }
  else if (parsed < 0 || (strcmp (vtk_file, "") == 0) || num_keys < 0) {
    fprintf (stderr, "%s", help);
    return 1;
  }
  else {
    switch (vtk_file_type_int) {
    case 0:
      vtk_file_type = VTK_UNSTRUCTURED_FILE;
      break;
    case 1:
      vtk_file_type = VTK_POLYDATA_FILE;
      break;
    case 2:
      vtk_file_type = VTK_PARALLEL_UNSTRUCTURED_FILE;
      break;
    case 3:
      vtk_file_type = VTK_PARALLEL_POLYDATA_FILE;
      break;
    default:
      vtk_file_type = VTK_FILE_ERROR;
      break;
    }
    user_application_package_id = sc_package_register (NULL, SC_LP_DEFAULT, "user_application",
                                                       "Dummy user application which accesses cmesh vtk data.");
    t8_forest_construct_from_vtk (vtk_file, sc_MPI_COMM_WORLD, num_keys, partition, (vtk_file_type_t) vtk_file_type,
                                  user_application_package_id, out_file);
  }
  sc_options_destroy (opt);
  sc_finalize ();

  mpiret = sc_MPI_Finalize ();
  SC_CHECK_MPI (mpiret);

  return 0;
}<|MERGE_RESOLUTION|>--- conflicted
+++ resolved
@@ -46,11 +46,7 @@
   /* Read a poly-data file (.ply, .vtp, .obj, .stl, .vtk, .g) and construct a cmesh 
    * representing the mesh. If  there is any cell-data, it will be read too. 
    * Triangle-strips and polygons will be broken down to multiple triangles. */
-<<<<<<< HEAD
-  t8_cmesh_t cmesh_in = t8_cmesh_vtk_reader (prefix, partition, 0, comm, vtk_file_type, user_package_id, 0);
-=======
-  t8_cmesh_t cmesh_in = t8_vtk_reader_cmesh (prefix, partition, 0, comm, vtk_file_type);
->>>>>>> d9ed1591
+  t8_cmesh_t cmesh_in = t8_vtk_reader_cmesh (prefix, partition, 0, comm, vtk_file_type, user_package_id, 0);
   if (cmesh_in == NULL) {
     t8_errorf ("Error reading file.\n");
     return;
