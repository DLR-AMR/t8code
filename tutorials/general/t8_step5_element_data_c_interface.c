/*
  This file is part of t8code.
  t8code is a C library to manage a collection (a forest) of multiple
  connected adaptive space-trees of general element types in parallel.

  Copyright (C) 2015 the developers

  t8code is free software; you can redistribute it and/or modify
  it under the terms of the GNU General Public License as published by
  the Free Software Foundation; either version 2 of the License, or
  (at your option) any later version.

  t8code is distributed in the hope that it will be useful,
  but WITHOUT ANY WARRANTY; without even the implied warranty of
  MERCHANTABILITY or FITNESS FOR A PARTICULAR PURPOSE.  See the
  GNU General Public License for more details.

  You should have received a copy of the GNU General Public License
  along with t8code; if not, write to the Free Software Foundation, Inc.,
  51 Franklin Street, Fifth Floor, Boston, MA 02110-1301, USA.
*/

/* See also: https://github.com/DLR-AMR/t8code/wiki/Step-5---Store-element-data
 *
 * This is step5 of the t8code tutorials using the C interface of t8code.
 * In the following we will store data in the individual elements of our forest.
 * To do this, we will again create a uniform forest, which will get adapted as in step4,
 * with the difference that we partition, balance and create ghost elements all in the same step.
 * After adapting the forest we will learn how to build a data array and gather data for
 * the local elements. Furthermore, we exchange the data values of the ghost elements and
 * output the volume data to vtu.
 *
 * How you can experiment here:
 *   - Look at the paraview output files of the adapted forest.
 *     You can apply a clip filter to look into the cube. Also you can apply (in addition)
 *     the threshold filter to display only elements with certain properties.
 *     But at first you may just want to enter the tooltip selection mode 'Hover Cells On'
 *     to display cell information when hover over them.
 *   - Change the adaptation criterion as you wish to adapt elements or families as desired.
 *   - Store even more data per element, for instance the coordinates of its midpoint.
 *     You can again apply the threshold filter to your new data. Don't forget to write the
 *     data into the output file.
 *  */

#include <sc_containers.h>                                /* sc library. */
#include <t8.h>                                           /* General t8code header, always include this. */
#include <t8_cmesh.h>                                     /* cmesh definition and basic interface. */
#include <t8_cmesh/t8_cmesh_examples.h>                   /* A collection of exemplary cmeshes. */
#include <t8_forest/t8_forest_general.h>                  /* forest definition and basic interface. */
#include <t8_forest/t8_forest_geometrical.h>              /* geometrical information of a forest. */
#include <t8_forest/t8_forest_io.h>                       /* save forest. */
#include <t8_schemes/t8_default/t8_default_c_interface.h> /* default refinement scheme. */
#include <t8_schemes/t8_scheme.h>                         /* C interface of the forest scheme */
#include <tutorials/general/t8_step3.h>

T8_EXTERN_C_BEGIN ();

/* The data that we want to store for each element.
 * In this example we want to store the element's level and volume. */
struct t8_step5_data_per_element
{
  int level;
  double volume;
};

static t8_forest_t
t8_step5_build_forest (sc_MPI_Comm comm, int level)
{
  t8_cmesh_t cmesh = t8_cmesh_new_hypercube_hybrid (comm, 0, 0);
  const t8_scheme_c *scheme = t8_scheme_new_default ();
  struct t8_step3_adapt_data adapt_data = {
    { 0.5, 0.5, 1 }, /* Midpoints of the sphere. */
    0.2,             /* Refine if inside this radius. */
    0.4              /* Coarsen if outside this radius. */
  };
  /* Start with a uniform forest. */
  t8_forest_t forest = t8_forest_new_uniform (cmesh, scheme, level, 0, comm);
  t8_forest_t forest_apbg;

  /* Adapt, partition, balance and create ghost elements all in the same step. */
  t8_forest_init (&forest_apbg);
  t8_forest_set_user_data (forest_apbg, &adapt_data);
  t8_forest_set_adapt (forest_apbg, forest, t8_step3_adapt_callback, 0);
  t8_forest_set_partition (forest_apbg, NULL, 0, nullptr);
  t8_forest_set_balance (forest_apbg, NULL, 0);
  t8_forest_set_ghost (forest_apbg, 1, T8_GHOST_FACES);
  t8_forest_commit (forest_apbg);

  return forest_apbg;
}

static struct t8_step5_data_per_element *
t8_step5_create_element_data (t8_forest_t forest)
{
  t8_locidx_t num_local_elements;
  t8_locidx_t num_ghost_elements;
  struct t8_step5_data_per_element *element_data;

  /* Check that forest is a committed, that is valid and usable, forest. */
  T8_ASSERT (t8_forest_is_committed (forest));

  /* Get the number of local elements of forest. */
  num_local_elements = t8_forest_get_local_num_leaf_elements (forest);
  /* Get the number of ghost elements of forest. */
  num_ghost_elements = t8_forest_get_num_ghosts (forest);

  /* Now we need to build an array of our data that is as long as the number
   * of elements plus the number of ghosts. You can use any allocator such as
   * new, malloc or the t8code provide allocation macro T8_ALLOC.
   * Note that in the latter case you need
   * to use T8_FREE in order to free the memory.
   */
  element_data = T8_ALLOC (struct t8_step5_data_per_element, num_local_elements + num_ghost_elements);
  /* Note: We will later need to associate this data with an sc_array in order to exchange the values for
   *       the ghost elements, which we can do with sc_array_new_data (see t8_step5_exchange_ghost_data).
   *       We could also have directly allocated the data here in an sc_array with
   *       sc_array_new_count (sizeof (struct data_per_element), num_local_elements + num_ghost_elements);
   */

  /* Let us now fill the data with something.
   * For this, we iterate through all trees and for each tree through all its elements, calling
   * t8_forest_get_leaf_element_in_tree to get a pointer to the current element.
   * This is the recommended and most performant way.
   * An alternative is to iterate over the number of local elements and use
   * t8_forest_get_leaf_element. However, this function needs to perform a binary search
   * for the element and the tree it is in, while t8_forest_get_leaf_element_in_tree has a
   * constant look up time. You should only use t8_forest_get_leaf_element if you do not know
   * in which tree an element is.
   */
  {
    t8_locidx_t itree, num_local_trees;
    t8_locidx_t current_index;
    t8_locidx_t ielement, num_elements_in_tree;
    const t8_element_t *element;

    /* Get the scheme of the forest for later usage. */
    const t8_scheme_c *scheme = t8_forest_get_scheme (forest);
    /* Get the number of trees that have elements of this process. */
    num_local_trees = t8_forest_get_num_local_trees (forest);
    for (itree = 0, current_index = 0; itree < num_local_trees; ++itree) {
      /* This loop iterates through all local trees in the forest. */
      /* Each tree may have a different tree class (quad/tri/hex/tet etc.) and therefore
       * also a different way to interpret its elements. In order to be able to handle elements
       * of a tree, we need the scheme we obtained earlier and in order to use it we get the eclass of the tree. */
      const t8_eclass_t tree_class = t8_forest_get_tree_class (forest, itree);
      /* Get the number of elements of this tree. */
      num_elements_in_tree = t8_forest_get_tree_num_leaf_elements (forest, itree);
      for (ielement = 0; ielement < num_elements_in_tree; ++ielement, ++current_index) {
        /* This loop iterates through all the local elements of the forest in the current tree. */

        /* We can now write to the position current_index into our array in order to store
         * data for this element. */
        /* Since in this example we want to compute the data based on the element in question,
         * we need to get a pointer to this element. */
        element = t8_forest_get_leaf_element_in_tree (forest, itree, ielement);
        /* We want to store the elements level and its volume as data. We compute these
         * via the eclass_scheme and the forest_element interface. */

        element_data[current_index].level = t8_element_get_level (forest, tree_class, element);
        element_data[current_index].volume = t8_forest_element_volume (forest, itree, element);
      }
    }
  }
  return element_data;
}

/* Each process has computed the data entries for its local elements.
 * In order to get the values for the ghost elements, we use t8_forest_ghost_exchange_data.
 * Calling this function will fill all the ghost entries of our element data array with the
 * value on the process that owns the corresponding element. */
static void
t8_step5_exchange_ghost_data (t8_forest_t forest, struct t8_step5_data_per_element *data)
{
  sc_array_t *sc_array_wrapper;
  t8_locidx_t num_elements = t8_forest_get_local_num_leaf_elements (forest);
  t8_locidx_t num_ghosts = t8_forest_get_num_ghosts (forest);

  /* t8_forest_ghost_exchange_data expects an sc_array (of length num_local_elements + num_ghosts).
   * We wrap our data array to an sc_array. */
  sc_array_wrapper = sc_array_new_data (data, sizeof (struct t8_step5_data_per_element), num_elements + num_ghosts);

  /* Carry out the data exchange. The entries with indices > num_local_elements will get overwritten.
   */
  t8_forest_ghost_exchange_data (forest, sc_array_wrapper);

  /* Destroy the wrapper array. This will not free the data memory since we used sc_array_new_data. */
  sc_array_destroy (sc_array_wrapper);
}

/* Write the forest as vtu and also write the element's volumes in the file.
 *
 * t8code supports writing element based data to vtu as long as its stored
 * as doubles. Each of the data fields to write has to be provided in its own
 * array of length num_local_elements.
 * We support two types: T8_VTK_SCALAR - One double per element
 *                  and  T8_VTK_VECTOR - 3 doubles per element
 */
static void
t8_step5_output_data_to_vtu (t8_forest_t forest, struct t8_step5_data_per_element *data, const char *prefix)
{
  t8_locidx_t num_elements = t8_forest_get_local_num_leaf_elements (forest);
  t8_locidx_t ielem;
  /* We need to allocate a new array to store the volumes on their own.
   * This array has one entry per local element. */
  double *element_volumes = T8_ALLOC (double, num_elements);
  /* The number of user defined data fields to write. */
  int num_data = 1;
  /* For each user defined data field we need one t8_vtk_data_field_t variable */
  t8_vtk_data_field_t vtk_data;
  /* Set the type of this variable. Since we have one value per element, we pick T8_VTK_SCALAR */
  vtk_data.type = T8_VTK_SCALAR;
  /* The name of the field as should be written to the file. */
  strcpy (vtk_data.description, "Element volume");
  vtk_data.data = element_volumes;
  /* Copy the element's volumes from our data array to the output array. */
  for (ielem = 0; ielem < num_elements; ++ielem) {
    element_volumes[ielem] = data[ielem].volume;
  }
  {
    /* To write user defined data, we need to extended output function t8_forest_vtk_write_file
<<<<<<< HEAD
     * from t8_forest_vtk.h. Despite writin user data, it also offers more control over which
=======
     * from t8_forest_vtk.h. Despite writing user data, it also offers more control over which 
>>>>>>> 11241199
     * properties of the forest to write. */
    int write_treeid = 1;
    int write_mpirank = 1;
    int write_level = 1;
    int write_element_id = 1;
    int write_ghosts = 0;
    t8_forest_write_vtk_ext (forest, prefix, write_treeid, write_mpirank, write_level, write_element_id, write_ghosts,
                             0, 0, num_data, &vtk_data);
  }
  T8_FREE (element_volumes);
}

int
t8_step5_main (int argc, char **argv)
{
  int mpiret;
  sc_MPI_Comm comm;
  t8_forest_t forest;
  /* The prefix for our output files. */
  const char *prefix_forest = "t8_step5_forest";
  const char *prefix_forest_with_data = "t8_step5_forest_with_volume_data";
  /* The uniform refinement level of the forest. */
  const int level = 3;
  /* The array that will hold our per element data. */
  struct t8_step5_data_per_element *data;

  /* Initialize MPI. This has to happen before we initialize sc or t8code. */
  mpiret = sc_MPI_Init (&argc, &argv);
  /* Error check the MPI return value. */
  SC_CHECK_MPI (mpiret);

  /* Initialize the sc library, has to happen before we initialize t8code. */
  sc_init (sc_MPI_COMM_WORLD, 1, 1, NULL, SC_LP_ESSENTIAL);
  /* Initialize t8code with log level SC_LP_PRODUCTION. See sc.h for more info on the log levels. */
  t8_init (SC_LP_PRODUCTION);

  /* Print a message on the root process. */
  t8_global_productionf (" [step5] \n");
  t8_global_productionf (" [step5] Hello, this is the step5 example of t8code.\n");
  t8_global_productionf (
    " [step5] In this example we will store data on our elements and exchange the data of ghost elements.\n");
  t8_global_productionf (" [step5] \n");

  /* We will use MPI_COMM_WORLD as a communicator. */
  comm = sc_MPI_COMM_WORLD;

  /*
   * Setup.
   * Build cmesh and uniform forest.
   * Adapt forest similar to step 3 & 4.
   */

  t8_global_productionf (" [step5] \n");
  t8_global_productionf (" [step5] Creating an adapted forest as in step3.\n");
  t8_global_productionf (" [step5] \n");

  forest = t8_step5_build_forest (comm, level);
  t8_forest_write_vtk (forest, prefix_forest);
  t8_global_productionf (" [step5] Wrote forest to vtu files: %s*\n", prefix_forest);

  /*
   * Build data array and gather data for the local elements.
   */
  data = t8_step5_create_element_data (forest);

  t8_global_productionf (" [step5] Computed level and volume data for local elements.\n");
  if (t8_forest_get_local_num_leaf_elements (forest) > 0) {
    /* Output the stored data of the first local element (if it exists). */
    t8_global_productionf (" [step5] Element 0 has level %i and volume %e.\n", data[0].level, data[0].volume);
  }

  /*
   * Exchange the data values of the ghost elements
   */
  t8_step5_exchange_ghost_data (forest, data);
  t8_global_productionf (" [step5] Exchanged ghost data.\n");

  if (t8_forest_get_num_ghosts (forest) > 0) {
    /* output the data of the first ghost element (if it exists) */
    t8_locidx_t first_ghost_index = t8_forest_get_local_num_leaf_elements (forest);
    t8_global_productionf (" [step5] Ghost 0 has level %i and volume %e.\n", data[first_ghost_index].level,
                           data[first_ghost_index].volume);
  }

  /*
   * Output the volume data to vtu.
   */
  t8_step5_output_data_to_vtu (forest, data, prefix_forest_with_data);
  t8_global_productionf (" [step5] Wrote forest and volume data to %s*.\n", prefix_forest_with_data);

  /*
   * clean-up
   */

  /* Free the data array. */
  T8_FREE (data);

  /* Destroy the forest. */
  t8_forest_unref (&forest);
  t8_global_productionf (" [step5] Destroyed forest.\n");

  sc_finalize ();

  mpiret = sc_MPI_Finalize ();
  SC_CHECK_MPI (mpiret);

  return 0;
}

T8_EXTERN_C_END ();<|MERGE_RESOLUTION|>--- conflicted
+++ resolved
@@ -218,11 +218,7 @@
   }
   {
     /* To write user defined data, we need to extended output function t8_forest_vtk_write_file
-<<<<<<< HEAD
-     * from t8_forest_vtk.h. Despite writin user data, it also offers more control over which
-=======
-     * from t8_forest_vtk.h. Despite writing user data, it also offers more control over which 
->>>>>>> 11241199
+     * from t8_forest_vtk.h. Despite writing user data, it also offers more control over which
      * properties of the forest to write. */
     int write_treeid = 1;
     int write_mpirank = 1;
