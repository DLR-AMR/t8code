--- conflicted
+++ resolved
@@ -214,11 +214,7 @@
 
         /* Collect all neighbors at the current face. */
         t8_forest_leaf_face_neighbors (forest, itree, element, &neighbors, iface, &dual_faces, &num_neighbors,
-<<<<<<< HEAD
-                                       &neighids, &neigh_scheme);
-=======
-                                       &neighids, &neigh_class, 1);
->>>>>>> c0225dc7
+                                       &neighids, &neigh_class);
 
         /* Retrieve the `height` of the face neighbor. Account for two neighbors in case
            of a non-conforming interface by computing the average. */
