--- conflicted
+++ resolved
@@ -120,12 +120,8 @@
 /* In this function we create a new forest that repartitions a given forest
  * and has a layer of ghost elements. 
  */
-static t8_forest_t
-<<<<<<< HEAD
-t8_step4_partition (t8_forest_t forest)
-=======
+t8_forest_t
 t8_step4_partition_for_coarsening (t8_forest_t forest)
->>>>>>> 31234c58
 {
   t8_forest_t new_forest;
 
@@ -145,15 +141,10 @@
    * across multiple processes and thus one level coarsening is always possible (see also the
    * comments on coarsening in t8_step3).
    */
-<<<<<<< HEAD
-  t8_forest_set_partition (new_forest, forest, 0);
+  t8_forest_set_partition (new_forest, forest, 1);
+  t8_forest_commit (new_forest);
 
   /* Commit the forest, this step will perform the partitioning and ghost layer creation. */
-=======
-  t8_forest_set_partition (new_forest, forest, 1);
->>>>>>> 31234c58
-  t8_forest_commit (new_forest);
-
   return new_forest;
 }
 
@@ -166,12 +157,8 @@
   t8_forest_t forest;
   /* The prefix for our output files. */
   const char *prefix_uniform = "t8_step4_uniform_forest";
-<<<<<<< HEAD
-  const char *prefix_adapt = "t8_step4_adapted_forest";
-  const char *prefix_partition = "t8_step4_partitioned_forest";
-=======
+  const char *prefix_adapt = "t8_step4_adapt_forest";
   const char *prefix_partition_for_coarsening = "t8_step4_pfc_forest";
->>>>>>> 31234c58
   /* The uniform refinement level of the forest. */
   const int level = 4;
 
@@ -205,12 +192,8 @@
   t8_global_productionf (" [step4] Creating an adapted forest as in step3.\n");
   t8_global_productionf (" [step4] \n");
   /* Build a cube cmesh with tet, hex, and prism trees. */
-<<<<<<< HEAD
   cmesh = t8_cmesh_new_from_class (T8_ECLASS_TRIANGLE, comm);
-=======
-  //  cmesh = t8_cmesh_new_hypercube_hybrid (comm, 0, 0);
-  cmesh = t8_cmesh_new_from_class (T8_ECLASS_QUAD, comm);
->>>>>>> 31234c58
+  //  cmesh = t8_cmesh_new_from_class (T8_ECLASS_QUAD, comm);
   t8_global_productionf (" [step4] Created coarse mesh.\n");
   forest = t8_forest_new_uniform (cmesh, t8_scheme_new_consecutive_cxx (), level, 0, comm);
 
@@ -221,7 +204,6 @@
   t8_forest_write_vtk (forest, prefix_uniform);
   t8_global_productionf (" [step4] Wrote uniform level %i forest to vtu files: %s*\n", level, prefix_uniform);
 
-<<<<<<< HEAD
   /*
    *  Adapt the forest.
    */
@@ -241,22 +223,6 @@
   t8_global_productionf (" [step4] Wrote adapted forest to vtu files: %s*\n", prefix_adapt);
 
   /*
-   * Partition and create ghost elements.
-   */
-
-  t8_global_productionf (" [step4] \n");
-  t8_global_productionf (" [step4] Repartitioning this forest and creating a ghost layer.\n");
-  t8_global_productionf (" [step4] \n");
-  forest = t8_step4_partition (forest);
-  t8_global_productionf (" [step4] Repartitioned forest and built ghost layer.\n");
-  t8_step3_print_forest_information (forest);
-  /* Write forest to vtu files. */
-  t8_forest_write_vtk_ext (forest, prefix_partition, 1, 1, 1, 1, 1, 0, 1, 0, NULL);
-=======
-  /* Print information of our new forest. */
-  t8_step3_print_forest_information (forest);
-
-  /*
    * Partition for coarsening
    */
 
@@ -268,8 +234,6 @@
   t8_step3_print_forest_information (forest);
   /* Write forest to vtu files. */
   t8_forest_write_vtk_ext (forest, prefix_partition_for_coarsening, 1, 1, 1, 1, 1, 0, 1, 0, NULL);
-
->>>>>>> 31234c58
   /*
    * clean-up
    */
