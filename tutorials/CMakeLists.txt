function( add_t8_tutorial )
    set( options "" )
    set( oneValueArgs "NAME" )  
    set( multiValueArgs "SOURCES" )
    cmake_parse_arguments( ADD_T8_TUTORIAL "${options}" "${oneValueArgs}" "${multiValueArgs}" ${ARGN} )

    # Get the path of the first file listed in the SOURCES list and use it to determine the build directory.
    # The executable will be build in the same directory as the first source file.
    list(GET ADD_T8_TUTORIAL_SOURCES 0 FIRST_SOURCE)
    get_filename_component(TUTORIAL_SOURCE_DIR "${CMAKE_CURRENT_LIST_DIR}/${FIRST_SOURCE}" DIRECTORY)
    file(RELATIVE_PATH TUTORIAL_RELATIVE_DIR "${CMAKE_SOURCE_DIR}" "${TUTORIAL_SOURCE_DIR}")
    set(TUTORIAL_BUILD_DIR "${CMAKE_BINARY_DIR}/${TUTORIAL_RELATIVE_DIR}")

    add_executable( ${ADD_T8_TUTORIAL_NAME} ${ADD_T8_TUTORIAL_SOURCES} )
    target_link_libraries( ${ADD_T8_TUTORIAL_NAME} PRIVATE T8 SC::SC )
    target_include_directories( ${ADD_T8_TUTORIAL_NAME} PRIVATE ${CMAKE_CURRENT_LIST_DIR}/.. )
    
    set_target_properties(${ADD_T8_TUTORIAL_NAME} PROPERTIES
        RUNTIME_OUTPUT_DIRECTORY "${TUTORIAL_BUILD_DIR}"
        LIBRARY_OUTPUT_DIRECTORY "${TUTORIAL_BUILD_DIR}"
        ARCHIVE_OUTPUT_DIRECTORY "${TUTORIAL_BUILD_DIR}"
    )

    if( T8CODE_EXPORT_COMPILE_COMMANDS )
        set_target_properties( ${ADD_T8_TUTORIAL_NAME} PROPERTIES EXPORT_COMPILE_COMMANDS ON )
    endif( T8CODE_EXPORT_COMPILE_COMMANDS )

    install( TARGETS ${ADD_T8_TUTORIAL_NAME} DESTINATION bin )
endfunction()

#copy tutorial files to the exact same location in the builddir as they are in the source dir
function( copy_tutorial_file TUTORIAL_FILE_NAME_SUBPATH )
    configure_file(${CMAKE_CURRENT_LIST_DIR}/${TUTORIAL_FILE_NAME_SUBPATH} ${CMAKE_CURRENT_BINARY_DIR}/${TUTORIAL_FILE_NAME_SUBPATH} COPYONLY)
endfunction()

add_t8_tutorial( NAME t8_step0_helloworld               SOURCES general/t8_step0_helloworld.cxx )
add_t8_tutorial( NAME t8_step1_coarsemesh               SOURCES general/t8_step1_coarsemesh.cxx )
add_t8_tutorial( NAME t8_step2_uniform_forest           SOURCES general/t8_step2_uniform_forest.cxx )
add_t8_tutorial( NAME t8_step3_adapt_forest             SOURCES general/t8_step3_main.cxx general/t8_step3_adapt_forest.cxx )
add_t8_tutorial( NAME t8_step4_partition_balance_ghost  SOURCES general/t8_step4_main.cxx general/t8_step3_adapt_forest.cxx general/t8_step4_partition_balance_ghost.cxx )
add_t8_tutorial( NAME t8_step5_element_data             SOURCES general/t8_step5_main.cxx general/t8_step3_adapt_forest.cxx general/t8_step5_element_data.cxx )
add_t8_tutorial( NAME t8_step6_stencil                  SOURCES general/t8_step6_main.cxx general/t8_step3_adapt_forest.cxx general/t8_step6_stencil.cxx )
add_t8_tutorial( NAME t8_step7_interpolation            SOURCES general/t8_step7_main.cxx general/t8_step7_interpolation.cxx )
add_t8_tutorial( NAME t8_tutorial_build_cmesh           SOURCES general/t8_tutorial_build_cmesh.cxx general/t8_tutorial_build_cmesh_main.cxx)
add_t8_tutorial( NAME t8_tutorial_search                SOURCES general/t8_tutorial_search.cxx general/t8_step3_adapt_forest.cxx )
add_t8_tutorial( NAME t8_features_curved_meshes         SOURCES features/t8_features_curved_meshes.cxx)
<<<<<<< HEAD
add_t8_tutorial( NAME t8_step5_element_data_vector_input        SOURCES general/t8_step5_main.cxx general/t8_step3_adapt_forest.cxx general/t8_step5_element_data_vector_input.cxx)

=======
add_t8_tutorial( NAME t8_tutorial_build_scheme          SOURCES general/t8_tutorial_build_scheme.cxx)   
>>>>>>> 8c033bf8
copy_tutorial_file (features/t8_features_curved_meshes_generate_cmesh_hex.geo)
copy_tutorial_file (features/t8_features_curved_meshes_generate_cmesh_quad.geo)
copy_tutorial_file (features/t8_features_curved_meshes_generate_cmesh_tet.geo)
copy_tutorial_file (features/t8_features_curved_meshes_generate_cmesh_tri.geo)<|MERGE_RESOLUTION|>--- conflicted
+++ resolved
@@ -44,12 +44,9 @@
 add_t8_tutorial( NAME t8_tutorial_build_cmesh           SOURCES general/t8_tutorial_build_cmesh.cxx general/t8_tutorial_build_cmesh_main.cxx)
 add_t8_tutorial( NAME t8_tutorial_search                SOURCES general/t8_tutorial_search.cxx general/t8_step3_adapt_forest.cxx )
 add_t8_tutorial( NAME t8_features_curved_meshes         SOURCES features/t8_features_curved_meshes.cxx)
-<<<<<<< HEAD
 add_t8_tutorial( NAME t8_step5_element_data_vector_input        SOURCES general/t8_step5_main.cxx general/t8_step3_adapt_forest.cxx general/t8_step5_element_data_vector_input.cxx)
+add_t8_tutorial( NAME t8_tutorial_build_scheme          SOURCES general/t8_tutorial_build_scheme.cxx)   
 
-=======
-add_t8_tutorial( NAME t8_tutorial_build_scheme          SOURCES general/t8_tutorial_build_scheme.cxx)   
->>>>>>> 8c033bf8
 copy_tutorial_file (features/t8_features_curved_meshes_generate_cmesh_hex.geo)
 copy_tutorial_file (features/t8_features_curved_meshes_generate_cmesh_quad.geo)
 copy_tutorial_file (features/t8_features_curved_meshes_generate_cmesh_tet.geo)
