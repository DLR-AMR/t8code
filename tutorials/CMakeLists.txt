function( add_t8_tutorial )
    set( options "" )
    set( oneValueArgs "NAME" )  
    set( multiValueArgs "SOURCES" )
    cmake_parse_arguments( ADD_T8_TUTORIAL "${options}" "${oneValueArgs}" "${multiValueArgs}" ${ARGN} )

    # Get the path of the first file listed in the SOURCES list and use it to determine the build directory.
    # The executable will be build in the same directory as the first source file.
    list(GET ADD_T8_TUTORIAL_SOURCES 0 FIRST_SOURCE)
    get_filename_component(TUTORIAL_SOURCE_DIR "${CMAKE_CURRENT_LIST_DIR}/${FIRST_SOURCE}" DIRECTORY)
    file(RELATIVE_PATH TUTORIAL_RELATIVE_DIR "${CMAKE_SOURCE_DIR}" "${TUTORIAL_SOURCE_DIR}")
    set(TUTORIAL_BUILD_DIR "${CMAKE_BINARY_DIR}/${TUTORIAL_RELATIVE_DIR}")

    add_executable( ${ADD_T8_TUTORIAL_NAME} ${ADD_T8_TUTORIAL_SOURCES} )
<<<<<<< HEAD
    target_link_libraries( ${ADD_T8_TUTORIAL_NAME} PRIVATE T8 ${SC_LIBRARIES} m )
    target_include_directories( ${ADD_T8_TUTORIAL_NAME} PRIVATE ${CMAKE_CURRENT_LIST_DIR}/.. ${SC_INCLUDE_DIR} )
=======
    target_link_libraries( ${ADD_T8_TUTORIAL_NAME} PRIVATE T8 SC::SC )
    target_include_directories( ${ADD_T8_TUTORIAL_NAME} PRIVATE ${CMAKE_CURRENT_LIST_DIR}/.. )
    
    set_target_properties(${ADD_T8_TUTORIAL_NAME} PROPERTIES
        RUNTIME_OUTPUT_DIRECTORY "${TUTORIAL_BUILD_DIR}"
        LIBRARY_OUTPUT_DIRECTORY "${TUTORIAL_BUILD_DIR}"
        ARCHIVE_OUTPUT_DIRECTORY "${TUTORIAL_BUILD_DIR}"
    )
>>>>>>> 6bce0b76

    if( T8CODE_EXPORT_COMPILE_COMMANDS )
        set_target_properties( ${ADD_T8_TUTORIAL_NAME} PROPERTIES EXPORT_COMPILE_COMMANDS ON )
    endif( T8CODE_EXPORT_COMPILE_COMMANDS )

    install( TARGETS ${ADD_T8_TUTORIAL_NAME} DESTINATION ${CMAKE_INSTALL_PREFIX}/bin )
endfunction()

add_t8_tutorial( NAME t8_step0_helloworld               SOURCES general/t8_step0_helloworld.cxx )
add_t8_tutorial( NAME t8_step1_coarsemesh               SOURCES general/t8_step1_coarsemesh.cxx )
add_t8_tutorial( NAME t8_step2_uniform_forest           SOURCES general/t8_step2_uniform_forest.cxx )
add_t8_tutorial( NAME t8_step3_adapt_forest             SOURCES general/t8_step3_main.cxx general/t8_step3_adapt_forest.cxx )
add_t8_tutorial( NAME t8_step4_partition_balance_ghost  SOURCES general/t8_step4_main.cxx general/t8_step3_adapt_forest.cxx general/t8_step4_partition_balance_ghost.cxx )
add_t8_tutorial( NAME t8_step5_element_data             SOURCES general/t8_step5_main.cxx general/t8_step3_adapt_forest.cxx general/t8_step5_element_data.cxx )
add_t8_tutorial( NAME t8_step6_stencil                  SOURCES general/t8_step6_main.cxx general/t8_step3_adapt_forest.cxx general/t8_step6_stencil.cxx )
add_t8_tutorial( NAME t8_step7_interpolation            SOURCES general/t8_step7_main.cxx general/t8_step7_interpolation.cxx )
add_t8_tutorial( NAME t8_tutorial_build_cmesh           SOURCES general/t8_tutorial_build_cmesh.cxx general/t8_tutorial_build_cmesh_main.cxx)
add_t8_tutorial( NAME t8_tutorial_search                SOURCES general/t8_tutorial_search.cxx general/t8_step3_adapt_forest.cxx )
add_t8_tutorial( NAME t8_features_curved_meshes         SOURCES features/t8_features_curved_meshes.cxx)<|MERGE_RESOLUTION|>--- conflicted
+++ resolved
@@ -12,19 +12,15 @@
     set(TUTORIAL_BUILD_DIR "${CMAKE_BINARY_DIR}/${TUTORIAL_RELATIVE_DIR}")
 
     add_executable( ${ADD_T8_TUTORIAL_NAME} ${ADD_T8_TUTORIAL_SOURCES} )
-<<<<<<< HEAD
+
     target_link_libraries( ${ADD_T8_TUTORIAL_NAME} PRIVATE T8 ${SC_LIBRARIES} m )
     target_include_directories( ${ADD_T8_TUTORIAL_NAME} PRIVATE ${CMAKE_CURRENT_LIST_DIR}/.. ${SC_INCLUDE_DIR} )
-=======
-    target_link_libraries( ${ADD_T8_TUTORIAL_NAME} PRIVATE T8 SC::SC )
-    target_include_directories( ${ADD_T8_TUTORIAL_NAME} PRIVATE ${CMAKE_CURRENT_LIST_DIR}/.. )
     
     set_target_properties(${ADD_T8_TUTORIAL_NAME} PROPERTIES
         RUNTIME_OUTPUT_DIRECTORY "${TUTORIAL_BUILD_DIR}"
         LIBRARY_OUTPUT_DIRECTORY "${TUTORIAL_BUILD_DIR}"
         ARCHIVE_OUTPUT_DIRECTORY "${TUTORIAL_BUILD_DIR}"
     )
->>>>>>> 6bce0b76
 
     if( T8CODE_EXPORT_COMPILE_COMMANDS )
         set_target_properties( ${ADD_T8_TUTORIAL_NAME} PROPERTIES EXPORT_COMPILE_COMMANDS ON )
