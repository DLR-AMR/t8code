/*
  This file is part of t8code.
  t8code is a C library to manage a collection (a forest) of multiple
  connected adaptive space-trees of general element classes in parallel.

  Copyright (C) 2015 the developers

  t8code is free software; you can redistribute it and/or modify
  it under the terms of the GNU General Public License as published by
  the Free Software Foundation; either version 2 of the License, or
  (at your option) any later version.

  t8code is distributed in the hope that it will be useful,
  but WITHOUT ANY WARRANTY; without even the implied warranty of
  MERCHANTABILITY or FITNESS FOR A PARTICULAR PURPOSE.  See the
  GNU General Public License for more details.

  You should have received a copy of the GNU General Public License
  along with t8code; if not, write to the Free Software Foundation, Inc.,
  51 Franklin Street, Fifth Floor, Boston, MA 02110-1301, USA.
*/

#include <gtest/gtest.h>
#include <t8_cmesh.hxx>
#include <t8_forest/t8_forest_general.h>
#include <t8_vtk.h>
#include <t8_schemes/t8_default/t8_default_cxx.hxx>
#include <t8_geometry/t8_geometry_implementations/t8_geometry_cad.hxx>
#include <t8_cmesh/t8_cmesh_examples.h>
#include <test/t8_gtest_macros.hxx>
#include <test/t8_gtest_custom_assertion.hxx>
#include <t8_element.h>
#include <t8_cmesh_vtk_writer.h>
#include <t8_schemes/t8_default/t8_default_hex/t8_dhex.h>
#include <array>
#include <memory>
#include <iostream>

#if T8_WITH_OCC
#include <GeomAPI_PointsToBSpline.hxx>
#include <GeomAPI_PointsToBSplineSurface.hxx>
#include <BRepBuilderAPI_MakeFace.hxx>
#include <BRepBuilderAPI_MakeEdge.hxx>
#include <TColgp_Array1OfPnt.hxx>
#include <TColgp_Array2OfPnt.hxx>
#include <Geom_BSplineCurve.hxx>
#include <Geom_BSplineSurface.hxx>
#include <TopoDS_Face.hxx>
#include <TopoDS_Edge.hxx>
#include <t8_element.h>
#include <t8_cmesh_vtk_writer.h>
#include <test/t8_gtest_custom_assertion.hxx>
#endif

/* In this file we collect tests for t8code's OpenCASCADE geometry module.
 * These tests are
 *  - linked_edges: Checks if the geometry mapping works. 
 *                  We define an OpenCASCADE curve and link it to an edge of a hexahedron. 
 *                  After that we probe whether the correct coordinates inside the hexahedron are returned.
 *                  We repeat this check for all 12 edges.
 *  - linked_faces: Checks if the geometry mapping works. 
 *                  We define an OpenCASCADE surface and link it to a face of a hexahedron. 
 *                  After that we probe whether the correct coordinates inside the hexahedron are returned.
 *                  We repeat this check for all 6 faces.
 *  - jacobian:     Checks the resulting jacobian of an identity.
 */

#if T8_WITH_OCC
/** Euler rotation around intrinsic zxz. 
 * \param [in] pos_vec                Position vector of three dimensional points to rotate.
 * \param [in] rot_vec                Three dimensional rotation vector around z, x and z in rad.
 * \param [out] res_vec               Vector for resulting points.
 * \param [in] rot_origin             Origin for Euler rotation.
 * \param [in] n_points               Number of points in pos_vec.
 */
static void
t8_euler_rotation (double *pos_vec, double *rot_vec, double *res_vec, double *rot_origin, int n_points)
{
  for (int point_iterator = 0; point_iterator < n_points; ++point_iterator) {
    res_vec[point_iterator * 3 + 0]
      = (cos (rot_vec[0]) * cos (rot_vec[2]) - sin (rot_vec[0]) * cos (rot_vec[1]) * sin (rot_vec[2]))
        * (pos_vec[point_iterator * 3 + 0] - rot_origin[0]);
    res_vec[point_iterator * 3 + 0]
      += (-cos (rot_vec[0]) * sin (rot_vec[2]) - sin (rot_vec[0]) * cos (rot_vec[1]) * cos (rot_vec[2]))
         * (pos_vec[point_iterator * 3 + 1] - rot_origin[1]);
    res_vec[point_iterator * 3 + 0]
      += (sin (rot_vec[0]) * sin (rot_vec[1])) * (pos_vec[point_iterator * 3 + 2] - rot_origin[2]);
    res_vec[point_iterator * 3 + 0] += rot_origin[0];

    res_vec[point_iterator * 3 + 1]
      = (sin (rot_vec[0]) * cos (rot_vec[2]) + cos (rot_vec[0]) * cos (rot_vec[1]) * sin (rot_vec[2]))
        * (pos_vec[point_iterator * 3 + 0] - rot_origin[0]);
    res_vec[point_iterator * 3 + 1]
      += (-sin (rot_vec[0]) * sin (rot_vec[2]) + cos (rot_vec[0]) * cos (rot_vec[1]) * cos (rot_vec[2]))
         * (pos_vec[point_iterator * 3 + 1] - rot_origin[1]);
    res_vec[point_iterator * 3 + 1]
      += (-cos (rot_vec[0]) * sin (rot_vec[1])) * (pos_vec[point_iterator * 3 + 2] - rot_origin[2]);
    res_vec[point_iterator * 3 + 1] += rot_origin[1];

    res_vec[point_iterator * 3 + 2]
      = (sin (rot_vec[1]) * sin (rot_vec[2])) * (pos_vec[point_iterator * 3 + 0] - rot_origin[0]);
    res_vec[point_iterator * 3 + 2]
      += (sin (rot_vec[1]) * cos (rot_vec[2])) * (pos_vec[point_iterator * 3 + 1] - rot_origin[1]);
    res_vec[point_iterator * 3 + 2] += (cos (rot_vec[1])) * (pos_vec[point_iterator * 3 + 2] - rot_origin[2]);
    res_vec[point_iterator * 3 + 2] += rot_origin[2];
  }
}

<<<<<<< HEAD
/** Constructs a cad surface for testing purposes. Surface is build on the x-z-plane in reference space.
=======
/** Constructs a cad surface for testing purposes. Surface is build on the x-z-plane and ranges from 0 to 1 in its dimensions.
>>>>>>> 11de3be5
 * Saves the surface in the shape.
 * \return                            The shape.
 */
TopoDS_Shape
t8_create_cad_surface_shape_x_z ()
{
  Handle_Geom_Surface surface;
  TopoDS_Shape shape;
  TColgp_Array2OfPnt point_array (1, 3, 1, 3);

  point_array (1, 1) = gp_Pnt (0, 0, 0);
  point_array (2, 1) = gp_Pnt (-0.2, 0.2, 0.5);
  point_array (3, 1) = gp_Pnt (0, 0, 1);

  point_array (1, 2) = gp_Pnt (0.5, 0.2, -0.2);
  point_array (2, 2) = gp_Pnt (0.5, 0, 0.5);
  point_array (3, 2) = gp_Pnt (0.5, -0.2, 1.2);

  point_array (1, 3) = gp_Pnt (1, 0, 0);
  point_array (2, 3) = gp_Pnt (1.2, -0.2, 0.5);
  point_array (3, 3) = gp_Pnt (1, 0, 1);

  surface = GeomAPI_PointsToBSplineSurface (point_array).Surface ();
  shape = BRepBuilderAPI_MakeFace (surface, 1e-6).Face ();
  return shape;
}

<<<<<<< HEAD
/** Constructs a cad surface for testing purposes. Surface is build on the x-y-plane in reference space.
 * Saves the surface in the shape.
 * \return                            The shape.
 */
TopoDS_Shape
t8_create_cad_surface_shape_x_y ()
{
  Handle_Geom_Surface surface;
  TopoDS_Shape shape;
  TColgp_Array2OfPnt point_array (1, 3, 1, 3);

  point_array (1, 1) = gp_Pnt (0, 0, 0);
  point_array (2, 1) = gp_Pnt (-0.2, 0.5, 0.2);
  point_array (3, 1) = gp_Pnt (0, 1, 0);

  point_array (1, 2) = gp_Pnt (0.5, -0.2, 0.2);
  point_array (2, 2) = gp_Pnt (0.5, 0.5, 0);
  point_array (3, 2) = gp_Pnt (0.5, 1.2, -0.2);

  point_array (1, 3) = gp_Pnt (1, 0, 0);
  point_array (2, 3) = gp_Pnt (1.2, 0.5, -0.2);
  point_array (3, 3) = gp_Pnt (1, 1, 0);

  surface = GeomAPI_PointsToBSplineSurface (point_array).Surface ();
  shape = BRepBuilderAPI_MakeFace (surface, 1e-6).Face ();
  return shape;
}

/** Constructs a cad surface for testing purposes. Surface is build between vertex 0, 1, 4 and 5 of a unit hexahedron.
 * Saves the surface in the shape.
 * \return                            The shape.
 */
TopoDS_Shape
t8_create_cad_surface_shape_y_z ()
{
  Handle_Geom_Surface surface;
  TopoDS_Shape shape;
  TColgp_Array2OfPnt point_array (1, 3, 1, 3);

  point_array (1, 1) = gp_Pnt (1, 0, 0);
  point_array (2, 1) = gp_Pnt (0.8, 0.2, 0.5);
  point_array (3, 1) = gp_Pnt (1, 0, 1);

  point_array (1, 2) = gp_Pnt (1.2, 0.5, -0.2);
  point_array (2, 2) = gp_Pnt (1, 0.5, 0.5);
  point_array (3, 2) = gp_Pnt (0.8, 0.5, 1.2);

  point_array (1, 3) = gp_Pnt (1, 1, 0);
  point_array (2, 3) = gp_Pnt (1.2, 0.8, 0.5);
  point_array (3, 3) = gp_Pnt (1, 1, 1);

  surface = GeomAPI_PointsToBSplineSurface (point_array).Surface ();
  shape = BRepBuilderAPI_MakeFace (surface, 1e-6).Face ();
  return shape;
}

/** Constructs a cad curve for testing purposes. Curve is build between vertex 0, 1, 4 and 5 of a unit hexahedron.
=======
/** Constructs a cad curve for testing purposes. Curve is build around the x-axis between 0 and 1.
>>>>>>> 11de3be5
 * Saves the curve in the shape.
 * \return                            The cad shape.
 */
TopoDS_Shape
t8_create_cad_curve_shape ()
{
  Handle_Geom_Curve curve;
  TopoDS_Shape shape;
  TColgp_Array1OfPnt point_array (1, 5);

  point_array (1) = gp_Pnt (0.00, 0.00, 0.00);
  point_array (2) = gp_Pnt (0.24, 0.20, 0.20);
  point_array (3) = gp_Pnt (0.50, 0.00, 0.40);
  point_array (4) = gp_Pnt (0.75, -0.20, 0.20);
  point_array (5) = gp_Pnt (1.00, 0.00, 0.00);

  curve = GeomAPI_PointsToBSpline (point_array).Curve ();
  shape = BRepBuilderAPI_MakeEdge (curve).Edge ();
  return shape;
}
#endif /* T8_WITH_OCC */

/** Constructs a cmesh with an cad geometry linked hypercube.
 * \param [in] rot_vec                The rotation vector to rotate the cube before linking a geometry to it.
 * \param [in] face                   The index of the face to link a surface to. -1 for no face.
 * \param [in] edge                   The index of the edge to link a curve to. -1 for no edge.
 * \param [in] parameters             Parameters of the curve/surface.
 * \return                            A valid cmesh, as if _init and _commit had been called.
 */
t8_cmesh_t
t8_create_cad_hypercube (double *rot_vec, int face, int edge, double *parameters)
{
#if T8_WITH_OCC
  if (edge >= 0 && face >= 0) {
    SC_ABORTF ("Please specify only an edge or a face.");
  }

  t8_cmesh_t cmesh;
  t8_cmesh_init (&cmesh);
  t8_cmesh_set_tree_class (cmesh, 0, T8_ECLASS_HEX);

  double rotated_vertices[24],
    vertices[24] = { 0, 0, 0, 1, 0, 0, 0, 1, 0, 1, 1, 0, 0, 0, 1, 1, 0, 1, 0, 1, 1, 1, 1, 1 };
  double rotation_origin[3] = { 0.5, 0.5, 0.5 };

  t8_euler_rotation (vertices, rot_vec, rotated_vertices, rotation_origin, 8);
  t8_cmesh_set_tree_vertices (cmesh, 0, rotated_vertices, 24);

  int faces[6] = { 0 };
  int edges[24] = { 0 };
  T8_ASSERT (face < 0 || edge < 0);
  if (face >= 0) {
    faces[face] = 1;
    t8_cmesh_register_geometry<t8_geometry_cad> (cmesh, 3, t8_create_cad_surface_shape_x_z ());
    t8_cmesh_set_attribute (cmesh, 0, t8_get_package_id (), T8_CMESH_CAD_FACE_PARAMETERS_ATTRIBUTE_KEY + face,
                            parameters, 8 * sizeof (double), 0);
  }
  else if (edge >= 0) {
    edges[edge] = 1;
    t8_cmesh_register_geometry<t8_geometry_cad> (cmesh, 3, t8_create_cad_curve_shape ());
    t8_cmesh_set_attribute (cmesh, 0, t8_get_package_id (), T8_CMESH_CAD_EDGE_PARAMETERS_ATTRIBUTE_KEY + edge,
                            parameters, 2 * sizeof (double), 0);
  }
  else {
    /* Even if we do not want to link any geometry to the edges or faces, 
     * we have to create a geometry. Hence a cad geometry can only be created
     * with an actual shape, we just create a geometry with a curve and do not
     * link the curve to any edge. */
    t8_cmesh_register_geometry<t8_geometry_cad> (cmesh, 3, t8_create_cad_curve_shape ());
  }
  t8_cmesh_set_attribute (cmesh, 0, t8_get_package_id (), T8_CMESH_CAD_FACE_ATTRIBUTE_KEY, faces, 6 * sizeof (int), 0);
  t8_cmesh_set_attribute (cmesh, 0, t8_get_package_id (), T8_CMESH_CAD_EDGE_ATTRIBUTE_KEY, edges, 24 * sizeof (int), 0);
  t8_cmesh_commit (cmesh, sc_MPI_COMM_WORLD);
  return cmesh;

#else  /* !T8_WITH_OCC */
  SC_ABORTF ("OCC not linked");
#endif /* T8_WITH_OCC */
}

/** Tests the cad geometry functions for hexahedra.
 * \param [in] rot_vec                The rotation vector to rotate the hypercube.
 * \param [in] face                   The face to test. -1 for no face.
 * \param [in] edge                   The edge to test. -1 for no edge.
 * \param [in] parameters             The parameters of the curve/surface.
 * \param [in] test_ref_coords        List of 8 coordinates to test.
 * \param [in] test_return_coords     List of 8 expected output coordinates.
 * \param [in] comm                   The mpi communicator to use.
 * \return                            Returns 1 if passed, 0 if failed.
 */
void
t8_test_geometry_cad_hex (double *rot_vec, int face, int edge, double *parameters, double *test_ref_coords,
                          double *test_return_coords)
{
#if T8_WITH_OCC
  const int num_coords = 8; /* Number of reference coordinates to test */
  double *out_coords = T8_ALLOC (double, num_coords * 3);
  double rotated_test_ref_coords[24];
  double rotation_origin[3] = { 0.5, 0.5, 0.5 };
  double inversed_rot_vec[3];
  double tol = T8_PRECISION_EPS > 1e-10 ? T8_PRECISION_EPS : 1e-10;
  t8_cmesh_t cmesh = t8_create_cad_hypercube (rot_vec, face, edge, parameters);

  for (int i_coord = 0; i_coord < 3; ++i_coord) {
    inversed_rot_vec[2 - i_coord] = -rot_vec[i_coord];
  }
  t8_euler_rotation (test_ref_coords, inversed_rot_vec, rotated_test_ref_coords, rotation_origin, num_coords);
  for (size_t coord = 0; coord < num_coords; ++coord) {
    const int offset_3d = coord * 3;
    t8_geometry_evaluate (cmesh, 0, rotated_test_ref_coords, num_coords, out_coords);
    EXPECT_VEC3_EQ (out_coords + offset_3d, test_return_coords + offset_3d, tol);
  }
  T8_FREE (out_coords);
  t8_cmesh_destroy (&cmesh);

#else  /* !T8_WITH_OCC */
  SC_ABORTF ("OCC not linked");
#endif /* T8_WITH_OCC */
}

#if T8_WITH_OCC
TEST (t8_gtest_geometry_cad_hex, linked_faces)
{
  /* clang-format off */
  double test_ref_coords[24] = { 0.1, 0.1, 0.1, 
                                 0.8, 0.1,  0.1,  
                                 0.15, 0.9, 0.1,
                                 0.9,  0.9,  0.3,
                                 0.3, 0.1, 0.7, 
                                 0.9, 0.25, 0.95, 
                                 0.1,  0.9, 0.9, 
                                 0.95, 0.85, 0.8 };
  double surface_test_return_coords[24] = { 0.0396282769,  0.1897542602, 0.0396282769, 
                                            0.8553975402, 0.1510451803, -0.0012778561, 
                                            0.1434278361, 0.9117760771, 0.0909403721, 
                                            0.9149739120, 0.8893780561,  0.2953610950, 
                                            0.2190065733, 0.1000000000, 0.7809934267,
                                            0.9318450385,  0.1898146343, 0.9989190836, 
                                            0.0932920308, 0.9000000000, 0.9067079692,  
                                            0.9673042609, 0.8312979801, 0.8063743210 };

    /* clang-format off */
  double surface_rot_vecs[18] = {
    M_PI / 2, 0, 0,     /* Face 0 */
    M_PI * 3 / 2, 0, 0, /* Face 1 */
    0, 0, 0,            /* Face 2 */
    M_PI, 0, 0,         /* Face 3 */
    0, M_PI * 3 / 2, 0, /* Face 4 */
    0, M_PI / 2, 0      /* Face 5 */
  };
  double surface_parameters[48] = {
    0, 1, 0, 0, 1, 1, 1, 0,  /* Face 0 */
    0, 0, 0, 1, 1, 0, 1, 1,  /* Face 1 */
    0, 0, 0, 1, 1, 0, 1, 1,  /* Face 2 */
    0, 1, 0, 0, 1, 1, 1, 0,  /* Face 3 */
    1, 0, 1, 1, 0, 0, 0, 1,  /* Face 4 */
    0, 0, 0, 1, 1, 0, 1, 1   /* Face 5 */
  };
  for (int i_faces = 0; i_faces < 6; ++i_faces) {
    t8_test_geometry_cad_hex (surface_rot_vecs + i_faces * 3, i_faces, -1, surface_parameters + i_faces * 8,
                          test_ref_coords, surface_test_return_coords);
  }
}

TEST (t8_gtest_geometry_cad_hex, linked_edges)
{
  /* clang-format off */
  double test_ref_coords[24] = { 0.1, 0.1, 0.1, 
                                 0.8, 0.1,  0.1,  
                                 0.15, 0.9, 0.1, 
                                 0.9,  0.9,  0.3,
                                 0.3, 0.1, 0.7, 
                                 0.9, 0.25, 0.95, 
                                 0.1,  0.9, 0.9, 
                                 0.95, 0.85, 0.8 };
  double curve_test_return_coords[24] = { 0.0955204602, 0.2235162028, 0.1217553783, 
                                          0.7995278713, -0.0659838746, 0.2083328730, 
                                          0.1494299582, 0.9170222805, 0.1069555502, 
                                          0.8999105642, 0.8892289094, 0.3015732294, 
                                          0.2987855815, 0.1481519479, 0.7726155646,
                                          0.8999520880, 0.2442297729, 0.9508428015, 
                                          0.0999446970, 0.9015248914, 0.9002685849, 
                                          0.9499697383, 0.8472575225, 0.7998496263 };
  /* clang-format on */

  double curve_rot_vecs[36] = {
    0,         0,         0,          // Edge 0
    0,         -M_PI / 2, 0,          // Edge 1
    0,         M_PI / 2,  0,          // Edge 2
    0,         M_PI,      0,          // Edge 3
    M_PI / 2,  0,         0,          // Edge 4
    -M_PI / 2, 0,         0,          // Edge 5
    0,         M_PI,      -M_PI / 2,  // Edge 6
    0,         M_PI,      M_PI / 2,   // Edge 7
    -M_PI / 2, M_PI / 2,  M_PI / 2,   // Edge 8
    M_PI / 2,  M_PI / 2,  -M_PI / 2,  // Edge 9
    M_PI / 2,  -M_PI / 2, 0,          // Edge 10
    -M_PI / 2, -M_PI / 2, 0,          // Edge 11
  };
  double curve_parameters[24] = {
    0, 1,  // Edge 0
    0, 1,  // Edge 1
    0, 1,  // Edge 2
    0, 1,  // Edge 3
    1, 0,  // Edge 4
    0, 1,  // Edge 5
    0, 1,  // Edge 6
    1, 0,  // Edge 7
    1, 0,  // Edge 8
    0, 1,  // Edge 9
    1, 0,  // Edge 10
    0, 1   // Edge 11
  };
  for (int i_edges = 0; i_edges < 12; ++i_edges) {
    t8_test_geometry_cad_hex (curve_rot_vecs + i_edges * 3, -1, i_edges, curve_parameters + i_edges * 2,
                              test_ref_coords, curve_test_return_coords);
  }
}
#endif /* T8_WITH_OCC */

/** Constructs a cmesh with an cad geometry linked tetrahedron.
 * \param [in] face                   The index of the face to link a surface to. -1 for no face.
 * \param [in] edge                   The index of the edge to link a curve to. -1 for no edge.
 * \param [in] parameters             Parameters of the curve/surface.
 * \return                            A valid cmesh, as if _init and _commit had been called.
 */
t8_cmesh_t
t8_create_cad_reference_tet (int face, int edge, double *parameters)
{
#if T8_WITH_OCC
  if (edge >= 0 && face >= 0) {
    SC_ABORTF ("Please specify only an edge or a face.");
  }

  const int num_vertices = t8_eclass_num_vertices[T8_ECLASS_TET];

  t8_cmesh_t cmesh;
  t8_cmesh_init (&cmesh);
  t8_cmesh_set_tree_class (cmesh, 0, T8_ECLASS_TET);

  double vertices_face[48] = { 1, 1, 1, 1, 0, 0, 0, 0, 0, 1, 0, 1,   /* linked face: 0 */
                               0, 0, 0, 1, 1, 1, 1, 0, 0, 1, 0, 1,   /* linked face: 1 */
                               1, 0, 0, 0, 0, 0, 1, 1, 1, 1, 0, 1,   /* linked face: 2 */
                               0, 0, 0, 1, 0, 0, 1, 0, 1, 1, 1, 1 }; /* linked face: 3 */

  double vertices_edge[72] = { 0, 0, 0, 1, 0, 0, 1, 0, 1, 1, 1, 1,   /* linked edge: 0 */
                               1, 0, 0, 1, 0, 1, 0, 0, 0, 1, 1, 1,   /* linekd edge: 1 */
                               1, 0, 0, 1, 1, 1, 1, 0, 1, 0, 0, 0,   /* linekd edge: 2 */
                               1, 0, 1, 0, 0, 0, 1, 0, 0, 1, 1, 1,   /* linekd edge: 3 */
                               1, 1, 1, 0, 0, 0, 1, 0, 1, 1, 0, 0,   /* linekd edge: 4 */
                               1, 1, 1, 1, 0, 1, 1, 0, 0, 0, 0, 0 }; /* linekd edge: 5 */

  t8_cmesh_set_tree_vertices (cmesh, 0, (face >= 0 ? vertices_face + face * 12 : vertices_edge + edge * 12),
                              num_vertices);

  int faces[4] = { 0 };
  int edges[12] = { 0 };
  T8_ASSERT (face < 0 || edge < 0);
  if (face >= 0) {
    faces[face] = 1;
    t8_cmesh_register_geometry<t8_geometry_cad> (cmesh, 3, t8_create_cad_surface_shape ());
    t8_cmesh_set_attribute (cmesh, 0, t8_get_package_id (), T8_CMESH_CAD_FACE_PARAMETERS_ATTRIBUTE_KEY + face,
                            parameters, 6 * sizeof (double), 0);
  }
  else if (edge >= 0) {
    edges[edge] = 1;
    t8_cmesh_register_geometry<t8_geometry_cad> (cmesh, 3, t8_create_cad_curve_shape ());
    t8_cmesh_set_attribute (cmesh, 0, t8_get_package_id (), T8_CMESH_CAD_EDGE_PARAMETERS_ATTRIBUTE_KEY + edge,
                            parameters, 2 * sizeof (double), 0);
  }
  else {
    /* Even if we do not want to link any geometry to the edges or faces, 
     * we have to create a geometry. Hence a cad geometry can only be created
     * with an actual shape, we just create a geometry with a curve and do not
     * link the curve to any edge. */
    t8_cmesh_register_geometry<t8_geometry_cad> (cmesh, 3, t8_create_cad_curve_shape ());
  }
  t8_cmesh_set_attribute (cmesh, 0, t8_get_package_id (), T8_CMESH_CAD_FACE_ATTRIBUTE_KEY, faces, 4 * sizeof (int), 0);
  t8_cmesh_set_attribute (cmesh, 0, t8_get_package_id (), T8_CMESH_CAD_EDGE_ATTRIBUTE_KEY, edges, 12 * sizeof (int), 0);
  t8_cmesh_commit (cmesh, sc_MPI_COMM_WORLD);
  return cmesh;

#else  /* !T8_WITH_OCC */
  SC_ABORTF ("OCC not linked");
#endif /* T8_WITH_OCC */
}

/** Tests the cad geometry functions for tetrahedra.
 * \param [in] face                   The face to test. -1 for no face.
 * \param [in] edge                   The edge to test. -1 for no edge.
 * \param [in] parameters             The parameters of the curve/surface.
 * \param [in] test_ref_coords        List of coordinates to test.
 * \param [in] test_return_coords     List of expected output coordinates.
 * \param [in] comm                   The mpi communicator to use.
 * \return                            Returns 1 if passed, 0 if failed.
 */
void
t8_test_geometry_cad_tet (int face, int edge, double *parameters, double *test_ref_coords, double *test_return_coords)
{
#if T8_WITH_OCC
  /* 4 coords for face --> 3 vertices of face & element centroid
   * 2 coords for edge --> 2 vertices of edge */
  const int num_coords = (face >= 0 ? 4 : 2);
  double *out_coords = T8_ALLOC (double, num_coords * 3);
  double tol = T8_PRECISION_EPS > 1e-10 ? T8_PRECISION_EPS : 1e-10;

  t8_cmesh_t cmesh = t8_create_cad_reference_tet (face, edge, parameters);

  for (int i_coord = 0; i_coord < num_coords; ++i_coord) {
    const int offset_3d = i_coord * 3;
    t8_geometry_evaluate (cmesh, 0, test_ref_coords + offset_3d + (face >= 0 ? face * 12 : edge * 6), 1,
                          out_coords + offset_3d);

    EXPECT_VEC3_EQ (out_coords + offset_3d, test_return_coords + offset_3d, tol);
  }
  T8_FREE (out_coords);
  t8_cmesh_destroy (&cmesh);

#else  /* !T8_WITH_OCC */
  SC_ABORTF ("OCC not linked");
#endif /* T8_WITH_OCC */
}

#if T8_WITH_OCC
TEST (t8_gtest_geometry_cad_tet, linked_faces)
{
  /* clang-format off */
  double test_ref_coords[48]
    = { 1.0, 0.0, 1.0, 1.0, 0.0, 0.0, 1.0, 1.0, 1.0,    // face 0
        0.75, 0.25, 0.5,                                // element centroid
        0.0, 0.0, 0.0, 1.0, 0.0, 1.0, 1.0, 1.0, 1.0,    // face 1
        0.75, 0.25, 0.5,                                // element centroid
        1.0, 0.0, 0.0, 0.0, 0.0, 0.0, 1.0, 1.0, 1.0,    // face 2
        0.75, 0.25, 0.5,                                // element centroid
        0.0, 0.0, 0.0, 1.0, 0.0, 0.0, 1.0, 0.0, 1.0,    // face 3
        0.75, 0.25, 0.5 };                              // element centroid

  double surface_test_return_coords[48]
    = { 0.0, 0.0, 0.0,                      // face vertex 0
        1.0, 0.0, 0.0,                      // face vertex 1
        1.0, 0.0, 1.0,                      // face vertex 2
        0.7953692655, 0.25, 0.4546307344};  // element centroid (shifted)

  double surface_parameters[27]
    = { 0, 1, 0, 0, 1, 1,   // face 0
        0, 0, 0, 1, 1, 1,   // face 1
        0, 1, 0, 0, 1, 1,   // face 2
        0, 0, 0, 1, 1, 1 }; // face 3
  /* clang-format on */

  for (int i_faces = 0; i_faces < 4; i_faces++) {
    t8_test_geometry_cad_tet (i_faces, -1, surface_parameters + i_faces * 6, test_ref_coords,
                              surface_test_return_coords);
  }
}

TEST (t8_gtest_geometry_cad_tet, linked_edges)
{
  /* clang-format off */
  double test_ref_coords[36]
    = { 0.0, 0.0, 0.0, 1.0, 0.0, 0.0,   // edge 0
        1.0, 0.0, 1.0, 0.0, 0.0, 0.0,   // edge 1
        1.0, 1.0, 1.0, 0.0, 0.0, 0.0,   // edge 2
        1.0, 0.0, 0.0, 1.0, 0.0, 1.0,   // edge 3
        1.0, 0.0, 0.0, 1.0, 1.0, 1.0,   // edge 4
        1.0, 1.0, 1.0, 1.0, 0.0, 1.0 }; // edge 5
  double curve_test_return_coords[6]
    = { 0.0, 0.0, 0.0,    // edge vertex 0
        1.0, 0.0, 0.0 };  // edge vertex 1
  double curve_parameters[12] = {
    0, 1,  // edge 0
    1, 0,  // edge 1
    1, 0,  // edge 2
    0, 1,  // edge 3
    0, 1,  // edge 4
    1, 0,  // edge 5
  };
  /* clang-format on */

  for (int i_edges = 0; i_edges < 6; ++i_edges) {
    t8_test_geometry_cad_tet (-1, i_edges, curve_parameters + i_edges * 2, test_ref_coords, curve_test_return_coords);
  }
}
#endif /* T8_WITH_OCC */

#if T8_WITH_OCC
TEST (t8_gtest_geometry_cad, jacobian)
{
  t8_cmesh_t cmesh;
  double jacobian[9], rot_vec[3] = { 0, 0, 0 }, ref_coords[3] = { 0.5, 0.5, 0.5 };
  /* clang-format off */
  double jacobian_expect[9] = { 1, 0, 0, 
                                0, 1, 0, 
                                0, 0, 1 };
  /* clang-format on */
  cmesh = t8_create_cad_hypercube (rot_vec, -1, -1, NULL);
  t8_geometry_jacobian (cmesh, 0, ref_coords, 1, jacobian);
  for (int i = 0; i < 9; ++i) {
    EXPECT_FLOAT_EQ (jacobian[i], jacobian_expect[i]);
  }
  t8_cmesh_destroy (&cmesh);
}
#endif /* T8_WITH_OCC */

#if T8_WITH_OCC
/* The test checks if the mapping algorithms for curved 2d elements do not shift values on an edge which is not curved.
 * In that case, the cad geometry should output the same out_coords as the linear geometry function. */
class class_2d_element_cad_curve: public testing::TestWithParam<std::tuple<t8_eclass, int>> {
 protected:
  void
  SetUp () override
  {
    eclass = std::get<0> (GetParam ());
    /* curvature prescibes if the linear of curved curve is used */
    curvature = std::get<1> (GetParam ());
    T8_ASSERT (0 <= eclass && eclass < T8_ECLASS_COUNT);
    Handle_Geom_Curve cad_curve_linear, cad_curve_curved;
    TColgp_Array1OfPnt point_array_linear (1, 2);
    TColgp_Array1OfPnt point_array_curved (1, 3);

    /* LINEAR  
    *  x--> u-parameter
    *   
    *                 curve
    *  ----------------------------------
    * 
    *  0                                1
    * 
    *  CURVED
    *  x--> u-parameter
    *   
    *  ----____       curve       ____----
    *           ----_________----
    * 
    *  0               0.5              1
    */

    point_array_linear (1)
      = gp_Pnt (test_ref_coords_out_linear[0], test_ref_coords_out_linear[1], test_ref_coords_out_linear[2]);
    point_array_linear (2)
      = gp_Pnt (test_ref_coords_out_linear[6], test_ref_coords_out_linear[7], test_ref_coords_out_linear[8]);

    point_array_curved (1)
      = gp_Pnt (test_ref_coords_out_curved[0], test_ref_coords_out_curved[1], test_ref_coords_out_curved[2]);
    point_array_curved (2)
      = gp_Pnt (test_ref_coords_out_curved[3], test_ref_coords_out_curved[4], test_ref_coords_out_curved[5]);
    point_array_curved (3)
      = gp_Pnt (test_ref_coords_out_curved[6], test_ref_coords_out_curved[7], test_ref_coords_out_curved[8]);

    cad_curve_linear = GeomAPI_PointsToBSpline (point_array_linear).Curve ();
    cad_curve_curved = GeomAPI_PointsToBSpline (point_array_curved).Curve ();
    shape_linear = BRepBuilderAPI_MakeEdge (cad_curve_linear).Edge ();
    shape_curved = BRepBuilderAPI_MakeEdge (cad_curve_curved).Edge ();

    num_vertices = t8_eclass_num_vertices[eclass];
  }

  void
  TearDown () override
  {
    /* The cmesh is destroyed in the test itself. */
  }
  t8_cmesh_t cmesh;
  t8_eclass_t eclass;
  int curvature;
  TopoDS_Shape shape_linear, shape_curved;
  /* Saving the corner vertices for the given element class. */
  size_t num_vertices;
  const double vertices_tri[27] = { 0.0, 0.0, 0.0, 1.0, 0.0, 0.0, 1.0, 1.0, 0.0, 1.0, 0.0, 0.0, 1.0, 1.0,
                                    0.0, 0.0, 0.0, 0.0, 1.0, 1.0, 0.0, 0.0, 0.0, 0.0, 1.0, 0.0, 0.0 };
  const double vertices_quad[48] = { 0.0, 0.0, 0.0, 1.0, 0.0, 0.0, 0.0, 1.0, 0.0, 1.0, 1.0, 0.0, 1.0, 0.0, 0.0, 1.0,
                                     1.0, 0.0, 0.0, 0.0, 0.0, 0.0, 1.0, 0.0, 1.0, 1.0, 0.0, 0.0, 1.0, 0.0, 1.0, 0.0,
                                     0.0, 0.0, 0.0, 0.0, 0.0, 1.0, 0.0, 0.0, 0.0, 0.0, 1.0, 1.0, 0.0, 1.0, 0.0, 0.0 };
  /* Edges are parametrized in one parameter u. The array contains the parameters
   * each vertex of the edge has on the linked curve. */
  double params_tri[6] = { 0, 1, 1, 0, 0, 1 };
  double params_quad[8] = { 0, 1, 1, 0, 1, 0, 0, 1 };
  /* The array prescribes the linkage of the element. No face is linked. */
  std::array<int, 1> faces = { 0 };
  std::array<int, 8> edges = { 0 };

  const int linked_edge_tri[3] = { 2, 1, 0 };
  const int linked_edge_quad[4] = { 2, 0, 3, 1 };

  const double test_ref_coords_tri_in[27] = { 0.0, 0.0, 0.0, 0.5, 0.0, 0.0, 1.0, 0.0, 0.0, 1.0, 1.0, 0.0, 0.5, 0.5,
                                              0.0, 0.0, 0.0, 0.0, 1.0, 0.0, 0.0, 1.0, 0.5, 0.0, 1.0, 1.0, 0.0 };
  const double test_ref_coords_quad_in[36]
    = { 0.0, 0.0, 0.0, 0.5, 0.0, 0.0, 1.0, 0.0, 0.0, 0.0, 1.0, 0.0, 0.0, 0.5, 0.0, 0.0, 0.0, 0.0,
        1.0, 1.0, 0.0, 0.5, 1.0, 0.0, 0.0, 1.0, 0.0, 1.0, 0.0, 0.0, 1.0, 0.5, 0.0, 1.0, 1.0, 0.0 };
  const double test_ref_coords_out_linear[9] = { 0.0, 0.0, 0.0, 0.5, 0.0, 0.0, 1.0, 0.0, 0.0 };
  const double test_ref_coords_out_curved[9] = { 0.0, 0.0, 0.0, 0.5, -0.2, 0.0, 1.0, 0.0, 0.0 };
};

TEST_P (class_2d_element_cad_curve, t8_check_2d_element_cad_curve)
{

  for (size_t i_orientation = 0; i_orientation < num_vertices; ++i_orientation) {
    const int orientation = i_orientation * num_vertices * T8_ECLASS_MAX_DIM;

    edges.fill (0);

    const int linked_edge
      = (eclass == T8_ECLASS_QUAD ? linked_edge_quad[i_orientation] : linked_edge_tri[i_orientation]);
    edges[linked_edge] = 1;

    t8_cmesh_init (&cmesh);
    t8_cmesh_set_tree_class (cmesh, 0, eclass);
    t8_cmesh_register_geometry<t8_geometry_cad> (cmesh, 2, (curvature == 0 ? shape_linear : shape_curved));

    t8_cmesh_set_tree_vertices (
      cmesh, 0, (eclass == T8_ECLASS_QUAD ? vertices_quad + orientation : vertices_tri + orientation), num_vertices);

    /* Passing of the attributes to the element */
    t8_cmesh_set_attribute (cmesh, 0, t8_get_package_id (), T8_CMESH_CAD_FACE_ATTRIBUTE_KEY, faces.data (),
                            sizeof (int), 0);
    t8_cmesh_set_attribute (cmesh, 0, t8_get_package_id (), T8_CMESH_CAD_EDGE_ATTRIBUTE_KEY, edges.data (),
                            2 * num_vertices * sizeof (int), 0);
    t8_cmesh_set_attribute (
      cmesh, 0, t8_get_package_id (), T8_CMESH_CAD_EDGE_PARAMETERS_ATTRIBUTE_KEY + linked_edge,
      (eclass == T8_ECLASS_QUAD ? (params_quad + 2 * i_orientation) : (params_tri + 2 * i_orientation)),
      2 * sizeof (double), 0);

    /* Commit the cmesh */
    t8_cmesh_commit (cmesh, sc_MPI_COMM_WORLD);

    double out_coords[3];

    /* out_coords should be equal to the input ref_coords. */
    for (size_t i_coord = 0; i_coord < T8_ECLASS_MAX_DIM; ++i_coord) {
      t8_geometry_evaluate (cmesh, 0,
                            (eclass == T8_ECLASS_QUAD ? test_ref_coords_quad_in : test_ref_coords_tri_in)
                              + i_coord * T8_ECLASS_MAX_DIM + i_orientation * 9,
                            1, out_coords);

      EXPECT_VEC3_EQ (
        (curvature == 0 ? test_ref_coords_out_linear : test_ref_coords_out_curved) + i_coord * T8_ECLASS_MAX_DIM,
        out_coords, T8_PRECISION_EPS);
    }
    t8_cmesh_destroy (&cmesh);
  }
}

INSTANTIATE_TEST_SUITE_P (t8_gtest_check_2d_element_cad_curve, class_2d_element_cad_curve,
                          testing::Combine (AllEclasses2D, testing::Values (0, 1)));

#endif /* T8_WITH_OCC */

#if T8_WITH_OCC
/* The test checks if the mapping algorithms for curved 2d elements do not shift values on a surface which is not curved.
 * In that case, the cad geometry should output the same out_coords as the linear geometry function. */
class class_2d_element_linear_cad_surface: public testing::TestWithParam<t8_eclass_t> {
 protected:
  void
  SetUp () override
  {
    eclass = GetParam ();
    T8_ASSERT (0 <= eclass && eclass < T8_ECLASS_COUNT);
    Handle_Geom_Surface cad_surface;
    TColgp_Array2OfPnt point_array (1, 2, 1, 2);

    /*  x--> u-parameter
    *   |
    *   v v-parameter
    *
    *     point_array  1               2
    *
    *         1        -----------------
    *                  |               |
    *                  |               |
    *                  | plane surface |
    *                  |               |
    *                  |               |
    *         2        -----------------
    */

    point_array (1, 1) = gp_Pnt (0.0, 1.0, 0.0);
    point_array (2, 1) = gp_Pnt (1.0, 1.0, 0.0);

    point_array (1, 2) = gp_Pnt (0.0, 0.0, 0.0);
    point_array (2, 2) = gp_Pnt (1.0, 0.0, 0.0);

    cad_surface = GeomAPI_PointsToBSplineSurface (point_array).Surface ();
    shape = BRepBuilderAPI_MakeFace (cad_surface, 1e-6).Face ();

    t8_cmesh_init (&cmesh);
    t8_cmesh_set_tree_class (cmesh, 0, eclass);
  }

  void
  TearDown () override
  {
    t8_cmesh_destroy (&cmesh);
  }
  t8_cmesh_t cmesh;
  t8_eclass_t eclass;
  TopoDS_Shape shape;
  /* The arrays prescribe the linkage of the element. The face of the element is linked and all edges are not */
  int faces[1] = { 1 };
  int edges[8] = { 0 };
  /* First 6 ref_coords for triangle and all 9 ref_coords for quad */
  const double test_ref_coords[27] = { 0.0, 0.0, 0.0, 0.5, 0.0, 0.0, 1.0, 0.0, 0.0, 0.5, 0.5, 0.0, 0.0, 1.0,
                                       0.0, 0.0, 0.5, 0.0, 0.5, 1.0, 0.0, 1.0, 1.0, 0.0, 1.0, 0.5, 0.0 };
  /* TODO: use randomised test_ref_coords, because the out_coords should be the same, no matter the test_ref_coord. */
};

TEST_P (class_2d_element_linear_cad_surface, t8_check_2d_element_linear_cad_surface)
{
  /* Saving the corner vertices for the given element class. */
  const int num_vertices = t8_eclass_num_vertices[eclass];
  const double *vertices = &(t8_element_corner_ref_coords[eclass][0][0]);

  t8_cmesh_set_tree_vertices (cmesh, 0, vertices, num_vertices);

  /* Surfaces are parametrized in two parameters u and v. The arrays contain the parameters
   * each vertex of the element has on the linked surface. The parameters are stored in
   * u0, v0, u1, v1... in order of the element vertices. */
  double params_quad[8] = { 0, 1, 1, 1, 0, 0, 1, 0 };
  double params_tri[6] = { 0, 1, 1, 1, 1, 0 };

  /* Passing of the attributes to the element */
  t8_cmesh_set_attribute (cmesh, 0, t8_get_package_id (), T8_CMESH_CAD_FACE_ATTRIBUTE_KEY, faces, sizeof (int), 0);
  t8_cmesh_set_attribute (cmesh, 0, t8_get_package_id (), T8_CMESH_CAD_EDGE_ATTRIBUTE_KEY, edges,
                          2 * num_vertices * sizeof (int), 0);
  t8_cmesh_set_attribute (cmesh, 0, t8_get_package_id (), T8_CMESH_CAD_FACE_PARAMETERS_ATTRIBUTE_KEY,
                          (eclass == T8_ECLASS_QUAD ? params_quad : params_tri), 2 * num_vertices * sizeof (double), 0);

  /* Register the geometry */
  t8_cmesh_register_geometry<t8_geometry_cad> (cmesh, 2, shape);
  /* Commit the cmesh */
  t8_cmesh_commit (cmesh, sc_MPI_COMM_WORLD);

  double out_coords[3];

  /* `out_coords` should be equal to the input `ref_coords`. */
  for (size_t i_coord = 0; i_coord < (eclass == T8_ECLASS_QUAD ? 9 : 6); ++i_coord) {
    t8_geometry_evaluate (cmesh, 0, test_ref_coords + i_coord * 3, 1, out_coords);

    EXPECT_VEC3_EQ (test_ref_coords + i_coord * 3, out_coords, T8_PRECISION_EPS);
  }
}

INSTANTIATE_TEST_SUITE_P (t8_gtest_check_2d_element_linear_cad_surface, class_2d_element_linear_cad_surface,
                          AllEclasses2D, print_eclass);

#endif /* T8_WITH_OCC */

#if T8_WITH_OCC
/* The test checks if the mapping algorithms for curved 2d elements shift values on a curved surface correctly. */
class class_2d_element_curved_cad_surface: public testing::TestWithParam<t8_eclass_t> {
 protected:
  void
  SetUp () override
  {
    eclass = GetParam ();
    T8_ASSERT (0 <= eclass && eclass < T8_ECLASS_COUNT);
    Handle_Geom_Surface cad_surface;
    TColgp_Array2OfPnt point_array (1, 3, 1, 3);
    TopoDS_Shape shape;

    /*  x--> u-parameter
    *   |
    *   v v-parameter
    * 
    *   x -> shifted point to create curved surface
    *
    *     point_array  1       2       3
    *                          x
    *         1        -----------------
    *                  |               |
    *                  |               |
    *         2      x |       x       | x
    *                  |               |
    *                  |               |
    *         3        -----------------
    *                          x
    */

    point_array (1, 1) = gp_Pnt (test_ref_coords_out[12], test_ref_coords_out[13], test_ref_coords_out[14]);
    point_array (2, 1) = gp_Pnt (test_ref_coords_out[18], test_ref_coords_out[19], test_ref_coords_out[20]);
    point_array (3, 1) = gp_Pnt (test_ref_coords_out[21], test_ref_coords_out[22], test_ref_coords_out[23]);

    point_array (1, 2) = gp_Pnt (test_ref_coords_out[15], test_ref_coords_out[16], test_ref_coords_out[17]);
    point_array (2, 2) = gp_Pnt (test_ref_coords_out[9], test_ref_coords_out[10], test_ref_coords_out[11]);
    point_array (3, 2) = gp_Pnt (test_ref_coords_out[24], test_ref_coords_out[25], test_ref_coords_out[26]);

    point_array (1, 3) = gp_Pnt (test_ref_coords_out[0], test_ref_coords_out[1], test_ref_coords_out[2]);
    point_array (2, 3) = gp_Pnt (test_ref_coords_out[3], test_ref_coords_out[4], test_ref_coords_out[5]);
    point_array (3, 3) = gp_Pnt (test_ref_coords_out[6], test_ref_coords_out[7], test_ref_coords_out[8]);

    cad_surface = GeomAPI_PointsToBSplineSurface (point_array).Surface ();
    shape = BRepBuilderAPI_MakeFace (cad_surface, 1e-6).Face ();

    t8_cmesh_init (&cmesh);
    t8_cmesh_set_tree_class (cmesh, 0, eclass);
    t8_cmesh_register_geometry<t8_geometry_cad> (cmesh, 2, shape);
  }

  void
  TearDown () override
  {
    t8_cmesh_destroy (&cmesh);
  }
  t8_cmesh_t cmesh;
  t8_eclass_t eclass;

  /* The arrays prescribe the linkage of the element. The face of the element is linked and all edges are not */
  int faces[1] = { 1 };
  int edges[8] = { 0 };

  /* First 6 ref_coords for triangle and all 9 ref_coords for quad */
  const double test_ref_coords_out[27] = { 0.0, 0.0,  0.0, 0.5, -0.2, 0.0, 1.0, 0.0, 0.0, 0.5, 0.5, 0.2, 0.0, 1.0,
                                           0.0, -0.2, 0.5, 0.0, 0.5,  1.2, 0.0, 1.0, 1.0, 0.0, 1.2, 0.5, 0.0 };
  const double test_ref_coords_in[27] = { 0.0, 0.0, 0.0, 0.5, 0.0, 0.0, 1.0, 0.0, 0.0, 0.5, 0.5, 0.0, 0.0, 1.0,
                                          0.0, 0.0, 0.5, 0.0, 0.5, 1.0, 0.0, 1.0, 1.0, 0.0, 1.0, 0.5, 0.0 };
};

TEST_P (class_2d_element_curved_cad_surface, t8_check_2d_element_curved_cad_surface)
{
  /* Saving the corner vertices for the given element class. */
  const int num_vertices = t8_eclass_num_vertices[eclass];
  const double *vertices = &(t8_element_corner_ref_coords[eclass][0][0]);

  t8_cmesh_set_tree_vertices (cmesh, 0, vertices, num_vertices);

  /* Surfaces are parametrized in two parameters u and v. The arrays contain the parameters
   * each vertex of the element has on the linked surface. The parameters are stored in
   * u0, v0, u1, v1... in order of the element vertices. */
  double params_quad[8] = { 0, 1, 1, 1, 0, 0, 1, 0 };
  double params_tri[6] = { 0, 1, 1, 1, 1, 0 };

  /* Passing of the attributes to the element */
  t8_cmesh_set_attribute (cmesh, 0, t8_get_package_id (), T8_CMESH_CAD_FACE_ATTRIBUTE_KEY, faces, sizeof (int), 0);
  t8_cmesh_set_attribute (cmesh, 0, t8_get_package_id (), T8_CMESH_CAD_EDGE_ATTRIBUTE_KEY, edges,
                          2 * num_vertices * sizeof (int), 0);
  t8_cmesh_set_attribute (cmesh, 0, t8_get_package_id (), T8_CMESH_CAD_FACE_PARAMETERS_ATTRIBUTE_KEY,
                          (eclass == T8_ECLASS_QUAD ? params_quad : params_tri), 2 * num_vertices * sizeof (double), 0);

  /* Commit the cmesh */
  t8_cmesh_commit (cmesh, sc_MPI_COMM_WORLD);

  double out_coords[3];

  /* out_coords should be equal to the input ref_coords. */
  for (size_t i_coord = 0; i_coord < (eclass == T8_ECLASS_QUAD ? 9 : 6); ++i_coord) {
    t8_geometry_evaluate (cmesh, 0, test_ref_coords_in + i_coord * 3, 1, out_coords);

    EXPECT_VEC3_EQ (test_ref_coords_out + i_coord * 3, out_coords, T8_PRECISION_EPS);
  }
}

INSTANTIATE_TEST_SUITE_P (t8_gtest_check_2d_element_curved_cad_surface, class_2d_element_curved_cad_surface,
                          AllEclasses2D);

#endif /* T8_WITH_OCC */

/** Constructs a cmesh with an cad geometry linked pyramid.
 * \param [in] face                   The index of the face to link a surface to. -1 for no face.
 * \param [in] edge                   The index of the edge to link a curve to. -1 for no edge.
 * \param [in] parameters             Parameters of the curve/surface.
 * \return                            A valid cmesh, as if _init and _commit had been called.
 */
t8_cmesh_t
t8_create_cad_reference_pyramid (int face, int edge, double *parameters)
{
#if T8_WITH_OCC
  if (edge >= 0 && face >= 0) {
    SC_ABORTF ("Please specify only an edge or a face.");
  }

  const int num_vertices = t8_eclass_num_vertices[T8_ECLASS_PYRAMID];
  const int face_vertices = (face < 4 ? 3 : 4); /* The number of vertices of the pyramid face */

  t8_cmesh_t cmesh;
  t8_cmesh_init (&cmesh);
  t8_cmesh_set_tree_class (cmesh, 0, T8_ECLASS_PYRAMID);

  double vertices_face[75] = { 1, 1, 0, 0, 1, 0, 1, 0, 0, 0, 0, 0, 1, 1, 1,   /* linked face: 0 */
                               0, 0, 0, 1, 0, 0, 0, 1, 0, 1, 1, 0, 1, 1, 1,   /* linked face: 1 */
                               1, 0, 0, 1, 1, 0, 0, 0, 0, 0, 1, 0, 1, 1, 1,   /* linked face: 2 */
                               0, 1, 0, 0, 0, 0, 1, 1, 0, 1, 0, 0, 1, 1, 1,   /* linked face: 3 */
                               0, 0, 0, 1, 0, 0, 0, 1, 0, 1, 1, 0, 1, 1, 1 }; /* linked face: 4 */

  double vertices_edge[120] = { 1, 0, 0, 1, 1, 0, 0, 0, 0, 0, 1, 0, 1, 1, 1,   /* linked edge: 0 */
                                0, 1, 0, 0, 0, 0, 1, 1, 0, 1, 0, 0, 1, 1, 1,   /* linked edge: 1 */
                                0, 0, 0, 1, 0, 0, 0, 1, 0, 1, 1, 0, 1, 1, 1,   /* linked edge: 2 */
                                1, 1, 0, 0, 1, 0, 1, 0, 0, 0, 0, 0, 1, 1, 1,   /* linked edge: 3 */
                                1, 0, 0, 1, 0, 1, 1, 1, 0, 1, 1, 1, 0, 0, 0,   /* linked edge: 4 */
                                1, 1, 0, 1, 0, 0, 1, 1, 1, 1, 0, 1, 0, 0, 0,   /* linked edge: 5 */
                                1, 1, 1, 1, 1, 0, 1, 0, 1, 1, 0, 0, 0, 0, 0,   /* linked edge: 6 */
                                1, 0, 1, 1, 1, 1, 1, 0, 0, 1, 1, 0, 0, 0, 0 }; /* linked edge: 7 */

  t8_cmesh_set_tree_vertices (cmesh, 0, (face >= 0 ? vertices_face + face * 15 : vertices_edge + edge * 15),
                              num_vertices);

  int faces[5] = { 0 };
  int edges[16] = { 0 };
  T8_ASSERT (face < 0 || edge < 0);
  if (face >= 0) {
    faces[face] = 1;
    t8_cmesh_register_geometry<t8_geometry_cad> (
      cmesh, 3, (face < 4 ? t8_create_cad_surface_shape_y_z () : t8_create_cad_surface_shape_x_y ()));
    t8_cmesh_set_attribute (cmesh, 0, t8_get_package_id (), T8_CMESH_CAD_FACE_PARAMETERS_ATTRIBUTE_KEY + face,
                            parameters, 2 * face_vertices * sizeof (double), 0);
  }
  else if (edge >= 0) {
    edges[edge] = 1;
    t8_cmesh_register_geometry<t8_geometry_cad> (cmesh, 3, t8_create_cad_curve_shape ());
    t8_cmesh_set_attribute (cmesh, 0, t8_get_package_id (), T8_CMESH_CAD_EDGE_PARAMETERS_ATTRIBUTE_KEY + edge,
                            parameters, 2 * sizeof (double), 0);
  }
  else {
    /* Even if we do not want to link any geometry to the edges or faces, 
     * we have to create a geometry. Hence a cad geometry can only be created
     * with an actual shape, we just create a geometry with a curve and do not
     * link the curve to any edge. */
    t8_cmesh_register_geometry<t8_geometry_cad> (cmesh, 3, t8_create_cad_curve_shape ());
  }
  t8_cmesh_set_attribute (cmesh, 0, t8_get_package_id (), T8_CMESH_CAD_FACE_ATTRIBUTE_KEY, faces, 5 * sizeof (int), 0);
  t8_cmesh_set_attribute (cmesh, 0, t8_get_package_id (), T8_CMESH_CAD_EDGE_ATTRIBUTE_KEY, edges, 16 * sizeof (int), 0);
  t8_cmesh_commit (cmesh, sc_MPI_COMM_WORLD);
  return cmesh;

#else  /* !T8_WITH_OCC */
  SC_ABORTF ("OCC not linked");
#endif /* T8_WITH_OCC */
}

/** Tests the cad geometry functions for pyramids.
 * \param [in] face                   The face to test. -1 for no face.
 * \param [in] edge                   The edge to test. -1 for no edge.
 * \param [in] parameters             The parameters of the curve/surface.
 * \param [in] test_ref_coords        List of coordinates to test.
 * \param [in] test_return_coords     List of expected output coordinates.
 * \param [in] comm                   The mpi communicator to use.
 * \return                            Returns 1 if passed, 0 if failed.
 */
void
t8_test_geometry_cad_pyramid (int face, int edge, double *parameters, double *test_ref_coords,
                              double *test_return_coords)
{
#if T8_WITH_OCC
  double out_coords[3];
  double tol = T8_PRECISION_EPS > 1e-10 ? T8_PRECISION_EPS : 1e-10;
  const int face_vertices = (face < 4 ? 3 : 4);

  t8_cmesh_t cmesh = t8_create_cad_reference_pyramid (face, edge, parameters);

  for (int i_coord = 0; i_coord < (face >= 0 ? face_vertices + 1 : 3); ++i_coord) {
    t8_geometry_evaluate (cmesh, 0, test_ref_coords + i_coord * 3 + (face >= 0 ? face * 15 : edge * 9), 1, out_coords);

    EXPECT_VEC3_EQ (out_coords, test_return_coords + i_coord * 3, tol);
  }
  t8_cmesh_destroy (&cmesh);

#else  /* !T8_WITH_OCC */
  SC_ABORTF ("OCC not linked");
#endif /* T8_WITH_OCC */
}

#if T8_WITH_OCC
TEST (t8_gtest_geometry_cad_pyramid, linked_faces)
{
  /* clang-format off */
  /* Reference coordinates of each face vertex and the centroid of the pyramid */
  double test_ref_coords[75]
    = { 0.0, 1.0, 0.0, 0.0, 0.0, 0.0, 1.0, 1.0, 1.0, 0.6, 0.6, 0.2, 2.0, 2.0, 2.0,   // face 0
        1.0, 0.0, 0.0, 1.0, 1.0, 0.0, 1.0, 1.0, 1.0, 0.6, 0.6, 0.2, 2.0, 2.0, 2.0,   // face 1
        0.0, 0.0, 0.0, 1.0, 0.0, 0.0, 1.0, 1.0, 1.0, 0.6, 0.6, 0.2, 2.0, 2.0, 2.0,   // face 2
        1.0, 1.0, 0.0, 0.0, 1.0, 0.0, 1.0, 1.0, 1.0, 0.6, 0.6, 0.2, 2.0, 2.0, 2.0,   // face 3
        0.0, 0.0, 0.0, 1.0, 0.0, 0.0, 0.0, 1.0, 0.0, 1.0, 1.0, 0.0, 0.6, 0.6, 0.2 }; // face 4
    /* The 2.0's at face 0-3 are placeholders, because these faces only have 3 vertices. */

  double surface_test_return_coords_quad[15]
    = { 0.0, 0.0, 0.0,    // face vertex 0
        1.0, 0.0, 0.0,    // face vertex 1
        0.0, 1.0, 0.0,    // face vertex 2
        1.0, 1.0, 0.0,    // face vertex 3
        0.6357349585, 0.6357349585, 0.1438333846 };  // shifted centroid of the pyramid
  double surface_test_return_coords_tri[12]
    = { 1.0, 0.0, 0.0,    // face vertex 0
        1.0, 1.0, 0.0,    // face vertex 1
        1.0, 1.0, 1.0,    // face vertex 2
        0.6737526363, 0.5930049972, 0.1275036282 };  // shifted centroid of the pyramid

  double surface_parameters[40]
    = { 0, 1, 0, 0, 1, 1, 2, 2,   // face 0
        0, 0, 0, 1, 1, 1, 2, 2,   // face 1
        0, 0, 0, 1, 1, 1, 2, 2,   // face 2
        0, 1, 0, 0, 1, 1, 2, 2,   // face 3
        0, 0, 0, 1, 1, 0, 1, 1 }; // face 4
    /* The 2's of face 0-3 are placeholders, because these faces only have 3 vertices. */
  /* clang-format on */

  for (int i_faces = 0; i_faces < 5; i_faces++) {
    t8_test_geometry_cad_pyramid (i_faces, -1, surface_parameters + i_faces * 8, test_ref_coords,
                                  (i_faces < 4 ? surface_test_return_coords_tri : surface_test_return_coords_quad));
  }
}

TEST (t8_gtest_geometry_cad_pyramid, linked_edges)
{
  /* clang-format off */
  double test_ref_coords[72]
    = { 0.0, 1.0, 0.0, 0.0, 0.5, 0.0, 0.0, 0.0, 0.0,   // edge 0
        1.0, 0.0, 0.0, 1.0, 0.5, 0.0, 1.0, 1.0, 0.0,   // edge 1
        0.0, 0.0, 0.0, 0.5, 0.0, 0.0, 1.0, 0.0, 0.0,   // edge 2
        1.0, 1.0, 0.0, 0.5, 1.0, 0.0, 0.0, 1.0, 0.0,   // edge 3
        1.0, 1.0, 1.0, 0.5, 0.5, 0.5, 0.0, 0.0, 0.0,   // edge 4
        1.0, 1.0, 1.0, 1.0, 0.5, 0.5, 1.0, 0.0, 0.0,   // edge 5
        1.0, 1.0, 1.0, 1.0, 1.0, 0.5, 1.0, 1.0, 0.0,   // edge 6
        1.0, 1.0, 1.0, 0.5, 1.0, 0.5, 0.0, 1.0, 0.0 }; // edge 7
  double curve_test_return_coords[9]
    = { 0.0, 0.0, 0.0,    // edge vertex 0
        0.4999500215, 0.0000523914, 0.4000007585,    // center of edge
        1.0, 0.0, 0.0 };  // edge vertex 1
  
  double curve_parameters[16] = {
    1, 0,  // edge 0
    0, 1,  // edge 1
    0, 1,  // edge 2
    1, 0,  // edge 3
    1, 0,  // edge 4
    1, 0,  // edge 5
    1, 0,  // edge 6
    1, 0 };// edge 7
  /* clang-format on */

  for (int i_edges = 0; i_edges < 8; ++i_edges) {
    t8_test_geometry_cad_pyramid (-1, i_edges, curve_parameters + i_edges * 2, test_ref_coords,
                                  curve_test_return_coords);
  }
}
#endif /* T8_WITH_OCC */<|MERGE_RESOLUTION|>--- conflicted
+++ resolved
@@ -106,11 +106,7 @@
   }
 }
 
-<<<<<<< HEAD
-/** Constructs a cad surface for testing purposes. Surface is build on the x-z-plane in reference space.
-=======
 /** Constructs a cad surface for testing purposes. Surface is build on the x-z-plane and ranges from 0 to 1 in its dimensions.
->>>>>>> 11de3be5
  * Saves the surface in the shape.
  * \return                            The shape.
  */
@@ -138,7 +134,6 @@
   return shape;
 }
 
-<<<<<<< HEAD
 /** Constructs a cad surface for testing purposes. Surface is build on the x-y-plane in reference space.
  * Saves the surface in the shape.
  * \return                            The shape.
@@ -196,9 +191,6 @@
 }
 
 /** Constructs a cad curve for testing purposes. Curve is build between vertex 0, 1, 4 and 5 of a unit hexahedron.
-=======
-/** Constructs a cad curve for testing purposes. Curve is build around the x-axis between 0 and 1.
->>>>>>> 11de3be5
  * Saves the curve in the shape.
  * \return                            The cad shape.
  */
