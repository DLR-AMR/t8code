--- conflicted
+++ resolved
@@ -106,11 +106,7 @@
   }
 }
 
-<<<<<<< HEAD
-/** Constructs a cad surface for testing purposes. Surface is build on the x-z-plane in reference space.
-=======
 /** Constructs a cad surface for testing purposes. Surface is build on the x-z-plane and ranges from 0 to 1 in its dimensions.
->>>>>>> 7f84e4e8
  * Saves the surface in the shape.
  * \return                            The shape.
  */
@@ -138,7 +134,6 @@
   return shape;
 }
 
-<<<<<<< HEAD
 /** Constructs a cad surface for testing purposes. Surface is build on the x-y-plane in reference space.
  * Saves the surface in the shape.
  * \return                            The shape.
@@ -168,9 +163,6 @@
 }
 
 /** Constructs a cad curve for testing purposes. Curve is build on the x-axis in reference space.
-=======
-/** Constructs a cad curve for testing purposes. Curve is build around the x-axis between 0 and 1.
->>>>>>> 7f84e4e8
  * Saves the curve in the shape.
  * \return                            The cad shape.
  */
@@ -431,7 +423,7 @@
   T8_ASSERT (face < 0 || edge < 0);
   if (face >= 0) {
     faces[face] = 1;
-    t8_cmesh_register_geometry<t8_geometry_cad> (cmesh, 3, t8_create_cad_surface_shape ());
+    t8_cmesh_register_geometry<t8_geometry_cad> (cmesh, 3, t8_create_cad_surface_shape_x_z ());
     t8_cmesh_set_attribute (cmesh, 0, t8_get_package_id (), T8_CMESH_CAD_FACE_PARAMETERS_ATTRIBUTE_KEY + face,
                             parameters, 6 * sizeof (double), 0);
   }
