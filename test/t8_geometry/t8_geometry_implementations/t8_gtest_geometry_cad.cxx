--- conflicted
+++ resolved
@@ -248,14 +248,9 @@
  * \return                            Returns 1 if passed, 0 if failed.
  */
 void
-<<<<<<< HEAD
 t8_test_geometry_cad_hex ([[maybe_unused]] double *rot_vec, [[maybe_unused]] int face, [[maybe_unused]] int edge,
                           [[maybe_unused]] double *parameters, [[maybe_unused]] double *test_ref_coords,
                           [[maybe_unused]] double *test_return_coords)
-=======
-t8_test_geometry_cad_hex (double *rot_vec, int face, int edge, double *parameters, double *test_ref_coords,
-                          const t8_vec<24> &test_return_coords)
->>>>>>> 515e7f57
 {
   const int num_coords = 8; /* Number of reference coordinates to test */
   t8_vec<num_coords * 3> out_coords;
@@ -447,13 +442,8 @@
  */
 template <size_t dimension>
 void
-<<<<<<< HEAD
 t8_test_geometry_cad_tet ([[maybe_unused]] int face, [[maybe_unused]] int edge, [[maybe_unused]] double *parameters,
                           [[maybe_unused]] double *test_ref_coords, [[maybe_unused]] double *test_return_coords)
-=======
-t8_test_geometry_cad_tet (const int face, const int edge, double *parameters, double *test_ref_coords,
-                          const t8_vec<dimension> &test_return_coords)
->>>>>>> 515e7f57
 {
   /* 4 coords for face --> 3 vertices of face & element centroid
    * 2 coords for edge --> 2 vertices of edge 
@@ -470,12 +460,9 @@
     t8_geometry_evaluate (cmesh, 0, test_ref_coords + offset_3d + (face >= 0 ? face * 12 : edge * 6), 1,
                           &out_coords[offset_3d]);
   }
-<<<<<<< HEAD
 
   EXPECT_VEC_EQ (out_coords, test_return_coords, tol);
   t8_cmesh_destroy (&cmesh);
-=======
->>>>>>> 515e7f57
 
   EXPECT_VEC_EQ (out_coords, test_return_coords, tol);
   t8_cmesh_destroy (&cmesh);
@@ -992,16 +979,10 @@
  */
 template <size_t dimension>
 void
-<<<<<<< HEAD
 t8_test_geometry_cad_prism ([[maybe_unused]] int face, [[maybe_unused]] int edge, [[maybe_unused]] double *parameters,
                             [[maybe_unused]] double *test_ref_coords, [[maybe_unused]] double *test_return_coords)
 {
 #if T8_WITH_OCC
-=======
-t8_test_geometry_cad_prism (const int face, const int edge, double *parameters, double *test_ref_coords,
-                            const t8_vec<dimension> &test_return_coords)
-{
->>>>>>> 515e7f57
   t8_3D_vec out_coords;
   double tol = T8_PRECISION_EPS > 1e-10 ? T8_PRECISION_EPS : 1e-10;
   const int face_vertices = (face <= 2 ? 4 : 3);
