/*
  This file is part of t8code.
  t8code is a C library to manage a collection (a forest) of multiple
  connected adaptive space-trees of general element classes in parallel.

  Copyright (C) 2015 the developers

  t8code is free software; you can redistribute it and/or modify
  it under the terms of the GNU General Public License as published by
  the Free Software Foundation; either version 2 of the License, or
  (at your option) any later version.

  t8code is distributed in the hope that it will be useful,
  but WITHOUT ANY WARRANTY; without even the implied warranty of
  MERCHANTABILITY or FITNESS FOR A PARTICULAR PURPOSE.  See the
  GNU General Public License for more details.

  You should have received a copy of the GNU General Public License
  along with t8code; if not, write to the Free Software Foundation, Inc.,
  51 Franklin Street, Fifth Floor, Boston, MA 02110-1301, USA.
*/

#include <gtest/gtest.h>
#include <t8_cmesh.hxx>
#include <t8_forest/t8_forest_general.h>
#include <t8_vtk.h>
#include <t8_schemes/t8_default/t8_default.hxx>
#include <t8_geometry/t8_geometry_implementations/t8_geometry_cad.hxx>
#include <t8_cmesh/t8_cmesh_examples.h>
#include <test/t8_gtest_macros.hxx>
#include <test/t8_gtest_custom_assertion.hxx>
#include <t8_element.h>
#include <t8_vtk/t8_vtk_writer.h>

#include <t8_schemes/t8_default/t8_default_hex/t8_dhex.h>
#include <array>
#include <memory>
#include <iostream>

#include <GeomAPI_PointsToBSpline.hxx>
#include <GeomAPI_PointsToBSplineSurface.hxx>
#include <BRepBuilderAPI_MakeFace.hxx>
#include <BRepBuilderAPI_MakeEdge.hxx>
#include <TColgp_Array1OfPnt.hxx>
#include <TColgp_Array2OfPnt.hxx>
#include <Geom_BSplineCurve.hxx>
#include <Geom_BSplineSurface.hxx>
#include <TopoDS_Face.hxx>
#include <TopoDS_Edge.hxx>
#include <t8_element.h>

#include <test/t8_gtest_custom_assertion.hxx>

/* In this file we collect tests for t8code's OpenCASCADE geometry module.
 * These tests are
 *  - linked_edges: Checks if the geometry mapping works. 
 *                  We define an OpenCASCADE curve and link it to an edge of a hexahedron. 
 *                  After that we probe whether the correct coordinates inside the hexahedron are returned.
 *                  We repeat this check for all 12 edges.
 *  - linked_faces: Checks if the geometry mapping works. 
 *                  We define an OpenCASCADE surface and link it to a face of a hexahedron. 
 *                  After that we probe whether the correct coordinates inside the hexahedron are returned.
 *                  We repeat this check for all 6 faces.
 *  - jacobian:     Checks the resulting jacobian of an identity.
 */

/** Euler rotation around intrinsic zxz. 
 * \param [in] pos_vec                Position vector of three dimensional points to rotate.
 * \param [in] rot_vec                Three dimensional rotation vector around z, x and z in rad.
 * \param [out] res_vec               Vector for resulting points.
 * \param [in] rot_origin             Origin for Euler rotation.
 * \param [in] n_points               Number of points in pos_vec.
 */
static void
t8_euler_rotation (double *pos_vec, double *rot_vec, double *res_vec, double *rot_origin, int n_points)
{
  for (int point_iterator = 0; point_iterator < n_points; ++point_iterator) {
    res_vec[point_iterator * 3 + 0]
      = (cos (rot_vec[0]) * cos (rot_vec[2]) - sin (rot_vec[0]) * cos (rot_vec[1]) * sin (rot_vec[2]))
        * (pos_vec[point_iterator * 3 + 0] - rot_origin[0]);
    res_vec[point_iterator * 3 + 0]
      += (-cos (rot_vec[0]) * sin (rot_vec[2]) - sin (rot_vec[0]) * cos (rot_vec[1]) * cos (rot_vec[2]))
         * (pos_vec[point_iterator * 3 + 1] - rot_origin[1]);
    res_vec[point_iterator * 3 + 0]
      += (sin (rot_vec[0]) * sin (rot_vec[1])) * (pos_vec[point_iterator * 3 + 2] - rot_origin[2]);
    res_vec[point_iterator * 3 + 0] += rot_origin[0];

    res_vec[point_iterator * 3 + 1]
      = (sin (rot_vec[0]) * cos (rot_vec[2]) + cos (rot_vec[0]) * cos (rot_vec[1]) * sin (rot_vec[2]))
        * (pos_vec[point_iterator * 3 + 0] - rot_origin[0]);
    res_vec[point_iterator * 3 + 1]
      += (-sin (rot_vec[0]) * sin (rot_vec[2]) + cos (rot_vec[0]) * cos (rot_vec[1]) * cos (rot_vec[2]))
         * (pos_vec[point_iterator * 3 + 1] - rot_origin[1]);
    res_vec[point_iterator * 3 + 1]
      += (-cos (rot_vec[0]) * sin (rot_vec[1])) * (pos_vec[point_iterator * 3 + 2] - rot_origin[2]);
    res_vec[point_iterator * 3 + 1] += rot_origin[1];

    res_vec[point_iterator * 3 + 2]
      = (sin (rot_vec[1]) * sin (rot_vec[2])) * (pos_vec[point_iterator * 3 + 0] - rot_origin[0]);
    res_vec[point_iterator * 3 + 2]
      += (sin (rot_vec[1]) * cos (rot_vec[2])) * (pos_vec[point_iterator * 3 + 1] - rot_origin[1]);
    res_vec[point_iterator * 3 + 2] += (cos (rot_vec[1])) * (pos_vec[point_iterator * 3 + 2] - rot_origin[2]);
    res_vec[point_iterator * 3 + 2] += rot_origin[2];
  }
}

/** Constructs a cad surface for testing purposes. Surface is build on the x-z-plane and ranges from 0 to 1 in its dimensions.
 * Saves the surface in the shape.
 * \return                            The shape.
 */
TopoDS_Shape
t8_create_cad_surface_shape_x_z ()
{
  Handle_Geom_Surface surface;
  TopoDS_Shape shape;
  TColgp_Array2OfPnt point_array (1, 3, 1, 3);

  point_array (1, 1) = gp_Pnt (0, 0, 0);
  point_array (2, 1) = gp_Pnt (-0.2, 0.2, 0.5);
  point_array (3, 1) = gp_Pnt (0, 0, 1);

  point_array (1, 2) = gp_Pnt (0.5, 0.2, -0.2);
  point_array (2, 2) = gp_Pnt (0.5, 0, 0.5);
  point_array (3, 2) = gp_Pnt (0.5, -0.2, 1.2);

  point_array (1, 3) = gp_Pnt (1, 0, 0);
  point_array (2, 3) = gp_Pnt (1.2, -0.2, 0.5);
  point_array (3, 3) = gp_Pnt (1, 0, 1);

  surface = GeomAPI_PointsToBSplineSurface (point_array).Surface ();
  shape = BRepBuilderAPI_MakeFace (surface, 1e-6).Face ();
  return shape;
}

/** Constructs a cad surface for testing purposes. Surface is build on the x-y-plane in reference space.
 * Saves the surface in the shape.
 * \return                            The shape.
 */
TopoDS_Shape
t8_create_cad_surface_shape_x_y ()
{
  Handle_Geom_Surface surface;
  TopoDS_Shape shape;
  TColgp_Array2OfPnt point_array (1, 3, 1, 3);

  point_array (1, 1) = gp_Pnt (0, 0, 0);
  point_array (2, 1) = gp_Pnt (-0.2, 0.5, 0.2);
  point_array (3, 1) = gp_Pnt (0, 1, 0);

  point_array (1, 2) = gp_Pnt (0.5, -0.2, 0.2);
  point_array (2, 2) = gp_Pnt (0.5, 0.5, 0);
  point_array (3, 2) = gp_Pnt (0.5, 1.2, -0.2);

  point_array (1, 3) = gp_Pnt (1, 0, 0);
  point_array (2, 3) = gp_Pnt (1.2, 0.5, -0.2);
  point_array (3, 3) = gp_Pnt (1, 1, 0);

  surface = GeomAPI_PointsToBSplineSurface (point_array).Surface ();
  shape = BRepBuilderAPI_MakeFace (surface, 1e-6).Face ();
  return shape;
}

/** Constructs a cad curve for testing purposes. Curve is build on the x-axis in reference space.
 * Saves the curve in the shape.
 * \return                            The cad shape.
 */
TopoDS_Shape
t8_create_cad_curve_shape ()
{
  Handle_Geom_Curve curve;
  TopoDS_Shape shape;
  TColgp_Array1OfPnt point_array (1, 5);

  point_array (1) = gp_Pnt (0.00, 0.00, 0.00);
  point_array (2) = gp_Pnt (0.24, 0.20, 0.20);
  point_array (3) = gp_Pnt (0.50, 0.00, 0.40);
  point_array (4) = gp_Pnt (0.75, -0.20, 0.20);
  point_array (5) = gp_Pnt (1.00, 0.00, 0.00);

  curve = GeomAPI_PointsToBSpline (point_array).Curve ();
  shape = BRepBuilderAPI_MakeEdge (curve).Edge ();
  return shape;
}

/** Constructs a cmesh with an cad geometry linked hypercube.
 * \param [in] rot_vec                The rotation vector to rotate the cube before linking a geometry to it.
 * \param [in] face                   The index of the face to link a surface to. -1 for no face.
 * \param [in] edge                   The index of the edge to link a curve to. -1 for no edge.
 * \param [in] parameters             Parameters of the curve/surface.
 * \return                            A valid cmesh, as if _init and _commit had been called.
 */
t8_cmesh_t
t8_create_cad_hypercube (double *rot_vec, int face, int edge, double *parameters)
{
  if (edge >= 0 && face >= 0) {
    SC_ABORTF ("Please specify only an edge or a face.");
  }

  t8_cmesh_t cmesh;
  t8_cmesh_init (&cmesh);
  t8_cmesh_set_tree_class (cmesh, 0, T8_ECLASS_HEX);

  double rotated_vertices[24],
    vertices[24] = { 0, 0, 0, 1, 0, 0, 0, 1, 0, 1, 1, 0, 0, 0, 1, 1, 0, 1, 0, 1, 1, 1, 1, 1 };
  double rotation_origin[3] = { 0.5, 0.5, 0.5 };

  t8_euler_rotation (vertices, rot_vec, rotated_vertices, rotation_origin, 8);
  t8_cmesh_set_tree_vertices (cmesh, 0, rotated_vertices, 24);

  int faces[6] = { 0 };
  int edges[24] = { 0 };
  T8_ASSERT (face < 0 || edge < 0);
  if (face >= 0) {
    faces[face] = 1;
    t8_cmesh_register_geometry<t8_geometry_cad> (cmesh, t8_create_cad_surface_shape_x_z ());
    t8_cmesh_set_attribute (cmesh, 0, t8_get_package_id (), T8_CMESH_CAD_FACE_PARAMETERS_ATTRIBUTE_KEY + face,
                            parameters, 8 * sizeof (double), 0);
  }
  else if (edge >= 0) {
    edges[edge] = 1;
    t8_cmesh_register_geometry<t8_geometry_cad> (cmesh, t8_create_cad_curve_shape ());
    t8_cmesh_set_attribute (cmesh, 0, t8_get_package_id (), T8_CMESH_CAD_EDGE_PARAMETERS_ATTRIBUTE_KEY + edge,
                            parameters, 2 * sizeof (double), 0);
  }
  else {
    /* Even if we do not want to link any geometry to the edges or faces, 
     * we have to create a geometry. Hence a cad geometry can only be created
     * with an actual shape, we just create a geometry with a curve and do not
     * link the curve to any edge. */
    t8_cmesh_register_geometry<t8_geometry_cad> (cmesh, t8_create_cad_curve_shape ());
  }
  t8_cmesh_set_attribute (cmesh, 0, t8_get_package_id (), T8_CMESH_CAD_FACE_ATTRIBUTE_KEY, faces, 6 * sizeof (int), 0);
  t8_cmesh_set_attribute (cmesh, 0, t8_get_package_id (), T8_CMESH_CAD_EDGE_ATTRIBUTE_KEY, edges, 24 * sizeof (int), 0);
  t8_cmesh_commit (cmesh, sc_MPI_COMM_WORLD);
  return cmesh;
}

/** Tests the cad geometry functions for hexahedra.
 * \param [in] rot_vec                The rotation vector to rotate the hypercube.
 * \param [in] face                   The face to test. -1 for no face.
 * \param [in] edge                   The edge to test. -1 for no edge.
 * \param [in] parameters             The parameters of the curve/surface.
 * \param [in] test_ref_coords        List of 8 coordinates to test.
 * \param [in] test_return_coords     List of 8 expected output coordinates.
 * \param [in] comm                   The mpi communicator to use.
 * \return                            Returns 1 if passed, 0 if failed.
 */
void
t8_test_geometry_cad_hex (double *rot_vec, int face, int edge, double *parameters, double *test_ref_coords,
                          double *test_return_coords)
{
  const int num_coords = 8; /* Number of reference coordinates to test */
  double *out_coords = T8_ALLOC (double, num_coords * 3);
  double rotated_test_ref_coords[24];
  double rotation_origin[3] = { 0.5, 0.5, 0.5 };
  double inversed_rot_vec[3];
  double tol = T8_PRECISION_EPS > 1e-10 ? T8_PRECISION_EPS : 1e-10;
  t8_cmesh_t cmesh = t8_create_cad_hypercube (rot_vec, face, edge, parameters);

  for (int i_coord = 0; i_coord < 3; ++i_coord) {
    inversed_rot_vec[2 - i_coord] = -rot_vec[i_coord];
  }
  t8_euler_rotation (test_ref_coords, inversed_rot_vec, rotated_test_ref_coords, rotation_origin, num_coords);
  for (size_t coord = 0; coord < num_coords; ++coord) {
    const int offset_3d = coord * 3;
    t8_geometry_evaluate (cmesh, 0, rotated_test_ref_coords, num_coords, out_coords);
    EXPECT_VEC3_EQ (out_coords + offset_3d, test_return_coords + offset_3d, tol);
  }
  T8_FREE (out_coords);
  t8_cmesh_destroy (&cmesh);
}

TEST (t8_gtest_geometry_cad_hex, linked_faces)
{
  /* clang-format off */
  double test_ref_coords[24] = { 0.1, 0.1, 0.1, 
                                 0.8, 0.1,  0.1,  
                                 0.15, 0.9, 0.1,
                                 0.9,  0.9,  0.3,
                                 0.3, 0.1, 0.7, 
                                 0.9, 0.25, 0.95, 
                                 0.1,  0.9, 0.9, 
                                 0.95, 0.85, 0.8 };
  double surface_test_return_coords[24] = { 0.0396282769,  0.1897542602, 0.0396282769, 
                                            0.8553975402, 0.1510451803, -0.0012778561, 
                                            0.1434278361, 0.9117760771, 0.0909403721, 
                                            0.9149739120, 0.8893780561,  0.2953610950, 
                                            0.2190065733, 0.1000000000, 0.7809934267,
                                            0.9318450385,  0.1898146343, 0.9989190836, 
                                            0.0932920308, 0.9000000000, 0.9067079692,  
                                            0.9673042609, 0.8312979801, 0.8063743210 };

    /* clang-format off */
  double surface_rot_vecs[18] = {
    M_PI / 2, 0, 0,     /* Face 0 */
    M_PI * 3 / 2, 0, 0, /* Face 1 */
    0, 0, 0,            /* Face 2 */
    M_PI, 0, 0,         /* Face 3 */
    0, M_PI * 3 / 2, 0, /* Face 4 */
    0, M_PI / 2, 0      /* Face 5 */
  };
  double surface_parameters[48] = {
    0, 1, 0, 0, 1, 1, 1, 0,  /* Face 0 */
    0, 0, 0, 1, 1, 0, 1, 1,  /* Face 1 */
    0, 0, 0, 1, 1, 0, 1, 1,  /* Face 2 */
    0, 1, 0, 0, 1, 1, 1, 0,  /* Face 3 */
    1, 0, 1, 1, 0, 0, 0, 1,  /* Face 4 */
    0, 0, 0, 1, 1, 0, 1, 1   /* Face 5 */
  };
  for (int i_faces = 0; i_faces < 6; ++i_faces) {
    t8_test_geometry_cad_hex (surface_rot_vecs + i_faces * 3, i_faces, -1, surface_parameters + i_faces * 8,
                          test_ref_coords, surface_test_return_coords);
  }
}

TEST (t8_gtest_geometry_cad_hex, linked_edges)
{
  /* clang-format off */
  double test_ref_coords[24] = { 0.1, 0.1, 0.1, 
                                 0.8, 0.1,  0.1,  
                                 0.15, 0.9, 0.1, 
                                 0.9,  0.9,  0.3,
                                 0.3, 0.1, 0.7, 
                                 0.9, 0.25, 0.95, 
                                 0.1,  0.9, 0.9, 
                                 0.95, 0.85, 0.8 };
  double curve_test_return_coords[24] = { 0.0955204602, 0.2235162028, 0.1217553783, 
                                          0.7995278713, -0.0659838746, 0.2083328730, 
                                          0.1494299582, 0.9170222805, 0.1069555502, 
                                          0.8999105642, 0.8892289094, 0.3015732294, 
                                          0.2987855815, 0.1481519479, 0.7726155646,
                                          0.8999520880, 0.2442297729, 0.9508428015, 
                                          0.0999446970, 0.9015248914, 0.9002685849, 
                                          0.9499697383, 0.8472575225, 0.7998496263 };
  /* clang-format on */

  double curve_rot_vecs[36] = {
    0,         0,         0,          // Edge 0
    0,         -M_PI / 2, 0,          // Edge 1
    0,         M_PI / 2,  0,          // Edge 2
    0,         M_PI,      0,          // Edge 3
    M_PI / 2,  0,         0,          // Edge 4
    -M_PI / 2, 0,         0,          // Edge 5
    0,         M_PI,      -M_PI / 2,  // Edge 6
    0,         M_PI,      M_PI / 2,   // Edge 7
    -M_PI / 2, M_PI / 2,  M_PI / 2,   // Edge 8
    M_PI / 2,  M_PI / 2,  -M_PI / 2,  // Edge 9
    M_PI / 2,  -M_PI / 2, 0,          // Edge 10
    -M_PI / 2, -M_PI / 2, 0,          // Edge 11
  };
  double curve_parameters[24] = {
    0, 1,  // Edge 0
    0, 1,  // Edge 1
    0, 1,  // Edge 2
    0, 1,  // Edge 3
    1, 0,  // Edge 4
    0, 1,  // Edge 5
    0, 1,  // Edge 6
    1, 0,  // Edge 7
    1, 0,  // Edge 8
    0, 1,  // Edge 9
    1, 0,  // Edge 10
    0, 1   // Edge 11
  };
  for (int i_edges = 0; i_edges < 12; ++i_edges) {
    t8_test_geometry_cad_hex (curve_rot_vecs + i_edges * 3, -1, i_edges, curve_parameters + i_edges * 2,
                              test_ref_coords, curve_test_return_coords);
  }
}

/** Constructs a cmesh with an cad geometry linked tetrahedron.
 * \param [in] face                   The index of the face to link a surface to. -1 for no face.
 * \param [in] edge                   The index of the edge to link a curve to. -1 for no edge.
 * \param [in] parameters             Parameters of the curve/surface.
 * \return                            A valid cmesh, as if _init and _commit had been called.
 */
t8_cmesh_t
t8_create_cad_reference_tet (int face, int edge, double *parameters)
{
  if (edge >= 0 && face >= 0) {
    SC_ABORTF ("Please specify only an edge or a face.");
  }

  const int num_vertices = t8_eclass_num_vertices[T8_ECLASS_TET];

  t8_cmesh_t cmesh;
  t8_cmesh_init (&cmesh);
  t8_cmesh_set_tree_class (cmesh, 0, T8_ECLASS_TET);

  double vertices_face[48] = { 1, 1, 1, 1, 0, 0, 0, 0, 0, 1, 0, 1,   /* linked face: 0 */
                               0, 0, 0, 1, 1, 1, 1, 0, 0, 1, 0, 1,   /* linked face: 1 */
                               1, 0, 0, 0, 0, 0, 1, 1, 1, 1, 0, 1,   /* linked face: 2 */
                               0, 0, 0, 1, 0, 0, 1, 0, 1, 1, 1, 1 }; /* linked face: 3 */

  double vertices_edge[72] = { 0, 0, 0, 1, 0, 0, 1, 0, 1, 1, 1, 1,   /* linked edge: 0 */
                               1, 0, 0, 1, 0, 1, 0, 0, 0, 1, 1, 1,   /* linekd edge: 1 */
                               1, 0, 0, 1, 1, 1, 1, 0, 1, 0, 0, 0,   /* linekd edge: 2 */
                               1, 0, 1, 0, 0, 0, 1, 0, 0, 1, 1, 1,   /* linekd edge: 3 */
                               1, 1, 1, 0, 0, 0, 1, 0, 1, 1, 0, 0,   /* linekd edge: 4 */
                               1, 1, 1, 1, 0, 1, 1, 0, 0, 0, 0, 0 }; /* linekd edge: 5 */

  t8_cmesh_set_tree_vertices (cmesh, 0, (face >= 0 ? vertices_face + face * 12 : vertices_edge + edge * 12),
                              num_vertices);

  int faces[4] = { 0 };
  int edges[12] = { 0 };
  T8_ASSERT (face < 0 || edge < 0);
  if (face >= 0) {
    faces[face] = 1;
    t8_cmesh_register_geometry<t8_geometry_cad> (cmesh, t8_create_cad_surface_shape_x_z ());
    t8_cmesh_set_attribute (cmesh, 0, t8_get_package_id (), T8_CMESH_CAD_FACE_PARAMETERS_ATTRIBUTE_KEY + face,
                            parameters, 6 * sizeof (double), 0);
  }
  else if (edge >= 0) {
    edges[edge] = 1;
    t8_cmesh_register_geometry<t8_geometry_cad> (cmesh, t8_create_cad_curve_shape ());
    t8_cmesh_set_attribute (cmesh, 0, t8_get_package_id (), T8_CMESH_CAD_EDGE_PARAMETERS_ATTRIBUTE_KEY + edge,
                            parameters, 2 * sizeof (double), 0);
  }
  else {
    /* Even if we do not want to link any geometry to the edges or faces, 
     * we have to create a geometry. Hence a cad geometry can only be created
     * with an actual shape, we just create a geometry with a curve and do not
     * link the curve to any edge. */
    t8_cmesh_register_geometry<t8_geometry_cad> (cmesh, t8_create_cad_curve_shape ());
  }
  t8_cmesh_set_attribute (cmesh, 0, t8_get_package_id (), T8_CMESH_CAD_FACE_ATTRIBUTE_KEY, faces, 4 * sizeof (int), 0);
  t8_cmesh_set_attribute (cmesh, 0, t8_get_package_id (), T8_CMESH_CAD_EDGE_ATTRIBUTE_KEY, edges, 12 * sizeof (int), 0);
  t8_cmesh_commit (cmesh, sc_MPI_COMM_WORLD);
  return cmesh;
}

/** Tests the cad geometry functions for tetrahedra.
 * \param [in] face                   The face to test. -1 for no face.
 * \param [in] edge                   The edge to test. -1 for no edge.
 * \param [in] parameters             The parameters of the curve/surface.
 * \param [in] test_ref_coords        List of coordinates to test.
 * \param [in] test_return_coords     List of expected output coordinates.
 * \param [in] comm                   The mpi communicator to use.
 * \return                            Returns 1 if passed, 0 if failed.
 */
void
t8_test_geometry_cad_tet (int face, int edge, double *parameters, double *test_ref_coords, double *test_return_coords)
{
  /* 4 coords for face --> 3 vertices of face & element centroid
   * 2 coords for edge --> 2 vertices of edge */
  const int num_coords = (face >= 0 ? 4 : 2);
  double *out_coords = T8_ALLOC (double, num_coords * 3);
  double tol = T8_PRECISION_EPS > 1e-10 ? T8_PRECISION_EPS : 1e-10;

  t8_cmesh_t cmesh = t8_create_cad_reference_tet (face, edge, parameters);

  for (int i_coord = 0; i_coord < num_coords; ++i_coord) {
    const int offset_3d = i_coord * 3;
    t8_geometry_evaluate (cmesh, 0, test_ref_coords + offset_3d + (face >= 0 ? face * 12 : edge * 6), 1,
                          out_coords + offset_3d);

    EXPECT_VEC3_EQ (out_coords + offset_3d, test_return_coords + offset_3d, tol);
  }
  T8_FREE (out_coords);
  t8_cmesh_destroy (&cmesh);
}

TEST (t8_gtest_geometry_cad_tet, linked_faces)
{
  /* clang-format off */
  double test_ref_coords[48]
    = { 1.0, 0.0, 1.0, 1.0, 0.0, 0.0, 1.0, 1.0, 1.0,    // face 0
        0.75, 0.25, 0.5,                                // element centroid
        0.0, 0.0, 0.0, 1.0, 0.0, 1.0, 1.0, 1.0, 1.0,    // face 1
        0.75, 0.25, 0.5,                                // element centroid
        1.0, 0.0, 0.0, 0.0, 0.0, 0.0, 1.0, 1.0, 1.0,    // face 2
        0.75, 0.25, 0.5,                                // element centroid
        0.0, 0.0, 0.0, 1.0, 0.0, 0.0, 1.0, 0.0, 1.0,    // face 3
        0.75, 0.25, 0.5 };                              // element centroid

  double surface_test_return_coords[48]
    = { 0.0, 0.0, 0.0,                      // face vertex 0
        1.0, 0.0, 0.0,                      // face vertex 1
        1.0, 0.0, 1.0,                      // face vertex 2
        0.7953692655, 0.25, 0.4546307344};  // element centroid (shifted)

  double surface_parameters[27]
    = { 0, 1, 0, 0, 1, 1,   // face 0
        0, 0, 0, 1, 1, 1,   // face 1
        0, 1, 0, 0, 1, 1,   // face 2
        0, 0, 0, 1, 1, 1 }; // face 3
  /* clang-format on */

  for (int i_faces = 0; i_faces < 4; i_faces++) {
    t8_test_geometry_cad_tet (i_faces, -1, surface_parameters + i_faces * 6, test_ref_coords,
                              surface_test_return_coords);
  }
}

TEST (t8_gtest_geometry_cad_tet, linked_edges)
{
  /* clang-format off */
  double test_ref_coords[36]
    = { 0.0, 0.0, 0.0, 1.0, 0.0, 0.0,   // edge 0
        1.0, 0.0, 1.0, 0.0, 0.0, 0.0,   // edge 1
        1.0, 1.0, 1.0, 0.0, 0.0, 0.0,   // edge 2
        1.0, 0.0, 0.0, 1.0, 0.0, 1.0,   // edge 3
        1.0, 0.0, 0.0, 1.0, 1.0, 1.0,   // edge 4
        1.0, 1.0, 1.0, 1.0, 0.0, 1.0 }; // edge 5
  double curve_test_return_coords[6]
    = { 0.0, 0.0, 0.0,    // edge vertex 0
        1.0, 0.0, 0.0 };  // edge vertex 1
  double curve_parameters[12] = {
    0, 1,  // edge 0
    1, 0,  // edge 1
    1, 0,  // edge 2
    0, 1,  // edge 3
    0, 1,  // edge 4
    1, 0,  // edge 5
  };
  /* clang-format on */

  for (int i_edges = 0; i_edges < 6; ++i_edges) {
    t8_test_geometry_cad_tet (-1, i_edges, curve_parameters + i_edges * 2, test_ref_coords, curve_test_return_coords);
  }
}

TEST (t8_gtest_geometry_cad, jacobian)
{
  t8_cmesh_t cmesh;
  double jacobian[9], rot_vec[3] = { 0, 0, 0 }, ref_coords[3] = { 0.5, 0.5, 0.5 };
  /* clang-format off */
  double jacobian_expect[9] = { 1, 0, 0, 
                                0, 1, 0, 
                                0, 0, 1 };
  /* clang-format on */
  cmesh = t8_create_cad_hypercube (rot_vec, -1, -1, NULL);
  t8_geometry_jacobian (cmesh, 0, ref_coords, 1, jacobian);
  for (int i = 0; i < 9; ++i) {
    EXPECT_FLOAT_EQ (jacobian[i], jacobian_expect[i]);
  }
  t8_cmesh_destroy (&cmesh);
}

/* The test checks if the mapping algorithms for curved 2d elements do not shift values on an edge which is not curved.
 * In that case, the cad geometry should output the same out_coords as the linear geometry function. */
class class_2d_element_cad_curve: public testing::TestWithParam<std::tuple<t8_eclass, int>> {
 protected:
  void
  SetUp () override
  {
    eclass = std::get<0> (GetParam ());
    /* curvature prescibes if the linear of curved curve is used */
    curvature = std::get<1> (GetParam ());
    T8_ASSERT (0 <= eclass && eclass < T8_ECLASS_COUNT);
    Handle_Geom_Curve cad_curve_linear, cad_curve_curved;
    TColgp_Array1OfPnt point_array_linear (1, 2);
    TColgp_Array1OfPnt point_array_curved (1, 3);

    /* LINEAR  
    *  x--> u-parameter
    *   
    *                 curve
    *  ----------------------------------
    * 
    *  0                                1
    * 
    *  CURVED
    *  x--> u-parameter
    *   
    *  ----____       curve       ____----
    *           ----_________----
    * 
    *  0               0.5              1
    */

    point_array_linear (1)
      = gp_Pnt (test_ref_coords_out_linear[0], test_ref_coords_out_linear[1], test_ref_coords_out_linear[2]);
    point_array_linear (2)
      = gp_Pnt (test_ref_coords_out_linear[6], test_ref_coords_out_linear[7], test_ref_coords_out_linear[8]);

    point_array_curved (1)
      = gp_Pnt (test_ref_coords_out_curved[0], test_ref_coords_out_curved[1], test_ref_coords_out_curved[2]);
    point_array_curved (2)
      = gp_Pnt (test_ref_coords_out_curved[3], test_ref_coords_out_curved[4], test_ref_coords_out_curved[5]);
    point_array_curved (3)
      = gp_Pnt (test_ref_coords_out_curved[6], test_ref_coords_out_curved[7], test_ref_coords_out_curved[8]);

    cad_curve_linear = GeomAPI_PointsToBSpline (point_array_linear).Curve ();
    cad_curve_curved = GeomAPI_PointsToBSpline (point_array_curved).Curve ();
    shape_linear = BRepBuilderAPI_MakeEdge (cad_curve_linear).Edge ();
    shape_curved = BRepBuilderAPI_MakeEdge (cad_curve_curved).Edge ();

    num_vertices = t8_eclass_num_vertices[eclass];
  }

  void
  TearDown () override
  {
    /* The cmesh is destroyed in the test itself. */
  }
  t8_cmesh_t cmesh;
  t8_eclass_t eclass;
  int curvature;
  TopoDS_Shape shape_linear, shape_curved;
  /* Saving the corner vertices for the given element class. */
  size_t num_vertices;
  const double vertices_tri[27] = { 0.0, 0.0, 0.0, 1.0, 0.0, 0.0, 1.0, 1.0, 0.0, 1.0, 0.0, 0.0, 1.0, 1.0,
                                    0.0, 0.0, 0.0, 0.0, 1.0, 1.0, 0.0, 0.0, 0.0, 0.0, 1.0, 0.0, 0.0 };
  const double vertices_quad[48] = { 0.0, 0.0, 0.0, 1.0, 0.0, 0.0, 0.0, 1.0, 0.0, 1.0, 1.0, 0.0, 1.0, 0.0, 0.0, 1.0,
                                     1.0, 0.0, 0.0, 0.0, 0.0, 0.0, 1.0, 0.0, 1.0, 1.0, 0.0, 0.0, 1.0, 0.0, 1.0, 0.0,
                                     0.0, 0.0, 0.0, 0.0, 0.0, 1.0, 0.0, 0.0, 0.0, 0.0, 1.0, 1.0, 0.0, 1.0, 0.0, 0.0 };
  /* Edges are parameterized in one parameter u. The array contains the parameters
   * each vertex of the edge has on the linked curve. */
  double params_tri[6] = { 0, 1, 1, 0, 0, 1 };
  double params_quad[8] = { 0, 1, 1, 0, 1, 0, 0, 1 };
  /* The array prescribes the linkage of the element. No face is linked. */
  std::array<int, 1> faces = { 0 };
  std::array<int, 8> edges = { 0 };

  const int linked_edge_tri[3] = { 2, 1, 0 };
  const int linked_edge_quad[4] = { 2, 0, 3, 1 };

  const double test_ref_coords_tri_in[27] = { 0.0, 0.0, 0.0, 0.5, 0.0, 0.0, 1.0, 0.0, 0.0, 1.0, 1.0, 0.0, 0.5, 0.5,
                                              0.0, 0.0, 0.0, 0.0, 1.0, 0.0, 0.0, 1.0, 0.5, 0.0, 1.0, 1.0, 0.0 };
  const double test_ref_coords_quad_in[36]
    = { 0.0, 0.0, 0.0, 0.5, 0.0, 0.0, 1.0, 0.0, 0.0, 0.0, 1.0, 0.0, 0.0, 0.5, 0.0, 0.0, 0.0, 0.0,
        1.0, 1.0, 0.0, 0.5, 1.0, 0.0, 0.0, 1.0, 0.0, 1.0, 0.0, 0.0, 1.0, 0.5, 0.0, 1.0, 1.0, 0.0 };
  const double test_ref_coords_out_linear[9] = { 0.0, 0.0, 0.0, 0.5, 0.0, 0.0, 1.0, 0.0, 0.0 };
  const double test_ref_coords_out_curved[9] = { 0.0, 0.0, 0.0, 0.5, -0.2, 0.0, 1.0, 0.0, 0.0 };
};

TEST_P (class_2d_element_cad_curve, t8_check_2d_element_cad_curve)
{

  for (size_t i_orientation = 0; i_orientation < num_vertices; ++i_orientation) {
    const int orientation = i_orientation * num_vertices * T8_ECLASS_MAX_DIM;

    edges.fill (0);

    const int linked_edge
      = (eclass == T8_ECLASS_QUAD ? linked_edge_quad[i_orientation] : linked_edge_tri[i_orientation]);
    edges[linked_edge] = 1;

    t8_cmesh_init (&cmesh);
    t8_cmesh_set_tree_class (cmesh, 0, eclass);
    t8_cmesh_register_geometry<t8_geometry_cad> (cmesh, (curvature == 0 ? shape_linear : shape_curved));

    t8_cmesh_set_tree_vertices (
      cmesh, 0, (eclass == T8_ECLASS_QUAD ? vertices_quad + orientation : vertices_tri + orientation), num_vertices);

    /* Passing of the attributes to the element */
    t8_cmesh_set_attribute (cmesh, 0, t8_get_package_id (), T8_CMESH_CAD_FACE_ATTRIBUTE_KEY, faces.data (),
                            sizeof (int), 0);
    t8_cmesh_set_attribute (cmesh, 0, t8_get_package_id (), T8_CMESH_CAD_EDGE_ATTRIBUTE_KEY, edges.data (),
                            2 * num_vertices * sizeof (int), 0);
    t8_cmesh_set_attribute (
      cmesh, 0, t8_get_package_id (), T8_CMESH_CAD_EDGE_PARAMETERS_ATTRIBUTE_KEY + linked_edge,
      (eclass == T8_ECLASS_QUAD ? (params_quad + 2 * i_orientation) : (params_tri + 2 * i_orientation)),
      2 * sizeof (double), 0);

    /* Commit the cmesh */
    t8_cmesh_commit (cmesh, sc_MPI_COMM_WORLD);

    double out_coords[3];

    /* out_coords should be equal to the input ref_coords. */
    for (size_t i_coord = 0; i_coord < T8_ECLASS_MAX_DIM; ++i_coord) {
      t8_geometry_evaluate (cmesh, 0,
                            (eclass == T8_ECLASS_QUAD ? test_ref_coords_quad_in : test_ref_coords_tri_in)
                              + i_coord * T8_ECLASS_MAX_DIM + i_orientation * 9,
                            1, out_coords);

      EXPECT_VEC3_EQ (
        (curvature == 0 ? test_ref_coords_out_linear : test_ref_coords_out_curved) + i_coord * T8_ECLASS_MAX_DIM,
        out_coords, T8_PRECISION_EPS);
    }
    t8_cmesh_destroy (&cmesh);
  }
}

INSTANTIATE_TEST_SUITE_P (t8_gtest_check_2d_element_cad_curve, class_2d_element_cad_curve,
                          testing::Combine (AllEclasses2D, testing::Values (0, 1)));

/* The test checks if the mapping algorithms for curved 2d elements do not shift values on a surface which is not curved.
 * In that case, the cad geometry should output the same out_coords as the linear geometry function. */
class class_2d_element_linear_cad_surface: public testing::TestWithParam<t8_eclass_t> {
 protected:
  void
  SetUp () override
  {
    eclass = GetParam ();
    T8_ASSERT (0 <= eclass && eclass < T8_ECLASS_COUNT);
    Handle_Geom_Surface cad_surface;
    TColgp_Array2OfPnt point_array (1, 2, 1, 2);

    /*  x--> u-parameter
    *   |
    *   v v-parameter
    *
    *     point_array  1               2
    *
    *         1        -----------------
    *                  |               |
    *                  |               |
    *                  | plane surface |
    *                  |               |
    *                  |               |
    *         2        -----------------
    */

    point_array (1, 1) = gp_Pnt (0.0, 1.0, 0.0);
    point_array (2, 1) = gp_Pnt (1.0, 1.0, 0.0);

    point_array (1, 2) = gp_Pnt (0.0, 0.0, 0.0);
    point_array (2, 2) = gp_Pnt (1.0, 0.0, 0.0);

    cad_surface = GeomAPI_PointsToBSplineSurface (point_array).Surface ();
    shape = BRepBuilderAPI_MakeFace (cad_surface, 1e-6).Face ();

    t8_cmesh_init (&cmesh);
    t8_cmesh_set_tree_class (cmesh, 0, eclass);
  }

  void
  TearDown () override
  {
    t8_cmesh_destroy (&cmesh);
  }
  t8_cmesh_t cmesh;
  t8_eclass_t eclass;
  TopoDS_Shape shape;
  /* The arrays prescribe the linkage of the element. The face of the element is linked and all edges are not */
  int faces[1] = { 1 };
  int edges[8] = { 0 };
  /* First 6 ref_coords for triangle and all 9 ref_coords for quad */
  const double test_ref_coords[27] = { 0.0, 0.0, 0.0, 0.5, 0.0, 0.0, 1.0, 0.0, 0.0, 0.5, 0.5, 0.0, 0.0, 1.0,
                                       0.0, 0.0, 0.5, 0.0, 0.5, 1.0, 0.0, 1.0, 1.0, 0.0, 1.0, 0.5, 0.0 };
  /* TODO: use randomised test_ref_coords, because the out_coords should be the same, no matter the test_ref_coord. */
};

TEST_P (class_2d_element_linear_cad_surface, t8_check_2d_element_linear_cad_surface)
{
  /* Saving the corner vertices for the given element class. */
  const int num_vertices = t8_eclass_num_vertices[eclass];
  const double *vertices = &(t8_element_corner_ref_coords[eclass][0][0]);

  t8_cmesh_set_tree_vertices (cmesh, 0, vertices, num_vertices);

  /* Surfaces are parameterized in two parameters u and v. The arrays contain the parameters
   * each vertex of the element has on the linked surface. The parameters are stored in
   * u0, v0, u1, v1... in order of the element vertices. */
  double params_quad[8] = { 0, 1, 1, 1, 0, 0, 1, 0 };
  double params_tri[6] = { 0, 1, 1, 1, 1, 0 };

  /* Passing of the attributes to the element */
  t8_cmesh_set_attribute (cmesh, 0, t8_get_package_id (), T8_CMESH_CAD_FACE_ATTRIBUTE_KEY, faces, sizeof (int), 0);
  t8_cmesh_set_attribute (cmesh, 0, t8_get_package_id (), T8_CMESH_CAD_EDGE_ATTRIBUTE_KEY, edges,
                          2 * num_vertices * sizeof (int), 0);
  t8_cmesh_set_attribute (cmesh, 0, t8_get_package_id (), T8_CMESH_CAD_FACE_PARAMETERS_ATTRIBUTE_KEY,
                          (eclass == T8_ECLASS_QUAD ? params_quad : params_tri), 2 * num_vertices * sizeof (double), 0);

  /* Register the geometry */
  t8_cmesh_register_geometry<t8_geometry_cad> (cmesh, shape);
  /* Commit the cmesh */
  t8_cmesh_commit (cmesh, sc_MPI_COMM_WORLD);

  double out_coords[3];

  /* `out_coords` should be equal to the input `ref_coords`. */
  for (size_t i_coord = 0; i_coord < (eclass == T8_ECLASS_QUAD ? 9 : 6); ++i_coord) {
    t8_geometry_evaluate (cmesh, 0, test_ref_coords + i_coord * 3, 1, out_coords);

    EXPECT_VEC3_EQ (test_ref_coords + i_coord * 3, out_coords, T8_PRECISION_EPS);
  }
}

INSTANTIATE_TEST_SUITE_P (t8_gtest_check_2d_element_linear_cad_surface, class_2d_element_linear_cad_surface,
                          AllEclasses2D, print_eclass);

/* The test checks if the mapping algorithms for curved 2d elements shift values on a curved surface correctly. */
class class_2d_element_curved_cad_surface: public testing::TestWithParam<t8_eclass_t> {
 protected:
  void
  SetUp () override
  {
    eclass = GetParam ();
    T8_ASSERT (0 <= eclass && eclass < T8_ECLASS_COUNT);
    Handle_Geom_Surface cad_surface;
    TColgp_Array2OfPnt point_array (1, 3, 1, 3);
    TopoDS_Shape shape;

    /*  x--> u-parameter
    *   |
    *   v v-parameter
    * 
    *   x -> shifted point to create curved surface
    *
    *     point_array  1       2       3
    *                          x
    *         1        -----------------
    *                  |               |
    *                  |               |
    *         2      x |       x       | x
    *                  |               |
    *                  |               |
    *         3        -----------------
    *                          x
    */

    point_array (1, 1) = gp_Pnt (test_ref_coords_out[12], test_ref_coords_out[13], test_ref_coords_out[14]);
    point_array (2, 1) = gp_Pnt (test_ref_coords_out[18], test_ref_coords_out[19], test_ref_coords_out[20]);
    point_array (3, 1) = gp_Pnt (test_ref_coords_out[21], test_ref_coords_out[22], test_ref_coords_out[23]);

    point_array (1, 2) = gp_Pnt (test_ref_coords_out[15], test_ref_coords_out[16], test_ref_coords_out[17]);
    point_array (2, 2) = gp_Pnt (test_ref_coords_out[9], test_ref_coords_out[10], test_ref_coords_out[11]);
    point_array (3, 2) = gp_Pnt (test_ref_coords_out[24], test_ref_coords_out[25], test_ref_coords_out[26]);

    point_array (1, 3) = gp_Pnt (test_ref_coords_out[0], test_ref_coords_out[1], test_ref_coords_out[2]);
    point_array (2, 3) = gp_Pnt (test_ref_coords_out[3], test_ref_coords_out[4], test_ref_coords_out[5]);
    point_array (3, 3) = gp_Pnt (test_ref_coords_out[6], test_ref_coords_out[7], test_ref_coords_out[8]);

    cad_surface = GeomAPI_PointsToBSplineSurface (point_array).Surface ();
    shape = BRepBuilderAPI_MakeFace (cad_surface, 1e-6).Face ();

    t8_cmesh_init (&cmesh);
    t8_cmesh_set_tree_class (cmesh, 0, eclass);
    t8_cmesh_register_geometry<t8_geometry_cad> (cmesh, shape);
  }

  void
  TearDown () override
  {
    t8_cmesh_destroy (&cmesh);
  }
  t8_cmesh_t cmesh;
  t8_eclass_t eclass;

  /* The arrays prescribe the linkage of the element. The face of the element is linked and all edges are not */
  int faces[1] = { 1 };
  int edges[8] = { 0 };

  /* First 6 ref_coords for triangle and all 9 ref_coords for quad */
  const double test_ref_coords_out[27] = { 0.0, 0.0,  0.0, 0.5, -0.2, 0.0, 1.0, 0.0, 0.0, 0.5, 0.5, 0.2, 0.0, 1.0,
                                           0.0, -0.2, 0.5, 0.0, 0.5,  1.2, 0.0, 1.0, 1.0, 0.0, 1.2, 0.5, 0.0 };
  const double test_ref_coords_in[27] = { 0.0, 0.0, 0.0, 0.5, 0.0, 0.0, 1.0, 0.0, 0.0, 0.5, 0.5, 0.0, 0.0, 1.0,
                                          0.0, 0.0, 0.5, 0.0, 0.5, 1.0, 0.0, 1.0, 1.0, 0.0, 1.0, 0.5, 0.0 };
};

TEST_P (class_2d_element_curved_cad_surface, t8_check_2d_element_curved_cad_surface)
{
  /* Saving the corner vertices for the given element class. */
  const int num_vertices = t8_eclass_num_vertices[eclass];
  const double *vertices = &(t8_element_corner_ref_coords[eclass][0][0]);

  t8_cmesh_set_tree_vertices (cmesh, 0, vertices, num_vertices);

  /* Surfaces are parameterized in two parameters u and v. The arrays contain the parameters
   * each vertex of the element has on the linked surface. The parameters are stored in
   * u0, v0, u1, v1... in order of the element vertices. */
  double params_quad[8] = { 0, 1, 1, 1, 0, 0, 1, 0 };
  double params_tri[6] = { 0, 1, 1, 1, 1, 0 };

  /* Passing of the attributes to the element */
  t8_cmesh_set_attribute (cmesh, 0, t8_get_package_id (), T8_CMESH_CAD_FACE_ATTRIBUTE_KEY, faces, sizeof (int), 0);
  t8_cmesh_set_attribute (cmesh, 0, t8_get_package_id (), T8_CMESH_CAD_EDGE_ATTRIBUTE_KEY, edges,
                          2 * num_vertices * sizeof (int), 0);
  t8_cmesh_set_attribute (cmesh, 0, t8_get_package_id (), T8_CMESH_CAD_FACE_PARAMETERS_ATTRIBUTE_KEY,
                          (eclass == T8_ECLASS_QUAD ? params_quad : params_tri), 2 * num_vertices * sizeof (double), 0);

  /* Commit the cmesh */
  t8_cmesh_commit (cmesh, sc_MPI_COMM_WORLD);

  double out_coords[3];

  /* out_coords should be equal to the input ref_coords. */
  for (size_t i_coord = 0; i_coord < (eclass == T8_ECLASS_QUAD ? 9 : 6); ++i_coord) {
    t8_geometry_evaluate (cmesh, 0, test_ref_coords_in + i_coord * 3, 1, out_coords);

    EXPECT_VEC3_EQ (test_ref_coords_out + i_coord * 3, out_coords, T8_PRECISION_EPS);
  }
}

INSTANTIATE_TEST_SUITE_P (t8_gtest_check_2d_element_curved_cad_surface, class_2d_element_curved_cad_surface,
                          AllEclasses2D, print_eclass);

/** Constructs a cmesh with an cad geometry linked prism.
 * \param [in] face                   The index of the face to link a surface to. -1 for no face.
 * \param [in] edge                   The index of the edge to link a curve to. -1 for no edge.
 * \param [in] parameters             Parameters of the curve/surface.
 * \return                            A valid cmesh, as if _init and _commit had been called.
 */
t8_cmesh_t
t8_create_cad_reference_prism (int face, int edge, double *parameters)
{
  if (edge >= 0 && face >= 0) {
    SC_ABORTF ("Please specify only an edge or a face.");
  }

  const int num_vertices = t8_eclass_num_vertices[T8_ECLASS_PRISM];
  const int face_vertices = (face <= 2 ? 4 : 3); /* The number of vertices of the prism face */

  t8_cmesh_t cmesh;
  t8_cmesh_init (&cmesh);
  t8_cmesh_set_tree_class (cmesh, 0, T8_ECLASS_PRISM);

  double vertices_face[90] = { 1, 1, 1, 1, 0, 1, 0, 0, 1, 1, 1, 0, 1, 0, 0, 0, 0, 0,   /* linked face: 0 */
                               1, 0, 0, 1, 1, 1, 0, 0, 0, 1, 0, 1, 1, 1, 1, 0, 0, 1,   /* linked face: 1 */
                               0, 0, 0, 1, 0, 0, 1, 1, 0, 0, 0, 1, 1, 0, 1, 1, 1, 1,   /* linked face: 2 */
                               0, 0, 0, 1, 0, 0, 1, 1, 0, 0, 0, 1, 1, 0, 1, 1, 1, 1,   /* linked face: 3 */
                               1, 1, 1, 1, 0, 1, 0, 0, 1, 1, 1, 0, 1, 0, 0, 0, 0, 0 }; /* linked face: 4 */

  double vertices_edge[162] = { 1, 1, 0, 0, 0, 0, 1, 0, 0, 1, 1, 1, 0, 0, 1, 1, 0, 1,   /* linked edge: 0 */
                                1, 0, 0, 1, 1, 0, 0, 0, 0, 1, 0, 1, 1, 1, 1, 0, 0, 1,   /* linked edge: 1 */
                                0, 0, 0, 1, 0, 0, 1, 1, 0, 0, 0, 1, 1, 0, 1, 1, 1, 1,   /* linked edge: 2 */
                                1, 1, 1, 1, 0, 1, 0, 0, 1, 1, 1, 0, 1, 0, 0, 0, 0, 0,   /* linked edge: 3 */
                                0, 0, 1, 1, 1, 1, 1, 0, 1, 0, 0, 0, 1, 1, 0, 1, 0, 0,   /* linked edge: 4 */
                                1, 0, 1, 0, 0, 1, 1, 1, 1, 1, 0, 0, 0, 0, 0, 1, 1, 0,   /* linked edge: 5 */
                                1, 1, 0, 1, 0, 0, 1, 0, 1, 0, 1, 0, 0, 0, 0, 0, 0, 1,   /* linked edge: 6 */
                                0, 1, 0, 0, 0, 1, 0, 0, 0, 1, 1, 0, 1, 0, 1, 1, 0, 0,   /* linked edge: 7 */
                                1, 0, 0, 1, 0, 1, 1, 1, 0, 0, 0, 0, 0, 0, 1, 0, 1, 0 }; /* linked edge: 8 */

  t8_cmesh_set_tree_vertices (cmesh, 0, (face >= 0 ? vertices_face + face * 18 : vertices_edge + edge * 18),
                              num_vertices);

  int faces[5] = { 0 };
  int edges[18] = { 0 };
  T8_ASSERT (face < 0 || edge < 0);
  if (face >= 0) {
    faces[face] = 1;
    t8_cmesh_register_geometry<t8_geometry_cad> (
      cmesh, (face <= 2 ? t8_create_cad_surface_shape_x_z () : t8_create_cad_surface_shape_x_y ()));
    t8_cmesh_set_attribute (cmesh, 0, t8_get_package_id (), T8_CMESH_CAD_FACE_PARAMETERS_ATTRIBUTE_KEY + face,
                            parameters, 2 * face_vertices * sizeof (double), 0);
  }
  else if (edge >= 0) {
    edges[edge] = 1;
    t8_cmesh_register_geometry<t8_geometry_cad> (cmesh, t8_create_cad_curve_shape ());
    t8_cmesh_set_attribute (cmesh, 0, t8_get_package_id (), T8_CMESH_CAD_EDGE_PARAMETERS_ATTRIBUTE_KEY + edge,
                            parameters, 2 * sizeof (double), 0);
  }
  else {
    /* Even if we do not want to link any geometry to the edges or faces, 
     * we have to create a geometry. Hence a cad geometry can only be created
     * with an actual shape, we just create a geometry with a curve and do not
     * link the curve to any edge. */
    t8_cmesh_register_geometry<t8_geometry_cad> (cmesh, t8_create_cad_curve_shape ());
  }
  t8_cmesh_set_attribute (cmesh, 0, t8_get_package_id (), T8_CMESH_CAD_FACE_ATTRIBUTE_KEY, faces, 5 * sizeof (int), 0);
  t8_cmesh_set_attribute (cmesh, 0, t8_get_package_id (), T8_CMESH_CAD_EDGE_ATTRIBUTE_KEY, edges, 18 * sizeof (int), 0);
  t8_cmesh_commit (cmesh, sc_MPI_COMM_WORLD);
  return cmesh;
}

/** Tests the cad geometry functions for prisms.
 * \param [in] face                   The face to test. -1 for no face.
 * \param [in] edge                   The edge to test. -1 for no edge.
 * \param [in] parameters             The parameters of the curve/surface.
 * \param [in] test_ref_coords        List of coordinates to test.
 * \param [in] test_return_coords     List of expected output coordinates.
 * \param [in] comm                   The mpi communicator to use.
 * \return                            Returns 1 if passed, 0 if failed.
 */
void
t8_test_geometry_cad_prism (int face, int edge, double *parameters, double *test_ref_coords, double *test_return_coords)
{
<<<<<<< HEAD
#if T8_WITH_OCC
  double out_coords[3];
=======
  t8_3D_vec out_coords;
>>>>>>> e17f971b
  double tol = T8_PRECISION_EPS > 1e-10 ? T8_PRECISION_EPS : 1e-10;
  const int face_vertices = (face <= 2 ? 4 : 3);

  t8_cmesh_t cmesh = t8_create_cad_reference_prism (face, edge, parameters);

  for (int i_coord = 0; i_coord < (face >= 0 ? face_vertices : 3); ++i_coord) {
    t8_geometry_evaluate (cmesh, 0, test_ref_coords + i_coord * 3 + (face >= 0 ? face * 12 : edge * 9), 1, out_coords);

    EXPECT_VEC3_EQ (out_coords, test_return_coords + i_coord * 3, tol);
  }
  t8_cmesh_destroy (&cmesh);
}

TEST (t8_gtest_geometry_cad_prism, linked_faces)
{
  /* clang-format off */
  double test_ref_coords[60]
    = { 1.0, 1.0, 1.0, 1.0, 0.0, 1.0, 1.0, 1.0, 0.0, 1.0, 0.0, 0.0,   // face 0
        1.0, 1.0, 0.0, 0.0, 0.0, 0.0, 1.0, 1.0, 1.0, 0.0, 0.0, 1.0,   // face 1
        0.0, 0.0, 0.0, 1.0, 0.0, 0.0, 0.0, 0.0, 1.0, 1.0, 0.0, 1.0,   // face 2
        0.0, 0.0, 0.0, 1.0, 0.0, 0.0, 1.0, 1.0, 0.0, 2.0, 2.0, 2.0,   // face 3
        1.0, 1.0, 1.0, 1.0, 0.0, 1.0, 0.0, 0.0, 1.0, 2.0, 2.0, 2.0 }; // face 4
    /* The 2.0's at face 3 and 4 are placeholders, because both faces only have 3 vertices. */

  double surface_test_return_coords_quad[12]
    = { 0.0, 0.0, 0.0,    // face vertex 0
        1.0, 0.0, 0.0,    // face vertex 1
        0.0, 0.0, 1.0,    // face vertex 2
        1.0, 0.0, 1.0 };  // face vertex 3
  double surface_test_return_coords_tri[9]
    = { 0.0, 0.0, 0.0,    // face vertex 0
        1.0, 0.0, 0.0,    // face vertex 1
        1.0, 1.0, 0.0 };  // face vertex 2

  double surface_parameters[40]
    = { 1, 1, 1, 0, 0, 1, 0, 0,   // face 0
        0, 1, 0, 0, 1, 1, 1, 0,   // face 1
        0, 0, 0, 1, 1, 0, 1, 1,   // face 2
        0, 0, 0, 1, 1, 1, 2, 2,   // face 3
        1, 1, 0, 1, 0, 0, 2, 2 }; // face 4
    /* The 2's of face 3 and 4 are placeholders, because both faces only have 3 vertices. */
  /* clang-format on */

  for (int i_faces = 0; i_faces < 5; i_faces++) {
    t8_test_geometry_cad_prism (i_faces, -1, surface_parameters + i_faces * 8, test_ref_coords,
                                (i_faces <= 2 ? surface_test_return_coords_quad : surface_test_return_coords_tri));
  }
}

TEST (t8_gtest_geometry_cad_prism, linked_edges)
{
  /* clang-format off */
  double test_ref_coords[81]
    = { 1.0, 0.0, 0.0, 1.0, 0.5, 0.0, 1.0, 1.0, 0.0,   // edge 0
        1.0, 1.0, 0.0, 0.5, 0.5, 0.0, 0.0, 0.0, 0.0,   // edge 1
        0.0, 0.0, 0.0, 0.5, 0.0, 0.0, 1.0, 0.0, 0.0,   // edge 2
        1.0, 1.0, 1.0, 1.0, 0.5, 1.0, 1.0, 0.0, 1.0,   // edge 3
        0.0, 0.0, 1.0, 0.5, 0.5, 1.0, 1.0, 1.0, 1.0,   // edge 4
        1.0, 0.0, 1.0, 0.5, 0.0, 1.0, 0.0, 0.0, 1.0,   // edge 5
        1.0, 0.0, 1.0, 1.0, 0.0, 0.5, 1.0, 0.0, 0.0,   // edge 6
        1.0, 1.0, 0.0, 1.0, 1.0, 0.5, 1.0, 1.0, 1.0,   // edge 7
        0.0, 0.0, 1.0, 0.0, 0.0, 0.5, 0.0, 0.0, 0.0 }; // edge 8
  double curve_test_return_coords[9]
    = { 0.0, 0.0, 0.0,                            // edge vertex 0
        0.4999500215, 0.0000523914, 0.4000007585, // center of edge
        1.0, 0.0, 0.0 };                          // edge vertex 1
  double curve_parameters[18] = {
    0, 1,  // edge 0
    1, 0,  // edge 1
    0, 1,  // edge 2
    1, 0,  // edge 3
    0, 1,  // edge 4
    1, 0,  // edge 5
    1, 0,  // edge 6
    0, 1,  // edge 7
    1, 0 };// edge 8
  /* clang-format on */

  for (int i_edges = 0; i_edges < 9; ++i_edges) {
    t8_test_geometry_cad_prism (-1, i_edges, curve_parameters + i_edges * 2, test_ref_coords, curve_test_return_coords);
  }
}<|MERGE_RESOLUTION|>--- conflicted
+++ resolved
@@ -960,12 +960,7 @@
 void
 t8_test_geometry_cad_prism (int face, int edge, double *parameters, double *test_ref_coords, double *test_return_coords)
 {
-<<<<<<< HEAD
-#if T8_WITH_OCC
-  double out_coords[3];
-=======
   t8_3D_vec out_coords;
->>>>>>> e17f971b
   double tol = T8_PRECISION_EPS > 1e-10 ? T8_PRECISION_EPS : 1e-10;
   const int face_vertices = (face <= 2 ? 4 : 3);
 
