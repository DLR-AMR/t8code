--- conflicted
+++ resolved
@@ -182,12 +182,6 @@
   t8_cmesh_set_tree_class (cmesh, 0, T8_ECLASS_QUAD);
   t8_cmesh_commit (cmesh, sc_MPI_COMM_WORLD);
 
-<<<<<<< HEAD
-  const t8_geometry_hash_t hash = t8_cmesh_get_tree_geom_hash (cmesh, 0);
-  EXPECT_TRUE (t8_geometry_hash_is_null (hash));
-  const t8_geometry_c *should_be_null = t8_cmesh_get_tree_geometry (cmesh, 0);
-  EXPECT_EQ (should_be_null, nullptr);
-=======
   // Check that the geometry type for tree 0 is invalid
   EXPECT_EQ (t8_geometry_get_type (cmesh, 0), T8_GEOMETRY_TYPE_INVALID);
   // Check that the geometry hash corresponds to invalid geometry
@@ -201,6 +195,5 @@
   // Try to write vtk file and expect failure
   EXPECT_FALSE (t8_cmesh_vtk_write_file (cmesh, "cmesh_vtk_file"));
 
->>>>>>> 640e70f6
   t8_cmesh_destroy (&cmesh);
 }