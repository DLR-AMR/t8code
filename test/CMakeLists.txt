--- conflicted
+++ resolved
@@ -208,18 +208,11 @@
 add_t8_cpp_test( NAME t8_gtest_vector_split_serial          SOURCES t8_helper_functions/t8_gtest_vector_split.cxx )
 
 if( T8CODE_BUILD_MESH_HANDLE )
-<<<<<<< HEAD
-   add_t8_cpp_test( NAME t8_gtest_mesh_handle_parallel              SOURCES api/t8_mesh_handle/t8_gtest_mesh_handle.cxx )
-   add_t8_cpp_test( NAME t8_gtest_compare_handle_to_forest_serial   SOURCES api/t8_mesh_handle/t8_gtest_compare_handle_to_forest.cxx )
-   add_t8_cpp_test( NAME t8_gtest_handle_ghost_parallel             SOURCES api/t8_mesh_handle/t8_gtest_ghost.cxx )
-   add_t8_cpp_test( NAME t8_gtest_custom_competence_serial          SOURCES api/t8_mesh_handle/t8_gtest_custom_competence.cxx )
-   add_t8_cpp_test( NAME t8_gtest_cache_competence_serial           SOURCES api/t8_mesh_handle/t8_gtest_cache_competence.cxx )
-=======
   add_t8_cpp_test( NAME t8_gtest_mesh_handle_parallel             SOURCES mesh_handle/t8_gtest_mesh_handle.cxx )
   add_t8_cpp_test( NAME t8_gtest_compare_handle_to_forest_serial  SOURCES mesh_handle/t8_gtest_compare_handle_to_forest.cxx )
+  add_t8_cpp_test( NAME t8_gtest_handle_ghost_parallel            SOURCES mesh_handle/t8_gtest_ghost.cxx )
   add_t8_cpp_test( NAME t8_gtest_custom_competence_serial         SOURCES mesh_handle/t8_gtest_custom_competence.cxx )
   add_t8_cpp_test( NAME t8_gtest_cache_competence_serial          SOURCES mesh_handle/t8_gtest_cache_competence.cxx )
->>>>>>> 039dd170
 endif()
 
 copy_test_file( test_cube_unstructured_1.inp )
