#  This file is part of t8code.
#  t8code is a C library to manage a collection (a forest) of multiple
#  connected adaptive space-trees of general element types in parallel.
#
#  Copyright (C) 2025 the developers
#
#  t8code is free software; you can redistribute it and/or modify
#  it under the terms of the GNU General Public License as published by
#  the Free Software Foundation; either version 2 of the License, or
#  (at your option) any later version.
#
#  t8code is distributed in the hope that it will be useful,
#  but WITHOUT ANY WARRANTY; without even the implied warranty of
#  MERCHANTABILITY or FITNESS FOR A PARTICULAR PURPOSE.  See the
#  GNU General Public License for more details.
#
#  You should have received a copy of the GNU General Public License
#  along with t8code; if not, write to the Free Software Foundation, Inc.,
#  51 Franklin Street, Fifth Floor, Boston, MA 02110-1301, USA.

add_library( gtest ${CMAKE_CURRENT_LIST_DIR}/../thirdparty/googletest-mpi/gtest/gtest-all.cc )
target_include_directories( gtest SYSTEM PUBLIC ${CMAKE_CURRENT_LIST_DIR}/../thirdparty/googletest-mpi ${CMAKE_CURRENT_LIST_DIR}/.. )

# Function to add a test executable and register it with CTest.
# The test executable is built from the provided source files.
function( add_t8_test )
    set( options "" )
    set( oneValueArgs "NAME" )  
    set( multiValueArgs "SOURCES" )
    cmake_parse_arguments( ADD_T8_TEST "${options}" "${oneValueArgs}" "${multiValueArgs}" ${ARGN} )

    # Get the path of the first file listed in the SOURCES list and use it to determine the build directory.
    list (LENGTH ADD_T8_TEST_SOURCES TEST_SOURCES_LENGTH)
    list(GET ADD_T8_TEST_SOURCES 0 TEST_SOURCE)
    get_filename_component(TEST_SOURCE_DIR "${CMAKE_CURRENT_LIST_DIR}/${TEST_SOURCE}" DIRECTORY)
    file(RELATIVE_PATH TEST_RELATIVE_DIR "${CMAKE_SOURCE_DIR}" "${TEST_SOURCE_DIR}")
    set(TEST_BUILD_DIR "${CMAKE_BINARY_DIR}/${TEST_RELATIVE_DIR}")

    add_executable( ${ADD_T8_TEST_NAME} ${ADD_T8_TEST_SOURCES} )

    # Check if test is a Fortran file and if MPI is enabled.
    string ( FIND ${ADD_T8_TEST_NAME} "fortran" is_fortran_file  )
    if ( (${is_fortran_file} GREATER_EQUAL 0) AND T8CODE_ENABLE_MPI ) 
      target_include_directories( ${ADD_T8_TEST_NAME} PRIVATE ${CMAKE_BINARY_DIR}/src )
      target_link_libraries( ${ADD_T8_TEST_NAME} PRIVATE T8 gtest pthread MPI::MPI_Fortran )
    else()
      target_link_libraries( ${ADD_T8_TEST_NAME} PRIVATE T8 gtest pthread )
    endif ()

    set_target_properties(${ADD_T8_TEST_NAME} PROPERTIES
        RUNTIME_OUTPUT_DIRECTORY "${TEST_BUILD_DIR}"
        LIBRARY_OUTPUT_DIRECTORY "${TEST_BUILD_DIR}"
        ARCHIVE_OUTPUT_DIRECTORY "${TEST_BUILD_DIR}"
    )

    if( T8CODE_EXPORT_COMPILE_COMMANDS )
        set_target_properties( ${ADD_T8_TEST_NAME} PROPERTIES EXPORT_COMPILE_COMMANDS ON )
    endif( T8CODE_EXPORT_COMPILE_COMMANDS )

    # Split custom test command into a list by whitespace.
    # If MPI is enabled, and no custom test command is provided, use mpirun -np 4 as the default command.
    # If MPI is not enabled, use the custom test command as is.
    if ( T8CODE_ENABLE_MPI )
        if (${ADD_T8_TEST_NAME} MATCHES "_serial")
            separate_arguments(T8CODE_TEST_COMMAND_LIST NATIVE_COMMAND ${T8CODE_CUSTOM_SERIAL_TEST_COMMAND})
        elseif ( T8CODE_CUSTOM_PARALLEL_TEST_COMMAND STREQUAL "" )
            separate_arguments (T8CODE_TEST_COMMAND_LIST NATIVE_COMMAND "mpirun -np 4")
        else ( T8CODE_CUSTOM_PARALLEL_TEST_COMMAND STREQUAL "" )
            separate_arguments (T8CODE_TEST_COMMAND_LIST NATIVE_COMMAND ${T8CODE_CUSTOM_PARALLEL_TEST_COMMAND})
        endif ()
    else( T8CODE_ENABLE_MPI )
        separate_arguments (T8CODE_TEST_COMMAND_LIST NATIVE_COMMAND ${T8CODE_CUSTOM_SERIAL_TEST_COMMAND})
    endif ( T8CODE_ENABLE_MPI )

    add_test( NAME ${ADD_T8_TEST_NAME} COMMAND ${T8CODE_TEST_COMMAND_LIST} ${TEST_BUILD_DIR}/${ADD_T8_TEST_NAME} )
    if ( T8CODE_CODE_COVERAGE )
        # Extent time that a single test is allowed to run to collect coverage information (as this naturally takes more time).
        # The default timeout of 1500 seconds is actually exceeded for some tests.
        # Without the collection of coverage information, an extension of the default timeout is not needed.
        set_tests_properties(${ADD_T8_TEST_NAME} PROPERTIES TIMEOUT 3000) 
    endif ( T8CODE_CODE_COVERAGE )
endfunction()

# Function to add a test executable for C++ tests.
# This function wraps the `add_t8_test` function to include common test sources.
# Common test sources are t8_gtest_main.cpp and t8_gtest_memory_macros.cxx
function ( add_t8_cpp_test)
    set( options "" )
    set( oneValueArgs "NAME" )  
    set( multiValueArgs "SOURCES" )
    cmake_parse_arguments( ADD_T8_CPP_TEST "${options}" "${oneValueArgs}" "${multiValueArgs}" ${ARGN} )

    # add cpp sources to SOURCES list and call add_t8_test function
    list ( APPEND ADD_T8_CPP_TEST_SOURCES t8_gtest_main.cxx t8_gtest_memory_macros.cxx )
    add_t8_test( NAME ${ADD_T8_CPP_TEST_NAME} SOURCES ${ADD_T8_CPP_TEST_SOURCES} )
endfunction()

# Copy test files to build folder so that the t8_test programs can find them.
function( copy_test_file TEST_FILE_NAME )
    configure_file(${CMAKE_CURRENT_LIST_DIR}/testfiles/${TEST_FILE_NAME} ${CMAKE_CURRENT_BINARY_DIR}/test/testfiles/${TEST_FILE_NAME} COPYONLY)
endfunction()

add_t8_cpp_test( NAME t8_gtest_cmesh_bcast_parallel     SOURCES t8_cmesh/t8_gtest_bcast.cxx )
add_t8_cpp_test( NAME t8_gtest_eclass_serial            SOURCES t8_gtest_eclass.cxx )
add_t8_cpp_test( NAME t8_gtest_vec_serial               SOURCES t8_gtest_vec.cxx )
add_t8_cpp_test( NAME t8_gtest_mat_serial               SOURCES t8_gtest_mat.cxx )
add_t8_cpp_test( NAME t8_gtest_refcount_serial          SOURCES t8_gtest_refcount.cxx )
add_t8_cpp_test( NAME t8_gtest_occ_linkage_serial       SOURCES t8_gtest_occ_linkage.cxx )
add_t8_cpp_test( NAME t8_gtest_version_serial           SOURCES t8_gtest_version.cxx )
add_t8_cpp_test( NAME t8_gtest_basics_serial            SOURCES t8_gtest_basics.cxx )
add_t8_cpp_test( NAME t8_gtest_netcdf_linkage_serial    SOURCES t8_gtest_netcdf_linkage.cxx )
add_t8_cpp_test( NAME t8_gtest_vtk_linkage_serial       SOURCES t8_gtest_vtk_linkage.cxx )

add_t8_cpp_test( NAME t8_gtest_type_serial                  SOURCES t8_types/t8_gtest_type.cxx )
add_t8_cpp_test( NAME t8_gtest_random_accessible_serial     SOURCES t8_types/t8_gtest_random_accessible.cxx )

add_t8_cpp_test( NAME t8_gtest_hypercube_parallel                           SOURCES t8_cmesh/t8_gtest_hypercube.cxx )
add_t8_cpp_test( NAME t8_gtest_cmesh_readmshfile_serial                     SOURCES t8_cmesh/t8_gtest_cmesh_readmshfile.cxx )
add_t8_cpp_test( NAME t8_gtest_cmesh_copy_serial                            SOURCES t8_cmesh/t8_gtest_cmesh_copy.cxx )
add_t8_cpp_test( NAME t8_gtest_cmesh_face_is_boundary_parallel              SOURCES t8_cmesh/t8_gtest_cmesh_face_is_boundary.cxx )
add_t8_cpp_test( NAME t8_gtest_cmesh_partition_parallel                     SOURCES t8_cmesh/t8_gtest_cmesh_partition.cxx )
add_t8_cpp_test( NAME t8_gtest_cmesh_set_partition_offsets_parallel         SOURCES t8_cmesh/t8_gtest_cmesh_set_partition_offsets.cxx )
add_t8_cpp_test( NAME t8_gtest_cmesh_set_join_by_vertices_serial            SOURCES t8_cmesh/t8_gtest_cmesh_set_join_by_vertices.cxx )
add_t8_cpp_test( NAME t8_gtest_cmesh_add_attributes_when_derive_parallel    SOURCES t8_cmesh/t8_gtest_cmesh_add_attributes_when_derive.cxx )
add_t8_cpp_test( NAME t8_gtest_cmesh_tree_vertices_negative_volume_serial   SOURCES t8_cmesh/t8_gtest_cmesh_tree_vertices_negative_volume.cxx )
add_t8_cpp_test( NAME t8_gtest_cmesh_vertex_conn_tree_to_vertex_parallel    SOURCES t8_cmesh/t8_gtest_cmesh_vertex_conn_tree_to_vertex.cxx )
add_t8_cpp_test( NAME t8_gtest_cmesh_vertex_conn_vertex_to_tree_parallel    SOURCES t8_cmesh/t8_gtest_cmesh_vertex_conn_vertex_to_tree.cxx )
add_t8_cpp_test( NAME t8_gtest_cmesh_vertex_conn_serial                     SOURCES t8_cmesh/t8_gtest_cmesh_vertex_conn.cxx )
add_t8_cpp_test( NAME t8_gtest_compute_first_element_serial                 SOURCES t8_cmesh/t8_gtest_compute_first_element.cxx )
add_t8_cpp_test( NAME t8_gtest_multiple_attributes_parallel                 SOURCES t8_cmesh/t8_gtest_multiple_attributes.cxx )
add_t8_cpp_test( NAME t8_gtest_attribute_gloidx_array_serial                SOURCES t8_cmesh/t8_gtest_attribute_gloidx_array.cxx )
add_t8_cpp_test( NAME t8_gtest_cmesh_bounding_box_serial                    SOURCES t8_cmesh/t8_gtest_cmesh_bounding_box.cxx )

add_t8_cpp_test( NAME t8_gtest_shmem_parallel  SOURCES t8_data/t8_gtest_shmem.cxx )
add_t8_cpp_test( NAME t8_gtest_data_pack_parallel       SOURCES t8_data/t8_gtest_data_handler.cxx t8_data/t8_data_handler_specs.cxx)

add_t8_cpp_test( NAME t8_gtest_element_volume_serial        SOURCES t8_forest/t8_gtest_element_volume.cxx )
add_t8_cpp_test( NAME t8_gtest_search_parallel              SOURCES t8_forest/t8_gtest_search.cxx )
add_t8_cpp_test( NAME t8_gtest_half_neighbors_parallel      SOURCES t8_forest/t8_gtest_half_neighbors.cxx )
add_t8_cpp_test( NAME t8_gtest_find_owner_parallel          SOURCES t8_forest/t8_gtest_find_owner.cxx )
add_t8_cpp_test( NAME t8_gtest_user_data_parallel           SOURCES t8_forest/t8_gtest_user_data.cxx )
add_t8_cpp_test( NAME t8_gtest_transform_serial             SOURCES t8_forest/t8_gtest_transform.cxx )
add_t8_cpp_test( NAME t8_gtest_ghost_exchange_parallel      SOURCES t8_forest/t8_gtest_ghost_exchange.cxx )
add_t8_cpp_test( NAME t8_gtest_ghost_delete_parallel        SOURCES t8_forest/t8_gtest_ghost_delete.cxx )
add_t8_cpp_test( NAME t8_gtest_ghost_and_owner_parallel     SOURCES t8_forest/t8_gtest_ghost_and_owner.cxx )
add_t8_cpp_test( NAME t8_gtest_balance_parallel             SOURCES t8_forest/t8_gtest_balance.cxx )
add_t8_cpp_test( NAME t8_gtest_forest_commit_parallel       SOURCES t8_forest/t8_gtest_forest_commit.cxx )
add_t8_cpp_test( NAME t8_gtest_forest_face_normal_serial    SOURCES t8_forest/t8_gtest_forest_face_normal.cxx )
add_t8_cpp_test( NAME t8_gtest_element_is_leaf_serial       SOURCES t8_forest/t8_gtest_element_is_leaf.cxx )
add_t8_cpp_test( NAME t8_gtest_partition_data_parallel      SOURCES t8_forest/t8_gtest_partition_data.cxx )

add_t8_cpp_test( NAME t8_gtest_permute_hole_serial          SOURCES t8_forest_incomplete/t8_gtest_permute_hole.cxx )
add_t8_cpp_test( NAME t8_gtest_recursive_serial             SOURCES t8_forest_incomplete/t8_gtest_recursive.cxx )
add_t8_cpp_test( NAME t8_gtest_iterate_replace_parallel     SOURCES t8_forest_incomplete/t8_gtest_iterate_replace.cxx )
add_t8_cpp_test( NAME t8_gtest_empty_local_tree_parallel    SOURCES t8_forest_incomplete/t8_gtest_empty_local_tree.cxx )
add_t8_cpp_test( NAME t8_gtest_empty_global_tree_parallel   SOURCES t8_forest_incomplete/t8_gtest_empty_global_tree.cxx )

if( T8_ENABLE_OCC )
    add_t8_cpp_test( NAME t8_gtest_geometry_cad_serial                  SOURCES t8_geometry/t8_geometry_implementations/t8_gtest_geometry_cad.cxx )
endif()
add_t8_cpp_test( NAME t8_gtest_geometry_linear_serial                   SOURCES t8_geometry/t8_geometry_implementations/t8_gtest_geometry_linear.cxx )
add_t8_cpp_test( NAME t8_gtest_geometry_lagrange_serial                 SOURCES t8_geometry/t8_geometry_implementations/t8_gtest_geometry_lagrange.cxx )
add_t8_cpp_test( NAME t8_gtest_geometry_triangular_interpolation_serial SOURCES t8_geometry/t8_gtest_geometry_triangular_interpolation.cxx )
add_t8_cpp_test( NAME t8_gtest_geometry_handling_serial                 SOURCES t8_geometry/t8_gtest_geometry_handling.cxx )
add_t8_cpp_test( NAME t8_gtest_point_inside_serial                      SOURCES t8_geometry/t8_gtest_point_inside.cxx )

add_t8_cpp_test( NAME t8_gtest_vtk_writer_parallel          SOURCES t8_IO/t8_gtest_vtk_writer.cxx )
if( T8_WITH_VTK )
    add_t8_cpp_test( NAME t8_gtest_vtk_reader_parallel      SOURCES t8_IO/t8_gtest_vtk_reader.cxx )
endif()

add_t8_cpp_test( NAME t8_gtest_nca_serial                   SOURCES t8_schemes/t8_gtest_nca.cxx )
add_t8_cpp_test( NAME t8_gtest_pyra_connectivity_serial     SOURCES t8_schemes/t8_gtest_pyra_connectivity.cxx )
add_t8_cpp_test( NAME t8_gtest_face_neigh_serial            SOURCES t8_schemes/t8_gtest_face_neigh.cxx )
add_t8_cpp_test( NAME t8_gtest_get_linear_id_serial         SOURCES t8_schemes/t8_gtest_get_linear_id.cxx )
add_t8_cpp_test( NAME t8_gtest_ancestor_serial              SOURCES t8_schemes/t8_gtest_ancestor.cxx )
add_t8_cpp_test( NAME t8_gtest_ancestor_id_serial           SOURCES t8_schemes/t8_gtest_ancestor_id.cxx )
add_t8_cpp_test( NAME t8_gtest_element_count_leaves_serial  SOURCES t8_schemes/t8_gtest_element_count_leaves.cxx )
add_t8_cpp_test( NAME t8_gtest_element_ref_coords_serial    SOURCES t8_schemes/t8_gtest_element_ref_coords.cxx )
add_t8_cpp_test( NAME t8_gtest_descendant_serial            SOURCES t8_schemes/t8_gtest_descendant.cxx )
add_t8_cpp_test( NAME t8_gtest_find_parent_serial           SOURCES t8_schemes/t8_gtest_find_parent.cxx )
add_t8_cpp_test( NAME t8_gtest_equal_serial                 SOURCES t8_schemes/t8_gtest_equal.cxx )
add_t8_cpp_test( NAME t8_gtest_successor_serial             SOURCES t8_schemes/t8_gtest_successor.cxx )
add_t8_cpp_test( NAME t8_gtest_boundary_extrude_serial      SOURCES t8_schemes/t8_gtest_boundary_extrude.cxx )
add_t8_cpp_test( NAME t8_gtest_face_descendant_serial       SOURCES t8_schemes/t8_gtest_face_descendant.cxx )
add_t8_cpp_test( NAME t8_gtest_default_serial               SOURCES t8_schemes/t8_gtest_default.cxx )
add_t8_cpp_test( NAME t8_gtest_child_parent_face_serial     SOURCES t8_schemes/t8_gtest_child_parent_face.cxx )
add_t8_cpp_test( NAME t8_gtest_pack_unpack_serial           SOURCES t8_schemes/t8_gtest_pack_unpack.cxx )
add_t8_cpp_test( NAME t8_gtest_root_serial                  SOURCES t8_schemes/t8_gtest_root.cxx )
add_t8_cpp_test( NAME t8_gtest_scheme_consistency_serial    SOURCES t8_schemes/t8_gtest_scheme_consistency.cxx )
add_t8_cpp_test( NAME t8_gtest_input_equal_output_serial    SOURCES t8_schemes/t8_gtest_input_equal_output.cxx )
add_t8_cpp_test( NAME t8_gtest_face_corner_serial           SOURCES t8_schemes/t8_gtest_face_corner.cxx )
add_t8_cpp_test( NAME t8_gtest_set_linear_id_serial         SOURCES t8_schemes/t8_gtest_set_linear_id.cxx )
add_t8_cpp_test( NAME t8_gtest_elements_are_family_serial   SOURCES t8_schemes/t8_gtest_elements_are_family.cxx )
if( T8CODE_BUILD_FORTRAN_INTERFACE AND T8CODE_ENABLE_MPI )
  add_t8_test( NAME t8_test_fortran_mpi_interface_init_parallel    SOURCES api/t8_fortran_interface/t8_test_mpi_init.f90 )
endif()

<<<<<<< HEAD
add_t8_test( NAME t8_gtest_unstructured_mesh          SOURCES t8_gtest_main.cxx t8_unstructured_mesh/t8_unstructured_mesh.cxx )

add_t8_test( NAME t8_gtest_vector_split_serial          SOURCES t8_gtest_main.cxx t8_vector_helper/t8_gtest_vector_split.cxx )
=======
add_t8_cpp_test( NAME t8_gtest_vector_split_serial          SOURCES t8_vector_helper/t8_gtest_vector_split.cxx )
>>>>>>> 9e88865f

copy_test_file( test_cube_unstructured_1.inp )
copy_test_file( test_cube_unstructured_2.inp )
copy_test_file( test_vtk_tri.vtu )
copy_test_file( test_vtk_cube.vtp )
copy_test_file( test_parallel_file.pvtu )
copy_test_file( test_parallel_file_0.vtu )
copy_test_file( test_parallel_file_1.vtu )
copy_test_file( test_polydata.pvtp )
copy_test_file( test_polydata_0.vtp )
copy_test_file( test_polydata_1.vtp )
copy_test_file( test_msh_file_vers2_ascii.msh )
copy_test_file( test_msh_file_vers4_ascii.msh )
copy_test_file( test_msh_file_vers2_bin.msh )
copy_test_file( test_msh_file_vers4_bin.msh )<|MERGE_RESOLUTION|>--- conflicted
+++ resolved
@@ -196,13 +196,8 @@
   add_t8_test( NAME t8_test_fortran_mpi_interface_init_parallel    SOURCES api/t8_fortran_interface/t8_test_mpi_init.f90 )
 endif()
 
-<<<<<<< HEAD
-add_t8_test( NAME t8_gtest_unstructured_mesh          SOURCES t8_gtest_main.cxx t8_unstructured_mesh/t8_unstructured_mesh.cxx )
-
-add_t8_test( NAME t8_gtest_vector_split_serial          SOURCES t8_gtest_main.cxx t8_vector_helper/t8_gtest_vector_split.cxx )
-=======
-add_t8_cpp_test( NAME t8_gtest_vector_split_serial          SOURCES t8_vector_helper/t8_gtest_vector_split.cxx )
->>>>>>> 9e88865f
+add_t8_cpp_test( NAME t8_gtest_unstructured_mesh           SOURCES t8_unstructured_mesh/t8_unstructured_mesh.cxx )
+add_t8_cpp_test( NAME t8_gtest_vector_split_serial         SOURCES t8_vector_helper/t8_gtest_vector_split.cxx )
 
 copy_test_file( test_cube_unstructured_1.inp )
 copy_test_file( test_cube_unstructured_2.inp )
