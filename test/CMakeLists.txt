#  This file is part of t8code.
#  t8code is a C library to manage a collection (a forest) of multiple
#  connected adaptive space-trees of general element types in parallel.
#
#  Copyright (C) 2025 the developers
#
#  t8code is free software; you can redistribute it and/or modify
#  it under the terms of the GNU General Public License as published by
#  the Free Software Foundation; either version 2 of the License, or
#  (at your option) any later version.
#
#  t8code is distributed in the hope that it will be useful,
#  but WITHOUT ANY WARRANTY; without even the implied warranty of
#  MERCHANTABILITY or FITNESS FOR A PARTICULAR PURPOSE.  See the
#  GNU General Public License for more details.
#
#  You should have received a copy of the GNU General Public License
#  along with t8code; if not, write to the Free Software Foundation, Inc.,
#  51 Franklin Street, Fifth Floor, Boston, MA 02110-1301, USA.

add_library( gtest ${CMAKE_CURRENT_LIST_DIR}/../thirdparty/googletest-mpi/gtest/gtest-all.cc )
target_include_directories( gtest SYSTEM PUBLIC ${CMAKE_CURRENT_LIST_DIR}/../thirdparty/googletest-mpi ${CMAKE_CURRENT_LIST_DIR}/.. )

# Function to add a test executable and register it with CTest.
# The test executable is built from the provided source files.
function( add_t8_test )
    set( options "" )
    set( oneValueArgs "NAME" )  
    set( multiValueArgs "SOURCES" )
    cmake_parse_arguments( ADD_T8_TEST "${options}" "${oneValueArgs}" "${multiValueArgs}" ${ARGN} )

    # Get the path of the first file listed in the SOURCES list and use it to determine the build directory.
    list (LENGTH ADD_T8_TEST_SOURCES TEST_SOURCES_LENGTH)
    list(GET ADD_T8_TEST_SOURCES 0 TEST_SOURCE)
    get_filename_component(TEST_SOURCE_DIR "${CMAKE_CURRENT_LIST_DIR}/${TEST_SOURCE}" DIRECTORY)
    file(RELATIVE_PATH TEST_RELATIVE_DIR "${CMAKE_SOURCE_DIR}" "${TEST_SOURCE_DIR}")
    set(TEST_BUILD_DIR "${CMAKE_BINARY_DIR}/${TEST_RELATIVE_DIR}")

    add_executable( ${ADD_T8_TEST_NAME} ${ADD_T8_TEST_SOURCES} )

    # Check if test is a Fortran file and if MPI is enabled.
    string ( FIND ${ADD_T8_TEST_NAME} "fortran" is_fortran_file  )
    string( FIND ${TEST_BUILD_DIR} "t8_unstructured_mesh" is_unstructured_mesh_file)
    if ( (${is_fortran_file} GREATER_EQUAL 0) AND T8CODE_ENABLE_MPI ) 
      target_include_directories( ${ADD_T8_TEST_NAME} PRIVATE ${CMAKE_BINARY_DIR}/src )
      target_link_libraries( ${ADD_T8_TEST_NAME} PRIVATE T8 gtest pthread MPI::MPI_Fortran )
    elseif((${is_unstructured_mesh_file} GREATER_EQUAL 0))
      target_link_libraries( ${ADD_T8_TEST_NAME} PRIVATE T8 gtest pthread T8_MESH_INTERFACE )
    else()
      target_link_libraries( ${ADD_T8_TEST_NAME} PRIVATE T8 gtest pthread )
    endif ()

    set_target_properties(${ADD_T8_TEST_NAME} PROPERTIES
        RUNTIME_OUTPUT_DIRECTORY "${TEST_BUILD_DIR}"
        LIBRARY_OUTPUT_DIRECTORY "${TEST_BUILD_DIR}"
        ARCHIVE_OUTPUT_DIRECTORY "${TEST_BUILD_DIR}"
    )

    if( T8CODE_EXPORT_COMPILE_COMMANDS )
        set_target_properties( ${ADD_T8_TEST_NAME} PROPERTIES EXPORT_COMPILE_COMMANDS ON )
    endif( T8CODE_EXPORT_COMPILE_COMMANDS )

    # Split custom test command into a list by whitespace.
    # If MPI is enabled, and no custom test command is provided, use mpirun -np 4 as the default command.
    # If MPI is not enabled, use the custom test command as is.
    if ( T8CODE_ENABLE_MPI )
        if (${ADD_T8_TEST_NAME} MATCHES "_serial")
            separate_arguments(T8CODE_TEST_COMMAND_LIST NATIVE_COMMAND ${T8CODE_CUSTOM_SERIAL_TEST_COMMAND})
        elseif ( T8CODE_CUSTOM_PARALLEL_TEST_COMMAND STREQUAL "" )
            separate_arguments (T8CODE_TEST_COMMAND_LIST NATIVE_COMMAND "mpirun -np 4")
        else ( T8CODE_CUSTOM_PARALLEL_TEST_COMMAND STREQUAL "" )
            separate_arguments (T8CODE_TEST_COMMAND_LIST NATIVE_COMMAND ${T8CODE_CUSTOM_PARALLEL_TEST_COMMAND})
        endif ()
    else( T8CODE_ENABLE_MPI )
        separate_arguments (T8CODE_TEST_COMMAND_LIST NATIVE_COMMAND ${T8CODE_CUSTOM_SERIAL_TEST_COMMAND})
    endif ( T8CODE_ENABLE_MPI )

    add_test( NAME ${ADD_T8_TEST_NAME} COMMAND ${T8CODE_TEST_COMMAND_LIST} ${TEST_BUILD_DIR}/${ADD_T8_TEST_NAME} )
    if ( T8CODE_CODE_COVERAGE )
        # Extent time that a single test is allowed to run to collect coverage information (as this naturally takes more time).
        # The default timeout of 1500 seconds is actually exceeded for some tests.
        # Without the collection of coverage information, an extension of the default timeout is not needed.
        set_tests_properties(${ADD_T8_TEST_NAME} PROPERTIES TIMEOUT 3000) 
    endif ( T8CODE_CODE_COVERAGE )
endfunction()

# Function to add a test executable for C++ tests.
# This function wraps the `add_t8_test` function to include common test sources.
# Common test sources are t8_gtest_main.cpp and t8_gtest_memory_macros.cxx
function ( add_t8_cpp_test)
    set( options "" )
    set( oneValueArgs "NAME" )  
    set( multiValueArgs "SOURCES" )
    cmake_parse_arguments( ADD_T8_CPP_TEST "${options}" "${oneValueArgs}" "${multiValueArgs}" ${ARGN} )

    # add cpp sources to SOURCES list and call add_t8_test function
    list ( APPEND ADD_T8_CPP_TEST_SOURCES t8_gtest_main.cxx t8_gtest_memory_macros.cxx )
    add_t8_test( NAME ${ADD_T8_CPP_TEST_NAME} SOURCES ${ADD_T8_CPP_TEST_SOURCES} )
endfunction()

# Copy test files to build folder so that the t8_test programs can find them.
function( copy_test_file TEST_FILE_NAME )
    configure_file(${CMAKE_CURRENT_LIST_DIR}/testfiles/${TEST_FILE_NAME} ${CMAKE_CURRENT_BINARY_DIR}/test/testfiles/${TEST_FILE_NAME} COPYONLY)
endfunction()

add_t8_cpp_test( NAME t8_gtest_cmesh_bcast_parallel     SOURCES t8_cmesh/t8_gtest_bcast.cxx )
add_t8_cpp_test( NAME t8_gtest_eclass_serial            SOURCES t8_gtest_eclass.cxx )
add_t8_cpp_test( NAME t8_gtest_vec_serial               SOURCES t8_gtest_vec.cxx )
add_t8_cpp_test( NAME t8_gtest_mat_serial               SOURCES t8_gtest_mat.cxx )
add_t8_cpp_test( NAME t8_gtest_refcount_serial          SOURCES t8_gtest_refcount.cxx )
add_t8_cpp_test( NAME t8_gtest_occ_linkage_serial       SOURCES t8_gtest_occ_linkage.cxx )
add_t8_cpp_test( NAME t8_gtest_version_serial           SOURCES t8_gtest_version.cxx )
add_t8_cpp_test( NAME t8_gtest_basics_serial            SOURCES t8_gtest_basics.cxx )
add_t8_cpp_test( NAME t8_gtest_netcdf_linkage_serial    SOURCES t8_gtest_netcdf_linkage.cxx )
add_t8_cpp_test( NAME t8_gtest_vtk_linkage_serial       SOURCES t8_gtest_vtk_linkage.cxx )

add_t8_cpp_test( NAME t8_gtest_type_serial                  SOURCES t8_types/t8_gtest_type.cxx )
add_t8_cpp_test( NAME t8_gtest_random_accessible_serial     SOURCES t8_types/t8_gtest_random_accessible.cxx )

add_t8_cpp_test( NAME t8_gtest_hypercube_parallel                           SOURCES t8_cmesh/t8_gtest_hypercube.cxx )
add_t8_cpp_test( NAME t8_gtest_cmesh_readmshfile_serial                     SOURCES t8_cmesh/t8_gtest_cmesh_readmshfile.cxx )
add_t8_cpp_test( NAME t8_gtest_cmesh_copy_serial                            SOURCES t8_cmesh/t8_gtest_cmesh_copy.cxx )
add_t8_cpp_test( NAME t8_gtest_cmesh_face_is_boundary_parallel              SOURCES t8_cmesh/t8_gtest_cmesh_face_is_boundary.cxx )
add_t8_cpp_test( NAME t8_gtest_cmesh_partition_parallel                     SOURCES t8_cmesh/t8_gtest_cmesh_partition.cxx )
add_t8_cpp_test( NAME t8_gtest_cmesh_set_partition_offsets_parallel         SOURCES t8_cmesh/t8_gtest_cmesh_set_partition_offsets.cxx )
add_t8_cpp_test( NAME t8_gtest_cmesh_set_join_by_vertices_serial            SOURCES t8_cmesh/t8_gtest_cmesh_set_join_by_vertices.cxx )
add_t8_cpp_test( NAME t8_gtest_cmesh_add_attributes_when_derive_parallel    SOURCES t8_cmesh/t8_gtest_cmesh_add_attributes_when_derive.cxx )
add_t8_cpp_test( NAME t8_gtest_cmesh_tree_vertices_negative_volume_serial   SOURCES t8_cmesh/t8_gtest_cmesh_tree_vertices_negative_volume.cxx )
add_t8_cpp_test( NAME t8_gtest_cmesh_vertex_conn_tree_to_vertex_parallel    SOURCES t8_cmesh/t8_gtest_cmesh_vertex_conn_tree_to_vertex.cxx )
add_t8_cpp_test( NAME t8_gtest_cmesh_vertex_conn_vertex_to_tree_parallel    SOURCES t8_cmesh/t8_gtest_cmesh_vertex_conn_vertex_to_tree.cxx )
add_t8_cpp_test( NAME t8_gtest_cmesh_vertex_conn_serial                     SOURCES t8_cmesh/t8_gtest_cmesh_vertex_conn.cxx )
add_t8_cpp_test( NAME t8_gtest_compute_first_element_serial                 SOURCES t8_cmesh/t8_gtest_compute_first_element.cxx )
add_t8_cpp_test( NAME t8_gtest_multiple_attributes_parallel                 SOURCES t8_cmesh/t8_gtest_multiple_attributes.cxx )
add_t8_cpp_test( NAME t8_gtest_attribute_gloidx_array_serial                SOURCES t8_cmesh/t8_gtest_attribute_gloidx_array.cxx )
add_t8_cpp_test( NAME t8_gtest_cmesh_bounding_box_serial                    SOURCES t8_cmesh/t8_gtest_cmesh_bounding_box.cxx )

add_t8_cpp_test( NAME t8_gtest_shmem_parallel  SOURCES t8_data/t8_gtest_shmem.cxx )
add_t8_cpp_test( NAME t8_gtest_data_pack_parallel       SOURCES t8_data/t8_gtest_data_handler.cxx t8_data/t8_data_handler_specs.cxx)

add_t8_cpp_test( NAME t8_gtest_element_volume_serial        SOURCES t8_forest/t8_gtest_element_volume.cxx )
add_t8_cpp_test( NAME t8_gtest_search_parallel              SOURCES t8_forest/t8_gtest_search.cxx )
add_t8_cpp_test( NAME t8_gtest_half_neighbors_parallel      SOURCES t8_forest/t8_gtest_half_neighbors.cxx )
add_t8_cpp_test( NAME t8_gtest_find_owner_parallel          SOURCES t8_forest/t8_gtest_find_owner.cxx )
add_t8_cpp_test( NAME t8_gtest_user_data_parallel           SOURCES t8_forest/t8_gtest_user_data.cxx )
add_t8_cpp_test( NAME t8_gtest_transform_serial             SOURCES t8_forest/t8_gtest_transform.cxx )
add_t8_cpp_test( NAME t8_gtest_ghost_exchange_parallel      SOURCES t8_forest/t8_gtest_ghost_exchange.cxx )
add_t8_cpp_test( NAME t8_gtest_ghost_delete_parallel        SOURCES t8_forest/t8_gtest_ghost_delete.cxx )
add_t8_cpp_test( NAME t8_gtest_ghost_and_owner_parallel     SOURCES t8_forest/t8_gtest_ghost_and_owner.cxx )
add_t8_cpp_test( NAME t8_gtest_balance_parallel             SOURCES t8_forest/t8_gtest_balance.cxx )
add_t8_cpp_test( NAME t8_gtest_forest_commit_parallel       SOURCES t8_forest/t8_gtest_forest_commit.cxx )
add_t8_cpp_test( NAME t8_gtest_forest_face_normal_serial    SOURCES t8_forest/t8_gtest_forest_face_normal.cxx )
add_t8_cpp_test( NAME t8_gtest_element_is_leaf_serial       SOURCES t8_forest/t8_gtest_element_is_leaf.cxx )
add_t8_cpp_test( NAME t8_gtest_partition_data_parallel      SOURCES t8_forest/t8_gtest_partition_data.cxx )

add_t8_cpp_test( NAME t8_gtest_permute_hole_serial          SOURCES t8_forest_incomplete/t8_gtest_permute_hole.cxx )
add_t8_cpp_test( NAME t8_gtest_recursive_serial             SOURCES t8_forest_incomplete/t8_gtest_recursive.cxx )
add_t8_cpp_test( NAME t8_gtest_iterate_replace_parallel     SOURCES t8_forest_incomplete/t8_gtest_iterate_replace.cxx )
add_t8_cpp_test( NAME t8_gtest_empty_local_tree_parallel    SOURCES t8_forest_incomplete/t8_gtest_empty_local_tree.cxx )
add_t8_cpp_test( NAME t8_gtest_empty_global_tree_parallel   SOURCES t8_forest_incomplete/t8_gtest_empty_global_tree.cxx )

if( T8_ENABLE_OCC )
    add_t8_cpp_test( NAME t8_gtest_geometry_cad_serial                  SOURCES t8_geometry/t8_geometry_implementations/t8_gtest_geometry_cad.cxx )
endif()
add_t8_cpp_test( NAME t8_gtest_geometry_linear_serial                   SOURCES t8_geometry/t8_geometry_implementations/t8_gtest_geometry_linear.cxx )
add_t8_cpp_test( NAME t8_gtest_geometry_lagrange_serial                 SOURCES t8_geometry/t8_geometry_implementations/t8_gtest_geometry_lagrange.cxx )
add_t8_cpp_test( NAME t8_gtest_geometry_triangular_interpolation_serial SOURCES t8_geometry/t8_gtest_geometry_triangular_interpolation.cxx )
add_t8_cpp_test( NAME t8_gtest_geometry_handling_serial                 SOURCES t8_geometry/t8_gtest_geometry_handling.cxx )
add_t8_cpp_test( NAME t8_gtest_point_inside_serial                      SOURCES t8_geometry/t8_gtest_point_inside.cxx )

add_t8_cpp_test( NAME t8_gtest_vtk_writer_parallel          SOURCES t8_IO/t8_gtest_vtk_writer.cxx )
if( T8_WITH_VTK )
    add_t8_cpp_test( NAME t8_gtest_vtk_reader_parallel      SOURCES t8_IO/t8_gtest_vtk_reader.cxx )
endif()

add_t8_cpp_test( NAME t8_gtest_nca_serial                   SOURCES t8_schemes/t8_gtest_nca.cxx )
add_t8_cpp_test( NAME t8_gtest_pyra_connectivity_serial     SOURCES t8_schemes/t8_gtest_pyra_connectivity.cxx )
add_t8_cpp_test( NAME t8_gtest_face_neigh_serial            SOURCES t8_schemes/t8_gtest_face_neigh.cxx )
add_t8_cpp_test( NAME t8_gtest_get_linear_id_serial         SOURCES t8_schemes/t8_gtest_get_linear_id.cxx )
add_t8_cpp_test( NAME t8_gtest_ancestor_serial              SOURCES t8_schemes/t8_gtest_ancestor.cxx )
add_t8_cpp_test( NAME t8_gtest_ancestor_id_serial           SOURCES t8_schemes/t8_gtest_ancestor_id.cxx )
add_t8_cpp_test( NAME t8_gtest_element_count_leaves_serial  SOURCES t8_schemes/t8_gtest_element_count_leaves.cxx )
add_t8_cpp_test( NAME t8_gtest_element_ref_coords_serial    SOURCES t8_schemes/t8_gtest_element_ref_coords.cxx )
add_t8_cpp_test( NAME t8_gtest_descendant_serial            SOURCES t8_schemes/t8_gtest_descendant.cxx )
add_t8_cpp_test( NAME t8_gtest_find_parent_serial           SOURCES t8_schemes/t8_gtest_find_parent.cxx )
add_t8_cpp_test( NAME t8_gtest_equal_serial                 SOURCES t8_schemes/t8_gtest_equal.cxx )
add_t8_cpp_test( NAME t8_gtest_successor_serial             SOURCES t8_schemes/t8_gtest_successor.cxx )
add_t8_cpp_test( NAME t8_gtest_boundary_extrude_serial      SOURCES t8_schemes/t8_gtest_boundary_extrude.cxx )
add_t8_cpp_test( NAME t8_gtest_face_descendant_serial       SOURCES t8_schemes/t8_gtest_face_descendant.cxx )
add_t8_cpp_test( NAME t8_gtest_default_serial               SOURCES t8_schemes/t8_gtest_default.cxx )
add_t8_cpp_test( NAME t8_gtest_child_parent_face_serial     SOURCES t8_schemes/t8_gtest_child_parent_face.cxx )
add_t8_cpp_test( NAME t8_gtest_pack_unpack_serial           SOURCES t8_schemes/t8_gtest_pack_unpack.cxx )
add_t8_cpp_test( NAME t8_gtest_root_serial                  SOURCES t8_schemes/t8_gtest_root.cxx )
add_t8_cpp_test( NAME t8_gtest_scheme_consistency_serial    SOURCES t8_schemes/t8_gtest_scheme_consistency.cxx )
add_t8_cpp_test( NAME t8_gtest_input_equal_output_serial    SOURCES t8_schemes/t8_gtest_input_equal_output.cxx )
add_t8_cpp_test( NAME t8_gtest_face_corner_serial           SOURCES t8_schemes/t8_gtest_face_corner.cxx )
add_t8_cpp_test( NAME t8_gtest_set_linear_id_serial         SOURCES t8_schemes/t8_gtest_set_linear_id.cxx )
add_t8_cpp_test( NAME t8_gtest_elements_are_family_serial   SOURCES t8_schemes/t8_gtest_elements_are_family.cxx )
if( T8CODE_BUILD_FORTRAN_INTERFACE AND T8CODE_ENABLE_MPI )
  add_t8_test( NAME t8_test_fortran_mpi_interface_init_parallel    SOURCES api/t8_fortran_interface/t8_test_mpi_init.f90 )
endif()

<<<<<<< HEAD
=======
add_t8_cpp_test( NAME t8_gtest_unstructured_mesh_serial          SOURCES t8_unstructured_mesh/t8_gtest_unstructured_mesh.cxx )
add_t8_cpp_test( NAME t8_gtest_unstructured_custom_comp_serial   SOURCES t8_unstructured_mesh/t8_gtest_custom_competence.cxx )
>>>>>>> c906f7b9
add_t8_cpp_test( NAME t8_gtest_vector_split_serial               SOURCES t8_vector_helper/t8_gtest_vector_split.cxx )

if(T8CODE_BUILD_MESH_INTERFACE)
    add_t8_cpp_test( NAME t8_gtest_unstructured_mesh_serial          SOURCES t8_unstructured_mesh/t8_gtest_unstructured_mesh.cxx )
endif()

copy_test_file( test_cube_unstructured_1.inp )
copy_test_file( test_cube_unstructured_2.inp )
copy_test_file( test_vtk_tri.vtu )
copy_test_file( test_vtk_cube.vtp )
copy_test_file( test_parallel_file.pvtu )
copy_test_file( test_parallel_file_0.vtu )
copy_test_file( test_parallel_file_1.vtu )
copy_test_file( test_polydata.pvtp )
copy_test_file( test_polydata_0.vtp )
copy_test_file( test_polydata_1.vtp )
copy_test_file( test_msh_file_vers2_ascii.msh )
copy_test_file( test_msh_file_vers4_ascii.msh )
copy_test_file( test_msh_file_vers2_bin.msh )
copy_test_file( test_msh_file_vers4_bin.msh )<|MERGE_RESOLUTION|>--- conflicted
+++ resolved
@@ -199,15 +199,11 @@
   add_t8_test( NAME t8_test_fortran_mpi_interface_init_parallel    SOURCES api/t8_fortran_interface/t8_test_mpi_init.f90 )
 endif()
 
-<<<<<<< HEAD
-=======
-add_t8_cpp_test( NAME t8_gtest_unstructured_mesh_serial          SOURCES t8_unstructured_mesh/t8_gtest_unstructured_mesh.cxx )
-add_t8_cpp_test( NAME t8_gtest_unstructured_custom_comp_serial   SOURCES t8_unstructured_mesh/t8_gtest_custom_competence.cxx )
->>>>>>> c906f7b9
 add_t8_cpp_test( NAME t8_gtest_vector_split_serial               SOURCES t8_vector_helper/t8_gtest_vector_split.cxx )
 
 if(T8CODE_BUILD_MESH_INTERFACE)
-    add_t8_cpp_test( NAME t8_gtest_unstructured_mesh_serial          SOURCES t8_unstructured_mesh/t8_gtest_unstructured_mesh.cxx )
+  add_t8_cpp_test( NAME t8_gtest_unstructured_mesh_serial          SOURCES t8_unstructured_mesh/t8_gtest_unstructured_mesh.cxx )
+  add_t8_cpp_test( NAME t8_gtest_unstructured_custom_comp_serial   SOURCES t8_unstructured_mesh/t8_gtest_custom_competence.cxx )
 endif()
 
 copy_test_file( test_cube_unstructured_1.inp )
