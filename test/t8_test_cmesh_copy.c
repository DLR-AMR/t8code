/*
  This file is part of t8code.
  t8code is a C library to manage a collection (a forest) of multiple
  connected adaptive space-trees of general element classes in parallel.

  Copyright (C) 2015 the developers

  t8code is free software; you can redistribute it and/or modify
  it under the terms of the GNU General Public License as published by
  the Free Software Foundation; either version 2 of the License, or
  (at your option) any later version.

  t8code is distributed in the hope that it will be useful,
  but WITHOUT ANY WARRANTY; without even the implied warranty of
  MERCHANTABILITY or FITNESS FOR A PARTICULAR PURPOSE.  See the
  GNU General Public License for more details.

  You should have received a copy of the GNU General Public License
  along with t8code; if not, write to the Free Software Foundation, Inc.,
  51 Franklin Street, Fifth Floor, Boston, MA 02110-1301, USA.
*/

#include <t8_cmesh.h>
#include "t8_cmesh/t8_cmesh_trees.h"
#include "t8_cmesh/t8_cmesh_partition.h"
#include <t8_eclass.h>
#include "t8_cmesh/t8_cmesh_new.h"
#include "t8_cmesh/t8_cmesh_testcases.h"

/* Test if a cmesh is committed properly and perform the
 * face consistency check. */

static void
t8_test_cmesh_committed (t8_cmesh_t cmesh)
{
  int                 retval;

  retval = t8_cmesh_is_committed (cmesh);
  SC_CHECK_ABORT (retval == 1, "Cmesh commit failed.");
  retval = t8_cmesh_trees_is_face_consistend (cmesh, cmesh->trees);
  SC_CHECK_ABORT (retval == 1, "Cmesh face consistency failed.");
}

/* The function test_cmesh_copy (int cmesh_id,sc_MPI_Comm comm) runs the cmesh_copy test for one given cmesh,
 * that we get through its id by caling t8_test_create_cmesh (cmesh_id). 
 * \param [in] cmesh_id The cmesh_id which is used to create a unique cmesh with t8_test_create_cmesh.
 * \param [in] comm The communicator used to commit the cmesh_copy.
 */
static void
<<<<<<< HEAD
test_cmesh_copy (int cmesh_id, sc_MPI_Comm comm)
=======
t8_test_cmesh_copy (sc_MPI_Comm comm)
>>>>>>> 49079b52
{
  int                 retval;
  t8_cmesh_t          cmesh_original, cmesh_copy;

<<<<<<< HEAD
  /* Create new cmesh */
  cmesh_original = t8_test_create_cmesh (cmesh_id);
  test_cmesh_committed (cmesh_original);
  /* Set up the cmesh copy */
  t8_cmesh_init (&cmesh_copy);
  /* We need the original cmesh later, so we ref it */
  t8_cmesh_ref (cmesh_original);
  t8_cmesh_set_derive (cmesh_copy, cmesh_original);
  /* Commit and check commit */
  t8_cmesh_commit (cmesh_copy, comm);
  test_cmesh_committed (cmesh_copy);
  /* Check for equality */
  retval = t8_cmesh_is_equal (cmesh_copy, cmesh_original);
  SC_CHECK_ABORT (retval == 1, "Cmesh copy failed.");
  /* Clean-up */
  t8_cmesh_destroy (&cmesh_copy);
  t8_cmesh_destroy (&cmesh_original);
}

/* The function test_cmesh_copy_all(sc_MPI_Comm comm) runs the cmesh_copy test for all cmeshes we want to test.
 * We run over all testcases using t8_get_all_testcases() to know how many to check. 
 * \param [in] comm The communicator used in test_cmesh_copy to commit the cmesh copy.
 */
static void
test_cmesh_copy_all (sc_MPI_Comm comm)
{
  /* Test all cmeshes over all different inputs we get through their id */
  for (int cmesh_id = 0; cmesh_id < t8_get_number_of_all_testcases ();
       cmesh_id++) {
    test_cmesh_copy (cmesh_id, comm);
=======
  for (eci = T8_ECLASS_ZERO; eci < T8_ECLASS_COUNT; ++eci) {
    t8_global_productionf ("Testing eclass %s.\n", t8_eclass_to_string[eci]);

    /* Create new hypercube cmesh */
    cmesh_original =
      t8_cmesh_new_hypercube ((t8_eclass_t) eci, comm, 0, 0, 0);
    t8_test_cmesh_committed (cmesh_original);
    /* Set up the cmesh copy */
    t8_cmesh_init (&cmesh_copy);
    /* We need the original cmesh later, so we ref it */
    t8_cmesh_ref (cmesh_original);
    t8_cmesh_set_derive (cmesh_copy, cmesh_original);
    /* Commit and check commit */
    t8_cmesh_commit (cmesh_copy, comm);
    t8_test_cmesh_committed (cmesh_copy);
    /* Check for equality */
    retval = t8_cmesh_is_equal (cmesh_copy, cmesh_original);
    SC_CHECK_ABORT (retval == 1, "Cmesh copy failed.");
    /* Clean-up */
    t8_cmesh_destroy (&cmesh_copy);
    t8_cmesh_destroy (&cmesh_original);
>>>>>>> 49079b52
  }
}

int
main (int argc, char **argv)
{
  int                 mpiret;
  sc_MPI_Comm         comm;

  mpiret = sc_MPI_Init (&argc, &argv);
  SC_CHECK_MPI (mpiret);

  comm = sc_MPI_COMM_WORLD;
  sc_init (comm, 1, 1, NULL, SC_LP_PRODUCTION);
  p4est_init (NULL, SC_LP_ESSENTIAL);
  t8_init (SC_LP_DEFAULT);

  t8_global_productionf ("Testing cmesh copy.\n");
<<<<<<< HEAD
  test_cmesh_copy_all (comm);
=======
  t8_test_cmesh_copy (comm);
>>>>>>> 49079b52
  t8_global_productionf ("Done testing cmesh copy.\n");
  sc_finalize ();

  mpiret = sc_MPI_Finalize ();
  SC_CHECK_MPI (mpiret);

  return 0;
}<|MERGE_RESOLUTION|>--- conflicted
+++ resolved
@@ -47,19 +47,14 @@
  * \param [in] comm The communicator used to commit the cmesh_copy.
  */
 static void
-<<<<<<< HEAD
 test_cmesh_copy (int cmesh_id, sc_MPI_Comm comm)
-=======
-t8_test_cmesh_copy (sc_MPI_Comm comm)
->>>>>>> 49079b52
+
 {
   int                 retval;
   t8_cmesh_t          cmesh_original, cmesh_copy;
-
-<<<<<<< HEAD
   /* Create new cmesh */
   cmesh_original = t8_test_create_cmesh (cmesh_id);
-  test_cmesh_committed (cmesh_original);
+  t8_test_cmesh_committed (cmesh_original);
   /* Set up the cmesh copy */
   t8_cmesh_init (&cmesh_copy);
   /* We need the original cmesh later, so we ref it */
@@ -67,7 +62,7 @@
   t8_cmesh_set_derive (cmesh_copy, cmesh_original);
   /* Commit and check commit */
   t8_cmesh_commit (cmesh_copy, comm);
-  test_cmesh_committed (cmesh_copy);
+  t8_test_cmesh_committed (cmesh_copy);
   /* Check for equality */
   retval = t8_cmesh_is_equal (cmesh_copy, cmesh_original);
   SC_CHECK_ABORT (retval == 1, "Cmesh copy failed.");
@@ -87,29 +82,7 @@
   for (int cmesh_id = 0; cmesh_id < t8_get_number_of_all_testcases ();
        cmesh_id++) {
     test_cmesh_copy (cmesh_id, comm);
-=======
-  for (eci = T8_ECLASS_ZERO; eci < T8_ECLASS_COUNT; ++eci) {
-    t8_global_productionf ("Testing eclass %s.\n", t8_eclass_to_string[eci]);
 
-    /* Create new hypercube cmesh */
-    cmesh_original =
-      t8_cmesh_new_hypercube ((t8_eclass_t) eci, comm, 0, 0, 0);
-    t8_test_cmesh_committed (cmesh_original);
-    /* Set up the cmesh copy */
-    t8_cmesh_init (&cmesh_copy);
-    /* We need the original cmesh later, so we ref it */
-    t8_cmesh_ref (cmesh_original);
-    t8_cmesh_set_derive (cmesh_copy, cmesh_original);
-    /* Commit and check commit */
-    t8_cmesh_commit (cmesh_copy, comm);
-    t8_test_cmesh_committed (cmesh_copy);
-    /* Check for equality */
-    retval = t8_cmesh_is_equal (cmesh_copy, cmesh_original);
-    SC_CHECK_ABORT (retval == 1, "Cmesh copy failed.");
-    /* Clean-up */
-    t8_cmesh_destroy (&cmesh_copy);
-    t8_cmesh_destroy (&cmesh_original);
->>>>>>> 49079b52
   }
 }
 
@@ -128,11 +101,8 @@
   t8_init (SC_LP_DEFAULT);
 
   t8_global_productionf ("Testing cmesh copy.\n");
-<<<<<<< HEAD
   test_cmesh_copy_all (comm);
-=======
-  t8_test_cmesh_copy (comm);
->>>>>>> 49079b52
+
   t8_global_productionf ("Done testing cmesh copy.\n");
   sc_finalize ();
 
