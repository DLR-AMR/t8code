--- conflicted
+++ resolved
@@ -68,16 +68,10 @@
 
   // Iterate with the iterator over all unstructured mesh elements and check some functionality.
   for (auto it = unstructured_mesh.begin (); it != unstructured_mesh.end (); ++it) {
-<<<<<<< HEAD
-    auto centroid = it->get_centroid ();
-    for (const auto& coordinate : centroid) {
-      EXPECT_GE (1, coordinate);
-      EXPECT_LE (0, coordinate);
-=======
-    for (int coord = 0; coord < T8_ECLASS_MAX_DIM; ++coord) {
-      EXPECT_GE (1, it->get_centroid ()[coord]);
-      EXPECT_LE (0, it->get_centroid ()[coord]);
->>>>>>> 0cd9d49e
+    auto centroid = it->get_centroid ();
+    for (const auto& coordinate : centroid) {
+      EXPECT_GE (1, coordinate);
+      EXPECT_LE (0, coordinate);
     }
     // Test dereference operator.
     auto vertex_coordinates = (*it).get_vertex_coordinates ();
