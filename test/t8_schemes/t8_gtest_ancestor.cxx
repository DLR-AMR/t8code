--- conflicted
+++ resolved
@@ -30,8 +30,7 @@
 #include <test/t8_gtest_macros.hxx>
 #include <t8_eclass.h>
 #include <t8_schemes/t8_default/t8_default_pyramid/t8_dpyramid_bits.h>
-<<<<<<< HEAD
-#include <t8_schemes/t8_default/t8_default_cxx.hxx>
+#include <t8_schemes/t8_default/t8_default.hxx>
 #include <t8_schemes/t8_standalone/t8_standalone_cxx.hxx>
 
 template <typename T>
@@ -43,25 +42,15 @@
   {
     return T::value;
   }
-=======
-#include <t8_schemes/t8_default/t8_default.hxx>
->>>>>>> e5e3ff6d
 
  protected:
   void
   SetUp () override
   {
-<<<<<<< HEAD
     scheme = t8_scheme_new_standalone_cxx ();
 
     ts = scheme->eclass_schemes[this->eclass_param ()];
-    ts->t8_element_new (1, &correct_anc);
-=======
-    eclass = GetParam ();
-    scheme = t8_scheme_new_default_cxx ();
-    ts = scheme->eclass_schemes[eclass];
     ts->t8_element_new (1, &correct_ancestor);
->>>>>>> e5e3ff6d
     ts->t8_element_new (1, &desc_a);
     ts->t8_element_new (1, &check);
     ts->t8_element_set_linear_id (correct_ancestor, 0, 0);
@@ -85,7 +74,7 @@
 };
 
 /* element is expected ancestor */
-/* test_anc and child just so that no new memory needs to be allocated during recursion */
+/* test_ancestor and child just so that no new memory needs to be allocated during recursion */
 /* parent is the current element whose children need to have element as ancestor*/
 
 /*Test root and parent*/
@@ -104,23 +93,14 @@
   }
   for (i = 0; i < num_children; i++) {
     ts->t8_element_child (parent, i, child);
-<<<<<<< HEAD
 
-    t8_sele_ancestor_equation<eclass_T> ((t8_sele_t<eclass_T> *) child, level, (t8_sele_t<eclass_T> *) test_anc);
-    SC_CHECK_ABORT (!ts->t8_element_compare (parent, test_anc), "Computed ancestor is not equal to the parent\n");
+    t8_sele_ancestor_equation<eclass_T> ((t8_sele_t<eclass_T> *) child, level, (t8_sele_t<eclass_T> *) test_ancestor);
+    EXPECT_ELEM_EQ (ts, parent, test_ancestor);
 
-    t8_sele_ancestor_equation ((t8_sele_t<eclass_T> *) child, elem_lvl, (t8_sele_t<eclass_T> *) test_anc);
-    SC_CHECK_ABORT (!ts->t8_element_compare (element, test_anc),
-                    "Computed ancestor is not equal to the correct ancestor\n");
+    t8_sele_ancestor_equation ((t8_sele_t<eclass_T> *) child, elem_lvl, (t8_sele_t<eclass_T> *) test_ancestor);
+    EXPECT_ELEM_EQ (ts, element, test_ancestor);
 
-    t8_recursive_ancestor<eclass_T> (element, parent, child, test_anc, ts, maxlvl);
-=======
-    t8_dpyramid_ancestor ((t8_dpyramid_t *) child, level, (t8_dpyramid_t *) test_ancestor);
-    EXPECT_ELEM_EQ (ts, parent, test_ancestor);
-    t8_dpyramid_ancestor ((t8_dpyramid_t *) child, elem_lvl, (t8_dpyramid_t *) test_ancestor);
-    EXPECT_ELEM_EQ (ts, element, test_ancestor);
-    t8_recursive_ancestor (element, parent, child, test_ancestor, ts, maxlvl);
->>>>>>> e5e3ff6d
+    t8_recursive_ancestor<eclass_T> (element, parent, child, test_ancestor, ts, maxlvl);
     ts->t8_element_parent (child, parent);
   }
 }
@@ -139,17 +119,11 @@
 {
   t8_element_t *parent;
   int max_lvl = 5;
-<<<<<<< HEAD
   this->ts->t8_element_new (1, &parent);
-  this->ts->t8_element_copy (this->correct_anc, parent);
-  t8_recursive_ancestor<this->eclass_param ()> (this->correct_anc, this->desc_a, parent, this->check, this->ts,
+  this->ts->t8_element_copy (this->correct_ancestor, parent);
+  t8_recursive_ancestor<this->eclass_param ()> (this->correct_ancestor, this->desc_a, parent, this->check, this->ts,
                                                 max_lvl);
-=======
-  ts->t8_element_new (1, &parent);
-  ts->t8_element_copy (correct_ancestor, parent);
-  t8_recursive_ancestor (correct_ancestor, desc_a, parent, check, ts, max_lvl);
-  ts->t8_element_destroy (1, &parent);
->>>>>>> e5e3ff6d
+  this->ts->t8_element_destroy (1, &parent);
 }
 
 TYPED_TEST (ancestor, multi_level_recursive_check)
@@ -159,34 +133,19 @@
   int recursion_depth = 5;
   int max_lvl = this->ts->t8_element_maxlevel ();
   int i;
-<<<<<<< HEAD
   this->ts->t8_element_new (1, &parent);
-  this->ts->t8_element_new (1, &correct_anc_high_level);
-=======
-  ts->t8_element_new (1, &parent);
-  ts->t8_element_new (1, &correct_ancestor_high_level);
->>>>>>> e5e3ff6d
+  this->ts->t8_element_new (1, &correct_ancestor_high_level);
 
   t8_gloidx_t leaves_on_level;
   for (i = recursion_depth; i < max_lvl; i++) {
-<<<<<<< HEAD
-    leafs_on_level = this->ts->t8_element_count_leafs (this->correct_anc, i - recursion_depth);
-    this->ts->t8_element_set_linear_id (correct_anc_high_level, i - recursion_depth, leafs_on_level / 2);
-    this->ts->t8_element_copy (correct_anc_high_level, parent);
-    t8_recursive_ancestor<this->eclass_param ()> (this->correct_anc, this->desc_a, parent, this->check, this->ts, i);
+    leaves_on_level = this->ts->t8_element_count_leaves (this->correct_ancestor, i - recursion_depth);
+    this->ts->t8_element_set_linear_id (correct_ancestor_high_level, i - recursion_depth, leaves_on_level / 2);
+    this->ts->t8_element_copy (correct_ancestor_high_level, parent);
+    t8_recursive_ancestor<this->eclass_param ()> (this->correct_ancestor, this->desc_a, parent, this->check, this->ts,
+                                                  i);
   }
   this->ts->t8_element_destroy (1, &parent);
-  this->ts->t8_element_destroy (1, &correct_anc_high_level);
-}
-=======
-    leaves_on_level = ts->t8_element_count_leaves (correct_ancestor, i - recursion_depth);
-    ts->t8_element_set_linear_id (correct_ancestor_high_level, i - recursion_depth, leaves_on_level / 2);
-    ts->t8_element_copy (correct_ancestor_high_level, parent);
-    t8_recursive_ancestor (correct_ancestor, desc_a, parent, check, ts, i);
-  }
-  ts->t8_element_destroy (1, &parent);
-  ts->t8_element_destroy (1, &correct_ancestor_high_level);
+  this->ts->t8_element_destroy (1, &correct_ancestor_high_level);
 }
 
-INSTANTIATE_TEST_SUITE_P (t8_gtest_ancestorestor, ancestor, testing::Values (T8_ECLASS_PYRAMID), print_eclass);
->>>>>>> e5e3ff6d
+//INSTANTIATE_TEST_SUITE_P (t8_gtest_ancestor, ancestor, testing::Values (T8_ECLASS_PYRAMID), print_eclass);