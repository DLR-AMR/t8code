--- conflicted
+++ resolved
@@ -23,47 +23,16 @@
 
 #include <gtest/gtest.h>
 #include <t8_eclass.h>
-<<<<<<< HEAD
-#include <t8_schemes/t8_default/t8_default_cxx.hxx>
+#include <t8_schemes/t8_default/t8_default.hxx>
 #include <t8_schemes/t8_standalone/t8_standalone_cxx.hxx>
-
-class class_descendant: public testing::TestWithParam<t8_eclass_t> {
- protected:
-  void
-  SetUp () override
-  {
-    eclass = GetParam ();
-
-    scheme = t8_scheme_new_standalone_cxx ();
-    /* Get scheme for eclass */
-    ts = scheme->eclass_schemes[eclass];
-  }
-  void
-  TearDown () override
-  {
-    /* Destroy scheme */
-    t8_scheme_cxx_unref (&scheme);
-  }
-  t8_eclass_t eclass;
-  t8_scheme_cxx *scheme;
-  t8_eclass_scheme_c *ts;
-};
-
-/* Computes manually the test_child_id to calculate the descendant with this id on level ilevel.  */
-void
-t8_face_descendant_test_child (t8_element_t *face_desc, const t8_element_t *elem, t8_eclass_scheme_c *ts, int face,
-                               int level_elem, int ilevel, int num_children, int test_child_id)
-=======
-#include <t8_schemes/t8_default/t8_default.hxx>
+#include "t8_gtest_dfs_base.hxx"
 #include <test/t8_gtest_custom_assertion.hxx>
 #include <test/t8_gtest_macros.hxx>
-#include "t8_gtest_dfs_base.hxx"
 
 /* compute the first/last descendant by iteratively taking the first/last child at each level*/
 static void
 t8_test_manual_first_last_face_descendant (const t8_eclass_scheme_c *ts, const t8_element_t *element, const int iface,
                                            const int desc_level, const int last, t8_element_t *face_desc)
->>>>>>> e5e3ff6d
 {
   const int num_children_at_face = ts->t8_element_num_face_children (element, iface);
 
@@ -76,18 +45,12 @@
   for (int ilevel = level; ilevel < desc_level; ilevel++) {
     EXPECT_EQ (ts->t8_element_num_face_children (element, iface), num_children_at_face);
     /* Compute child_id of the test_child_id-th child. */
-<<<<<<< HEAD
-    ASSERT_EQ (ts->t8_element_num_face_children (face_desc, face), num_children);
-    ts->t8_element_children_at_face (face_desc, face, children, num_children, child_indices);
-    int child_id = child_indices[test_child_id];
-=======
     ts->t8_element_children_at_face (face_desc, iface, children, num_children_at_face, child_indices);
 
     /* chose correct face_id dependent on if we want first or last face desc.*/
     const int face_child_id = last ? num_children_at_face - 1 : 0;
 
     const int child_id = child_indices[face_child_id];
->>>>>>> e5e3ff6d
 
     ts->t8_element_child (face_desc, child_id, face_desc);
   }
