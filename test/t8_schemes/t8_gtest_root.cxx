--- conflicted
+++ resolved
@@ -31,11 +31,7 @@
 #include <t8_schemes/t8_default/t8_default.hxx>
 #include <test/t8_gtest_macros.hxx>
 
-<<<<<<< HEAD
-class root: public testing::TestWithParam<std::tuple<int, t8_eclass_t >> {
-=======
 class root: public testing::TestWithParam<std::tuple<int, t8_eclass_t>> {
->>>>>>> f3a84be2
  protected:
   void
   SetUp () override
