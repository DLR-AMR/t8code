--- conflicted
+++ resolved
@@ -31,31 +31,20 @@
 #include <t8_schemes/t8_default/t8_default.hxx>
 #include <test/t8_gtest_macros.hxx>
 
-<<<<<<< HEAD
-class root: public testing::TestWithParam<std::tuple<t8_scheme *, t8_eclass_t>> {
-=======
 class root: public testing::TestWithParam<int> {
->>>>>>> e4e5ff33
  protected:
   void
   SetUp () override
   {
-<<<<<<< HEAD
-    std::tie (scheme, tree_class) = GetParam ();
-    scheme = t8_scheme_new_default ();
-    scheme->element_new (tree_class, 1, &element);
-    scheme->get_root (tree_class, element);
-=======
     scheme = t8_scheme_all_schemes ();
     scheme_id = GetParam ();
-    scheme->element_new (static_cast<t8_eclass_t>(scheme_id), 1, &element);
-    scheme->get_root (static_cast<t8_eclass_t>(scheme_id), element);
->>>>>>> e4e5ff33
+    scheme->element_new (static_cast<t8_eclass_t> (scheme_id), 1, &element);
+    scheme->get_root (static_cast<t8_eclass_t> (scheme_id), element);
   }
   void
   TearDown () override
   {
-    scheme->element_destroy (static_cast<t8_eclass_t>(scheme_id), 1, &element);
+    scheme->element_destroy (static_cast<t8_eclass_t> (scheme_id), 1, &element);
     scheme->unref ();
   }
 
@@ -68,20 +57,16 @@
 
 TEST_P (root, has_level_zero)
 {
-  EXPECT_EQ (scheme->element_get_level (static_cast<t8_eclass_t>(scheme_id), element), 0);
+  EXPECT_EQ (scheme->element_get_level (static_cast<t8_eclass_t> (scheme_id), element), 0);
 }
 
 TEST_P (root, equals_linear_id_0_0)
 {
   t8_element_t *root_compare;
-  scheme->element_new (static_cast<t8_eclass_t>(scheme_id), 1, &root_compare);
-  scheme->element_set_linear_id (static_cast<t8_eclass_t>(scheme_id), root_compare, 0, 0);
+  scheme->element_new (static_cast<t8_eclass_t> (scheme_id), 1, &root_compare);
+  scheme->element_set_linear_id (static_cast<t8_eclass_t> (scheme_id), root_compare, 0, 0);
   EXPECT_ELEM_EQ (scheme, scheme_id, element, root_compare);
-  scheme->element_destroy (static_cast<t8_eclass_t>(scheme_id), 1, &root_compare);
+  scheme->element_destroy (static_cast<t8_eclass_t> (scheme_id), 1, &root_compare);
 }
 
-<<<<<<< HEAD
-INSTANTIATE_TEST_SUITE_P (t8_gtest_root, root, AllSchemesEclasses);
-=======
-INSTANTIATE_TEST_SUITE_P (t8_gtest_root, root, AllSchemes);
->>>>>>> e4e5ff33
+INSTANTIATE_TEST_SUITE_P (t8_gtest_root, root, AllSchemes);