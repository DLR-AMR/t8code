/*
  This file is part of t8code.
  t8code is a C library to manage a collection (a forest) of multiple
  connected adaptive space-trees of general element classes in parallel.

  Copyright (C) 2024 the developers

  t8code is free software; you can redistribute it and/or modify
  it under the terms of the GNU General Public License as published by
  the Free Software Foundation; either version 2 of the License, or
  (at your option) any later version.

  t8code is distributed in the hope that it will be useful,
  but WITHOUT ANY WARRANTY; without even the implied warranty of
  MERCHANTABILITY or FITNESS FOR A PARTICULAR PURPOSE.  See the
  GNU General Public License for more details.

  You should have received a copy of the GNU General Public License
  along with t8code; if not, write to the Free Software Foundation, Inc.,
  51 Franklin Street, Fifth Floor, Boston, MA 02110-1301, USA.
*/

#include <gtest/gtest.h>
#include <t8_eclass.h>
#include <test/t8_gtest_schemes.hxx>
#include <test/t8_gtest_custom_assertion.hxx>
#include <test/t8_gtest_macros.hxx>

class class_successor: public testing::TestWithParam<int> {
 protected:
  void
  SetUp () override
  {
    scheme = t8_scheme_all_schemes ();
    scheme_id = GetParam ();
<<<<<<< HEAD
    scheme->element_new (static_cast<t8_eclass_t> (scheme_id), 1, &element);
    scheme->element_new (static_cast<t8_eclass_t> (scheme_id), 1, &successor);
    scheme->element_new (static_cast<t8_eclass_t> (scheme_id), 1, &child);
    scheme->element_new (static_cast<t8_eclass_t> (scheme_id), 1, &last);

    scheme->get_root (static_cast<t8_eclass_t> (scheme_id), element);

    tree_class = scheme->get_eclass_scheme_eclass (static_cast<t8_eclass_t> (scheme_id));
=======
    scheme->element_new (static_cast<t8_eclass_t>(scheme_id), 1, &element);
    scheme->element_new (static_cast<t8_eclass_t>(scheme_id), 1, &successor);
    scheme->element_new (static_cast<t8_eclass_t>(scheme_id), 1, &child);
    scheme->element_new (static_cast<t8_eclass_t>(scheme_id), 1, &last);

    scheme->get_root (static_cast<t8_eclass_t>(scheme_id), element);

    tree_class = scheme->get_eclass_scheme_eclass (static_cast<t8_eclass_t>(scheme_id));
>>>>>>> e4e5ff33
    if (tree_class == T8_ECLASS_VERTEX)
      GTEST_SKIP ();
  }
  void
  TearDown () override
  {
<<<<<<< HEAD
    scheme->element_destroy (static_cast<t8_eclass_t> (scheme_id), 1, &element);
    scheme->element_destroy (static_cast<t8_eclass_t> (scheme_id), 1, &successor);
    scheme->element_destroy (static_cast<t8_eclass_t> (scheme_id), 1, &child);
    scheme->element_destroy (static_cast<t8_eclass_t> (scheme_id), 1, &last);
=======
    scheme->element_destroy (static_cast<t8_eclass_t>(scheme_id), 1, &element);
    scheme->element_destroy (static_cast<t8_eclass_t>(scheme_id), 1, &successor);
    scheme->element_destroy (static_cast<t8_eclass_t>(scheme_id), 1, &child);
    scheme->element_destroy (static_cast<t8_eclass_t>(scheme_id), 1, &last);
>>>>>>> e4e5ff33
    scheme->unref ();
  }
  int scheme_id;
  t8_scheme *scheme;
  t8_element_t *element;
  t8_element_t *successor;
  t8_element_t *child;
  t8_element_t *last;
  t8_eclass_t tree_class;
};

/* Check the computation of the successor recursively. Iterate through the elements
 * via DFS. On the given maxlvl-1 the children are computeted iteratively. For
 * each child, the successor is checked.
 */
static void
t8_recursive_successor (t8_element_t *element, t8_element_t *successor, t8_element_t *child, t8_element_t *last,
                        t8_scheme *scheme, const int scheme_id, const int maxlvl)
{
  const int level = scheme->element_get_level (static_cast<t8_eclass_t> (scheme_id), element);
  ASSERT_TRUE (scheme->element_get_level (static_cast<t8_eclass_t> (scheme_id), element) <= maxlvl
               && maxlvl <= scheme->get_maxlevel (static_cast<t8_eclass_t> (scheme_id)) - 1);
  const int num_children = scheme->element_get_num_children (static_cast<t8_eclass_t> (scheme_id), element);
  if (level == maxlvl - 1) {
    /* Check, if the successor of the last recursion is the first child of
     * of this element.
     */
    scheme->element_get_child (static_cast<t8_eclass_t> (scheme_id), element, 0, child);
    EXPECT_ELEM_EQ (scheme, scheme_id, child, successor);
    /*Check if the successor in this element is computed correctly */
    for (int ichild = 1; ichild < num_children; ichild++) {
      EXPECT_EQ (scheme->element_get_level (static_cast<t8_eclass_t> (scheme_id), child), maxlvl);
      scheme->element_construct_successor (static_cast<t8_eclass_t> (scheme_id), child, successor);
      scheme->element_get_child (static_cast<t8_eclass_t> (scheme_id), element, ichild, child);
      EXPECT_ELEM_EQ (scheme, scheme_id, child, successor);
    }
    /*If the iterator is the last element, the test can finish */
    if (scheme->element_is_equal (static_cast<t8_eclass_t> (scheme_id), last, child)) {
      return;
    }
    /*Compute the next successor / "jump" out of the current element */
    else {
      EXPECT_EQ (scheme->element_get_level (static_cast<t8_eclass_t> (scheme_id), child), maxlvl);
      scheme->element_construct_successor (static_cast<t8_eclass_t> (scheme_id), child, successor);
    }
  }
  else {
    /*DFS run through the elements */
    for (int ichild = 0; ichild < num_children; ichild++) {
      scheme->element_get_child (static_cast<t8_eclass_t> (scheme_id), element, ichild, child);
      t8_recursive_successor (child, successor, element, last, scheme, scheme_id, maxlvl);
      scheme->element_get_parent (static_cast<t8_eclass_t> (scheme_id), child, element);
    }
  }
}

/* Check the computation of the successor at the maximum level of the element.
 * Given the element of level maxlevel-2  with linear id 0 all children of
 * maximum level are computed. The successor runs through all these children.
 */
static void
t8_deep_successor (t8_element_t *element, t8_element_t *successor, t8_element_t *child, t8_scheme *scheme,
                   const int scheme_id)
{
  const int maxlvl = scheme->get_maxlevel (static_cast<t8_eclass_t> (scheme_id));
  const int num_children = scheme->element_get_num_children (static_cast<t8_eclass_t> (scheme_id), element);

  for (int ichild = 0; ichild < num_children; ichild++) {
    scheme->element_get_child (static_cast<t8_eclass_t> (scheme_id), element, ichild, child);
    /* Go to the children at maximum level. */
    const int num_children_child = scheme->element_get_num_children (static_cast<t8_eclass_t> (scheme_id), child);
    for (int jchild = 0; jchild < num_children_child; jchild++) {
      scheme->element_get_child (static_cast<t8_eclass_t> (scheme_id), child, jchild, element);
      /* Check the computation of the successor. */
      ASSERT_TRUE (scheme->element_is_equal (static_cast<t8_eclass_t> (scheme_id), element, successor))
        << "Wrong Successor at Maxlvl.\n";
      /* Compute the next successor. */
      EXPECT_EQ (scheme->element_get_level (static_cast<t8_eclass_t> (scheme_id), successor), maxlvl);
      scheme->element_construct_successor (static_cast<t8_eclass_t> (scheme_id), successor, successor);
    }
    scheme->element_get_parent (static_cast<t8_eclass_t> (scheme_id), child, element);
  }
}

TEST_P (class_successor, test_recursive_and_deep_successor)
{
#ifdef T8_ENABLE_LESS_TESTS
  const int maxlvl = 3;
#else
  const int maxlvl = 4;
#endif

  /* Test at lower level. */
  for (int ilevel = 1; ilevel <= maxlvl; ilevel++) {
<<<<<<< HEAD
    scheme->element_set_linear_id (static_cast<t8_eclass_t> (scheme_id), successor, ilevel, 0);
    scheme->element_get_last_descendant (static_cast<t8_eclass_t> (scheme_id), element, last, ilevel);
    t8_recursive_successor (element, successor, child, last, scheme, scheme_id, ilevel);
  }
  /* Test at Maxlevel. */
  scheme->element_set_linear_id (static_cast<t8_eclass_t> (scheme_id), element,
                                 scheme->get_maxlevel (static_cast<t8_eclass_t> (scheme_id)) - 2, 0);
  scheme->element_set_linear_id (static_cast<t8_eclass_t> (scheme_id), successor,
                                 scheme->get_maxlevel (static_cast<t8_eclass_t> (scheme_id)), 0);
  t8_deep_successor (element, successor, last, scheme, scheme_id);
=======
    scheme->element_set_linear_id (static_cast<t8_eclass_t>(scheme_id), successor, ilevel, 0);
    scheme->element_get_last_descendant (static_cast<t8_eclass_t>(scheme_id), element, last, ilevel);
    t8_recursive_successor (element, successor, child, last, scheme, tree_class, ilevel);
  }
  /* Test at Maxlevel. */
  scheme->element_set_linear_id (static_cast<t8_eclass_t>(scheme_id), element, scheme->get_maxlevel (static_cast<t8_eclass_t>(scheme_id)) - 2, 0);
  scheme->element_set_linear_id (static_cast<t8_eclass_t>(scheme_id), successor, scheme->get_maxlevel (static_cast<t8_eclass_t>(scheme_id)), 0);
  t8_deep_successor (element, successor, last, scheme, tree_class);
>>>>>>> e4e5ff33
}

INSTANTIATE_TEST_SUITE_P (t8_gtest_successor, class_successor, AllSchemes);<|MERGE_RESOLUTION|>--- conflicted
+++ resolved
@@ -33,7 +33,6 @@
   {
     scheme = t8_scheme_all_schemes ();
     scheme_id = GetParam ();
-<<<<<<< HEAD
     scheme->element_new (static_cast<t8_eclass_t> (scheme_id), 1, &element);
     scheme->element_new (static_cast<t8_eclass_t> (scheme_id), 1, &successor);
     scheme->element_new (static_cast<t8_eclass_t> (scheme_id), 1, &child);
@@ -42,33 +41,16 @@
     scheme->get_root (static_cast<t8_eclass_t> (scheme_id), element);
 
     tree_class = scheme->get_eclass_scheme_eclass (static_cast<t8_eclass_t> (scheme_id));
-=======
-    scheme->element_new (static_cast<t8_eclass_t>(scheme_id), 1, &element);
-    scheme->element_new (static_cast<t8_eclass_t>(scheme_id), 1, &successor);
-    scheme->element_new (static_cast<t8_eclass_t>(scheme_id), 1, &child);
-    scheme->element_new (static_cast<t8_eclass_t>(scheme_id), 1, &last);
-
-    scheme->get_root (static_cast<t8_eclass_t>(scheme_id), element);
-
-    tree_class = scheme->get_eclass_scheme_eclass (static_cast<t8_eclass_t>(scheme_id));
->>>>>>> e4e5ff33
     if (tree_class == T8_ECLASS_VERTEX)
       GTEST_SKIP ();
   }
   void
   TearDown () override
   {
-<<<<<<< HEAD
     scheme->element_destroy (static_cast<t8_eclass_t> (scheme_id), 1, &element);
     scheme->element_destroy (static_cast<t8_eclass_t> (scheme_id), 1, &successor);
     scheme->element_destroy (static_cast<t8_eclass_t> (scheme_id), 1, &child);
     scheme->element_destroy (static_cast<t8_eclass_t> (scheme_id), 1, &last);
-=======
-    scheme->element_destroy (static_cast<t8_eclass_t>(scheme_id), 1, &element);
-    scheme->element_destroy (static_cast<t8_eclass_t>(scheme_id), 1, &successor);
-    scheme->element_destroy (static_cast<t8_eclass_t>(scheme_id), 1, &child);
-    scheme->element_destroy (static_cast<t8_eclass_t>(scheme_id), 1, &last);
->>>>>>> e4e5ff33
     scheme->unref ();
   }
   int scheme_id;
@@ -163,7 +145,6 @@
 
   /* Test at lower level. */
   for (int ilevel = 1; ilevel <= maxlvl; ilevel++) {
-<<<<<<< HEAD
     scheme->element_set_linear_id (static_cast<t8_eclass_t> (scheme_id), successor, ilevel, 0);
     scheme->element_get_last_descendant (static_cast<t8_eclass_t> (scheme_id), element, last, ilevel);
     t8_recursive_successor (element, successor, child, last, scheme, scheme_id, ilevel);
@@ -174,16 +155,6 @@
   scheme->element_set_linear_id (static_cast<t8_eclass_t> (scheme_id), successor,
                                  scheme->get_maxlevel (static_cast<t8_eclass_t> (scheme_id)), 0);
   t8_deep_successor (element, successor, last, scheme, scheme_id);
-=======
-    scheme->element_set_linear_id (static_cast<t8_eclass_t>(scheme_id), successor, ilevel, 0);
-    scheme->element_get_last_descendant (static_cast<t8_eclass_t>(scheme_id), element, last, ilevel);
-    t8_recursive_successor (element, successor, child, last, scheme, tree_class, ilevel);
-  }
-  /* Test at Maxlevel. */
-  scheme->element_set_linear_id (static_cast<t8_eclass_t>(scheme_id), element, scheme->get_maxlevel (static_cast<t8_eclass_t>(scheme_id)) - 2, 0);
-  scheme->element_set_linear_id (static_cast<t8_eclass_t>(scheme_id), successor, scheme->get_maxlevel (static_cast<t8_eclass_t>(scheme_id)), 0);
-  t8_deep_successor (element, successor, last, scheme, tree_class);
->>>>>>> e4e5ff33
 }
 
 INSTANTIATE_TEST_SUITE_P (t8_gtest_successor, class_successor, AllSchemes);