/*
  This file is part of t8code.
  t8code is a C library to manage a collection (a forest) of multiple
  connected adaptive space-trees of general element classes in parallel.

  Copyright (C) 2015 the developers

  t8code is free software; you can redistribute it and/or modify
  it under the terms of the GNU General Public License as published by
  the Free Software Foundation; either version 2 of the License, or
  (at your option) any later version.

  t8code is distributed in the hope that it will be useful,
  but WITHOUT ANY WARRANTY; without even the implied warranty of
  MERCHANTABILITY or FITNESS FOR A PARTICULAR PURPOSE.  See the
  GNU General Public License for more details.

  You should have received a copy of the GNU General Public License
  along with t8code; if not, write to the Free Software Foundation, Inc.,
  51 Franklin Street, Fifth Floor, Boston, MA 02110-1301, USA.
*/

#include <gtest/gtest.h>
#include <t8_eclass.h>
<<<<<<< HEAD
#include <t8_schemes/t8_default/t8_default_cxx.hxx>
#include <t8_schemes/t8_standalone/t8_standalone_cxx.hxx>
=======
#include <t8_schemes/t8_default/t8_default.hxx>
#include <test/t8_gtest_custom_assertion.hxx>
#include "t8_gtest_dfs_base.hxx"
#include <test/t8_gtest_macros.hxx>

class class_find_parent: public TestDFS {
  virtual void
  check_element ()
  {
    const int num_children = ts->t8_element_num_children (element);
    for (int ichild = 0; ichild < num_children; ichild++) {
      ts->t8_element_child (element, ichild, child);
      /* Compute parent of child */
      ts->t8_element_parent (child, test_parent);
      /* Check that it is equal to the original element */
      EXPECT_ELEM_EQ (ts, element, test_parent);
    }
  }
>>>>>>> e5e3ff6d

 protected:
  void
  SetUp () override
  {
<<<<<<< HEAD
    eclass = GetParam ();

    scheme = t8_scheme_new_standalone_cxx ();
    /* Get scheme for eclass */
    ts = scheme->eclass_schemes[eclass];

=======
    dfs_test_setup ();
>>>>>>> e5e3ff6d
    /* Get element and initialize it */
    ts->t8_element_new (1, &child);
    ts->t8_element_new (1, &test_parent);
  }
  void
  TearDown () override
  {
    /* Destroy element */
    ts->t8_element_destroy (1, &child);
    ts->t8_element_destroy (1, &test_parent);

    /* Destroy DFS test */
    dfs_test_teardown ();
  }
  t8_element_t *child;
  t8_element_t *test_parent;
};

TEST_P (class_find_parent, t8_compute_child_find_parent)
{
#ifdef T8_ENABLE_LESS_TESTS
  const int maxlvl = 4;
#else
  const int maxlvl = 6;
#endif
  check_recursive_dfs_to_max_lvl (maxlvl);
}

INSTANTIATE_TEST_SUITE_P (t8_gtest_find_parent, class_find_parent, AllEclasses, print_eclass);<|MERGE_RESOLUTION|>--- conflicted
+++ resolved
@@ -22,10 +22,7 @@
 
 #include <gtest/gtest.h>
 #include <t8_eclass.h>
-<<<<<<< HEAD
-#include <t8_schemes/t8_default/t8_default_cxx.hxx>
 #include <t8_schemes/t8_standalone/t8_standalone_cxx.hxx>
-=======
 #include <t8_schemes/t8_default/t8_default.hxx>
 #include <test/t8_gtest_custom_assertion.hxx>
 #include "t8_gtest_dfs_base.hxx"
@@ -44,22 +41,12 @@
       EXPECT_ELEM_EQ (ts, element, test_parent);
     }
   }
->>>>>>> e5e3ff6d
 
  protected:
   void
   SetUp () override
   {
-<<<<<<< HEAD
-    eclass = GetParam ();
-
-    scheme = t8_scheme_new_standalone_cxx ();
-    /* Get scheme for eclass */
-    ts = scheme->eclass_schemes[eclass];
-
-=======
     dfs_test_setup ();
->>>>>>> e5e3ff6d
     /* Get element and initialize it */
     ts->t8_element_new (1, &child);
     ts->t8_element_new (1, &test_parent);
