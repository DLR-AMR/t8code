/*
  This file is part of t8code.
  t8code is a C library to manage a collection (a forest) of multiple
  connected adaptive space-trees of general element classes in parallel.

  Copyright (C) 2015 the developers

  t8code is free software; you can redistribute it and/or modify
  it under the terms of the GNU General Public License as published by
  the Free Software Foundation; either version 2 of the License, or
  (at your option) any later version.

  t8code is distributed in the hope that it will be useful,
  but WITHOUT ANY WARRANTY; without even the implied warranty of
  MERCHANTABILITY or FITNESS FOR A PARTICULAR PURPOSE.  See the
  GNU General Public License for more details.

  You should have received a copy of the GNU General Public License
  along with t8code; if not, write to the Free Software Foundation, Inc.,
  51 Franklin Street, Fifth Floor, Boston, MA 02110-1301, USA.
*/

#include <gtest/gtest.h>
#include <t8_eclass.h>
<<<<<<< HEAD
#include <t8_schemes/t8_standalone/t8_standalone_cxx.hxx>
#include <t8_schemes/t8_default/t8_default_cxx.hxx>
=======
#include <t8_schemes/t8_default/t8_default.hxx>
>>>>>>> e5e3ff6d
#include <t8_forest/t8_forest_general.h>
#include <t8_forest/t8_forest_ghost.h>
#include <t8_forest/t8_forest_private.h>
#include <t8_cmesh.h>
#include "test/t8_cmesh_generator/t8_cmesh_example_sets.hxx"
#include <test/t8_gtest_macros.hxx>

/* TODO: when this test works for all cmeshes remove if statement in test_cmesh_ghost_exchange_all () */

/* This test program tests the forest ghost exchange routine.
 * Given a forest for which the ghost layer was created and an array
 * storing data for the local elements and the ghost elements, ghost_exchange
 * communicates the data of the local elements to the ghost entries of the
 * processes for which these elements are ghost.
 * We test the ghost exchange routine for several forests on different
 * coarse meshes.
 * One test is an integer entry '42' for each element,
 * in a second test, we store the element's linear id in the data array.
 */

class forest_ghost_exchange: public testing::TestWithParam<cmesh_example_base *> {
 protected:
  void
  SetUp () override
  {
<<<<<<< HEAD
    cmesh_id = GetParam ();

    scheme = t8_scheme_new_standalone_cxx ();
=======
    scheme = t8_scheme_new_default_cxx ();
>>>>>>> e5e3ff6d
    /* Construct a cmesh */
    cmesh = GetParam ()->cmesh_create ();
    if (t8_cmesh_is_empty (cmesh)) {
      /* empty cmeshes are currently not supported */
      GTEST_SKIP ();
    }
  }
  void
  TearDown () override
  {
    t8_cmesh_destroy (&cmesh);
    t8_scheme_cxx_unref (&scheme);
  }
  t8_scheme_cxx_t *scheme;
  t8_cmesh_t cmesh;
};

static int
t8_test_exchange_adapt (t8_forest_t forest, t8_forest_t forest_from, t8_locidx_t which_tree, t8_locidx_t lelement_id,
                        t8_eclass_scheme_c *ts, const int is_family, const int num_elements, t8_element_t *elements[])
{
  /* refine every second element up to the maximum level */
  int level = ts->t8_element_level (elements[0]);
  t8_linearidx_t eid = ts->t8_element_get_linear_id (elements[0], level);
  int maxlevel = *(int *) t8_forest_get_user_data (forest);

  if (eid % 2 && level < maxlevel) {
    return 1;
  }
  return 0;
}

/* Construct a data array of uin64_t for all elements and all ghosts,
 * fill the element's entries with their linear id, perform the ghost exchange and
 * check whether the ghost's entries are their linear id.
 */
static void
t8_test_ghost_exchange_data_id (t8_forest_t forest)
{
  t8_eclass_scheme_c *ts;
  size_t array_pos = 0;
  sc_array_t element_data;

  t8_locidx_t num_elements = t8_forest_get_local_num_elements (forest);
  t8_locidx_t num_ghosts = t8_forest_get_num_ghosts (forest);
  /* Allocate a uin64_t as data for each element and each ghost */
  sc_array_init_size (&element_data, sizeof (t8_linearidx_t), num_elements + num_ghosts);

  /* Fill the local element entries with their linear id */
  for (t8_locidx_t itree = 0; itree < t8_forest_get_num_local_trees (forest); itree++) {
    /* Get the eclass scheme for this tree */
    ts = t8_forest_get_eclass_scheme (forest, t8_forest_get_tree_class (forest, itree));
    for (t8_locidx_t ielem = 0; ielem < t8_forest_get_tree_num_elements (forest, itree); ielem++) {
      /* Get a pointer to this element */
      const t8_element_t *elem = t8_forest_get_element_in_tree (forest, itree, ielem);
      /* Compute the linear id of this element */
      t8_linearidx_t elem_id = ts->t8_element_get_linear_id (elem, ts->t8_element_level (elem));
      /* Store this id at the element's index in the array */
      *(t8_linearidx_t *) sc_array_index (&element_data, array_pos) = elem_id;
      array_pos++;
    }
  }

  /* Perform the data exchange */
  t8_forest_ghost_exchange_data (forest, &element_data);

  /* We now iterate over all ghost elements and check whether the correct
   * id was received */
  for (t8_locidx_t itree = 0; itree < t8_forest_get_num_ghost_trees (forest); itree++) {
    /* Get the eclass scheme of this ghost tree */
    ts = t8_forest_get_eclass_scheme (forest, t8_forest_ghost_get_tree_class (forest, itree));
    for (t8_locidx_t ielem = 0; ielem < t8_forest_ghost_tree_num_elements (forest, itree); ielem++) {
      /* Get a pointer to this ghost */
      const t8_element_t *elem = t8_forest_ghost_get_element (forest, itree, ielem);
      /* Compute its ghost_id */
      t8_linearidx_t ghost_id = ts->t8_element_get_linear_id (elem, ts->t8_element_level (elem));
      /* Compare this id with the entry in the element_data array */
      t8_linearidx_t ghost_entry = *(t8_linearidx_t *) sc_array_index (&element_data, array_pos);
      ASSERT_EQ (ghost_id, ghost_entry) << "Error when exchanging ghost data. Received wrong element id.\n";
      /* Since array pos ended with the last element in the loop above, we can
       * continue counting for the ghost elements */
      array_pos++;
    }
  }
  /* clean-up */
  sc_array_reset (&element_data);
}

/* Construct a data array of ints for all elements and all ghosts,
 * fill the element's entries with '42', perform the ghost exchange and
 * check whether the ghost's entries are '42'.
 */
static void
t8_test_ghost_exchange_data_int (t8_forest_t forest)
{
  sc_array_t element_data;

  t8_locidx_t num_elements = t8_forest_get_local_num_elements (forest);
  t8_locidx_t num_ghosts = t8_forest_get_num_ghosts (forest);
  /* Allocate an integer as data for each element and each ghost */
  sc_array_init_size (&element_data, sizeof (int), num_elements + num_ghosts);

  /* Fill the local element entries with the integer 42 */
  for (t8_locidx_t ielem = 0; ielem < num_elements; ielem++) {
    *(int *) t8_sc_array_index_locidx (&element_data, ielem) = 42;
  }
  /* Perform the ghost data exchange */
  t8_forest_ghost_exchange_data (forest, &element_data);

  /* Check for the ghosts that we received the correct data */
  for (t8_locidx_t ielem = 0; ielem < num_ghosts; ielem++) {
    /* Get the integer for this ghost */
    int ghost_int = *(int *) t8_sc_array_index_locidx (&element_data, num_elements + ielem);
    ASSERT_EQ (ghost_int, 42) << "Error when exchanging ghost data. Received wrong data.\n";
  }
  /* clean-up */
  sc_array_reset (&element_data);
}

TEST_P (forest_ghost_exchange, test_ghost_exchange)
{

  /* Compute the minimum level, such that the forest is nonempty */
  int min_level = t8_forest_min_nonempty_level (cmesh, scheme);
  /* we start with an empty level */
  min_level = SC_MAX (min_level - 1, 0);
  for (int level = min_level; level < min_level + 3; level++) {
    /* ref the scheme since we reuse it */
    t8_scheme_cxx_ref (scheme);
    /* ref the cmesh since we reuse it */
    t8_cmesh_ref (cmesh);
    /* Create a uniformly refined forest */
    t8_forest_t forest = t8_forest_new_uniform (cmesh, scheme, level, 1, sc_MPI_COMM_WORLD);
    /* exchange ghost data */
    t8_test_ghost_exchange_data_int (forest);
    t8_test_ghost_exchange_data_id (forest);
    /* Adapt the forest and exchange data again */
    int maxlevel = level + 2;
    t8_forest_t forest_adapt = t8_forest_new_adapt (forest, t8_test_exchange_adapt, 1, 1, &maxlevel);
    t8_test_ghost_exchange_data_int (forest_adapt);
    t8_test_ghost_exchange_data_id (forest_adapt);
    t8_forest_unref (&forest_adapt);
  }
}

INSTANTIATE_TEST_SUITE_P (t8_gtest_ghost_exchange, forest_ghost_exchange, AllCmeshsParam, pretty_print_base_example);<|MERGE_RESOLUTION|>--- conflicted
+++ resolved
@@ -22,12 +22,8 @@
 
 #include <gtest/gtest.h>
 #include <t8_eclass.h>
-<<<<<<< HEAD
 #include <t8_schemes/t8_standalone/t8_standalone_cxx.hxx>
-#include <t8_schemes/t8_default/t8_default_cxx.hxx>
-=======
 #include <t8_schemes/t8_default/t8_default.hxx>
->>>>>>> e5e3ff6d
 #include <t8_forest/t8_forest_general.h>
 #include <t8_forest/t8_forest_ghost.h>
 #include <t8_forest/t8_forest_private.h>
@@ -53,13 +49,7 @@
   void
   SetUp () override
   {
-<<<<<<< HEAD
-    cmesh_id = GetParam ();
-
     scheme = t8_scheme_new_standalone_cxx ();
-=======
-    scheme = t8_scheme_new_default_cxx ();
->>>>>>> e5e3ff6d
     /* Construct a cmesh */
     cmesh = GetParam ()->cmesh_create ();
     if (t8_cmesh_is_empty (cmesh)) {
