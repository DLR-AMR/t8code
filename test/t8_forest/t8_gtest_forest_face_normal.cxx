/*
  This file is part of t8code.
  t8code is a C library to manage a collection (a forest) of multiple
  connected adaptive space-trees of general element classes in parallel.

  Copyright (C) 2023 the developers

  t8code is free software; you can redistribute it and/or modify
  it under the terms of the GNU General Public License as published by
  the Free Software Foundation; either version 2 of the License, or
  (at your option) any later version.

  t8code is distributed in the hope that it will be useful,
  but WITHOUT ANY WARRANTY; without even the implied warranty of
  MERCHANTABILITY or FITNESS FOR A PARTICULAR PURPOSE.  See the
  GNU General Public License for more details.

  You should have received a copy of the GNU General Public License
  along with t8code; if not, write to the Free Software Foundation, Inc.,
  51 Franklin Street, Fifth Floor, Boston, MA 02110-1301, USA.
*/

#include <sc/src/sc_functions.h>
#include <gtest/gtest.h>
#include <t8_eclass.h>
#include <t8_schemes/t8_default/t8_default.hxx>
#include <t8_schemes/t8_default/t8_default_pyramid/t8_dpyramid_bits.h>
#include <t8_cmesh/t8_cmesh_examples.h>
#include <t8_forest/t8_forest_general.h>
#include <t8_forest/t8_forest_geometrical.h>
#include <test/t8_gtest_macros.hxx>
#include <test/t8_gtest_schemes.hxx>

/**
 * This file tests the face normal computation of elements.
 */

class class_forest_face_normal: public testing::TestWithParam<std::tuple<std::tuple<int, t8_eclass_t>, int>> {
 protected:
  void
  SetUp () override
  {
    const int scheme_id = std::get<0> (std::get<0> (GetParam ()));
    scheme = create_from_scheme_id (scheme_id);
    eclass = std::get<1> (std::get<0> (GetParam ()));
    level = std::get<1> (GetParam ());
    t8_cmesh_t cmesh = t8_cmesh_new_hypercube (eclass, sc_MPI_COMM_WORLD, 0, 0, 0);
    const int do_face_ghost = 1;
    forest = t8_forest_new_uniform (cmesh, scheme, level, do_face_ghost, sc_MPI_COMM_WORLD);
  }
  void
  TearDown () override
  {
    t8_forest_unref (&forest);
  }
  t8_forest_t forest;
  const t8_scheme *scheme;
  t8_eclass_t eclass;
  int level;
};

TEST_P (class_forest_face_normal, back_and_forth)
{
  /** Iterate over all elements of a uniformly refined forest. For all faceneighbors elements, if they are local,
    * check if their facenormal is the negative of the corresponding facenormal of the neighbor elements.
    */

  const t8_scheme *scheme = t8_forest_get_scheme (forest);
  const t8_locidx_t local_num_trees = t8_forest_get_num_local_trees (forest);
  /* Iterate over all elements. */
  for (t8_locidx_t itree = 0; itree < local_num_trees; itree++) {
    const t8_locidx_t tree_elements = t8_forest_get_tree_num_elements (forest, itree);
    const t8_eclass_t tree_class = t8_forest_get_tree_class (forest, itree);
    ASSERT_EQ (eclass, tree_class);
    for (t8_locidx_t ielement = 0; ielement < tree_elements; ielement++) {
      const t8_element_t *element = t8_forest_get_element_in_tree (forest, itree, ielement);
      const int num_faces = scheme->element_get_num_faces (tree_class, element);
      for (int iface = 0; iface < num_faces; iface++) {
        /* Compute facenormal */
        double face_normal[3] = { 0, 0, 0 };
        t8_forest_element_face_normal (forest, itree, element, iface, face_normal);

        /* Get all face neighbors */

        t8_element_t **neighbors;
        int num_neighbors;
        t8_eclass_t neigh_eclass;
        int *dual_faces;
        t8_locidx_t *neigh_ids;

        t8_gloidx_t gneightree;
        t8_forest_leaf_face_neighbors_ext (forest, itree, element, &neighbors, iface, &dual_faces, &num_neighbors,
                                           &neigh_ids, &neigh_eclass, &gneightree, NULL);

        /* Iterate and compute their facenormal */
        for (int ineigh = 0; ineigh < num_neighbors; ineigh++) {
          t8_locidx_t lneightree = t8_forest_get_local_or_ghost_id (forest, gneightree);
          double neigh_face_normal[3];
          t8_forest_element_face_normal (forest, lneightree, neighbors[ineigh], dual_faces[ineigh], neigh_face_normal);
          EXPECT_NEAR (face_normal[0], -neigh_face_normal[0], T8_PRECISION_SQRT_EPS);
          EXPECT_NEAR (face_normal[1], -neigh_face_normal[1], T8_PRECISION_SQRT_EPS);
          EXPECT_NEAR (face_normal[2], -neigh_face_normal[2], T8_PRECISION_SQRT_EPS);
        }

        if (num_neighbors > 0) {
          scheme->element_destroy (neigh_eclass, num_neighbors, neighbors);
          T8_FREE (neigh_ids);
          T8_FREE (neighbors);
          T8_FREE (dual_faces);
        }
      }
    }
  }
}

INSTANTIATE_TEST_SUITE_P (t8_gtest_forest_face_normal, class_forest_face_normal,
<<<<<<< HEAD
                          testing::Combine (testing::Combine (testing::Range (0, 1),
                                                              testing::Values (T8_ECLASS_QUAD, T8_ECLASS_HEX)),
                                            testing::Range (0, 2)));
=======
                          testing::Combine (AllSchemes, testing::Range (0, 2)));
>>>>>>> e17f971b
<|MERGE_RESOLUTION|>--- conflicted
+++ resolved
@@ -114,10 +114,4 @@
 }
 
 INSTANTIATE_TEST_SUITE_P (t8_gtest_forest_face_normal, class_forest_face_normal,
-<<<<<<< HEAD
-                          testing::Combine (testing::Combine (testing::Range (0, 1),
-                                                              testing::Values (T8_ECLASS_QUAD, T8_ECLASS_HEX)),
-                                            testing::Range (0, 2)));
-=======
-                          testing::Combine (AllSchemes, testing::Range (0, 2)));
->>>>>>> e17f971b
+                          testing::Combine (AllSchemes, testing::Range (0, 2)));