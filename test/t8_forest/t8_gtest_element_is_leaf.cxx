/*
  This file is part of t8code.
  t8code is a C library to manage a collection (a forest) of multiple
  connected adaptive space-trees of general element classes in parallel.

  Copyright (C) 2015 the developers

  t8code is free software; you can redistribute it and/or modify
  it under the terms of the GNU General Public License as published by
  the Free Software Foundation; either version 2 of the License, or
  (at your option) any later version.

  t8code is distributed in the hope that it will be useful,
  but WITHOUT ANY WARRANTY; without even the implied warranty of
  MERCHANTABILITY or FITNESS FOR A PARTICULAR PURPOSE.  See the
  GNU General Public License for more details.

  You should have received a copy of the GNU General Public License
  along with t8code; if not, write to the Free Software Foundation, Inc.,
  51 Franklin Street, Fifth Floor, Boston, MA 02110-1301, USA.
*/

#include <gtest/gtest.h>
#include <test/t8_gtest_schemes.hxx>
#include <t8_eclass.h>
#include <t8_cmesh.h>
#include <t8_forest/t8_forest_general.h>
#include <t8_forest/t8_forest_ghost.h>
#include <t8_schemes/t8_default/t8_default.hxx>
#include "test/t8_cmesh_generator/t8_cmesh_example_sets.hxx"
#include <test/t8_gtest_macros.hxx>
#include <test/t8_gtest_adapt_callbacks.hxx>

/* In this test we check the t8_forest_element_is_leaf function.
 * Iterating over all cmesh test cases, we creat a uniform and an adaptive forest.
 * For each forest, we check that for each leaf element t8_forest_element_is_leaf returns true
 * and that it returns false for the parent and the first child.
 */

/* Maximum uniform level for forest. */
<<<<<<< HEAD
#ifdef T8_ENABLE_LESS_TESTS
=======

#if T8CODE_TEST_LEVEL >= 1
>>>>>>> 86c69e77
#define T8_IS_LEAF_MAX_LVL 3
#else
#define T8_IS_LEAF_MAX_LVL 4
#endif
<<<<<<< HEAD
=======
/* Adapt a forest such that always the first child of a
 * family is refined and no other elements. This results in a highly
 * imbalanced forest. */
static int
t8_test_adapt_first_child (t8_forest_t forest, [[maybe_unused]] t8_forest_t forest_from,
                           [[maybe_unused]] t8_locidx_t which_tree, const t8_eclass_t tree_class,
                           [[maybe_unused]] t8_locidx_t lelement_id, const t8_scheme *scheme,
                           [[maybe_unused]] const int is_family, [[maybe_unused]] const int num_elements,
                           t8_element_t *elements[])
{
  T8_ASSERT (!is_family || (is_family && num_elements == scheme->element_get_num_children (tree_class, elements[0])));

  const int level = scheme->element_get_level (tree_class, elements[0]);

  /* we set a maximum refinement level as forest user data */
  int maxlevel = *(int *) t8_forest_get_user_data (forest);
  if (level >= maxlevel) {
    /* Do not refine after the maxlevel */
    return 0;
  }
  const int child_id = scheme->element_get_child_id (tree_class, elements[0]);
  if (child_id == 1) {
    return 1;
  }
  return 0;
}
>>>>>>> 86c69e77

class element_is_leaf_or_ghost: public testing::TestWithParam<std::tuple<int, int, cmesh_example_base *>> {
 protected:
  void
  SetUp () override
  {
    /* Construct a cmesh */
    const int scheme_id = std::get<0> (GetParam ());
    scheme = create_from_scheme_id (scheme_id);
    const int level = std::get<1> (GetParam ());
    t8_cmesh_t cmesh = std::get<2> (GetParam ())->cmesh_create ();
    if (t8_cmesh_is_empty (cmesh)) {
      /* forest_commit does not support empty cmeshes, we skip this case */
      scheme->unref ();
      t8_cmesh_unref (&cmesh);
      GTEST_SKIP ();
    }
    forest = t8_forest_new_uniform (cmesh, scheme, level, 1, sc_MPI_COMM_WORLD);
    t8_forest_ref (forest);
    //const int maxlevel = t8_forest_get_maxlevel (forest);
    int maxlevel = 7;
    const int recursive_adapt = 1;
    forest_adapt = t8_forest_new_adapt (forest, t8_test_adapt_first_child, recursive_adapt, 0, &maxlevel);
  }

  void
  TearDown () override
  {
    if (forest != NULL) {
      t8_forest_unref (&forest);
    }
    if (forest_adapt != NULL) {
      t8_forest_unref (&forest_adapt);
    }
  }

  t8_forest_t forest { NULL };
  t8_forest_t forest_adapt { NULL };
  const t8_scheme *scheme;
};

void
t8_test_element_is_leaf_for_forest (t8_forest_t forest)
{
  const t8_locidx_t num_local_trees = t8_forest_get_num_local_trees (forest);

  const t8_scheme *scheme = t8_forest_get_scheme (forest);
  for (t8_locidx_t itree = 0; itree < num_local_trees; ++itree) {
    const t8_locidx_t num_elements_in_tree = t8_forest_get_tree_num_elements (forest, itree);
    const t8_eclass_t tree_class = t8_forest_get_tree_class (forest, itree);
    /* Allocate memory to build a non-leaf element. */
    t8_element_t *not_leaf;
    scheme->element_new (tree_class, 1, &not_leaf);
    /* Iterate over all the tree's leaf elements, check whether the leaf
     * is correctly identified by t8_forest_element_is_leaf and t8_forest_element_is_leaf_or_ghost,
     * build its parent and its first child (if they exist), and verify
     * that t8_forest_element_is_leaf and t8_forest_element_is_leaf_or_ghost returns false. */
    for (t8_locidx_t ielement = 0; ielement < num_elements_in_tree; ++ielement) {
      const t8_element_t *leaf_element = t8_forest_get_element_in_tree (forest, itree, ielement);
      EXPECT_TRUE (t8_forest_element_is_leaf (forest, leaf_element, itree));
      EXPECT_TRUE (t8_forest_element_is_leaf_or_ghost (forest, leaf_element, itree, 0));
      /* Compute parent and first child of element and check that they are not in the tree */
      const int element_level = scheme->element_get_level (tree_class, leaf_element);
      if (element_level > 0) {
        scheme->element_get_parent (tree_class, leaf_element, not_leaf);
        EXPECT_FALSE (t8_forest_element_is_leaf (forest, not_leaf, itree));
        EXPECT_FALSE (t8_forest_element_is_leaf_or_ghost (forest, not_leaf, itree, 0));
      }
      if (element_level < scheme->get_maxlevel (tree_class)) {
        scheme->element_get_child (tree_class, leaf_element, 0, not_leaf);
        EXPECT_FALSE (t8_forest_element_is_leaf (forest, not_leaf, itree));
        EXPECT_FALSE (t8_forest_element_is_leaf_or_ghost (forest, not_leaf, itree, 0));
      }
    }
    scheme->element_destroy (tree_class, 1, &not_leaf);
  }
}

TEST_P (element_is_leaf_or_ghost, element_is_leaf)
{
  t8_test_element_is_leaf_for_forest (forest);
}

TEST_P (element_is_leaf_or_ghost, element_is_leaf_adapt)
{
  t8_test_element_is_leaf_for_forest (forest_adapt);
}

void
t8_test_element_is_ghost_for_forest (t8_forest_t forest)
{
  const t8_locidx_t num_ghost_trees = t8_forest_get_num_ghost_trees (forest);

  for (t8_locidx_t ighost_tree = 0; ighost_tree < num_ghost_trees; ++ighost_tree) {
    const t8_locidx_t num_elements_in_tree = t8_forest_ghost_tree_num_elements (forest, ighost_tree);
    const t8_eclass_t tree_class = t8_forest_get_tree_class (forest, ighost_tree);
    const t8_scheme *scheme = t8_forest_get_scheme (forest);
    /* Allocate memory to build a non-ghost element. */
    t8_element_t *not_ghost;
    scheme->element_new (tree_class, 1, &not_ghost);
    /* Iterate over all the tree's ghost elements, check whether the ghost
     * is correctly identified by t8_forest_element_is_ghost and t8_forest_element_is_leaf_or_ghost,
     * build its parent and its first child (if they exist), and verify
     * that t8_forest_element_is_leaf and t8_forest_element_is_leaf_or_ghost returns false. */
    for (t8_locidx_t ielement = 0; ielement < num_elements_in_tree; ++ielement) {
      const t8_element_t *ghost_element = t8_forest_ghost_get_element (forest, ighost_tree, ielement);
      EXPECT_TRUE (t8_forest_element_is_ghost (forest, ghost_element, ighost_tree));
      EXPECT_TRUE (t8_forest_element_is_leaf_or_ghost (forest, ghost_element, ighost_tree, 1));
      /* Compute parent and first child of element and check that they are not in the tree */
      const int element_level = scheme->element_get_level (tree_class, ghost_element);
      if (element_level > 0) {
        scheme->element_get_parent (tree_class, ghost_element, not_ghost);
        EXPECT_FALSE (t8_forest_element_is_ghost (forest, not_ghost, ighost_tree));
        EXPECT_FALSE (t8_forest_element_is_leaf_or_ghost (forest, not_ghost, ighost_tree, 1));
      }
      if (element_level < scheme->get_maxlevel (tree_class)) {
        scheme->element_get_child (tree_class, ghost_element, 0, not_ghost);
        EXPECT_FALSE (t8_forest_element_is_ghost (forest, not_ghost, ighost_tree));
        EXPECT_FALSE (t8_forest_element_is_leaf_or_ghost (forest, not_ghost, ighost_tree, 1));
      }
    }
    scheme->element_destroy (tree_class, 1, &not_ghost);
  }
}

TEST_P (element_is_leaf_or_ghost, element_is_ghost)
{
  t8_test_element_is_leaf_for_forest (forest);
}

TEST_P (element_is_leaf_or_ghost, element_is_ghost_adapt)
{
  t8_test_element_is_leaf_for_forest (forest_adapt);
}

/* Define a lambda to beatify gtest output for tuples <level, cmesh>.
 * This will set the correct level and cmesh name as part of the test case name. */
auto pretty_print_level_and_cmesh_params
  = [] (const testing::TestParamInfo<std::tuple<int, int, cmesh_example_base *>> &info) {
      std::string name = std::string ("Level_") + std::to_string (std::get<1> (info.param));
      std::string cmesh_name;
      std::get<2> (info.param)->param_to_string (cmesh_name);
      name += std::string ("_") + cmesh_name;
      name += std::string ("scheme_") + std::to_string (std::get<0> (info.param));
      name += std::string ("_") + std::to_string (info.index);
      return name;
    };

INSTANTIATE_TEST_SUITE_P (t8_gtest_element_is_leaf_or_ghost, element_is_leaf_or_ghost,
                          testing::Combine (AllSchemeCollections, testing::Range (0, T8_IS_LEAF_MAX_LVL),
                                            AllCmeshsParam),
                          pretty_print_level_and_cmesh_params);<|MERGE_RESOLUTION|>--- conflicted
+++ resolved
@@ -38,18 +38,12 @@
  */
 
 /* Maximum uniform level for forest. */
-<<<<<<< HEAD
-#ifdef T8_ENABLE_LESS_TESTS
-=======
-
 #if T8CODE_TEST_LEVEL >= 1
->>>>>>> 86c69e77
 #define T8_IS_LEAF_MAX_LVL 3
 #else
 #define T8_IS_LEAF_MAX_LVL 4
 #endif
-<<<<<<< HEAD
-=======
+
 /* Adapt a forest such that always the first child of a
  * family is refined and no other elements. This results in a highly
  * imbalanced forest. */
@@ -76,7 +70,6 @@
   }
   return 0;
 }
->>>>>>> 86c69e77
 
 class element_is_leaf_or_ghost: public testing::TestWithParam<std::tuple<int, int, cmesh_example_base *>> {
  protected:
