--- conflicted
+++ resolved
@@ -38,42 +38,13 @@
  */
 
 /* Maximum uniform level for forest. */
-
-<<<<<<< HEAD
-class element_is_leaf_or_ghost: public testing::TestWithParam<std::tuple<int, cmesh_example_base *>> {
-=======
 #ifdef T8_ENABLE_LESS_TESTS
 #define T8_IS_LEAF_MAX_LVL 3
 #else
 #define T8_IS_LEAF_MAX_LVL 4
 #endif
-/* Adapt a forest such that always the first child of a
- * family is refined and no other elements. This results in a highly
- * imbalanced forest. */
-static int
-t8_test_adapt_first_child (t8_forest_t forest, t8_forest_t forest_from, t8_locidx_t which_tree,
-                           const t8_eclass_t tree_class, t8_locidx_t lelement_id, const t8_scheme *scheme,
-                           const int is_family, const int num_elements, t8_element_t *elements[])
-{
-  T8_ASSERT (!is_family || (is_family && num_elements == scheme->element_get_num_children (tree_class, elements[0])));
 
-  const int level = scheme->element_get_level (tree_class, elements[0]);
-
-  /* we set a maximum refinement level as forest user data */
-  int maxlevel = *(int *) t8_forest_get_user_data (forest);
-  if (level >= maxlevel) {
-    /* Do not refine after the maxlevel */
-    return 0;
-  }
-  const int child_id = scheme->element_get_child_id (tree_class, elements[0]);
-  if (child_id == 1) {
-    return 1;
-  }
-  return 0;
-}
-
-class element_is_leaf: public testing::TestWithParam<std::tuple<int, int, cmesh_example_base *>> {
->>>>>>> c0225dc7
+class element_is_leaf_or_ghost: public testing::TestWithParam<std::tuple<int, int, cmesh_example_base *>> {
  protected:
   void
   SetUp () override
@@ -89,13 +60,7 @@
       t8_cmesh_unref (&cmesh);
       GTEST_SKIP ();
     }
-<<<<<<< HEAD
-    /* Build the default scheme (TODO: Test this with all schemes) */
-    scheme = t8_scheme_new_default_cxx ();
     forest = t8_forest_new_uniform (cmesh, scheme, level, 1, sc_MPI_COMM_WORLD);
-=======
-    forest = t8_forest_new_uniform (cmesh, scheme, level, 0, sc_MPI_COMM_WORLD);
->>>>>>> c0225dc7
     t8_forest_ref (forest);
     //const int maxlevel = t8_forest_get_maxlevel (forest);
     int maxlevel = 7;
@@ -174,10 +139,10 @@
   for (t8_locidx_t ighost_tree = 0; ighost_tree < num_ghost_trees; ++ighost_tree) {
     const t8_locidx_t num_elements_in_tree = t8_forest_ghost_tree_num_elements (forest, ighost_tree);
     const t8_eclass_t tree_class = t8_forest_get_tree_class (forest, ighost_tree);
-    const t8_eclass_scheme_c *scheme = t8_forest_get_eclass_scheme (forest, tree_class);
+    const t8_scheme *scheme = t8_forest_get_scheme (forest);
     /* Allocate memory to build a non-ghost element. */
     t8_element_t *not_ghost;
-    scheme->t8_element_new (1, &not_ghost);
+    scheme->element_new (tree_class, 1, &not_ghost);
     /* Iterate over all the tree's ghost elements, check whether the ghost
      * is correctly identified by t8_forest_element_is_ghost and t8_forest_element_is_leaf_or_ghost,
      * build its parent and its first child (if they exist), and verify
@@ -187,19 +152,19 @@
       EXPECT_TRUE (t8_forest_element_is_ghost (forest, ghost_element, ighost_tree));
       EXPECT_TRUE (t8_forest_element_is_leaf_or_ghost (forest, ghost_element, ighost_tree, 1));
       /* Compute parent and first child of element and check that they are not in the tree */
-      const int element_level = scheme->t8_element_level (ghost_element);
+      const int element_level = scheme->element_get_level (tree_class, ghost_element);
       if (element_level > 0) {
-        scheme->t8_element_parent (ghost_element, not_ghost);
+        scheme->element_get_parent (tree_class, ghost_element, not_ghost);
         EXPECT_FALSE (t8_forest_element_is_ghost (forest, not_ghost, ighost_tree));
         EXPECT_FALSE (t8_forest_element_is_leaf_or_ghost (forest, not_ghost, ighost_tree, 1));
       }
-      if (element_level < scheme->t8_element_maxlevel ()) {
-        scheme->t8_element_child (ghost_element, 0, not_ghost);
+      if (element_level < scheme->get_maxlevel (tree_class)) {
+        scheme->element_get_child (tree_class, ghost_element, 0, not_ghost);
         EXPECT_FALSE (t8_forest_element_is_ghost (forest, not_ghost, ighost_tree));
         EXPECT_FALSE (t8_forest_element_is_leaf_or_ghost (forest, not_ghost, ighost_tree, 1));
       }
     }
-    scheme->t8_element_destroy (1, &not_ghost);
+    scheme->element_destroy (tree_class, 1, &not_ghost);
   }
 }
 
@@ -226,12 +191,7 @@
       return name;
     };
 
-<<<<<<< HEAD
 INSTANTIATE_TEST_SUITE_P (t8_gtest_element_is_leaf_or_ghost, element_is_leaf_or_ghost,
-                          testing::Combine (testing::Range (0, T8_IS_LEAF_MAX_LVL), AllCmeshsParam),
-=======
-INSTANTIATE_TEST_SUITE_P (t8_gtest_element_is_leaf, element_is_leaf,
                           testing::Combine (AllSchemeCollections, testing::Range (0, T8_IS_LEAF_MAX_LVL),
                                             AllCmeshsParam),
->>>>>>> c0225dc7
                           pretty_print_level_and_cmesh_params);