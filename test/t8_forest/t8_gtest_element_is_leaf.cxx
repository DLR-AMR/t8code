--- conflicted
+++ resolved
@@ -38,45 +38,12 @@
  */
 
 /* Maximum uniform level for forest. */
-<<<<<<< HEAD
-#ifdef T8_ENABLE_LESS_TESTS
-=======
 
 #if T8CODE_TEST_LEVEL >= 1
->>>>>>> 274614e4
 #define T8_IS_LEAF_MAX_LVL 3
 #else
 #define T8_IS_LEAF_MAX_LVL 4
 #endif
-<<<<<<< HEAD
-=======
-/* Adapt a forest such that always the first child of a
- * family is refined and no other elements. This results in a highly
- * imbalanced forest. */
-static int
-t8_test_adapt_first_child (t8_forest_t forest, [[maybe_unused]] t8_forest_t forest_from,
-                           [[maybe_unused]] t8_locidx_t which_tree, const t8_eclass_t tree_class,
-                           [[maybe_unused]] t8_locidx_t lelement_id, const t8_scheme *scheme,
-                           [[maybe_unused]] const int is_family, [[maybe_unused]] const int num_elements,
-                           t8_element_t *elements[])
-{
-  T8_ASSERT (!is_family || (is_family && num_elements == scheme->element_get_num_children (tree_class, elements[0])));
-
-  const int level = scheme->element_get_level (tree_class, elements[0]);
-
-  /* we set a maximum refinement level as forest user data */
-  int maxlevel = *(int *) t8_forest_get_user_data (forest);
-  if (level >= maxlevel) {
-    /* Do not refine after the maxlevel */
-    return 0;
-  }
-  const int child_id = scheme->element_get_child_id (tree_class, elements[0]);
-  if (child_id == 1) {
-    return 1;
-  }
-  return 0;
-}
->>>>>>> 274614e4
 
 class element_is_leaf_or_ghost: public testing::TestWithParam<std::tuple<int, int, cmesh_example_base *>> {
  protected:
