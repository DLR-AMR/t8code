--- conflicted
+++ resolved
@@ -70,11 +70,7 @@
   return 0;
 }
 
-<<<<<<< HEAD
 class element_is_leaf_or_ghost: public testing::TestWithParam<std::tuple<int, cmesh_example_base *>> {
-=======
-class element_is_leaf: public testing::TestWithParam<std::tuple<int, int, cmesh_example_base *>> {
->>>>>>> 52a61281
  protected:
   void
   SetUp () override
@@ -90,13 +86,9 @@
       t8_cmesh_unref (&cmesh);
       GTEST_SKIP ();
     }
-<<<<<<< HEAD
     /* Build the default scheme (TODO: Test this with all schemes) */
     scheme = t8_scheme_new_default_cxx ();
     forest = t8_forest_new_uniform (cmesh, scheme, level, 1, sc_MPI_COMM_WORLD);
-=======
-    forest = t8_forest_new_uniform (cmesh, scheme, level, 0, sc_MPI_COMM_WORLD);
->>>>>>> 52a61281
     t8_forest_ref (forest);
     //const int maxlevel = t8_forest_get_maxlevel (forest);
     int maxlevel = 7;
@@ -227,12 +219,6 @@
       return name;
     };
 
-<<<<<<< HEAD
 INSTANTIATE_TEST_SUITE_P (t8_gtest_element_is_leaf_or_ghost, element_is_leaf_or_ghost,
                           testing::Combine (testing::Range (0, T8_IS_LEAF_MAX_LVL), AllCmeshsParam),
-=======
-INSTANTIATE_TEST_SUITE_P (t8_gtest_element_is_leaf, element_is_leaf,
-                          testing::Combine (AllSchemeCollections, testing::Range (0, T8_IS_LEAF_MAX_LVL),
-                                            AllCmeshsParam),
->>>>>>> 52a61281
                           pretty_print_level_and_cmesh_params);