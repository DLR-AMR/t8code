--- conflicted
+++ resolved
@@ -141,11 +141,7 @@
 
   t8_debugf ("Testing forest commit with cmesh_id = %i\n", cmesh_id);
 
-<<<<<<< HEAD
-  t8_scheme_cxx_t    *scheme = t8_scheme_new_standalone_cxx ();
-=======
-  t8_scheme_cxx_t *scheme = t8_scheme_new_default_cxx ();
->>>>>>> 6663753f
+  t8_scheme_cxx_t *scheme = t8_scheme_new_standalone_cxx ();
 
   /* Compute the first level, such that no process is empty */
   int min_level = t8_forest_min_nonempty_level (cmesh, scheme);
