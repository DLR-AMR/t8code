--- conflicted
+++ resolved
@@ -47,11 +47,7 @@
   }
   t8_eclass_t tree_class;
   t8_cmesh_t cmesh;
-<<<<<<< HEAD
-  t8_scheme *scheme;
-=======
-  const t8_scheme *default_scheme;
->>>>>>> 72c07063
+  const t8_scheme *scheme;
 };
 
 #if 0
@@ -149,13 +145,8 @@
   /* initialize the array of owners to store ints */
   sc_array_init (&owners, sizeof (int));
   /* Build a uniform forest */
-<<<<<<< HEAD
   t8_forest_t forest = t8_forest_new_uniform (cmesh, scheme, level, 0, sc_MPI_COMM_WORLD);
-  t8_scheme *scheme = t8_forest_get_scheme (forest);
-=======
-  t8_forest_t forest = t8_forest_new_uniform (cmesh, default_scheme, level, 0, sc_MPI_COMM_WORLD);
   const t8_scheme *scheme = t8_forest_get_scheme (forest);
->>>>>>> 72c07063
   /* Construct the root element */
   scheme->element_new (tree_class, 1, &root_element);
   scheme->element_set_linear_id (tree_class, root_element, 0, 0);
