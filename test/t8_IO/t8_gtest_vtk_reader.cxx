--- conflicted
+++ resolved
@@ -70,46 +70,6 @@
 TEST_P (vtk_reader, vtk_to_cmesh_fail)
 {
 #if T8_WITH_VTK
-<<<<<<< HEAD
-  /*t8_cmesh_t          cmesh =
-     t8_cmesh_vtk_reader ("non-existing-file.vtu", 0, 0, sc_MPI_COMM_WORLD,
-     VTK_FILE_ERROR);
-     EXPECT_TRUE (cmesh == NULL);
-
-     cmesh =
-     t8_cmesh_vtk_reader ("non-existing-file.vtu", 0, 0, sc_MPI_COMM_WORLD,
-     VTK_UNSTRUCTURED_FILE);
-     EXPECT_TRUE (cmesh == NULL);
-
-     cmesh =
-     t8_cmesh_vtk_reader ("non-existing-file.vtp", 0, 0, sc_MPI_COMM_WORLD,
-     VTK_POLYDATA_FILE);
-     EXPECT_TRUE (cmesh == NULL);
-
-     cmesh =
-     t8_cmesh_vtk_reader ("test/testfiles/test_vtk_tri.vtu", 0, 0,
-     sc_MPI_COMM_WORLD, VTK_UNSTRUCTURED_FILE);
-     EXPECT_FALSE (cmesh == NULL);
-     t8_cmesh_destroy (&cmesh);
-     cmesh =
-     t8_cmesh_vtk_reader ("test/testfiles/test_vtk_cube.vtp", 0, 0,
-     sc_MPI_COMM_WORLD, VTK_POLYDATA_FILE);
-     EXPECT_FALSE (cmesh == NULL);
-     t8_cmesh_destroy (&cmesh); */
-#else
-#endif
-}
-
-TEST (t8_cmesh_vtk_reader, point_cloud)
-{
-#if T8_WITH_VTK
-  vtkSmartPointer < vtkPointSet > points =
-    t8_vtk_reader_pointSet ("test/testfiles/test_vtk_tri.vtu", 1, 0,
-                            sc_MPI_COMM_WORLD, VTK_UNSTRUCTURED_FILE);
-
-  if (points == NULL) {
-    t8_debugf ("points == NULL");
-=======
   t8_cmesh_t          cmesh =
     t8_cmesh_vtk_reader (failing_files[file], 0, main_proc, sc_MPI_COMM_WORLD,
                          file_type);
@@ -153,7 +113,6 @@
                               sc_MPI_COMM_WORLD, file_type);
     int                 test_points = points->GetNumberOfPoints ();
     EXPECT_EQ (num_points[file], test_points);
->>>>>>> fa2f075a
   }
 #else
 #endif
