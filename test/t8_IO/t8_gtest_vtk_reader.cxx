--- conflicted
+++ resolved
@@ -74,14 +74,9 @@
 /* All readers should fail properly with a non-existing file. */
 TEST_P (vtk_reader, vtk_to_cmesh_fail)
 {
-<<<<<<< HEAD
-#if T8_WITH_VTK
+#if T8_ENABLE_VTK
   t8_cmesh_t cmesh
     = t8_cmesh_vtk_reader (failing_files[file], 0, main_proc, sc_MPI_COMM_WORLD, file_type, t8_testsuite_package_id, 0);
-=======
-#if T8_ENABLE_VTK
-  t8_cmesh_t cmesh = t8_cmesh_vtk_reader (failing_files[file], 0, main_proc, sc_MPI_COMM_WORLD, file_type);
->>>>>>> 149c9528
   EXPECT_TRUE (cmesh == NULL);
 #else
 #endif
