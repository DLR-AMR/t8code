/*
This file is part of t8code.
t8code is a C library to manage a collection (a forest) of multiple
connected adaptive space-trees of general element classes in parallel.

Copyright (C) 2015 the developers

t8code is free software; you can redistribute it and/or modify
it under the terms of the GNU General Public License as published by
the Free Software Foundation; either version 2 of the License, or
(at your option) any later version.

t8code is distributed in the hope that it will be useful,
but WITHOUT ANY WARRANTY; without even the implied warranty of
MERCHANTABILITY or FITNESS FOR A PARTICULAR PURPOSE.  See the
GNU General Public License for more details.

You should have received a copy of the GNU General Public License
along with t8code; if not, write to the Free Software Foundation, Inc.,
51 Franklin Street, Fifth Floor, Boston, MA 02110-1301, USA.
*/

#include <gtest/gtest.h>
#include <t8_cmesh_vtk_reader.hxx>

#define T8_VTK_TEST_NUM_PROCS 2

/**
 * This is currently a place-holder for a propper cmesh_vtk_reader-test.
 * The function is not implemented yet and therefore we do not provide a proper
 * test yet. A proper test would compare the read files with a reference-cmesh. 
 * 
 */

/* *INDENT-OFF* */
class vtk_reader : public testing::TestWithParam<std::tuple<vtk_file_type_t, int, int>>{
  protected:
    void SetUp() override{
      int mpiret = sc_MPI_Comm_size (sc_MPI_COMM_WORLD, &mpisize);
      SC_CHECK_MPI (mpiret);
      if (mpisize > T8_VTK_TEST_NUM_PROCS) {
        GTEST_SKIP ();
      } 
      file_type = std::get<0>(GetParam());
      file = (int)file_type + 1;
      partition = std::get<1>(GetParam());
      main_proc = std::get<2>(GetParam());
<<<<<<< HEAD
=======
      if(file_type == VTK_PARALLEL_UNSTRUCTURED_FILE && partition){
        GTEST_SKIP();
      }
>>>>>>> 1c3107a2
    }
    int file;
    vtk_file_type_t file_type;
    int partition;
    int main_proc;
<<<<<<< HEAD
    int mpisize;
    const char* failing_files[4] = {
=======
    const char* failing_files[5] = {
>>>>>>> 1c3107a2
      "no_file",
      "non-existing-file.vtu",
      "non-existing-file.vtp",
      "non-existing-file.pvtu",
      "non-existing-file.pvtp"
    };
    const char* test_files[4] = {
      "no_file",
      "test/testfiles/test_vtk_tri.vtu",
      "test/testfiles/test_vtk_cube.vtp",
      "test/testfiles/test_parallel_file.pvtu"
    };
    const int num_points[4] = {0, 121, 24, 6144};
    const int num_trees[4] = {0, 200, 12, 1024};
};
/* *INDENT-ON* */

/* All readers should fail properly with a non-existing file. */
TEST_P (vtk_reader, vtk_to_cmesh_fail)
{
#if T8_WITH_VTK
  t8_cmesh_t          cmesh =
    t8_cmesh_vtk_reader (failing_files[file], 0, main_proc, sc_MPI_COMM_WORLD,
                         file_type);
  EXPECT_TRUE (cmesh == NULL);
#else
#endif
}

/* All readers should construct a cmesh from a file. */
TEST_P (vtk_reader, vtk_to_cmesh_success)
{
#if T8_WITH_VTK
  /*TODO: Implement reader for parallel polydata. Delete this if-block */
  if (file_type == VTK_PARALLEL_POLYDATA_FILE) {
    GTEST_SKIP ();
  }
  int                 mpirank;
  int                 mpiret = sc_MPI_Comm_rank (sc_MPI_COMM_WORLD, &mpirank);
  SC_CHECK_MPI (mpiret);
  t8_cmesh_t          cmesh =
    t8_cmesh_vtk_reader (test_files[file], partition, main_proc,
                         sc_MPI_COMM_WORLD,
                         file_type);
  if (file_type != VTK_FILE_ERROR) {
    EXPECT_FALSE (cmesh == NULL);
    if (!partition || main_proc == mpirank) {
      if (file_type == VTK_PARALLEL_FILE && partition) {
        t8_gloidx_t         local_num_trees =
          t8_cmesh_get_num_local_trees (cmesh);
        EXPECT_EQ (num_trees[file] / mpisize, local_num_trees);
      }
      else {
        EXPECT_EQ (num_trees[file], t8_cmesh_get_num_local_trees (cmesh));
      }
    }
    t8_cmesh_destroy (&cmesh);
  }
  else {
    EXPECT_TRUE (cmesh == NULL);
  }
#else
#endif
}

/* Read a file as a pointSet and compare the number of points with the known number of points. */
TEST_P (vtk_reader, vtk_to_pointSet)
{
#if T8_WITH_VTK
<<<<<<< HEAD
  if (file_type == VTK_PARALLEL_FILE && partition) {
=======
  /*TODO: Implement reader for parallel polydata. Delete this if-block */
  if (file_type == VTK_PARALLEL_POLYDATA_FILE) {
>>>>>>> 1c3107a2
    GTEST_SKIP ();
  }
  if (file_type != VTK_FILE_ERROR) {
    vtkSmartPointer < vtkPointSet > points =
      t8_vtk_reader_pointSet (test_files[file], 0, 0,
                              sc_MPI_COMM_WORLD, file_type);
    int                 test_points = points->GetNumberOfPoints ();
    EXPECT_EQ (num_points[file], test_points);
  }
#else
#endif
}

/* *INDENT-OFF* */
/* Currently does not work for parallel files. Replace with VTK_NUM_TYPES as soon
 * as reading and constructing cmeshes from parallel files is enabled. */
INSTANTIATE_TEST_SUITE_P (t8_gtest_vtk_reader, vtk_reader,testing::Combine (
                          testing::Range (VTK_FILE_ERROR, VTK_NUM_TYPES),
                          testing::Values (0, 1),
                          testing::Range (0,T8_VTK_TEST_NUM_PROCS)
                          ));
/* *INDENT-ON* */<|MERGE_RESOLUTION|>--- conflicted
+++ resolved
@@ -45,23 +45,16 @@
       file = (int)file_type + 1;
       partition = std::get<1>(GetParam());
       main_proc = std::get<2>(GetParam());
-<<<<<<< HEAD
-=======
       if(file_type == VTK_PARALLEL_UNSTRUCTURED_FILE && partition){
         GTEST_SKIP();
       }
->>>>>>> 1c3107a2
     }
     int file;
     vtk_file_type_t file_type;
     int partition;
     int main_proc;
-<<<<<<< HEAD
     int mpisize;
-    const char* failing_files[4] = {
-=======
     const char* failing_files[5] = {
->>>>>>> 1c3107a2
       "no_file",
       "non-existing-file.vtu",
       "non-existing-file.vtp",
@@ -131,12 +124,8 @@
 TEST_P (vtk_reader, vtk_to_pointSet)
 {
 #if T8_WITH_VTK
-<<<<<<< HEAD
-  if (file_type == VTK_PARALLEL_FILE && partition) {
-=======
   /*TODO: Implement reader for parallel polydata. Delete this if-block */
   if (file_type == VTK_PARALLEL_POLYDATA_FILE) {
->>>>>>> 1c3107a2
     GTEST_SKIP ();
   }
   if (file_type != VTK_FILE_ERROR) {
@@ -156,6 +145,6 @@
 INSTANTIATE_TEST_SUITE_P (t8_gtest_vtk_reader, vtk_reader,testing::Combine (
                           testing::Range (VTK_FILE_ERROR, VTK_NUM_TYPES),
                           testing::Values (0, 1),
-                          testing::Range (0,T8_VTK_TEST_NUM_PROCS)
+                          testing::Range (0, T8_VTK_TEST_NUM_PROCS)
                           ));
 /* *INDENT-ON* */