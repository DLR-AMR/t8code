--- conflicted
+++ resolved
@@ -120,32 +120,18 @@
 vtk_writer_test_fill_data (const t8_locidx_t cells_to_write_count, std::vector<double> &scalar_data,
                            std::vector<double> &vector_data)
 {
-<<<<<<< HEAD
-=======
   scalar_data.resize (cells_to_write_count);
   vector_data.resize (3 * cells_to_write_count);
->>>>>>> bb302b07
   // Fill scalar data vector with entries 0,1/10,...,(N-1)/10
   //    vector[n] = (n/10.)
   // Fill vector data vector with entries (0, 0, 42), (0.1,-0.1,42), ...
   //    vector[n] = (n/10.,-n/10., 42)
-<<<<<<< HEAD
-  for (t8_locidx_t icell = 0; icell < cells_to_write_count; ++icell) {
-    const double scalar_value = icell / 10.;
-    const double vector_values[3] = { scalar_value, -scalar_value, 42. };
-    scalar_data.push_back (scalar_value);
-    vector_data.push_back (vector_values[0]);
-    vector_data.push_back (vector_values[1]);
-    vector_data.push_back (vector_values[2]);
-  }
-=======
   std::generate (scalar_data.begin (), scalar_data.end (), [n = 0] () mutable { return (n++) / 10.; });
   std::generate (vector_data.begin (), vector_data.end (), [n = 0, scalar_data] () mutable {
     double scalar_value = scalar_data[n / 3];
     double vector_values[3] = { scalar_value, -scalar_value, 42. };
     return vector_values[n++ % 3];
   });
->>>>>>> bb302b07
 }
 
 /**
@@ -173,23 +159,15 @@
     strncpy (vtk_data[1].description, "Testdata vector (i/10.,-i/10.,42)", BUFSIZ);
     vtk_data[1].data = vector_data.data ();
 
-<<<<<<< HEAD
-    writer = new vtk_writer<grid_t> (true, true, true, true, true, true, std::string ("test_vtk"), num_vtk_data,
-=======
     writer = new vtk_writer<grid_t> (true, true, true, true, true, true, std::string ("test_vtk_writer"), num_vtk_data,
->>>>>>> bb302b07
                                      vtk_data, sc_MPI_COMM_WORLD);
   }
 
   int
   grid_c_interface ()
   {
-<<<<<<< HEAD
-    return use_c_interface (grid, "test_vtk_c_interface", 1, 1, 1, 1, 1, 1, num_vtk_data, vtk_data, sc_MPI_COMM_WORLD);
-=======
     return use_c_interface (grid, "test_vtk_writer_c_interface", 1, 1, 1, 1, 1, 1, num_vtk_data, vtk_data,
                             sc_MPI_COMM_WORLD);
->>>>>>> bb302b07
   }
 
   void
