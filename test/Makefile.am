#This file is part of t8code
#Non-recursive Makefile.am in test
#Included from toplevel directory

t8code_test_programs = \
    test/t8_forest/t8_test_ghost_exchange \
<<<<<<< HEAD
    test/t8_forest/t8_test_forest_commit \
=======
    test/t8_forest/t8_test_ghost_and_owner \
>>>>>>> c4d9467a
    test/t8_forest/t8_test_transform \
    test/t8_forest/t8_test_user_data

test_t8_forest_t8_test_ghost_exchange_SOURCES = test/t8_forest/t8_test_ghost_exchange.cxx
test_t8_forest_t8_test_ghost_and_owner_SOURCES = test/t8_forest/t8_test_ghost_and_owner.cxx
test_t8_forest_t8_test_transform_SOURCES = test/t8_forest/t8_test_transform.cxx
test_t8_forest_t8_test_user_data_SOURCES = test/t8_forest/t8_test_user_data.cxx

t8code_googletest_programs = \
  test/t8_gtest_main

test_t8_gtest_main_SOURCES = test/t8_gtest_main.cxx \
  test/t8_cmesh/t8_gtest_bcast.cxx \
  test/t8_schemes/t8_gtest_nca.cxx \
  test/t8_schemes/t8_gtest_pyra_connectivity.cxx \
  test/t8_schemes/t8_gtest_pyra_face_neigh.cxx \
  test/t8_geometry/t8_gtest_geometry_occ.cxx \
  test/t8_gtest_eclass.cxx \
  test/t8_gtest_vec.cxx \
  test/t8_gtest_refcount.cxx \
  test/t8_gtest_occ_linkage.cxx \
  test/t8_gtest_version.cxx \
  test/t8_schemes/t8_gtest_init_linear_id.cxx \
  test/t8_gtest_basics.cxx \
  test/t8_schemes/t8_gtest_ancestor.cxx \
  test/t8_cmesh/t8_gtest_hypercube.cxx \
  test/t8_cmesh/t8_gtest_cmesh_copy.cxx \
  test/t8_schemes/t8_gtest_element_count_leafs.cxx \
  test/t8_geometry/t8_gtest_geometry.cxx \
  test/t8_schemes/t8_gtest_descendant.cxx \
  test/t8_schemes/t8_gtest_find_parent.cxx \
  test/t8_cmesh/t8_gtest_cmesh_face_is_boundary.cxx \
  test/t8_cmesh/t8_gtest_cmesh_partition.cxx \
  test/t8_forest/t8_gtest_element_volume.cxx \
  test/t8_cmesh/t8_gtest_multiple_attributes.cxx \
  test/t8_schemes/t8_gtest_successor.cxx \
  test/t8_forest/t8_gtest_search.cxx \
  test/t8_gtest_netcdf_linkage.cxx \
  test/t8_forest/t8_gtest_element_general_function.cxx \
  test/t8_gtest_vtk_linkage.cxx \
<<<<<<< HEAD
=======
  test/t8_data/t8_gtest_shmem.cxx \
  test/t8_forest/t8_gtest_find_owner.cxx \
>>>>>>> c4d9467a
  test/t8_schemes/t8_gtest_pyra_face_descendant.cxx \
  test/t8_geometry/t8_gtest_point_inside.cxx \
  test/t8_data/t8_gtest_shmem.cxx \
  test/t8_forest/t8_gtest_ghost_and_owner.cxx

test_t8_gtest_main_LDADD = $(LDADD) test/libgtest.la
test_t8_gtest_main_LDFLAGS = $(AM_LDFLAGS) -pthread
test_t8_gtest_main_CPPFLAGS = $(AM_CPPFLAGS) -I$(top_srcdir)/thirdparty/googletest-mpi/ \
  -pthread \
  -std=c++11
# If we did not configure t8code with MPI we need to build Googletest
# without MPI support.
if !T8_ENABLE_MPI
test_t8_gtest_main_CPPFLAGS += -DGTEST_HAS_MPI=0
endif

# Build Googletest library
check_LTLIBRARIES = test/libgtest.la
test_libgtest_la_SOURCES = thirdparty/googletest-mpi/gtest/gtest-all.cc
test_libgtest_la_CPPFLAGS = -I$(top_srcdir)/thirdparty/googletest-mpi -std=c++11
# If we did not configure t8code with MPI we need to build Googletest
# without MPI support.
if !T8_ENABLE_MPI
test_libgtest_la_CPPFLAGS += -DGTEST_HAS_MPI=0
endif
test_libgtest_la_LDFLAGS = -pthread


TESTS += $(t8code_test_programs) $(t8code_googletest_programs)
check_PROGRAMS += $(t8code_test_programs) $(t8code_googletest_programs)<|MERGE_RESOLUTION|>--- conflicted
+++ resolved
@@ -4,11 +4,7 @@
 
 t8code_test_programs = \
     test/t8_forest/t8_test_ghost_exchange \
-<<<<<<< HEAD
-    test/t8_forest/t8_test_forest_commit \
-=======
     test/t8_forest/t8_test_ghost_and_owner \
->>>>>>> c4d9467a
     test/t8_forest/t8_test_transform \
     test/t8_forest/t8_test_user_data
 
@@ -49,11 +45,8 @@
   test/t8_gtest_netcdf_linkage.cxx \
   test/t8_forest/t8_gtest_element_general_function.cxx \
   test/t8_gtest_vtk_linkage.cxx \
-<<<<<<< HEAD
-=======
   test/t8_data/t8_gtest_shmem.cxx \
   test/t8_forest/t8_gtest_find_owner.cxx \
->>>>>>> c4d9467a
   test/t8_schemes/t8_gtest_pyra_face_descendant.cxx \
   test/t8_geometry/t8_gtest_point_inside.cxx \
   test/t8_data/t8_gtest_shmem.cxx \
