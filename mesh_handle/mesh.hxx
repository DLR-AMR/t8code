/*
  This file is part of t8code.
  t8code is a C library to manage a collection (a forest) of multiple
  connected adaptive space-trees of general element classes in parallel.

  Copyright (C) 2025 the developers

  t8code is free software; you can redistribute it and/or modify
  it under the terms of the GNU General Public License as published by
  the Free Software Foundation; either version 2 of the License, or
  (at your option) any later version.

  t8code is distributed in the hope that it will be useful,
  but WITHOUT ANY WARRANTY; without even the implied warranty of
  MERCHANTABILITY or FITNESS FOR A PARTICULAR PURPOSE.  See the
  GNU General Public License for more details.

  You should have received a copy of the GNU General Public License
  along with t8code; if not, write to the Free Software Foundation, Inc.,
  51 Franklin Street, Fifth Floor, Boston, MA 02110-1301, USA.
*/

/** \file mesh.hxx
 * Definition of the mesh class of the handle.
 */

#ifndef T8_MESH_HXX
#define T8_MESH_HXX

#include <t8.h>
#include <t8_forest/t8_forest_general.h>
#include "abstract_element.hxx"
#include "mesh_element.hxx"
#include "ghost_element.hxx"
#include "competence_pack.hxx"
#include <t8_forest/t8_forest_ghost.h>
#include <vector>
#include <type_traits>

namespace t8_mesh_handle
{

/**
 * Wrapper for a forest that enables it to be handled as a simple mesh object.
 * \tparam TCompetencePack The competences you want to add to the default functionality of the mesh.
 *         \see abstract_element for more details on the choice of the template parameter.   
 *         \note Please pack your competences using the \ref competence_pack class.
 * \tparam TUserData The user data type you want to associate with the mesh. Use void (this is also the default) if you do not want to set user data.
 * \tparam TElementData The element data type you want to use for each element of the mesh. 
 *         Use void (this is also the default) if you do not want to set element data.
 */
template <typename TCompetencePack = competence_pack<>, typename TUserData = void, typename TElementData = void>
class mesh {
 public:
<<<<<<< HEAD
  using SelfType = mesh<TCompetencePack, TUserData, TElementData>;
  using UserDataType = TUserData;
  using ElementDataType = TUserData;
=======
  using SelfType = mesh<TCompetencePack, TUserData,
                        TElementData>; /**< Type of the current class with all template parameters specified. */
>>>>>>> c2a78f56
  /** Type definitions of the element classes with given competences. */
  using abstract_element_class = TCompetencePack::template apply<
    SelfType, abstract_element>; /**< The abstract element class of the mesh (could be a mesh element of ghost). */
  using mesh_element_class
    = TCompetencePack::template apply<SelfType, mesh_element>; /**< The mesh element class of the mesh. */
  using ghost_element_class
    = TCompetencePack::template apply<SelfType, ghost_element>; /**< The ghost element class of the mesh. */

  // Declare all element classes as friend such that private members (e.g. the forest) can be accessed.
  friend abstract_element_class; /**< Abstract element class as friend. */
  friend mesh_element_class;     /**< Mesh element class as friend. */
  friend ghost_element_class;    /**< Ghost element class as friend. */

  using mesh_const_iterator =
    typename std::vector<mesh_element_class>::const_iterator; /**< Constant iterator type for the mesh elements. */

  /** 
   * Constructor for a mesh of the handle. 
   * \param [in] forest The forest from which the mesh should be created. 
   */
  mesh (t8_forest_t forest): m_forest (forest)
  {
    T8_ASSERT ((std::is_same<typename TCompetencePack::is_competence_pack, void>::value));
    T8_ASSERT (t8_forest_is_committed (m_forest));
    update_elements ();
  }

  /**
  * Getter for the number of local elements in the mesh.
  * \return Number of local elements in the mesh.
  */
  t8_locidx_t
  get_num_local_elements () const
  {
    return t8_forest_get_local_num_leaf_elements (m_forest);
  }

  /**
   * Getter for the number of local ghost elements.
   * \return Number of local ghost elements in the mesh.
   */
  t8_locidx_t
  get_num_local_ghosts () const
  {
    return t8_forest_get_num_ghosts (m_forest);
  }

  /** 
   * Getter for the dimension the mesh handle lives in.
   * \return The dimension.
   */
  int
  get_dimension () const
  {
    return t8_forest_get_dimension (m_forest);
  }

  /**
   * Returns a constant iterator to the first (local) mesh element.
   * \return Constant iterator to the first (local) mesh element.
   */
  mesh_const_iterator
  begin () const
  {
    return m_elements.cbegin ();
  }

  /**
   * Returns a constant iterator to a mesh element following the last (local) element of the mesh.
   * \return Constant iterator to the mesh element following the last (local) element of the mesh.
   */
  mesh_const_iterator
  end () const
  {
    return m_elements.cend ();
  }

  /**
   * Getter for an element given its local index. This could be a (local) mesh element or 
   *  a ghost element. 
   * The indices 0, 1, ... num_local_el - 1 refer to local mesh elements and 
   *    num_local_el , ... , num_local_el + num_ghosts - 1 refer to ghost elements.
   * \param [in] local_index The local index of the element to access.
   * \return Reference to the element.
   */
  const abstract_element_class&
  operator[] (t8_locidx_t local_index) const
  {
    T8_ASSERT (0 <= local_index && local_index < get_num_local_elements () + get_num_local_ghosts ());
    if (local_index < get_num_local_elements ()) {
      return m_elements[local_index];
    }
    else {
      return m_ghosts[local_index - get_num_local_elements ()];
    }
  }

  /**
   * Getter for a mesh element given its local index. 
   * This function could be used instead of the operator[] if a mesh element is 
   * specifically required to access their functionality.
   * \param [in] local_index The local index of the element to access.
   * \return Reference to the mesh element.
   */
  const mesh_element_class&
  get_mesh_element (t8_locidx_t local_index) const
  {
    T8_ASSERT (0 <= local_index && local_index < get_num_local_elements ());
    return m_elements[local_index];
  }

  /**
   * Getter for a ghost element given its local flat index. 
   * This function could be used instead of the operator[] if a ghost element is 
   * specifically required to access ghost functionality.
   * \param [in] flat_index The local flat index of the element to access.
   *             Therefore, flat_index should lie in between num_local_el and
   *              num_local_el + num_ghosts - 1.
   * \return Reference to the ghost element.
   */
  const ghost_element_class&
  get_ghost_element (t8_locidx_t flat_index) const
  {
    T8_ASSERT (get_num_local_elements () <= flat_index
               && flat_index < get_num_local_elements () + get_num_local_ghosts ());
    return m_ghosts[flat_index - get_num_local_elements ()];
  }

  /**
   * Getter for the forest the mesh is defined for.
   * \return The forest the mesh is defined for.
   */
  t8_forest_t
  get_forest () const
  {
    return m_forest;
  }

  /** 
   * Setter for the forest. 
   * \param [in] input_forest The forest from which the mesh should be a wrapper. 
   */
  void
  set_forest (t8_forest_t input_forest)
  {
    m_forest = input_forest;
    T8_ASSERT (t8_forest_is_committed (m_forest));
    update_elements ();
    if constexpr (!std::is_void<TUserData>::value) {
      t8_global_infof (
        "The elements of the mesh handle have been updated. Please note that the element_data are not interpolated "
        "automatically. Use the function set_element_data() to provide new adapted element data.\n");
    }
  }

  /** 
   * Set the user data of the mesh. This can i.e. be used to pass user defined arguments to the adapt routine.
   * \param [in] data The user data of class TUserData. Data will never be touched by mesh handling routines.
   */
  template <typename U = TUserData, typename = std::enable_if_t<!std::is_void<U>::value>>
  void
  set_user_data (const U& data)
  {
    t8_forest_set_user_data (m_forest, data);
  }

  /** 
   * Get the user data of the mesh. 
   * \return The user data previously set using \ref set_user_data.   
   */
  template <typename U = TUserData, typename = std::enable_if_t<!std::is_void<U>::value>>
  const U&
  get_user_data () const
  {
    return *static_cast<const U*> (t8_forest_get_user_data (m_forest));
  }

  /** 
   * Set the element data vector. The vector should have the length of num_local_elements.
   * \param [in] element_data The element data vector to set with one entry of class TElementData 
   *            for each local mesh element (excluding ghosts).
   */
  template <typename E = TElementData, typename = std::enable_if_t<!std::is_void<E>::value>>
  void
  set_element_data (const std::vector<E>& element_data)
  {
    T8_ASSERT (element_data.size () == get_num_local_elements ());
    m_element_data.clear ();
    m_element_data.resize (get_num_local_elements () + get_num_local_ghosts ());
    std::copy (element_data.begin (), element_data.end (), m_element_data.begin ());
  }

  /** 
   * Get the element data vector including ghost entries.
   * The element data of the local mesh elements is the one set using \ref set_element_data.
   * In this function, additionally the ghost entries are filled exchanging the correct entries of the
   *   element vector between processes.
   * \return Element data vector of size num_local_elements + num_local_ghosts with data of Type TElementData.
   */
  template <typename E = TElementData, typename = std::enable_if_t<!std::is_void<E>::value>>
  const std::vector<E>&
  get_element_data ()
  {
    // t8_forest_ghost_exchange_data expects an sc_array, so we need to wrap our data array to one.
    sc_array* sc_array_wrapper;
    T8_ASSERT (m_element_data.size () == get_num_local_elements () + get_num_local_ghosts ());
    sc_array_wrapper = sc_array_new_data (m_element_data.data (), sizeof (TElementData),
                                          get_num_local_elements () + get_num_local_ghosts ());

    // Data exchange: entries with indices > num_local_elements will get overwritten.
    t8_forest_ghost_exchange_data (m_forest, sc_array_wrapper);

    sc_array_destroy (sc_array_wrapper);
    return m_element_data;
  }

 private:
  /** 
   * Update the storage of the mesh elements according to the current forest. 
   */
  void
  update_elements ()
  {
    m_elements.clear ();
    m_elements.reserve (get_num_local_elements ());
    // Iterate through forest elements and fill the element vector with newly created mesh elements.
    for (t8_locidx_t itree = 0; itree < t8_forest_get_num_local_trees (m_forest); ++itree) {
      const t8_locidx_t num_elems = t8_forest_get_tree_num_leaf_elements (m_forest, itree);
      for (t8_locidx_t ielem = 0; ielem < num_elems; ++ielem) {
        m_elements.push_back (mesh_element_class (this, itree, ielem));
      }
    }
    update_ghost_elements ();
  }

  /** 
   * Update the storage of the ghost elements according to the current forest. 
   */
  void
  update_ghost_elements ()
  {
    m_ghosts.clear ();
    m_ghosts.reserve (get_num_local_ghosts ());
    t8_locidx_t num_loc_trees = t8_forest_get_num_local_trees (m_forest);

    for (t8_locidx_t itree = 0; itree < t8_forest_get_num_ghost_trees (m_forest); ++itree) {
      const t8_locidx_t num_elems = t8_forest_ghost_tree_num_leaf_elements (m_forest, itree);
      for (t8_locidx_t ielem = 0; ielem < num_elems; ++ielem) {
        m_ghosts.push_back (ghost_element_class (this, num_loc_trees + itree, itree, ielem));
      }
    }
  }

  t8_forest_t m_forest;                       /**< The forest the mesh should be defined for. */
  std::vector<mesh_element_class> m_elements; /**< Vector storing the (local) mesh elements. */
  std::vector<ghost_element_class> m_ghosts;  /**< Vector storing the (local) ghost elements. */
  std::conditional_t<!std::is_void_v<TElementData>, std::vector<TElementData>, std::nullptr_t>
    m_element_data; /**< Vector storing the (local) element data. */
};

}  // namespace t8_mesh_handle
#endif /* !T8_MESH_HXX */<|MERGE_RESOLUTION|>--- conflicted
+++ resolved
@@ -52,14 +52,10 @@
 template <typename TCompetencePack = competence_pack<>, typename TUserData = void, typename TElementData = void>
 class mesh {
  public:
-<<<<<<< HEAD
-  using SelfType = mesh<TCompetencePack, TUserData, TElementData>;
-  using UserDataType = TUserData;
-  using ElementDataType = TUserData;
-=======
-  using SelfType = mesh<TCompetencePack, TUserData,
-                        TElementData>; /**< Type of the current class with all template parameters specified. */
->>>>>>> c2a78f56
+  using SelfType = mesh<TCompetencePack, TUserData, TElementData>; /**< Type of the current class with all template parameters specified. */
+  using UserDataType = TUserData; /**< Make Type of the user data accessible. */
+  using ElementDataType = TElementData; /**< Make Type of the element data accessible. */
+
   /** Type definitions of the element classes with given competences. */
   using abstract_element_class = TCompetencePack::template apply<
     SelfType, abstract_element>; /**< The abstract element class of the mesh (could be a mesh element of ghost). */
