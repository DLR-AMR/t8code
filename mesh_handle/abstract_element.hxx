--- conflicted
+++ resolved
@@ -59,15 +59,10 @@
 template <typename mesh_class, template <typename> class... TCompetence>
 class abstract_element: public TCompetence<abstract_element<mesh_class, TCompetence...>>... {
  protected:
-<<<<<<< HEAD
-  using SelfType = abstract_element<mesh_class, TCompetence...>;
-  friend mesh_class;
-=======
   using SelfType
-    = abstract_element<TCompetence...>;    /**< Type of the current class with all template parameters specified. */
-  using mesh_class = mesh<TCompetence...>; /**< Type of the mesh class the used. */
-  friend mesh_class; /**< Define mesh_class as friend to be able to access e.g. the constructor. */
->>>>>>> d7897366
+    = abstract_element<mesh_class,
+                       TCompetence...>; /**< Type of the current class with all template parameters specified. */
+  friend mesh_class;                    /**< Define mesh_class as friend to be able to access e.g. the constructor. */
 
   /**
    * Protected constructor for an element of a mesh. 
