#!/bin/bash

#  This file is part of t8code.
#  t8code is a C library to manage a collection (a forest) of multiple
#  connected adaptive space-trees of general element classes in parallel.
#
#  Copyright (C) 2025 the developers
#
#  t8code is free software; you can redistribute it and/or modify
#  it under the terms of the GNU General Public License as published by
#  the Free Software Foundation; either version 2 of the License, or
#  (at your option) any later version.
#
#  t8code is distributed in the hope that it will be useful,
#  but WITHOUT ANY WARRANTY; without even the implied warranty of
#  MERCHANTABILITY or FITNESS FOR A PARTICULAR PURPOSE.  See the
#  GNU General Public License for more details.
#
#  You should have received a copy of the GNU General Public License
#  along with t8code; if not, write to the Free Software Foundation, Inc.,
#  51 Franklin Street, Fifth Floor, Boston, MA 02110-1301, USA.

#
# This script performs a valgrind check on each test binary given by find_all_test_binary_paths.sh.
# The valgrind check is done by the check_valgrind.sh script.
# The script returns 1 if an error is found and 0 otherwise. 
# This script must be executed from the scripts/ folder.
# It is assumed that the build folder ../build/test/ with the correct test binaries exists.
#

# Script must be executed from the scripts/ folder.
if [ `basename $PWD` != scripts ]; then
  if [ -d scripts ]; then
    # The directory stack is automatically reset on script exit.
    pushd scripts/ > /dev/null
  else
    echo "ERROR: scripts/ directory not found."
    exit 1
  fi
fi

# Find all test binary paths.
test_bin_paths=`bash ./find_all_test_binary_paths.sh`
num_paths=$(echo $test_bin_paths | wc -w)

# This is necessary because some tests use test files specified by relative paths. 
# These tests only work when run from the build/test/ directory. 
if [ -d ../build/test ]; then
  # The directory stack is automatically reset on script exit.
  pushd ../build/test/ > /dev/null
else
  echo "ERROR: Couldn't find a the directory ../build/test/."
  exit 1
fi

status=0
counter=0
valgrind_suppressions_file=../../scripts/valgrind_suppressions_file.supp

for bin_path in $test_bin_paths; do
  # Run check_valgrind script for each test binary.
<<<<<<< HEAD
  bash ../../scripts/check_valgrind.sh $bin_path 2>&1
=======
  bash ../../scripts/check_valgrind.sh $bin_path $valgrind_suppressions_file 2>&1
>>>>>>> 41afed7f
  status=$?
  # If status is not 0, an error occurred.
  if test $status -ne 0; then
    echo "Error occurred during the valgrind check of $bin_path."
    exit 1
  fi
  counter=$(( $counter + 1 ))
  echo "Checked $counter of $num_paths files."
done

echo "Valgrind found no errors in the test executables."
exit 0<|MERGE_RESOLUTION|>--- conflicted
+++ resolved
@@ -59,11 +59,7 @@
 
 for bin_path in $test_bin_paths; do
   # Run check_valgrind script for each test binary.
-<<<<<<< HEAD
-  bash ../../scripts/check_valgrind.sh $bin_path 2>&1
-=======
   bash ../../scripts/check_valgrind.sh $bin_path $valgrind_suppressions_file 2>&1
->>>>>>> 41afed7f
   status=$?
   # If status is not 0, an error occurred.
   if test $status -ne 0; then
