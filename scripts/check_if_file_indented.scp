#! /bin/bash

# This file is part of t8code.
# t8code is a C library to manage a collection (a forest) of multiple
# connected adaptive space-trees of general element classes in parallel.
#
# Copyright (C) 2015 the developers
#
# t8code is free software; you can redistribute it and/or modify
# it under the terms of the GNU General Public License as published by
# the Free Software Foundation; either version 2 of the License, or
# (at your option) any later version.
#
# t8code is distributed in the hope that it will be useful,
# but WITHOUT ANY WARRANTY; without even the implied warranty of
# MERCHANTABILITY or FITNESS FOR A PARTICULAR PURPOSE.  See the
# GNU General Public License for more details.
#
# You should have received a copy of the GNU General Public License
# along with t8code; if not, write to the Free Software Foundation, Inc.,
# 51 Franklin Street, Fifth Floor, Boston, MA 02110-1301, USA.

<<<<<<< HEAD
# We use clang-format to indent our code. There are different base styles
# available, but we use a modification. The options for this modification
# are located in the .clang-format file.
# We have to use the --dry-run argument, so that clang-format does not change
# anything. -Werror produces an error if the file is not indented cerrctly.
# The --style=file arguments tells clang-format to look for a *.clang-format file.
FORMAT_OPTIONS="--dry-run --Werror --style=file"


FORMAT=`which clang-format 2> /dev/null`

=======
usage="$0 FILENAME [INDENT_SCRIPT]"

#
# This script must be executed from the scripts/ folder.
#
if [ `basename $PWD` != scripts ]
then
  if [ -d scripts ]
  then
    # The directory stack is automatically reset on script exit.
    pushd scripts/ > /dev/null
  else
    echo ERROR: scripts/ directory not found.
    exit 1
  fi
fi

>>>>>>> e1de331f
# Check if first argument given
if [ ${1-x} = x ]
then
  echo ERROR: Need to provide a file as first argument.
  echo $usage
  exit 1
fi

# Check if first argument is a file and store it in variable
if [ -f "$1" ]
  then
  file="$1"
else
  # Try from folder above.
  if [ -f "../$1" ]
  then
    file="../$1"
  else
    echo "ERROR: Non existing file: $1"
    echo $usage
    exit 1
  fi
fi

<<<<<<< HEAD
=======
# Check if second argument given and set indent script
if [ ${2-x} = x ]
then
  # Set default indent script
  INDENT=./t8indent
else
  # Set second argument as indent script
  INDENT=$2
fi

if [ ! -x $INDENT ]
then
  echo ERROR: indent script \"$INDENT\" not found.
  exit 1
fi

>>>>>>> e1de331f
# Here is the actual checking part
#
# We only check files with .c, .h, .cxx, .hxx suffix
FILE_SUFFIX="${file##*.}"
if [ $FILE_SUFFIX = "c" -o $FILE_SUFFIX = "h" -o $FILE_SUFFIX = "cxx" -o $FILE_SUFFIX = "hxx" ]
  then
  $FORMAT $FORMAT_OPTIONS $file 2>&1
  status=$?
  if [ $status != 0 ]
  then
    echo $file is not indented.
    echo
  fi
  exit $status
else
  echo "ERROR: File does not have valid suffix (.c .h .cxx .hxx)."
fi<|MERGE_RESOLUTION|>--- conflicted
+++ resolved
@@ -20,7 +20,6 @@
 # along with t8code; if not, write to the Free Software Foundation, Inc.,
 # 51 Franklin Street, Fifth Floor, Boston, MA 02110-1301, USA.
 
-<<<<<<< HEAD
 # We use clang-format to indent our code. There are different base styles
 # available, but we use a modification. The options for this modification
 # are located in the .clang-format file.
@@ -32,25 +31,6 @@
 
 FORMAT=`which clang-format 2> /dev/null`
 
-=======
-usage="$0 FILENAME [INDENT_SCRIPT]"
-
-#
-# This script must be executed from the scripts/ folder.
-#
-if [ `basename $PWD` != scripts ]
-then
-  if [ -d scripts ]
-  then
-    # The directory stack is automatically reset on script exit.
-    pushd scripts/ > /dev/null
-  else
-    echo ERROR: scripts/ directory not found.
-    exit 1
-  fi
-fi
-
->>>>>>> e1de331f
 # Check if first argument given
 if [ ${1-x} = x ]
 then
@@ -75,25 +55,6 @@
   fi
 fi
 
-<<<<<<< HEAD
-=======
-# Check if second argument given and set indent script
-if [ ${2-x} = x ]
-then
-  # Set default indent script
-  INDENT=./t8indent
-else
-  # Set second argument as indent script
-  INDENT=$2
-fi
-
-if [ ! -x $INDENT ]
-then
-  echo ERROR: indent script \"$INDENT\" not found.
-  exit 1
-fi
-
->>>>>>> e1de331f
 # Here is the actual checking part
 #
 # We only check files with .c, .h, .cxx, .hxx suffix
