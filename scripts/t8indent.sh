#! /bin/bash

# This file is part of t8code.
# t8code is a C library to manage a collection (a forest) of multiple
# connected adaptive space-trees of general element classes in parallel.
#
# Copyright (C) 2023 the developers
#
# t8code is free software; you can redistribute it and/or modify
# it under the terms of the GNU General Public License as published by
# the Free Software Foundation; either version 2 of the License, or
# (at your option) any later version.
#
# t8code is distributed in the hope that it will be useful,
# but WITHOUT ANY WARRANTY; without even the implied warranty of
# MERCHANTABILITY or FITNESS FOR A PARTICULAR PURPOSE.  See the
# GNU General Public License for more details.
#
# You should have received a copy of the GNU General Public License
# along with t8code; if not, write to the Free Software Foundation, Inc.,
# 51 Franklin Street, Fifth Floor, Boston, MA 02110-1301, USA.

# We use clang-format to indent our code. There are different base styles
# available, but we use a modification. The options for this modification
# are located in the .clang-format file.
# We have to use the -i argument, so that clang-format directly alters the
# files instead of printing the changes to stdout. The --style=file
# arguments tells clang-format to look for a *.clang-format file.
#
# If you call this script with "NO_CHANGE" as first argument it will run
# in dry-mode, not changing the file contents.
FORMAT_OPTIONS="--Werror -i --style=file"

# Required version of the clang format program.
REQUIRED_VERSION_MAJOR="17"
REQUIRED_VERSION_MINOR="0"
REQUIRED_VERSION_STRING="${REQUIRED_VERSION_MAJOR}.${REQUIRED_VERSION_MINOR}"

FORMAT=`which clang-format 2> /dev/null`

if [ -z "$FORMAT" ]
then
  # Exit if the spell checking script was not found
  echo "ERROR: clang-format not found."
  echo "Please install clang-format version ${REQUIRED_VERSION_STRING}."
  echo "See https://github.com/ssciwr/clang-format-wheel"
  exit 1
fi

CLANG_VERSION_STRING=`$FORMAT --version`

VERSION=`echo $CLANG_VERSION_STRING | cut -d " " -f 3`
MAJOR=`echo $VERSION | cut -d. -f1`
MINOR=`echo $VERSION | cut -d. -f2`
PATCH=`echo $VERSION | cut -d. -f3`

if [[ "$MAJOR" != "$REQUIRED_VERSION_MAJOR" || $MINOR != "$REQUIRED_VERSION_MINOR" ]]; then
  echo "Please install clang-format version $REQUIRED_VERSION_STRING"
  exit 1
fi

#
#  Parsing of input files and throwing out files to be ignored
#
# Read all lines from the IGNORE_FILE 
# that are not empty and are not comments (i.e. start with '#').
# Determine base directory of git repo
GIT_REPO_PATH=$(git rev-parse --show-toplevel)

IGNORE_FILE=${GIT_REPO_PATH}/scripts/t8indent_ignore.sh
files_to_ignore=()
while read line; do
    if [[ ${line:0:1} != "#" ]] && [[ $line != "" ]]
    then
        files_to_ignore+=("$line")
    fi
done <$IGNORE_FILE

#
# Check if first argument is "NO_CHANGE", if so
# the file content is not changed.
#
OUTFILE_OPTION=
NO_CHANGE=FALSE
if [[ $1 == "NO_CHANGE" ]]
then
  shift # Removes first argument from $@ list
  NO_CHANGE=TRUE
<<<<<<< HEAD
=======
  FORMAT_OPTIONS="${FORMAT_OPTIONS} --dry-run"
>>>>>>> ce3bd55e
fi


# Iterate over all arguments and throw
# aways those filenames that we should ignore.
# Also check if suffix is ".c" ".cxx" ".h" or ".hxx"
for arg in "$@"
do
  FILE_SUFFIX="${arg##*.}"
  if ! [ $FILE_SUFFIX = "c" -o $FILE_SUFFIX = "h" -o $FILE_SUFFIX = "cxx" -o $FILE_SUFFIX = "hxx" ]
  then
    echo "ERROR: File "$arg" does not have valid suffix (.c .h .cxx .hxx)."
    exit 1
  fi

  ignore_arg=0
  # Iterate over each ignore filename
  for ignore_file in "${files_to_ignore[@]}"
    do
    if [[ "$arg" -ef "${GIT_REPO_PATH}/$ignore_file" ]]
    then 
      # arg matches and will be ignored
      echo The file \"$arg\" will be ignored by indentation as specified in \"$IGNORE_FILE\".
      ignore_arg=1
    fi
  done
  # Now add all non-ignored files to a new argument array
  if [[ $ignore_arg == 0 ]]
  then
    newargs+=("$arg")
  fi
done


for arg in "$@" ; do
  if [ "x$arg" == "x-o" ]; then
    WANTSOUT=1
  fi
done
if [ -z "$WANTSOUT" ]; then
  for NAME in "${newargs[@]}" ; do
    if [[ $NO_CHANGE == "TRUE" ]]
    then
      $FORMAT $FORMAT_OPTIONS "$NAME" 2>&1
<<<<<<< HEAD
    else
      $FORMAT $FORMAT_OPTIONS "$NAME"
    fi
    status=$?
=======
      status=$?
    else
      $FORMAT $FORMAT_OPTIONS "$NAME"
      status=$?
    fi
>>>>>>> ce3bd55e
  done
else
  if [[ $NO_CHANGE == "TRUE" ]]
  then
    $FORMAT $FORMAT_OPTIONS ${newargs[@]} 2>&1
<<<<<<< HEAD
  else
    $FORMAT $FORMAT_OPTIONS ${newargs[@]}
  fi  
  status=$?
=======
    status=$?
  else
    $FORMAT $FORMAT_OPTIONS ${newargs[@]}
    status=$?
  fi  
>>>>>>> ce3bd55e
fi

# If the file content was not change, the return
# value determines whether or not the file was
# indented.
if [[ $NO_CHANGE == "TRUE" ]]
then
  exit $status
fi<|MERGE_RESOLUTION|>--- conflicted
+++ resolved
@@ -86,10 +86,7 @@
 then
   shift # Removes first argument from $@ list
   NO_CHANGE=TRUE
-<<<<<<< HEAD
-=======
   FORMAT_OPTIONS="${FORMAT_OPTIONS} --dry-run"
->>>>>>> ce3bd55e
 fi
 
 
@@ -134,35 +131,21 @@
     if [[ $NO_CHANGE == "TRUE" ]]
     then
       $FORMAT $FORMAT_OPTIONS "$NAME" 2>&1
-<<<<<<< HEAD
-    else
-      $FORMAT $FORMAT_OPTIONS "$NAME"
-    fi
-    status=$?
-=======
       status=$?
     else
       $FORMAT $FORMAT_OPTIONS "$NAME"
       status=$?
     fi
->>>>>>> ce3bd55e
   done
 else
   if [[ $NO_CHANGE == "TRUE" ]]
   then
     $FORMAT $FORMAT_OPTIONS ${newargs[@]} 2>&1
-<<<<<<< HEAD
-  else
-    $FORMAT $FORMAT_OPTIONS ${newargs[@]}
-  fi  
-  status=$?
-=======
     status=$?
   else
     $FORMAT $FORMAT_OPTIONS ${newargs[@]}
     status=$?
   fi  
->>>>>>> ce3bd55e
 fi
 
 # If the file content was not change, the return
