--- conflicted
+++ resolved
@@ -55,12 +55,9 @@
 #
 $INDENT_SCRIPT NO_CHANGE $file
 status=$?
-<<<<<<< HEAD
-=======
 if [ $status != 0 ]
 then
   echo $file is not indented.
   echo
 fi
->>>>>>> ce3bd55e
 exit $status
