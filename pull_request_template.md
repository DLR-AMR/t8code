**_Describe your changes here:_**


**_All these boxes must be checked by the AUTHOR before requesting review:_**
- [ ] The PR is *small enough* to be reviewed easily. If not, consider splitting up the changes in multiple PRs.
- [ ] The title starts with one of the following prefixes: `Documentation:`, `Bugfix:`, `Feature:`, `Improvement:` or `Other:`.
- [ ] If the PR is related to an issue, make sure to link it.
- [ ] The author made sure that, as a reviewer, he/she would check all boxes below.

**_All these boxes must be checked by the REVIEWERS before merging the pull request:_**

As a reviewer please read through all the code lines and make sure that the code is *fully understood, bug free, well-documented and well-structured*.
#### General
- [ ] The reviewer executed the new code features at least once and checked the results manually.
- [ ] The code follows the [t8code coding guidelines](https://github.com/DLR-AMR/t8code/wiki/Coding-Guideline).
- [ ] New source/header files are properly added to the CMake files.
- [ ] The code is well documented. In particular, all function declarations, structs/classes and their members have a proper doxygen documentation.
- [ ] All new algorithms and data structures are sufficiently optimal in terms of memory and runtime (If this should be merged, but there is still potential for optimization, create a new issue).
#### Tests
- [ ] The code is covered in an existing or new test case using Google Test.

If the Pull request introduces code that is not covered by the github action (for example coupling with a new library):
  - [ ] Should this use case be added to the github action?
  - [ ] If not, does the specific use case compile and all tests pass (check manually).
#### Scripts and Wiki
<<<<<<< HEAD

- [ ] If a new directory with source-files is added, it must be covered by the `script/find_all_source_files.sh` to check the indentation of these files.
- [ ] If this PR introduces a new feature, it must be covered in an example/tutorial and a Wiki article.

#### License

- [ ] The author added a BSD statement to `doc/` (or already has one)

#### Tag Label
- [ ] The author added the patch/minor/major label in accordance to semantic versioning.
#### License
=======
- [ ] If a new directory with source files is added, it must be covered by the `script/find_all_source_files.scp` to check the indentation of these files.
- [ ] If this PR introduces a new feature, it must be covered in an example or tutorial and a Wiki article.
#### License
>>>>>>> 515e7f57
- [ ] The author added a BSD statement to `doc/` (or already has one).<|MERGE_RESOLUTION|>--- conflicted
+++ resolved
@@ -23,21 +23,7 @@
   - [ ] Should this use case be added to the github action?
   - [ ] If not, does the specific use case compile and all tests pass (check manually).
 #### Scripts and Wiki
-<<<<<<< HEAD
-
-- [ ] If a new directory with source-files is added, it must be covered by the `script/find_all_source_files.sh` to check the indentation of these files.
-- [ ] If this PR introduces a new feature, it must be covered in an example/tutorial and a Wiki article.
-
-#### License
-
-- [ ] The author added a BSD statement to `doc/` (or already has one)
-
-#### Tag Label
-- [ ] The author added the patch/minor/major label in accordance to semantic versioning.
-#### License
-=======
 - [ ] If a new directory with source files is added, it must be covered by the `script/find_all_source_files.scp` to check the indentation of these files.
 - [ ] If this PR introduces a new feature, it must be covered in an example or tutorial and a Wiki article.
 #### License
->>>>>>> 515e7f57
 - [ ] The author added a BSD statement to `doc/` (or already has one).