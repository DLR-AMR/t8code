--- conflicted
+++ resolved
@@ -202,8 +202,6 @@
 }
 
 int
-<<<<<<< HEAD
-=======
 t8_element_ancestor_id (t8_eclass_scheme_c *ts, const t8_element_t *elem,
                         int level)
 {
@@ -213,7 +211,6 @@
 }
 
 int
->>>>>>> 3e515e3a
 t8_element_is_family (t8_eclass_scheme_c *ts, t8_element_t **fam)
 {
   T8_ASSERT (ts != NULL);
@@ -240,8 +237,6 @@
 }
 
 void
-<<<<<<< HEAD
-=======
 t8_element_children_at_face (t8_eclass_scheme_c *ts, const t8_element_t *elem,
                              int face, t8_element_t *children[],
                              int num_children, int *child_indices)
@@ -331,7 +326,6 @@
 }
 
 void
->>>>>>> 3e515e3a
 t8_element_set_linear_id (t8_eclass_scheme_c *ts,
                           t8_element_t *elem, int level, t8_linearidx_t id)
 {
@@ -415,8 +409,6 @@
 }
 
 void
-<<<<<<< HEAD
-=======
 t8_element_vertex_reference_coords (t8_eclass_scheme_c *ts,
                                     const t8_element_t *t, int vertex,
                                     double coords[])
@@ -471,7 +463,6 @@
 #endif
 
 void
->>>>>>> 3e515e3a
 t8_element_new (t8_eclass_scheme_c *ts, int length, t8_element_t **elems)
 {
   T8_ASSERT (ts != NULL);
