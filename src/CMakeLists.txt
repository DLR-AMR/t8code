--- conflicted
+++ resolved
@@ -234,17 +234,11 @@
   PATTERN "t8_cmesh/t8_cmesh_offset.h"    EXCLUDE 
   PATTERN "t8_cmesh/t8_cmesh_partition.h" EXCLUDE
   PATTERN "t8_cmesh/t8_cmesh_trees.h"     EXCLUDE 
-<<<<<<< HEAD
   PATTERN "t8_cmesh/t8_cmesh_vertex_connectivity/*.h"     EXCLUDE 
-  )
-install( DIRECTORY t8_data DESTINATION include FILES_MATCHING PATTERN "*.h" )
-install( DIRECTORY t8_forest DESTINATION include FILES_MATCHING PATTERN "*.h"
-=======
 )
 
 install( DIRECTORY t8_data TYPE INCLUDE FILES_MATCHING PATTERN "*.h" )
 install( DIRECTORY t8_forest TYPE INCLUDE FILES_MATCHING PATTERN "*.h"
->>>>>>> 52a61281
   PATTERN "t8_forest/t8_forest_balance.h" EXCLUDE
   PATTERN "t8_forest/t8_forest_ghost.h "  EXCLUDE
   PATTERN "t8_forest/t8_forest_private.h" EXCLUDE
