--- conflicted
+++ resolved
@@ -84,13 +84,8 @@
     t8_cmesh/t8_cmesh_save.cxx 
     t8_cmesh/t8_cmesh_netcdf.c 
     t8_cmesh/t8_cmesh_trees.c 
-<<<<<<< HEAD
-    t8_cmesh/t8_cmesh_commit.cxx
-    t8_cmesh/t8_cmesh_partition.c 
-=======
     t8_cmesh/t8_cmesh_commit.cxx 
     t8_cmesh/t8_cmesh_partition.cxx 
->>>>>>> 6ec65ab2
     t8_cmesh/t8_cmesh_copy.c 
     t8_cmesh/t8_cmesh_geometry.cxx 
     t8_cmesh/t8_cmesh_examples.cxx 
