#  This file is part of t8code.
#  t8code is a C library to manage a collection (a forest) of multiple
#  connected adaptive space-trees of general element types in parallel.
#
#  Copyright (C) 2025 the developers
#
#  t8code is free software; you can redistribute it and/or modify
#  it under the terms of the GNU General Public License as published by
#  the Free Software Foundation; either version 2 of the License, or
#  (at your option) any later version.
#
#  t8code is distributed in the hope that it will be useful,
#  but WITHOUT ANY WARRANTY; without even the implied warranty of
#  MERCHANTABILITY or FITNESS FOR A PARTICULAR PURPOSE.  See the
#  GNU General Public License for more details.
#
#  You should have received a copy of the GNU General Public License
#  along with t8code; if not, write to the Free Software Foundation, Inc.,
#  51 Franklin Street, Fifth Floor, Boston, MA 02110-1301, USA.

if ( T8CODE_BUILD_AS_SHARED_LIBRARY )
    add_library( T8 SHARED )
    set_target_properties( T8 PROPERTIES VERSION ${T8CODE_VERSION_MAJOR}.${T8CODE_VERSION_MINOR}.${T8CODE_VERSION_PATCH} SOVERSION ${T8CODE_VERSION_RAW})
    set_target_properties( T8 PROPERTIES POSITION_INDEPENDENT_CODE ON )
else()
    add_library( T8 STATIC )
endif()

target_compile_features( T8 PUBLIC c_std_11 cxx_std_20 )
add_library( T8CODE::T8 ALIAS T8 )
target_compile_definitions( T8 PUBLIC T8_TEST_LEVEL_INT=${T8_TEST_LEVEL_INT})

if( CMAKE_BUILD_TYPE STREQUAL "Release" )
  set (T8_CXXFLAGS "${CMAKE_CXX_FLAGS} ${CMAKE_CXX_FLAGS_RELEASE}")
  set (T8_CFLAGS "${CMAKE_C_FLAGS} ${CMAKE_C_FLAGS_RELEASE}")
endif()

if( CMAKE_BUILD_TYPE STREQUAL "RelWithDebInfo" )
  set (T8_CXXFLAGS "${CMAKE_CXX_FLAGS} ${CMAKE_CXX_FLAGS_RELWITHDEBINFO}")
  set (T8_CFLAGS "${CMAKE_C_FLAGS} ${CMAKE_C_FLAGS_RELWITHDEBINFO}")
endif()

if( CMAKE_BUILD_TYPE STREQUAL "Debug" )
  set (T8_CXXFLAGS "${CMAKE_CXX_FLAGS} ${CMAKE_CXX_FLAGS_DEBUG}")
  set (T8_CFLAGS "${CMAKE_C_FLAGS} ${CMAKE_C_FLAGS_DEBUG}")

  target_compile_definitions( T8 PUBLIC T8_ENABLE_DEBUG=1 )
endif()

if( T8CODE_EXPORT_COMPILE_COMMANDS )
  set_target_properties( T8 PROPERTIES EXPORT_COMPILE_COMMANDS ON )
endif( T8CODE_EXPORT_COMPILE_COMMANDS )

if( T8CODE_ENABLE_NETCDF )
  target_link_libraries( T8 PUBLIC NetCDF::NetCDF )
  target_compile_definitions(T8 PUBLIC
    T8_ENABLE_NETCDF=1
    $<$<AND:$<BOOL:${NETCDF_HAVE_NETCDF_PAR}>,$<BOOL:${T8CODE_ENABLE_MPI}>>:T8_ENABLE_NETCDF_PAR=1> )
  target_sources( T8 PRIVATE
  t8_netcdf.c
  t8_cmesh/t8_cmesh_io/t8_cmesh_netcdf.c
  t8_forest/t8_forest_netcdf.cxx
  )
  install( FILES
  t8_cmesh/t8_cmesh_io/t8_cmesh_netcdf.h
  t8_forest_netcdf.h
  t8_netcdf.h
  TYPE INCLUDE )
endif()

set_target_properties( T8 PROPERTIES OUTPUT_NAME t8 )

target_include_directories( T8 PUBLIC
  $<BUILD_INTERFACE:${CMAKE_CURRENT_LIST_DIR}>
  $<INSTALL_INTERFACE:${CMAKE_INSTALL_PREFIX}/include>
)

target_link_libraries( T8 PUBLIC P4EST::P4EST SC::SC )

if ( T8CODE_ENABLE_MPI )
    target_compile_definitions( T8 PUBLIC T8_ENABLE_MPI=1 )
    target_compile_definitions( T8 PUBLIC T8_ENABLE_MPIIO=1 )
    target_link_libraries( T8 PUBLIC MPI::MPI_C )
endif()

if( T8CODE_ENABLE_VTK )
    target_compile_definitions( T8 PUBLIC T8_VTK_VERSION_USED="${VTK_MAJOR_VERSION}.${VTK_MINOR_VERSION}" )
    target_compile_definitions( T8 PUBLIC T8_ENABLE_VTK=1 )
    target_include_directories( T8 PUBLIC ${VTK_INCLUDE_DIR} )
    target_link_libraries( T8 PUBLIC ${VTK_LIBRARIES} )
    target_sources(T8 PRIVATE
      t8_vtk/t8_with_vtk/t8_vtk_parallel.cxx
      t8_vtk/t8_with_vtk/t8_vtk_polydata.cxx
      t8_vtk/t8_with_vtk/t8_vtk_unstructured.cxx
      t8_vtk/t8_with_vtk/t8_vtk_reader.cxx
    )
    install( FILES
      t8_vtk/t8_with_vtk/t8_vtk_parallel.hxx
      t8_vtk/t8_with_vtk/t8_vtk_polydata.hxx
      t8_vtk/t8_with_vtk/t8_vtk_unstructured.hxx
      t8_vtk/t8_with_vtk/t8_vtk_reader.hxx
    DESTINATION include)
endif()

if( T8CODE_ENABLE_OCC )
    target_compile_definitions( T8 PUBLIC T8_ENABLE_OCC=1 )
    target_include_directories( T8 SYSTEM PUBLIC ${OpenCASCADE_INCLUDE_DIR} )
    target_link_libraries( T8 PUBLIC ${OpenCASCADE_LIBRARIES} )
    target_sources(T8 PRIVATE
      t8_geometry/t8_geometry_implementations/t8_geometry_cad.cxx
      t8_cad/t8_cad.cxx
    )
    install( FILES
      t8_geometry/t8_geometry_implementations/t8_geometry_cad.hxx
      t8_geometry/t8_geometry_implementations/t8_geometry_cad.h
      t8_cad/t8_cad.hxx
      DESTINATION include
    )
endif()

if( T8CODE_BUILD_PEDANTIC )
  target_compile_options( T8 PUBLIC -pedantic )
  set (T8_CXXFLAGS "${T8_CXXFLAGS} -Wpedantic")
  set (T8_CFLAGS "${T8_CFLAGS} -Wpedantic")
endif()

if( T8CODE_BUILD_WALL)
  target_compile_options( T8 PUBLIC -Wall )
  set (T8_CXXFLAGS "${T8_CXXFLAGS} -Wall")
  set (T8_CFLAGS "${T8_CFLAGS} -Wall")
endif()

if( T8CODE_BUILD_WERROR )
  target_compile_options( T8 PUBLIC -Werror )
  set (T8_CXXFLAGS "${T8_CXXFLAGS} -Werror")
  set (T8_CFLAGS "${T8_CFLAGS} -Werror")
endif()

if( T8CODE_BUILD_WEXTRA )
  target_compile_options( T8 PUBLIC -Wextra )
  set (T8_CXXFLAGS "${T8_CXXFLAGS} -Wextra")
  set (T8_CFLAGS "${T8_CFLAGS} -Wextra")
endif()


target_sources( T8 PRIVATE
    t8.c
    t8_eclass.c
    t8_element_shape.c
    t8_element.cxx
    t8_refcount.c 
    t8_version.c 
    t8_vtk.c 
    t8_cmesh/t8_cmesh.cxx 
    t8_cmesh/t8_cmesh_cad.cxx 
    t8_cmesh/t8_cmesh_geometry.cxx 
    t8_cmesh/t8_cmesh_examples.cxx
    t8_cmesh/t8_cmesh_helpers.cxx
    t8_cmesh/t8_cmesh_internal/t8_cmesh_commit.cxx 
    t8_cmesh/t8_cmesh_internal/t8_cmesh_copy.c 
    t8_cmesh/t8_cmesh_internal/t8_cmesh_offset.c 
    t8_cmesh/t8_cmesh_internal/t8_cmesh_partition.cxx 
    t8_cmesh/t8_cmesh_internal/t8_cmesh_stash.c 
    t8_cmesh/t8_cmesh_internal/t8_cmesh_trees.cxx 
    t8_cmesh/t8_cmesh_vertex_connectivity/t8_cmesh_vertex_conn_tree_to_vertex.cxx 
    t8_cmesh/t8_cmesh_vertex_connectivity/t8_cmesh_vertex_conn_vertex_to_tree.cxx 
    t8_cmesh/t8_cmesh_vertex_connectivity/t8_cmesh_vertex_connectivity.cxx 
    t8_cmesh/t8_cmesh_io/t8_cmesh_readmshfile.cxx
    t8_cmesh/t8_cmesh_io/t8_cmesh_save.cxx 
    t8_cmesh/t8_cmesh_io/t8_cmesh_triangle.cxx 
    t8_data/t8_shmem.c 
    t8_data/t8_containers.cxx 
    t8_forest/t8_forest_adapt.cxx 
    t8_forest/t8_forest_partition.cxx 
    t8_forest/t8_forest_partition_for_coarsening.cxx
    t8_forest/t8_forest_pfc_helper.cxx 
    t8_forest/t8_forest.cxx 
    t8_forest/t8_forest_private.cxx
    t8_forest/t8_forest_ghost.cxx
    t8_forest/t8_forest_iterate.cxx
    t8_forest/t8_forest_balance.cxx
    t8_forest/t8_forest_search/t8_forest_search.cxx
    t8_geometry/t8_geometry.cxx
    t8_geometry/t8_geometry_helpers.c
    t8_geometry/t8_geometry_base.cxx
    t8_geometry/t8_geometry_handler.cxx
    t8_geometry/t8_geometry_with_vertices.cxx
    t8_geometry/t8_geometry_implementations/t8_geometry_analytic.cxx
    t8_geometry/t8_geometry_implementations/t8_geometry_linear.cxx
    t8_geometry/t8_geometry_implementations/t8_geometry_linear_axis_aligned.cxx
    t8_geometry/t8_geometry_implementations/t8_geometry_lagrange.cxx
    t8_geometry/t8_geometry_implementations/t8_geometry_zero.cxx
    t8_geometry/t8_geometry_implementations/t8_geometry_examples.cxx
    t8_schemes/t8_scheme.cxx
    t8_schemes/t8_default/t8_default.cxx
    t8_schemes/t8_default/t8_default_hex/t8_default_hex.cxx
    t8_schemes/t8_default/t8_default_hex/t8_dhex_bits.c
    t8_schemes/t8_default/t8_default_line/t8_default_line.cxx
    t8_schemes/t8_default/t8_default_line/t8_dline_bits.c
    t8_schemes/t8_default/t8_default_prism/t8_default_prism.cxx
    t8_schemes/t8_default/t8_default_prism/t8_dprism_bits.c
    t8_schemes/t8_default/t8_default_pyramid/t8_default_pyramid.cxx
    t8_schemes/t8_default/t8_default_pyramid/t8_dpyramid_bits.c
    t8_schemes/t8_default/t8_default_pyramid/t8_dpyramid_connectivity.c
    t8_schemes/t8_default/t8_default_quad/t8_default_quad.cxx
    t8_schemes/t8_default/t8_default_quad/t8_default_quad_bits.cxx
    t8_schemes/t8_default/t8_default_tet/t8_default_tet.cxx
    t8_schemes/t8_default/t8_default_tet/t8_dtet_bits.c
    t8_schemes/t8_default/t8_default_tet/t8_dtet_connectivity.c
    t8_schemes/t8_default/t8_default_tri/t8_default_tri.cxx
    t8_schemes/t8_default/t8_default_tri/t8_dtri_bits.c
    t8_schemes/t8_default/t8_default_tri/t8_dtri_connectivity.c
    t8_schemes/t8_default/t8_default_vertex/t8_default_vertex.cxx
    t8_types/t8_vec.cxx
    t8_schemes/t8_standalone/t8_standalone.cxx
    t8_vtk/t8_vtk_writer.cxx
    t8_vtk/t8_vtk_write_ASCII.cxx
    t8_vtk/t8_vtk_writer_helper.cxx
)

target_compile_definitions( T8 PUBLIC T8_CMAKE_BUILD )
target_compile_definitions( T8 PUBLIC T8_CC="${CMAKE_C_COMPILER}" )
target_compile_definitions( T8 PUBLIC T8_CFLAGS="${T8_CFLAGS}" )
target_compile_definitions( T8 PUBLIC T8_CXX="${CMAKE_CXX_COMPILER}" )
target_compile_definitions( T8 PUBLIC T8_CXXFLAGS="${T8_CXXFLAGS}" )
target_compile_definitions( T8 PUBLIC T8_LDFLAGS="${CMAKE_SHARED_LINKER_FLAGS}" )

target_compile_definitions( T8 PUBLIC T8_PACKAGE_STRING="t8 ${T8CODE_VERSION}" )
target_compile_definitions( T8 PUBLIC T8_VERSION="${T8CODE_VERSION}" )
target_compile_definitions( T8 PUBLIC T8_VERSION_MAJOR=${T8CODE_VERSION_MAJOR} )
target_compile_definitions( T8 PUBLIC T8_VERSION_MINOR=${T8CODE_VERSION_MINOR} )
target_compile_definitions( T8 PUBLIC T8_VERSION_PATCH=${T8CODE_VERSION_PATCH} )
target_compile_definitions( T8 PUBLIC T8_VERSION_POINT=${T8CODE_VERSION_POINT} )

get_target_property( T8_LIBS_LIST T8 LINK_LIBRARIES )
string( REPLACE ";" " " T8_LIBS "${T8_LIBS_LIST}" )
target_compile_definitions( T8 PUBLIC T8_LIBS="${T8_LIBS}" )

install( FILES
    t8.h
    t8_eclass.h
    t8_element.h
    t8_element_shape.h
    t8_mat.h
    t8_refcount.h
    t8_types/t8_vec.hxx
    t8_types/t8_vec.h
    t8_version.h
    t8_vtk.h
    TYPE INCLUDE
)

# Note: Some of the created install directories will be empty, for example t8_cmesh/t8_cmesh_internal
# since none of the files in them should be installed.
# However, CMake still creates the folder. It would be better if it did not do so.
# It seems like we cannot force CMake to not create the folder.
# See https://gitlab.kitware.com/cmake/cmake/-/issues/19189

install ( DIRECTORY t8_helper_functions DESTINATION PRIVATE_HEADER FILES_MATCHING PATTERN "*.hxx" )

install( DIRECTORY t8_cmesh TYPE INCLUDE FILES_MATCHING PATTERN "*.h" 
  PATTERN "t8_cmesh/t8_cmesh_internal*"      EXCLUDE
  PATTERN "t8_cmesh/t8_cmesh_io/t8_cmesh_netcdf.h" EXCLUDE
  PATTERN "t8_cmesh/t8_cmesh_vertex_connectivity/t8_cmesh_vertex_conn_*.hxx" EXCLUDE
)

install( DIRECTORY t8_data TYPE INCLUDE FILES_MATCHING PATTERN "*.h" )
install( DIRECTORY t8_forest TYPE INCLUDE FILES_MATCHING PATTERN "*.h"
  PATTERN "t8_forest/t8_forest_balance.h" EXCLUDE
<<<<<<< HEAD
  PATTERN "t8_forest/t8_forest_private.h"   EXCLUDE
=======
  PATTERN "t8_forest/t8_forest_ghost.h "  EXCLUDE
  PATTERN "t8_forest/t8_forest_private.h" EXCLUDE
>>>>>>> dacba581
  )
install( DIRECTORY t8_geometry DESTINATION include FILES_MATCHING PATTERN "*.h"
  PATTERN "t8_geometry/t8_geometry_implementations/t8_geometry_cad.h" EXCLUDE)
install( DIRECTORY t8_schemes DESTINATION include FILES_MATCHING PATTERN "*.h" )
install( DIRECTORY t8_vtk DESTINATION include FILES_MATCHING PATTERN "*.h" )

install( DIRECTORY t8_cmesh DESTINATION include FILES_MATCHING PATTERN "*.hxx"
  PATTERN "t8_cmesh/t8_cmesh_vertex_connectivity/t8_cmesh_vertex_connectivity.hxx" EXCLUDE
  PATTERN "t8_cmesh/t8_cmesh_vertex_connectivity/t8_cmesh_vertex_conn_vertex_to_tree.hxx" EXCLUDE
  PATTERN "t8_cmesh/t8_cmesh_vertex_connectivity/t8_cmesh_vertex_conn_tree_to_vertex.hxx" EXCLUDE
)

install( DIRECTORY t8_data DESTINATION include FILES_MATCHING PATTERN "*.hxx" )
install( DIRECTORY t8_forest DESTINATION include FILES_MATCHING PATTERN "*.hxx" )
install( DIRECTORY t8_geometry DESTINATION include FILES_MATCHING PATTERN "*.hxx"
  PATTERN "t8_geometry/t8_geometry_implementations/t8_geometry_cad.hxx" EXCLUDE)
install( DIRECTORY t8_schemes DESTINATION include FILES_MATCHING PATTERN "*.hxx" )
install( DIRECTORY t8_vtk DESTINATION include FILES_MATCHING PATTERN "*.hxx"
  PATTERN "t8_vtk/t8_vtk_parallel.hxx"      EXCLUDE
  PATTERN "t8_vtk/t8_vtk_polydata.hxx"      EXCLUDE
  PATTERN "t8_vtk/t8_vtk_unstructured.hxx"  EXCLUDE
  PATTERN "t8_vtk/t8_vtk_write_ASCII.hxx"   EXCLUDE
  PATTERN "t8_vtk/t8_vtk_writer_helper.hxx" EXCLUDE
  )
<<<<<<< HEAD
install( DIRECTORY t8_types DESTINATION include FILES_MATCHING PATTERN "*.hxx" )
install( DIRECTORY t8_types DESTINATION include FILES_MATCHING PATTERN "*.h" )
=======
install( DIRECTORY t8_types TYPE INCLUDE FILES_MATCHING PATTERN "*.hxx" )
>>>>>>> dacba581

install( TARGETS T8 LIBRARY )
install( TARGETS T8 EXPORT ${PROJECT_NAME}-targets )

include( CMakePackageConfigHelpers )

configure_package_config_file( ${CMAKE_CURRENT_LIST_DIR}/config.cmake.in
  ${CMAKE_CURRENT_BINARY_DIR}/CMakeFiles/${PROJECT_NAME}Config.cmake
INSTALL_DESTINATION cmake
)

write_basic_package_version_file(
${CMAKE_CURRENT_BINARY_DIR}/CMakeFiles/${PROJECT_NAME}ConfigVersion.cmake
COMPATIBILITY SameMajorVersion
VERSION "${T8CODE_VERSION_MAJOR}.${T8CODE_VERSION_MINOR}.${T8CODE_VERSION_PATCH}"
)

install( EXPORT ${PROJECT_NAME}-targets
NAMESPACE ${PROJECT_NAME}::
DESTINATION cmake
)

install( FILES
${CMAKE_CURRENT_BINARY_DIR}/CMakeFiles/${PROJECT_NAME}Config.cmake
${CMAKE_CURRENT_BINARY_DIR}/CMakeFiles/${PROJECT_NAME}ConfigVersion.cmake
DESTINATION cmake
)<|MERGE_RESOLUTION|>--- conflicted
+++ resolved
@@ -267,12 +267,7 @@
 install( DIRECTORY t8_data TYPE INCLUDE FILES_MATCHING PATTERN "*.h" )
 install( DIRECTORY t8_forest TYPE INCLUDE FILES_MATCHING PATTERN "*.h"
   PATTERN "t8_forest/t8_forest_balance.h" EXCLUDE
-<<<<<<< HEAD
   PATTERN "t8_forest/t8_forest_private.h"   EXCLUDE
-=======
-  PATTERN "t8_forest/t8_forest_ghost.h "  EXCLUDE
-  PATTERN "t8_forest/t8_forest_private.h" EXCLUDE
->>>>>>> dacba581
   )
 install( DIRECTORY t8_geometry DESTINATION include FILES_MATCHING PATTERN "*.h"
   PATTERN "t8_geometry/t8_geometry_implementations/t8_geometry_cad.h" EXCLUDE)
@@ -297,12 +292,8 @@
   PATTERN "t8_vtk/t8_vtk_write_ASCII.hxx"   EXCLUDE
   PATTERN "t8_vtk/t8_vtk_writer_helper.hxx" EXCLUDE
   )
-<<<<<<< HEAD
 install( DIRECTORY t8_types DESTINATION include FILES_MATCHING PATTERN "*.hxx" )
 install( DIRECTORY t8_types DESTINATION include FILES_MATCHING PATTERN "*.h" )
-=======
-install( DIRECTORY t8_types TYPE INCLUDE FILES_MATCHING PATTERN "*.hxx" )
->>>>>>> dacba581
 
 install( TARGETS T8 LIBRARY )
 install( TARGETS T8 EXPORT ${PROJECT_NAME}-targets )
