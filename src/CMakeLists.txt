if ( ${T8CODE_BUILD_AS_SHARED_LIBRARY} )
    add_library( T8 SHARED )
    set_target_properties( T8 PROPERTIES VERSION ${CMAKE_PROJECT_VERSION} SOVERSION ${T8CODE_VERSION_RAW})
    set_target_properties( T8 PROPERTIES POSITION_INDEPENDENT_CODE ON )
else()
    add_library( T8 STATIC )
endif()

add_library( T8CODE::T8 ALIAS T8 )

if( CMAKE_BUILD_TYPE STREQUAL "Release" )
    set (T8_CXXFLAGS "${CMAKE_CXX_FLAGS} ${CMAKE_CXX_FLAGS_RELEASE}")
    set (T8_CFLAGS "${CMAKE_C_FLAGS} ${CMAKE_C_FLAGS_RELEASE}")
endif()

if( CMAKE_BUILD_TYPE STREQUAL "RelWithDebInfo" )
    set (T8_CXXFLAGS "${CMAKE_CXX_FLAGS} ${CMAKE_CXX_FLAGS_RELWITHDEBINFO}")
    set (T8_CFLAGS "${CMAKE_C_FLAGS} ${CMAKE_C_FLAGS_RELWITHDEBINFO}")
endif()

if( CMAKE_BUILD_TYPE STREQUAL "Debug" )
    set (T8_CXXFLAGS "${CMAKE_CXX_FLAGS} ${CMAKE_CXX_FLAGS_DEBUG}")
    set (T8_CFLAGS "${CMAKE_C_FLAGS} ${CMAKE_C_FLAGS_DEBUG}")

    target_compile_definitions( T8 PUBLIC T8_ENABLE_DEBUG )
endif()

<<<<<<< HEAD
=======
if( T8CODE_EXPORT_COMPILE_COMMANDS )
  set_target_properties( T8 PROPERTIES EXPORT_COMPILE_COMMANDS ON )
endif( T8CODE_EXPORT_COMPILE_COMMANDS )

if( T8CODE_ENABLE_NETCDF )
  target_link_libraries( T8 PUBLIC netCDF::netcdf )
  target_compile_definitions(T8 PUBLIC
    T8_WITH_NETCDF
    $<$<AND:$<BOOL:${NETCDF_HAVE_NETCDF_PAR}>,$<BOOL:${T8CODE_ENABLE_MPI}>>:T8_WITH_NETCDF_PAR> )
endif()

>>>>>>> cc6391da
set_target_properties( T8 PROPERTIES OUTPUT_NAME t8 )

target_include_directories( T8 PUBLIC
    $<BUILD_INTERFACE:${CMAKE_CURRENT_LIST_DIR}>
    $<INSTALL_INTERFACE:${CMAKE_INSTALL_PREFIX}/include>
)

if ( T8CODE_USE_SYSTEM_SC )
    if ( SC_FOUND )
        message(STATUS "Found system SC")
        message(STATUS "SC include dir: ${SC_INCLUDE_DIR}")
        message(STATUS "SC libraries: ${SC_LIBRARIES}")
        target_include_directories( T8 PUBLIC ${SC_INCLUDE_DIR} )
        target_link_libraries( T8 PUBLIC ${SC_LIBRARIES} )
    endif ( SC_FOUND )
else( T8CODE_USE_SYSTEM_SC )
    message(STATUS "Building SC with t8code")
    target_link_libraries( T8 PUBLIC ${SC_LIBRARIES} )
endif( T8CODE_USE_SYSTEM_SC )

if ( T8CODE_USE_SYSTEM_P4EST )
    if ( P4EST_FOUND )
        message(STATUS "Found system p4est")
        message(STATUS "p4est include dir: ${P4EST_INCLUDE_DIR}")
        message(STATUS "p4est libraries: ${P4EST_LIBRARIES}")
        target_include_directories( T8 PUBLIC ${P4EST_INCLUDE_DIR} )
        target_link_libraries( T8 PUBLIC ${P4EST_LIBRARIES} )
    endif ( P4EST_FOUND )
else( T8CODE_USE_SYSTEM_P4EST )
    message(STATUS "Building p4est with t8code")
    target_link_libraries( T8 PUBLIC ${P4EST_LIBRARIES} )
endif( T8CODE_USE_SYSTEM_P4EST )

if ( MPI_FOUND )
    message(STATUS "Found MPI")
    message(STATUS "MPI include dir: ${MPI_C_INCLUDE_DIRS}")
    message(STATUS "MPI libraries: ${MPI_C_LIBRARIES}")
    target_compile_definitions( T8 PUBLIC T8_ENABLE_MPI )
    target_compile_definitions( T8 PUBLIC T8_ENABLE_MPIIO )
    target_link_libraries( T8 PUBLIC MPI::MPI_C )
endif( MPI_FOUND )

if( VTK_FOUND )
    message(STATUS "Found VTK")
    message(STATUS "VTK version: ${VTK_MAJOR_VERSION}.${VTK_MINOR_VERSION}")
    message(STATUS "VTK include dir: ${VTK_INCLUDE_DIR}")
    message(STATUS "VTK libraries: ${VTK_LIBRARIES}")
    target_compile_definitions( T8 PUBLIC T8_VTK_VERSION_USED="${VTK_MAJOR_VERSION}.${VTK_MINOR_VERSION}" )
    target_compile_definitions( T8 PUBLIC T8_WITH_VTK=1 )
    target_include_directories( T8 PUBLIC ${VTK_INCLUDE_DIR} )
    target_link_libraries( T8 PUBLIC ${VTK_LIBRARIES} )
endif( VTK_FOUND )

if( OpenCASCADE_FOUND )
    message(STATUS "Found OpenCASCADE")
    message(STATUS "OpenCASCADE version: ${OCC_VERSION_STRING}")
    message(STATUS "OpenCASCADE include dir: ${OpenCASCADE_INCLUDE_DIR}")
    message(STATUS "OpenCASCADE libraries: ${OpenCASCADE_LIBRARIES}")
    target_compile_definitions( T8 PUBLIC T8_WITH_OCC=1 )
    target_include_directories( T8 PUBLIC ${OpenCASCADE_INCLUDE_DIR} )
    target_link_libraries( T8 PUBLIC ${OpenCASCADE_LIBRARIES} )
endif( OpenCASCADE_FOUND )

if( NETCDF_FOUND )
    message(STATUS "Found netCDF")
    message(STATUS "netCDF include dir: ${netCDF_INCLUDE_DIR}")
    message(STATUS "netCDF libraries: ${netCDF_LIBRARIES}")
    target_link_libraries( T8 PUBLIC netCDF::netcdf )
    target_compile_definitions(T8 PUBLIC
        T8_WITH_NETCDF
        $<$<AND:$<BOOL:${NETCDF_HAVE_NETCDF_PAR}>,$<BOOL:${T8CODE_ENABLE_MPI}>>:T8_WITH_NETCDF_PAR> )
endif()

if( T8CODE_ENABLE_LESS_TESTS )
    target_compile_definitions( T8 PUBLIC T8_ENABLE_LESS_TESTS=1 )
endif()

if( T8CODE_BUILD_PEDANTIC )
    # TODO: Add `-Wextra -Wpedantic`. As of now, t8code would not compile with this.
    # See also: https://github.com/DLR-AMR/t8code/issues/1155.
    target_compile_options( T8 PUBLIC -Wall -pedantic -Werror )
    set (T8_CXXFLAGS "${T8_CXXFLAGS} -W -Wall -Wpedantic -Werror")
    set (T8_CFLAGS "${T8_CFLAGS} -W -Wall -Wpedantic -Werror")
endif()

target_sources( T8 PRIVATE 
    t8.c 
    t8_eclass.c 
    t8_element_shape.c
    t8_element.cxx 
    t8_element_c_interface.cxx 
    t8_mesh.c
    t8_netcdf.c 
    t8_refcount.c 
    t8_version.c 
    t8_vtk.c 
    t8_cmesh/t8_cmesh.cxx 
    t8_cmesh/t8_cmesh_cad.cxx 
    t8_cmesh/t8_cmesh_triangle.cxx 
    t8_cmesh/t8_cmesh_stash.c 
    t8_cmesh/t8_cmesh_vtk_reader.cxx 
    t8_cmesh/t8_cmesh_save.cxx 
    t8_cmesh/t8_cmesh_netcdf.c 
    t8_cmesh/t8_cmesh_trees.c 
    t8_cmesh/t8_cmesh_commit.cxx 
    t8_cmesh/t8_cmesh_partition.cxx 
    t8_cmesh/t8_cmesh_copy.c 
    t8_cmesh/t8_cmesh_geometry.cxx 
    t8_cmesh/t8_cmesh_examples.cxx 
    t8_cmesh/t8_cmesh_helpers.cxx 
    t8_cmesh/t8_cmesh_offset.c 
    t8_cmesh/t8_cmesh_readmshfile.cxx 
    t8_data/t8_shmem.c 
    t8_data/t8_containers.cxx 
    t8_forest/t8_forest_adapt.cxx 
    t8_forest/t8_forest_partition.cxx 
    t8_forest/t8_forest.cxx 
    t8_forest/t8_forest_private.c 
    t8_forest/t8_forest_ghost.cxx 
    t8_forest/t8_forest_iterate.cxx 
    t8_forest/t8_forest_balance.cxx 
    t8_forest/t8_forest_netcdf.cxx 
    t8_geometry/t8_geometry.cxx 
    t8_geometry/t8_geometry_helpers.c 
    t8_geometry/t8_geometry_base.cxx 
    t8_geometry/t8_geometry_handler.cxx 
    t8_geometry/t8_geometry_with_vertices.cxx 
    t8_geometry/t8_geometry_implementations/t8_geometry_analytic.cxx 
    t8_geometry/t8_geometry_implementations/t8_geometry_cad.cxx 
    t8_geometry/t8_geometry_implementations/t8_geometry_linear.cxx 
    t8_geometry/t8_geometry_implementations/t8_geometry_linear_axis_aligned.cxx 
    t8_geometry/t8_geometry_implementations/t8_geometry_lagrange.cxx 
    t8_geometry/t8_geometry_implementations/t8_geometry_zero.cxx 
    t8_geometry/t8_geometry_implementations/t8_geometry_examples.cxx 
    t8_schemes/t8_default/t8_default.cxx
    t8_schemes/t8_default/t8_default_common/t8_default_common.cxx
    t8_schemes/t8_default/t8_default_hex/t8_default_hex.cxx
    t8_schemes/t8_default/t8_default_hex/t8_dhex_bits.c
    t8_schemes/t8_default/t8_default_line/t8_default_line.cxx
    t8_schemes/t8_default/t8_default_line/t8_dline_bits.c
    t8_schemes/t8_default/t8_default_prism/t8_default_prism.cxx
    t8_schemes/t8_default/t8_default_prism/t8_dprism_bits.c
    t8_schemes/t8_default/t8_default_pyramid/t8_default_pyramid.cxx
    t8_schemes/t8_default/t8_default_pyramid/t8_dpyramid_bits.c
    t8_schemes/t8_default/t8_default_pyramid/t8_dpyramid_connectivity.c 
    t8_schemes/t8_default/t8_default_quad/t8_default_quad.cxx
    t8_schemes/t8_default/t8_default_quad/t8_dquad_bits.c
    t8_schemes/t8_default/t8_default_tet/t8_default_tet.cxx
    t8_schemes/t8_default/t8_default_tet/t8_dtet_bits.c
    t8_schemes/t8_default/t8_default_tet/t8_dtet_connectivity.c
    t8_schemes/t8_default/t8_default_tri/t8_default_tri.cxx
    t8_schemes/t8_default/t8_default_tri/t8_dtri_bits.c
    t8_schemes/t8_default/t8_default_tri/t8_dtri_connectivity.c
    t8_schemes/t8_default/t8_default_vertex/t8_default_vertex.cxx
    t8_schemes/t8_default/t8_default_vertex/t8_dvertex_bits.c
    t8_vtk/t8_vtk_polydata.cxx 
    t8_vtk/t8_vtk_unstructured.cxx 
    t8_vtk/t8_vtk_parallel.cxx 
    t8_vtk/t8_vtk_reader.cxx 
    t8_vtk/t8_vtk_writer.cxx
    t8_vtk/t8_vtk_write_ASCII.cxx
    t8_vtk/t8_vtk_writer_helper.cxx
)

target_compile_definitions( T8 PUBLIC T8_CMAKE_BUILD )
target_compile_definitions( T8 PUBLIC T8_CC="${CMAKE_C_COMPILER}" )
target_compile_definitions( T8 PUBLIC T8_CFLAGS="${T8_CFLAGS}" )
target_compile_definitions( T8 PUBLIC T8_CXX="${CMAKE_CXX_COMPILER}" )
target_compile_definitions( T8 PUBLIC T8_CXXFLAGS="${T8_CXXFLAGS}" )
target_compile_definitions( T8 PUBLIC T8_LDFLAGS="${CMAKE_SHARED_LINKER_FLAGS}" )

target_compile_definitions( T8 PUBLIC T8_PACKAGE_STRING="t8 ${T8CODE_VERSION}" )
target_compile_definitions( T8 PUBLIC T8_VERSION="${T8CODE_VERSION}" )
target_compile_definitions( T8 PUBLIC T8_VERSION_MAJOR=${T8CODE_VERSION_MAJOR} )
target_compile_definitions( T8 PUBLIC T8_VERSION_MINOR=${T8CODE_VERSION_MINOR} )
target_compile_definitions( T8 PUBLIC T8_VERSION_PATCH=${T8CODE_VERSION_PATCH} )
target_compile_definitions( T8 PUBLIC T8_VERSION_POINT=${T8CODE_VERSION_POINT} )

get_target_property( T8_LIBS_LIST T8 LINK_LIBRARIES )
string( REPLACE ";" " " T8_LIBS "${T8_LIBS_LIST}" )
target_compile_definitions( T8 PUBLIC T8_LIBS="${T8_LIBS}" )

install( FILES
    t8.h
    t8_cmesh.h
    t8_cmesh.hxx
    t8_cmesh_netcdf.h
    t8_cmesh_readmshfile.h
    t8_cmesh_tetgen.h
    t8_cmesh_triangle.h
    t8_cmesh_vtk_reader.hxx
    t8_eclass.h
    t8_element.h
    t8_element_c_interface.h
    t8_element.hxx
    t8_element_shape.h
    t8_forest_netcdf.h
    t8_mat.h
    t8_mesh.h
    t8_netcdf.h
    t8_refcount.h
    t8_vec.h
    t8_version.h
    t8_vtk.h
    t8_windows.h DESTINATION ${CMAKE_INSTALL_PREFIX}/include
)

install( DIRECTORY t8_cmesh DESTINATION ${CMAKE_INSTALL_PREFIX}/include FILES_MATCHING PATTERN "*.h" )
install( DIRECTORY t8_data DESTINATION ${CMAKE_INSTALL_PREFIX}/include FILES_MATCHING PATTERN "*.h" )
install( DIRECTORY t8_forest DESTINATION ${CMAKE_INSTALL_PREFIX}/include FILES_MATCHING
    PATTERN "*.h"
    PATTERN "*private.h" EXCLUDE )
install( DIRECTORY t8_geometry DESTINATION ${CMAKE_INSTALL_PREFIX}/include FILES_MATCHING PATTERN "*.h" )
install( DIRECTORY t8_schemes DESTINATION ${CMAKE_INSTALL_PREFIX}/include FILES_MATCHING PATTERN "*.h" )
install( DIRECTORY t8_vtk DESTINATION ${CMAKE_INSTALL_PREFIX}/include FILES_MATCHING PATTERN "*.h" )

install( DIRECTORY t8_cmesh DESTINATION ${CMAKE_INSTALL_PREFIX}/include FILES_MATCHING PATTERN "*.hxx" )
install( DIRECTORY t8_data DESTINATION ${CMAKE_INSTALL_PREFIX}/include FILES_MATCHING PATTERN "*.hxx" )
install( DIRECTORY t8_forest DESTINATION ${CMAKE_INSTALL_PREFIX}/include FILES_MATCHING PATTERN "*.hxx" )
install( DIRECTORY t8_geometry DESTINATION ${CMAKE_INSTALL_PREFIX}/include FILES_MATCHING PATTERN "*.hxx" )
install( DIRECTORY t8_schemes DESTINATION ${CMAKE_INSTALL_PREFIX}/include FILES_MATCHING PATTERN "*.hxx" )
install( DIRECTORY t8_vtk DESTINATION ${CMAKE_INSTALL_PREFIX}/include FILES_MATCHING PATTERN "*.hxx" )

install( TARGETS T8 DESTINATION ${CMAKE_INSTALL_PREFIX}/lib )
install( TARGETS T8 EXPORT ${PROJECT_NAME}-targets )

include( CMakePackageConfigHelpers )

configure_package_config_file( ${CMAKE_CURRENT_LIST_DIR}/config.cmake.in
    ${CMAKE_CURRENT_BINARY_DIR}/CMakeFiles/${PROJECT_NAME}Config.cmake
INSTALL_DESTINATION cmake
)

write_basic_package_version_file(
${CMAKE_CURRENT_BINARY_DIR}/CMakeFiles/${PROJECT_NAME}ConfigVersion.cmake
COMPATIBILITY SameMajorVersion
VERSION "${T8CODE_VERSION_MAJOR}.${T8CODE_VERSION_MINOR}.${T8CODE_VERSION_PATCH}"
)

install( EXPORT ${PROJECT_NAME}-targets
NAMESPACE ${PROJECT_NAME}::
DESTINATION cmake
)

install( FILES
${CMAKE_CURRENT_BINARY_DIR}/CMakeFiles/${PROJECT_NAME}Config.cmake
${CMAKE_CURRENT_BINARY_DIR}/CMakeFiles/${PROJECT_NAME}ConfigVersion.cmake
DESTINATION cmake
)<|MERGE_RESOLUTION|>--- conflicted
+++ resolved
@@ -25,20 +25,10 @@
     target_compile_definitions( T8 PUBLIC T8_ENABLE_DEBUG )
 endif()
 
-<<<<<<< HEAD
-=======
 if( T8CODE_EXPORT_COMPILE_COMMANDS )
   set_target_properties( T8 PROPERTIES EXPORT_COMPILE_COMMANDS ON )
 endif( T8CODE_EXPORT_COMPILE_COMMANDS )
 
-if( T8CODE_ENABLE_NETCDF )
-  target_link_libraries( T8 PUBLIC netCDF::netcdf )
-  target_compile_definitions(T8 PUBLIC
-    T8_WITH_NETCDF
-    $<$<AND:$<BOOL:${NETCDF_HAVE_NETCDF_PAR}>,$<BOOL:${T8CODE_ENABLE_MPI}>>:T8_WITH_NETCDF_PAR> )
-endif()
-
->>>>>>> cc6391da
 set_target_properties( T8 PROPERTIES OUTPUT_NAME t8 )
 
 target_include_directories( T8 PUBLIC
