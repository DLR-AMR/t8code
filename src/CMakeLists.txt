--- conflicted
+++ resolved
@@ -51,16 +51,13 @@
   set_target_properties( T8 PROPERTIES EXPORT_COMPILE_COMMANDS ON )
 endif( T8CODE_EXPORT_COMPILE_COMMANDS )
 
-<<<<<<< HEAD
 if( T8CODE_ENABLE_STANDALONE_LOOP_UNROLL )
   target_compile_definitions(T8 PUBLIC T8_ENABLE_STANDALONE_LOOP_UNROLL=1 )
 endif()
 
-=======
 if( T8CODE_ENABLE_PROFILING_BARRIERS )
   target_compile_definitions( T8 PUBLIC T8_ENABLE_PROFILE_BARRIER=1 )
 endif( T8CODE_ENABLE_PROFILING_BARRIERS )
->>>>>>> c229d0d7
 
 if( T8CODE_ENABLE_NETCDF )
   target_link_libraries( T8 PUBLIC NetCDF::NetCDF )
