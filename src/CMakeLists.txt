--- conflicted
+++ resolved
@@ -112,10 +112,10 @@
     target_compile_definitions( T8 PUBLIC T8_ENABLE_OCC=1 )
     target_include_directories( T8 SYSTEM PUBLIC ${OpenCASCADE_INCLUDE_DIR} )
     target_link_libraries( T8 PUBLIC ${OpenCASCADE_LIBRARIES} )
-    target_sources(T8 PRIVATE 
+    target_sources(T8 PRIVATE
       t8_geometry/t8_geometry_implementations/t8_geometry_cad.cxx
     )
-    install( FILES 
+    install( FILES
       t8_geometry/t8_geometry_implementations/t8_geometry_cad.hxx
       t8_geometry/t8_geometry_implementations/t8_geometry_cad.h
       DESTINATION include
@@ -147,62 +147,57 @@
 endif()
 
 
-target_sources( T8 PRIVATE 
-    t8.c 
-    t8_eclass.c 
+target_sources( T8 PRIVATE
+    t8.c
+    t8_eclass.c
     t8_element_shape.c
     t8_element.cxx
-    t8_refcount.c 
-    t8_version.c 
-    t8_vtk.c 
-    t8_cmesh/t8_cmesh.cxx 
-    t8_cmesh/t8_cmesh_cad.cxx 
-    t8_cmesh/t8_cmesh_triangle.cxx 
-    t8_cmesh/t8_cmesh_stash.c 
-    t8_cmesh/t8_cmesh_save.cxx 
-    t8_cmesh/t8_cmesh_trees.cxx 
-    t8_cmesh/t8_cmesh_commit.cxx 
-    t8_cmesh/t8_cmesh_partition.cxx 
-    t8_cmesh/t8_cmesh_copy.c 
-    t8_cmesh/t8_cmesh_geometry.cxx 
-    t8_cmesh/t8_cmesh_examples.cxx 
-    t8_cmesh/t8_cmesh_helpers.cxx 
-    t8_cmesh/t8_cmesh_offset.c 
-    t8_cmesh/t8_cmesh_vertex_connectivity/t8_cmesh_vertex_conn_tree_to_vertex.cxx 
-    t8_cmesh/t8_cmesh_vertex_connectivity/t8_cmesh_vertex_conn_vertex_to_tree.cxx 
-    t8_cmesh/t8_cmesh_vertex_connectivity/t8_cmesh_vertex_connectivity.cxx 
-    t8_cmesh/t8_cmesh_readmshfile.cxx 
-    t8_data/t8_shmem.c 
-    t8_data/t8_containers.cxx 
-    t8_forest/t8_forest_adapt.cxx 
-    t8_forest/t8_forest_partition.cxx 
-    t8_forest/t8_forest.cxx 
-<<<<<<< HEAD
-    t8_forest/t8_forest_private.c 
-=======
+    t8_refcount.c
+    t8_version.c
+    t8_vtk.c
+    t8_cmesh/t8_cmesh.cxx
+    t8_cmesh/t8_cmesh_cad.cxx
+    t8_cmesh/t8_cmesh_triangle.cxx
+    t8_cmesh/t8_cmesh_stash.c
+    t8_cmesh/t8_cmesh_save.cxx
+    t8_cmesh/t8_cmesh_trees.cxx
+    t8_cmesh/t8_cmesh_commit.cxx
+    t8_cmesh/t8_cmesh_partition.cxx
+    t8_cmesh/t8_cmesh_copy.c
+    t8_cmesh/t8_cmesh_geometry.cxx
+    t8_cmesh/t8_cmesh_examples.cxx
+    t8_cmesh/t8_cmesh_helpers.cxx
+    t8_cmesh/t8_cmesh_offset.c
+    t8_cmesh/t8_cmesh_vertex_connectivity/t8_cmesh_vertex_conn_tree_to_vertex.cxx
+    t8_cmesh/t8_cmesh_vertex_connectivity/t8_cmesh_vertex_conn_vertex_to_tree.cxx
+    t8_cmesh/t8_cmesh_vertex_connectivity/t8_cmesh_vertex_connectivity.cxx
+    t8_cmesh/t8_cmesh_readmshfile.cxx
+    t8_data/t8_shmem.c
+    t8_data/t8_containers.cxx
+    t8_forest/t8_forest_adapt.cxx
+    t8_forest/t8_forest_partition.cxx
+    t8_forest/t8_forest.cxx
     t8_forest/t8_forest_private.cxx
-    t8_forest/t8_forest_ghost.cxx 
->>>>>>> cf1c9e72
-    t8_forest/t8_forest_iterate.cxx 
-    t8_forest/t8_forest_balance.cxx 
-    t8_forest/t8_forest_search/t8_forest_search.cxx 
-    t8_forest/t8_forest_ghost/t8_forest_ghost.cxx 
+    t8_forest/t8_forest_iterate.cxx
+    t8_forest/t8_forest_balance.cxx
+    t8_forest/t8_forest_search/t8_forest_search.cxx
+    t8_forest/t8_forest_ghost/t8_forest_ghost.cxx
     t8_forest/t8_forest_ghost/t8_forest_ghost_implementations/t8_forest_ghost_definition_face.cxx
     t8_forest/t8_forest_ghost/t8_forest_ghost_implementations/t8_forest_ghost_definition_w_search.cxx
     t8_forest/t8_forest_ghost/t8_forest_ghost_definition_c_interface.cxx
     t8_forest/t8_forest_ghost/t8_forest_ghost_definition_base.cxx
     t8_forest/t8_forest_ghost/t8_forest_ghost_definition_helpers.cxx
-    t8_geometry/t8_geometry.cxx 
-    t8_geometry/t8_geometry_helpers.c 
-    t8_geometry/t8_geometry_base.cxx 
-    t8_geometry/t8_geometry_handler.cxx 
-    t8_geometry/t8_geometry_with_vertices.cxx 
-    t8_geometry/t8_geometry_implementations/t8_geometry_analytic.cxx 
-    t8_geometry/t8_geometry_implementations/t8_geometry_linear.cxx 
-    t8_geometry/t8_geometry_implementations/t8_geometry_linear_axis_aligned.cxx 
-    t8_geometry/t8_geometry_implementations/t8_geometry_lagrange.cxx 
-    t8_geometry/t8_geometry_implementations/t8_geometry_zero.cxx 
-    t8_geometry/t8_geometry_implementations/t8_geometry_examples.cxx 
+    t8_geometry/t8_geometry.cxx
+    t8_geometry/t8_geometry_helpers.c
+    t8_geometry/t8_geometry_base.cxx
+    t8_geometry/t8_geometry_handler.cxx
+    t8_geometry/t8_geometry_with_vertices.cxx
+    t8_geometry/t8_geometry_implementations/t8_geometry_analytic.cxx
+    t8_geometry/t8_geometry_implementations/t8_geometry_linear.cxx
+    t8_geometry/t8_geometry_implementations/t8_geometry_linear_axis_aligned.cxx
+    t8_geometry/t8_geometry_implementations/t8_geometry_lagrange.cxx
+    t8_geometry/t8_geometry_implementations/t8_geometry_zero.cxx
+    t8_geometry/t8_geometry_implementations/t8_geometry_examples.cxx
     t8_schemes/t8_scheme.cxx
     t8_schemes/t8_default/t8_default.cxx
     t8_schemes/t8_default/t8_default_hex/t8_default_hex.cxx
@@ -213,7 +208,7 @@
     t8_schemes/t8_default/t8_default_prism/t8_dprism_bits.c
     t8_schemes/t8_default/t8_default_pyramid/t8_default_pyramid.cxx
     t8_schemes/t8_default/t8_default_pyramid/t8_dpyramid_bits.c
-    t8_schemes/t8_default/t8_default_pyramid/t8_dpyramid_connectivity.c 
+    t8_schemes/t8_default/t8_default_pyramid/t8_dpyramid_connectivity.c
     t8_schemes/t8_default/t8_default_quad/t8_default_quad.cxx
     t8_schemes/t8_default/t8_default_quad/t8_default_quad_bits.cxx
     t8_schemes/t8_default/t8_default_tet/t8_default_tet.cxx
@@ -268,12 +263,12 @@
 
 install ( DIRECTORY t8_vector_helper DESTINATION PRIVATE_HEADER FILES_MATCHING PATTERN "*.hxx" )
 
-install( DIRECTORY t8_cmesh TYPE INCLUDE FILES_MATCHING PATTERN "*.h" 
+install( DIRECTORY t8_cmesh TYPE INCLUDE FILES_MATCHING PATTERN "*.h"
   PATTERN "t8_cmesh/t8_cmesh_copy.h"      EXCLUDE
-  PATTERN "t8_cmesh/t8_cmesh_offset.h"    EXCLUDE 
+  PATTERN "t8_cmesh/t8_cmesh_offset.h"    EXCLUDE
   PATTERN "t8_cmesh/t8_cmesh_partition.h" EXCLUDE
-  PATTERN "t8_cmesh/t8_cmesh_trees.h"     EXCLUDE 
-  PATTERN "t8_cmesh/t8_cmesh_vertex_connectivity/*.h"     EXCLUDE 
+  PATTERN "t8_cmesh/t8_cmesh_trees.h"     EXCLUDE
+  PATTERN "t8_cmesh/t8_cmesh_vertex_connectivity/*.h"     EXCLUDE
 )
 
 install( DIRECTORY t8_data TYPE INCLUDE FILES_MATCHING PATTERN "*.h" )
@@ -283,23 +278,23 @@
   PATTERN "t8_forest/t8_forest_private.h" EXCLUDE
   PATTERN "t8_forest/t8_forest_types.h"   EXCLUDE
   )
-install( DIRECTORY t8_geometry DESTINATION include FILES_MATCHING PATTERN "*.h" 
+install( DIRECTORY t8_geometry DESTINATION include FILES_MATCHING PATTERN "*.h"
   PATTERN "t8_geometry/t8_geometry_implementations/t8_geometry_cad.h" EXCLUDE)
 install( DIRECTORY t8_schemes DESTINATION include FILES_MATCHING PATTERN "*.h" )
 install( DIRECTORY t8_vtk DESTINATION include FILES_MATCHING PATTERN "*.h" )
 
 install( DIRECTORY t8_cmesh DESTINATION include FILES_MATCHING PATTERN "*.hxx"
-  PATTERN "t8_cmesh/t8_cmesh_vertex_connectivity/t8_cmesh_vertex_connectivity.hxx" EXCLUDE 
-  PATTERN "t8_cmesh/t8_cmesh_vertex_connectivity/t8_cmesh_vertex_conn_vertex_to_tree.hxx" EXCLUDE 
+  PATTERN "t8_cmesh/t8_cmesh_vertex_connectivity/t8_cmesh_vertex_connectivity.hxx" EXCLUDE
+  PATTERN "t8_cmesh/t8_cmesh_vertex_connectivity/t8_cmesh_vertex_conn_vertex_to_tree.hxx" EXCLUDE
   PATTERN "t8_cmesh/t8_cmesh_vertex_connectivity/t8_cmesh_vertex_conn_tree_to_vertex.hxx" EXCLUDE
 )
 
 install( DIRECTORY t8_data DESTINATION include FILES_MATCHING PATTERN "*.hxx" )
 install( DIRECTORY t8_forest DESTINATION include FILES_MATCHING PATTERN "*.hxx" )
-install( DIRECTORY t8_geometry DESTINATION include FILES_MATCHING PATTERN "*.hxx" 
+install( DIRECTORY t8_geometry DESTINATION include FILES_MATCHING PATTERN "*.hxx"
   PATTERN "t8_geometry/t8_geometry_implementations/t8_geometry_cad.hxx" EXCLUDE)
 install( DIRECTORY t8_schemes DESTINATION include FILES_MATCHING PATTERN "*.hxx" )
-install( DIRECTORY t8_vtk DESTINATION include FILES_MATCHING PATTERN "*.hxx" 
+install( DIRECTORY t8_vtk DESTINATION include FILES_MATCHING PATTERN "*.hxx"
   PATTERN "t8_vtk/t8_vtk_parallel.hxx"      EXCLUDE
   PATTERN "t8_vtk/t8_vtk_polydata.hxx"      EXCLUDE
   PATTERN "t8_vtk/t8_vtk_unstructured.hxx"  EXCLUDE
