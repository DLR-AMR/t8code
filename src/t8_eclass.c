--- conflicted
+++ resolved
@@ -24,163 +24,6 @@
 #include <t8_eclass.h>
 #undef KEEP_ECLASS_VALUE_DEFINITIONS
 
-<<<<<<< HEAD
-const int t8_eclass_to_dimension[T8_ECLASS_COUNT] = { 0, 1, 2, 2, 3, 3, 3, 3 };
-
-const int t8_eclass_num_faces[T8_ECLASS_COUNT] = { 0, 2, 4, 3, 6, 4, 5, 5 };
-
-const int t8_eclass_max_num_faces[T8_ECLASS_MAX_DIM + 1] = { 0, 2, 4, 6 };
-
-const int t8_eclass_max_num_children[T8_ECLASS_COUNT] = { 1, 2, 4, 4, 8, 8, 8, 10 };
-
-const int t8_face_vertex_to_tree_vertex[T8_ECLASS_COUNT][T8_ECLASS_MAX_FACES][T8_ECLASS_MAX_CORNERS_2D] = {
-  { { -1 } },                                                                                         /* vertex */
-  { { 0 }, { 1 } },                                                                                   /* line */
-  { { 0, 2 }, { 1, 3 }, { 0, 1 }, { 2, 3 } },                                                         /* quad */
-  { { 1, 2 }, { 0, 2 }, { 0, 1 } },                                                                   /* triangle */
-  { { 0, 2, 4, 6 }, { 1, 3, 5, 7 }, { 0, 1, 4, 5 }, { 2, 3, 6, 7 }, { 0, 1, 2, 3 }, { 4, 5, 6, 7 } }, /* hex */
-  { { 1, 2, 3 }, { 0, 2, 3 }, { 0, 1, 3 }, { 0, 1, 2 } },                                             /* tet */
-  { { 1, 2, 4, 5 }, { 0, 2, 3, 5 }, { 0, 1, 3, 4 }, { 0, 1, 2 }, { 3, 4, 5 } },                       /* prism */
-  { { 0, 2, 4 }, { 1, 3, 4 }, { 0, 1, 4 }, { 2, 3, 4 }, { 0, 1, 2, 3 } }                              /* pyramid */
-};
-
-/* TODO: tet, pyramid */
-const int t8_face_edge_to_tree_edge[T8_ECLASS_COUNT][T8_ECLASS_MAX_FACES][T8_ECLASS_MAX_EDGES_2D] = {
-  { { -1 } },                                                                                             /* vertex */
-  { { 0 } },                                                                                              /* line */
-  { { 0 }, { 1 }, { 2 }, { 3 } },                                                                         /* quad */
-  { { 0 }, { 1 }, { 2 } },                                                                                /* triangle */
-  { { 8, 10, 4, 6 }, { 9, 11, 5, 7 }, { 8, 9, 0, 2 }, { 10, 11, 1, 3 }, { 4, 5, 0, 1 }, { 6, 7, 2, 3 } }, /* hex */
-  { { 3, 4, 5 }, { 1, 2, 5 }, { 0, 2, 4 }, { 0, 1, 3 } },                                                 /* tet */
-  { { 0, 7, 3, 6 }, { 1, 8, 4, 7 }, { 2, 6, 5, 8 }, { 0, 1, 2 }, { 3, 4, 5 } },                           /* prism */
-  { { -1 } },                                                                                             /* pyramid */
-};
-
-/* TODO: tet, pyramid */
-const int t8_face_to_edge_neighbor[T8_ECLASS_COUNT][T8_ECLASS_MAX_FACES][T8_ECLASS_MAX_CORNERS_2D] = {
-  { { -1 } },                                                                                             /* vertex */
-  { { -1 } },                                                                                             /* line */
-  { { 2, 3 }, { 2, 3 }, { 0, 1 }, { 0, 1 } },                                                             /* quad */
-  { { 2, 1 }, { 2, 0 }, { 1, 0 } },                                                                       /* triangle */
-  { { 0, 1, 2, 3 }, { 0, 1, 2, 3 }, { 4, 5, 6, 7 }, { 4, 5, 6, 7 }, { 8, 9, 10, 11 }, { 8, 9, 10, 11 } }, /* hex */
-  { { 0, 1, 2 }, { 0, 3, 4 }, { 1, 3, 5 }, { 2, 4, 5 } },                                                 /* tet */
-  { { 1, 2, 4, 5 }, { 0, 2, 3, 5 }, { 0, 1, 3, 4 }, { 6, 7, 8 }, { 6, 7, 8 } },                           /* prism */
-  { { -1 } },                                                                                             /* pyramid */
-};
-
-/* TODO: tet, pyramid */
-const int t8_edge_vertex_to_tree_vertex[T8_ECLASS_COUNT][T8_ECLASS_MAX_EDGES][2] = {
-  { { -1 } },                                 /* vertex */
-  { { 0 }, { 1 } },                           /* line */
-  { { 0, 2 }, { 1, 3 }, { 0, 1 }, { 2, 3 } }, /* quad */
-  { { 1, 2 }, { 0, 2 }, { 0, 1 } },           /* triangle */
-  { { 0, 1 },
-    { 2, 3 },
-    { 4, 5 },
-    { 6, 7 },
-    { 0, 2 },
-    { 1, 3 },
-    { 4, 6 },
-    { 5, 7 },
-    { 0, 4 },
-    { 1, 5 },
-    { 2, 6 },
-    { 3, 7 } },                                                                                 /* hex */
-  { { 0, 1 }, { 0, 2 }, { 0, 3 }, { 1, 2 }, { 1, 3 }, { 2, 3 } },                               /* tet */
-  { { 1, 2 }, { 0, 2 }, { 0, 1 }, { 4, 5 }, { 3, 5 }, { 3, 4 }, { 1, 4 }, { 2, 5 }, { 0, 3 } }, /* prism */
-  { { -1 } },                                                                                   /* pyramid */
-};
-
-/* TODO: tet, pyramid */
-const int t8_edge_to_face[T8_ECLASS_COUNT][T8_ECLASS_MAX_EDGES][2] = {
-  { { -1 } },                     /* vertex */
-  { { 0 } },                      /* line */
-  { { 0 }, { 1 }, { 2 }, { 3 } }, /* quad */
-  { { 0 }, { 1 }, { 2 } },        /* triangle */
-  { { 2, 4 },
-    { 3, 4 },
-    { 2, 5 },
-    { 3, 5 },
-    { 0, 4 },
-    { 1, 4 },
-    { 0, 5 },
-    { 1, 5 },
-    { 0, 2 },
-    { 1, 2 },
-    { 0, 3 },
-    { 1, 3 } },                                                                                 /* hex */
-  { { 2, 3 }, { 1, 3 }, { 1, 2 }, { 0, 3 }, { 0, 2 }, { 0, 1 } },                               /* tet */
-  { { 0, 3 }, { 1, 3 }, { 2, 3 }, { 0, 4 }, { 1, 4 }, { 2, 4 }, { 0, 2 }, { 0, 1 }, { 1, 2 } }, /* prism */
-  { { -1 } },                                                                                   /* pyramid */
-};
-
-const int t8_eclass_face_orientation[T8_ECLASS_COUNT][T8_ECLASS_MAX_FACES] = {
-  { 0, -1, -1, -1, -1, -1 }, /* vertex */
-  { 0, 0, -1, -1, -1, -1 },  /* line */
-  { 0, 0, 0, 0, -1, -1 },    /* quad */
-  { 0, 0, 0, -1, -1, -1 },   /* triangle */
-  { 0, 1, 1, 0, 0, 1 },      /* hex */
-  { 0, 1, 0, 1, -1, -1 },    /* tet */
-  { 1, 0, 1, 0, 1, -1 },     /* prism */
-  { 0, 1, 1, 0, 0, -1 }      /* pyramid */
-};
-
-const int t8_reference_face_normal_tet[T8_ECLASS_MAX_FACES][3]
-  = { { -1, 0, 0 }, { 1, 0, -1 }, { 0, -1, 1 }, { 0, 1, 0 } };
-
-const int t8_eclass_num_vertices[T8_ECLASS_COUNT] = { 1, 2, 4, 3, 8, 4, 6, 5 };
-
-const int t8_eclass_num_edges[T8_ECLASS_COUNT] = { 0, 1, 4, 3, 12, 6, 9, 8 };
-
-const int t8_eclass_vtk_type[T8_ECLASS_COUNT] = { 1, 3, 9, 5, 12, 10, 13, 14 };
-
-const int t8_eclass_vtk_to_t8_corner_number[T8_ECLASS_COUNT][T8_ECLASS_MAX_CORNERS] = {
-  { 0, -1, -1, -1, -1, -1, -1, -1 }, /* vertex */
-  { 0, 1, -1, -1, -1, -1, -1, -1 },  /* line */
-  { 0, 1, 3, 2, -1, -1, -1, -1 },    /* quad */
-  { 0, 1, 2, -1, -1, -1, -1, -1 },   /* triangle */
-  { 0, 1, 3, 2, 4, 5, 7, 6 },        /* hex */
-  { 0, 2, 1, 3, -1, -1, -1, -1 },    /* tet */
-  { 0, 2, 1, 3, 5, 4, -1, -1 },      /* prism */
-  { 0, 1, 3, 2, 4, -1, -1, -1 }      /* pyramid */
-};
-
-const int t8_eclass_t8_to_vtk_corner_number[T8_ECLASS_COUNT][T8_ECLASS_MAX_CORNERS] = {
-  { 0, -1, -1, -1, -1, -1, -1, -1 }, /* vertex */
-  { 0, 1, -1, -1, -1, -1, -1, -1 },  /* line */
-  { 0, 1, 3, 2, -1, -1, -1, -1 },    /* quad */
-  { 0, 1, 2, -1, -1, -1, -1, -1 },   /* triangle */
-  { 0, 1, 3, 2, 4, 5, 7, 6 },        /* hex */
-  { 0, 2, 1, 3, -1, -1, -1, -1 },    /* tet */
-  { 0, 2, 1, 3, 5, 4, -1, -1 },      /* prism */
-  { 0, 1, 3, 2, 4, -1, -1, -1 }      /* pyramid */
-};
-
-const int t8_eclass_face_types[T8_ECLASS_COUNT][T8_ECLASS_MAX_FACES] = {
-  { -1, -1, -1, -1, -1, -1 }, /* vertex */
-  { 0, 0, -1, -1, -1, -1 },   /* line */
-  { 1, 1, 1, 1, -1, -1 },     /* quad */
-  { 1, 1, 1, -1, -1, -1 },    /* triangle */
-  { 2, 2, 2, 2, 2, 2 },       /* hex */
-  { 3, 3, 3, 3, -1, -1 },     /* tet */
-  { 2, 2, 2, 3, 3, -1 },      /* prism */
-  { 3, 3, 3, 3, 2, -1 }       /* pyramid */
-};
-
-const int t8_eclass_boundary_count[T8_ECLASS_COUNT][T8_ECLASS_COUNT] = {
-  { 0, 0, 0, 0, 0, 0, 0, 0 },  /* vertex */
-  { 2, 0, 0, 0, 0, 0, 0, 0 },  /* line */
-  { 4, 4, 0, 0, 0, 0, 0, 0 },  /* quad */
-  { 3, 3, 0, 0, 0, 0, 0, 0 },  /* triangle */
-  { 8, 12, 6, 0, 0, 0, 0, 0 }, /* hex */
-  { 4, 6, 0, 4, 0, 0, 0, 0 },  /* tet */
-  { 6, 9, 3, 2, 0, 0, 0, 0 },  /* prism */
-  { 5, 8, 1, 4, 0, 0, 0, 0 }   /* pyramid */
-};
-
-const char *t8_eclass_to_string[T8_ECLASS_INVALID]
-  = { "Vertex", "Line", "Quad", "Triangle", "Hex", "Tet", "Prism", "Pyramid", "invalid" };
-=======
 const int t8_eclass_to_dimension[T8_ECLASS_COUNT] = T8_ECLASS_TO_DIMENSION_VALUES;
 
 const int t8_eclass_num_faces[T8_ECLASS_COUNT] = T8_ECLASS_NUM_FACES_VALUES;
@@ -222,8 +65,7 @@
 
 const int t8_eclass_boundary_count[T8_ECLASS_COUNT][T8_ECLASS_COUNT] = T8_ECLASS_BOUNDARY_COUNT_VALUES;
 
-const char *t8_eclass_to_string[T8_ECLASS_COUNT] = T8_ECLASS_TO_STRING_VALUES;
->>>>>>> 11241199
+const char *t8_eclass_to_string[T8_ECLASS_INVALID] = T8_ECLASS_TO_STRING_VALUES;
 
 int
 t8_eclass_count_boundary (t8_eclass_t theclass, int min_dim, int *per_eclass)
