/*
  This file is part of t8code.
  t8code is a C library to manage a collection (a forest) of multiple
  connected adaptive space-trees of general element classes in parallel.

  Copyright (C) 2025 the developers

  t8code is free software; you can redistribute it and/or modify
  it under the terms of the GNU General Public License as published by
  the Free Software Foundation; either version 2 of the License, or
  (at your option) any later version.

  t8code is distributed in the hope that it will be useful,
  but WITHOUT ANY WARRANTY; without even the implied warranty of
  MERCHANTABILITY or FITNESS FOR A PARTICULAR PURPOSE.  See the
  GNU General Public License for more details.
  
  You should have received a copy of the GNU General Public License
  along with t8code; if not, write to the Free Software Foundation, Inc.,
  51 Franklin Street, Fifth Floor, Boston, MA 02110-1301, USA.
*/

/**
 * \file t8_vector_algorithms.hxx
 * 
 * Contains specialized algorithms on std::vector
 * 
 */

#ifndef T8_VECTOR_ALGORITHMS
#define T8_VECTOR_ALGORITHMS

#include <algorithm>
#include <functional>
#include <numeric>
<<<<<<< HEAD
=======
#include <iterator>
>>>>>>> 2de3afd8
#include <t8.h>

/**
 * Compute the offsets of a categories of elements in a sorted iterable range given by \a begin and \a end.
 * The value type of the iterator should be comparable with <.
 * This is a re-implementation of sc_array_split
 * 
 * /tparam TIterator            An input iterator type
 * /tparam TSentinel            A sentinel type for the iterator
 * /tparam TContainer           A container type that holds the offsets. It should be a contiguous container
 * /tparam Args                 The type of the arguments passed to the category_func
 *
 * /param[in] begin             An iterator pointing to the first element of the range
 * /param[in] end               An iterator pointing to the last element of the range
 * /param[in, out] offsets      A Container holding num_categories + 1 elements. Will hold indices
 *                              j of the range \a begin and \a end that contain objects of category k, such that offsets[k] <0 j < offset[k+1]
 *                              If there are no elements of category k then offsets[k] = offsets[k +1]
 * /param[in] category_func     A function that takes an element of the value type of the iterators \a begin / \a end and
 *                              returns the category of the element.
 * /param[in] args              A parameter pack of arguments passed to the category_func
 */
<<<<<<< HEAD
template <typename T, typename... Args>
void
vector_split (const std::vector<T> &vector, std::vector<size_t> &offsets, const size_t num_categories,
              std::function<size_t (const T, Args...)> &&category_func, Args... args)
=======
template <std::input_iterator TIterator, std::sentinel_for<TIterator> TSentinel, typename TContainer, typename... Args>
constexpr void
vector_split (
  const TIterator begin, const TSentinel end, TContainer &offsets,
  std::function<size_t (const typename std::iterator_traits<TIterator>::value_type, Args...)> &&category_func,
  Args... args)
>>>>>>> 2de3afd8
{
  T8_ASSERT (std::is_sorted (begin, end));
  T8_ASSERT (begin != end);
  T8_ASSERT (!offsets.empty ());
  const size_t count = std::distance (begin, end);
  const size_t num_categories = offsets.size () - 1;
  /* Initialize everything with count, except for the first value. */
  std::fill (std::begin (offsets), std::end (offsets), count);
  /* The first offset is set to zero */
  offsets[0] = 0;

  if (count == 0 || num_categories <= 1) {
    return;
  }

  /* We search between low and high for the next category */
  size_t low = 0;
  size_t high = count;
  size_t step = 1;
  while (step < num_categories) {
    // Using binary search to find the next category boundary
<<<<<<< HEAD
    size_t guess = std::midpoint (low, high);
    const size_t category = category_func (vector[guess], args...);
=======
    const size_t guess = std::midpoint (low, high);
    const size_t category = category_func (*(begin + guess), args...);
>>>>>>> 2de3afd8

    if (category < step) {
      // If the category is smaller than the current step, adjust low
      low = guess + 1;
    }
    else {
      // Fill offsets for all categories between step and category
<<<<<<< HEAD
      std::fill (offsets.begin () + step, offsets.begin () + category + 1, guess);
=======
      std::fill (std::begin (offsets) + step, std::begin (offsets) + category + 1, guess);
>>>>>>> 2de3afd8
      // Minimize the high value to narrow the search space
      high = guess;
    }

    // Advance step and update high when low equals high
    while (low == high) {
      ++step;
      if (step == num_categories) {
        return;
      }
      high = offsets[step];
    }
  }
}

#endif /* T8_VECTOR_ALGORITHMS */<|MERGE_RESOLUTION|>--- conflicted
+++ resolved
@@ -33,10 +33,7 @@
 #include <algorithm>
 #include <functional>
 #include <numeric>
-<<<<<<< HEAD
-=======
 #include <iterator>
->>>>>>> 2de3afd8
 #include <t8.h>
 
 /**
@@ -58,19 +55,12 @@
  *                              returns the category of the element.
  * /param[in] args              A parameter pack of arguments passed to the category_func
  */
-<<<<<<< HEAD
-template <typename T, typename... Args>
-void
-vector_split (const std::vector<T> &vector, std::vector<size_t> &offsets, const size_t num_categories,
-              std::function<size_t (const T, Args...)> &&category_func, Args... args)
-=======
 template <std::input_iterator TIterator, std::sentinel_for<TIterator> TSentinel, typename TContainer, typename... Args>
 constexpr void
 vector_split (
   const TIterator begin, const TSentinel end, TContainer &offsets,
   std::function<size_t (const typename std::iterator_traits<TIterator>::value_type, Args...)> &&category_func,
   Args... args)
->>>>>>> 2de3afd8
 {
   T8_ASSERT (std::is_sorted (begin, end));
   T8_ASSERT (begin != end);
@@ -92,13 +82,8 @@
   size_t step = 1;
   while (step < num_categories) {
     // Using binary search to find the next category boundary
-<<<<<<< HEAD
-    size_t guess = std::midpoint (low, high);
-    const size_t category = category_func (vector[guess], args...);
-=======
     const size_t guess = std::midpoint (low, high);
     const size_t category = category_func (*(begin + guess), args...);
->>>>>>> 2de3afd8
 
     if (category < step) {
       // If the category is smaller than the current step, adjust low
@@ -106,11 +91,7 @@
     }
     else {
       // Fill offsets for all categories between step and category
-<<<<<<< HEAD
-      std::fill (offsets.begin () + step, offsets.begin () + category + 1, guess);
-=======
       std::fill (std::begin (offsets) + step, std::begin (offsets) + category + 1, guess);
->>>>>>> 2de3afd8
       // Minimize the high value to narrow the search space
       high = guess;
     }
