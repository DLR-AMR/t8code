/*
  This file is part of t8code.
  t8code is a C library to manage a collection (a forest) of multiple
  connected adaptive space-trees of general element classes in parallel.

  Copyright (C) 2015 the developers

  t8code is free software; you can redistribute it and/or modify
  it under the terms of the GNU General Public License as published by
  the Free Software Foundation; either version 2 of the License, or
  (at your option) any later version.

  t8code is distributed in the hope that it will be useful,
  but WITHOUT ANY WARRANTY; without even the implied warranty of
  MERCHANTABILITY or FITNESS FOR A PARTICULAR PURPOSE.  See the
  GNU General Public License for more details.

  You should have received a copy of the GNU General Public License
  along with t8code; if not, write to the Free Software Foundation, Inc.,
  51 Franklin Street, Fifth Floor, Boston, MA 02110-1301, USA.
*/

<<<<<<< HEAD
#include <sc_refcount.h>
#include <t8.h>
=======
#include <t8_refcount.h>
>>>>>>> e4016106
#include <t8_cmesh.h>

/** \file t8_cmesh.h
 *
 * TODO: document this file
 */

typedef struct t8_cmesh
{
<<<<<<< HEAD
  /* TODO: make the comments more legible */
  int                 constructed;
  sc_refcount_t       rc; /**< The reference count of the cmesh. */
  t8_topidx_t         num_trees;  /**< The number of trees */
  t8_topidx_t         num_trees_per_eclass[T8_ECLASS_LAST]; /**< Store for each elemet class the number of trees of this class. */
  t8_topidx_t         trees_per_eclass_counter[T8_ECLASS_LAST]; /**< Starts with zero and increases each time a tree is inserted. Must equal to \a num_trees_per_eclass after all insertions are done. */
  t8_topidx_t        *tree_to_num_in_eclass; /**< Each tree gets a consecutive index inside the eclass it belongs to. */
  t8_eclass_t        *tree_to_eclass; /**< Store for each tree the element class it belongs to. */
=======
  t8_refcount_t       rc;
>>>>>>> e4016106
}
t8_cmesh_struct_t;

void
t8_cmesh_init (t8_cmesh_t * pcmesh)
{
  t8_cmesh_t          cmesh;
  T8_ASSERT (pcmesh != NULL);

  cmesh = *pcmesh = T8_ALLOC_ZERO (t8_cmesh_struct_t, 1);
  t8_refcount_init (&cmesh->rc);
}

void
t8_cmesh_set_num_trees (t8_cmesh_t cmesh, t8_topidx_t num_trees, const
                        t8_topidx_t num_trees_per_eclass[T8_ECLASS_LAST])
{
#ifdef T8_ENABLE_DEBUG
  int                 class_it;
  t8_topidx_t         count_trees = 0;
  t8_topidx_t         ti;
#endif
  T8_ASSERT (cmesh != NULL);
  T8_ASSERT (!cmesh->constructed);
  T8_ASSERT (num_trees > 0);
  T8_ASSERT (cmesh->num_trees == 0);

  cmesh->num_trees = num_trees;
  cmesh->tree_to_eclass = T8_ALLOC_ZERO (t8_eclass_t, num_trees);
  cmesh->tree_to_num_in_eclass = T8_ALLOC_ZERO (t8_topidx_t, num_trees);
#ifdef T8_ENABLE_DEBUG
  /* fill trees_per_eclass array with invalid value, so that we are later
   * able to check whether the entry is set or not. */
  for (ti = 0; ti < num_trees; ti++) {
    cmesh->tree_to_eclass[ti] = T8_ECLASS_LAST;
  }
  /* Check whether num_trees_per_eclass add up to num_trees. */
  for (class_it = T8_ECLASS_FIRST; class_it < T8_ECLASS_LAST; class_it++) {
    count_trees += num_trees_per_eclass[class_it];
  }
#endif

  T8_ASSERT (count_trees == num_trees);
  memcpy (cmesh->num_trees_per_eclass, num_trees_per_eclass,
          sizeof (t8_topidx_t) * T8_ECLASS_LAST);
}

void
t8_cmesh_insert_tree (t8_cmesh_t cmesh, t8_topidx_t tree,
                      t8_eclass_t tree_class)
{
  t8_topidx_t         num_in_eclass;
  T8_ASSERT (cmesh != NULL);
  T8_ASSERT (0 <= tree && tree < cmesh->num_trees);
  T8_ASSERT (!cmesh->constructed);
  T8_ASSERT (cmesh->tree_to_eclass[tree] == T8_ECLASS_LAST);

  num_in_eclass = cmesh->trees_per_eclass_counter[tree_class]++;
  cmesh->tree_to_eclass[tree] = tree_class;
  cmesh->tree_to_num_in_eclass[tree] = num_in_eclass;
}

void
t8_cmesh_construct (t8_cmesh_t cmesh)
{
#ifdef T8_ENABLE_DEBUG
  int                 class_it;
#endif

  T8_ASSERT (cmesh != NULL);
  T8_ASSERT (!cmesh->constructed);
  T8_ASSERT (cmesh->num_trees > 0);

  cmesh->constructed = 1;
#ifdef T8_ENABLE_DEBUG
  for (class_it = T8_ECLASS_FIRST; class_it < T8_ECLASS_LAST; class_it++) {
    T8_ASSERT (cmesh->trees_per_eclass_counter[class_it] ==
               cmesh->num_trees_per_eclass[class_it]);
  }
#endif
}

static void
t8_cmesh_reset (t8_cmesh_t * pcmesh)
{
  t8_cmesh_t          cmesh;

  T8_ASSERT (pcmesh != NULL);
  cmesh = *pcmesh;
  T8_ASSERT (cmesh != NULL);
  T8_ASSERT (cmesh->rc.refcount == 0);

  T8_FREE (cmesh->tree_to_num_in_eclass);
  T8_FREE (cmesh->tree_to_eclass);
  T8_FREE (cmesh);

  *pcmesh = NULL;
}

void
t8_cmesh_ref (t8_cmesh_t cmesh)
{
  T8_ASSERT (cmesh != NULL);
  t8_refcount_ref (&cmesh->rc);
}

void
t8_cmesh_unref (t8_cmesh_t * pcmesh)
{
  t8_cmesh_t          cmesh;

  T8_ASSERT (pcmesh != NULL);
  cmesh = *pcmesh;
  T8_ASSERT (cmesh != NULL);

<<<<<<< HEAD
  if (sc_refcount_unref (&cmesh->rc)) {
    t8_cmesh_reset (pcmesh);
=======
  if (t8_refcount_unref (&cmesh->rc)) {
    t8_cmesh_destroy (pcmesh);
>>>>>>> e4016106
  }
}

t8_cmesh_t
t8_cmesh_new_tri (void)
{
  t8_cmesh_t          cmesh;
  t8_topidx_t         num_trees_per_eclass[T8_ECLASS_LAST] = { };

  num_trees_per_eclass[T8_ECLASS_TRIANGLE] = 1;
  t8_cmesh_init (&cmesh);
  t8_cmesh_set_num_trees (cmesh, 1, num_trees_per_eclass);
  t8_cmesh_insert_tree (cmesh, 0, T8_ECLASS_TRIANGLE);
  t8_cmesh_construct (cmesh);

  return cmesh;
}

t8_cmesh_t
t8_cmesh_new_tet (void)
{
  t8_cmesh_t          cmesh;
  t8_topidx_t         num_trees_per_eclass[T8_ECLASS_LAST] = { };

  num_trees_per_eclass[T8_ECLASS_TET] = 1;
  t8_cmesh_init (&cmesh);
  t8_cmesh_set_num_trees (cmesh, 1, num_trees_per_eclass);
  t8_cmesh_insert_tree (cmesh, 0, T8_ECLASS_TET);
  t8_cmesh_construct (cmesh);

  return cmesh;
}

t8_cmesh_t
t8_cmesh_new_quad (void)
{
  t8_cmesh_t          cmesh;
  t8_topidx_t         num_trees_per_eclass[T8_ECLASS_LAST] = { };

  num_trees_per_eclass[T8_ECLASS_QUAD] = 1;
  t8_cmesh_init (&cmesh);
  t8_cmesh_set_num_trees (cmesh, 1, num_trees_per_eclass);
  t8_cmesh_insert_tree (cmesh, 0, T8_ECLASS_QUAD);
  t8_cmesh_construct (cmesh);

  return cmesh;
}

t8_cmesh_t
t8_cmesh_new_hex (void)
{
  t8_cmesh_t          cmesh;
  t8_topidx_t         num_trees_per_eclass[T8_ECLASS_LAST] = { };

  num_trees_per_eclass[T8_ECLASS_HEX] = 1;
  t8_cmesh_init (&cmesh);
  t8_cmesh_set_num_trees (cmesh, 1, num_trees_per_eclass);
  t8_cmesh_insert_tree (cmesh, 0, T8_ECLASS_HEX);
  t8_cmesh_construct (cmesh);

  return cmesh;
}<|MERGE_RESOLUTION|>--- conflicted
+++ resolved
@@ -20,12 +20,7 @@
   51 Franklin Street, Fifth Floor, Boston, MA 02110-1301, USA.
 */
 
-<<<<<<< HEAD
-#include <sc_refcount.h>
-#include <t8.h>
-=======
 #include <t8_refcount.h>
->>>>>>> e4016106
 #include <t8_cmesh.h>
 
 /** \file t8_cmesh.h
@@ -35,18 +30,14 @@
 
 typedef struct t8_cmesh
 {
-<<<<<<< HEAD
   /* TODO: make the comments more legible */
   int                 constructed;
-  sc_refcount_t       rc; /**< The reference count of the cmesh. */
+  t8_refcount_t       rc; /**< The reference count of the cmesh. */
   t8_topidx_t         num_trees;  /**< The number of trees */
   t8_topidx_t         num_trees_per_eclass[T8_ECLASS_LAST]; /**< Store for each elemet class the number of trees of this class. */
   t8_topidx_t         trees_per_eclass_counter[T8_ECLASS_LAST]; /**< Starts with zero and increases each time a tree is inserted. Must equal to \a num_trees_per_eclass after all insertions are done. */
   t8_topidx_t        *tree_to_num_in_eclass; /**< Each tree gets a consecutive index inside the eclass it belongs to. */
   t8_eclass_t        *tree_to_eclass; /**< Store for each tree the element class it belongs to. */
-=======
-  t8_refcount_t       rc;
->>>>>>> e4016106
 }
 t8_cmesh_struct_t;
 
@@ -162,13 +153,8 @@
   cmesh = *pcmesh;
   T8_ASSERT (cmesh != NULL);
 
-<<<<<<< HEAD
-  if (sc_refcount_unref (&cmesh->rc)) {
+  if (t8_refcount_unref (&cmesh->rc)) {
     t8_cmesh_reset (pcmesh);
-=======
-  if (t8_refcount_unref (&cmesh->rc)) {
-    t8_cmesh_destroy (pcmesh);
->>>>>>> e4016106
   }
 }
 
