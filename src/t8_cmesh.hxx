--- conflicted
+++ resolved
@@ -32,22 +32,6 @@
 #include <t8_geometry/t8_geometry_handler.hxx>
 
 /**
-<<<<<<< HEAD
- * Compute the first element of a process in a partitioned mesh, via floor(process * mpisize / global_num_elements).
- * Prevents overflow by splitting global_num_elements into two 32 bit integers.
- * global_num_elements = a_0 * tau + a_1, tau = 2^32.
- * 
- * floor(a_0 * tau + a_1) * process / mpisize
- * = floor (a_0 * tau * process / mpisize + a_1 * process / mpisize)
- * (add the fractional part of the summands and take the floor) to split the computation into separate parts.
- * = floor (a_0 * tau * process / mpisize) + floor (a_1 * process / mpisize) + floor ((a_o*tau*process) % mpisize + a_1*process % mpisize) / mpisize)
- * the first term can computed as:
- * floor (a_0 * tau * process / mpisize)
- * = floor (floor (a_0 * tau / mpisize * process ) + (a_0 * tau % mpisize) * process / mpisize)
- * We divide a_0 * tau by mpisize first to prevent an overflow. The second term corrects for the rounding error.
- *
- * Adding all summands gives the result.
-=======
  * Compute the first element of a process in a partitioned mesh, via floor(process * global_num_elements / mpisize).
  * Prevents overflowing by using division with remainder to store partial results in uint64_t.
  * We also take into account that process <= mpisize.
@@ -69,7 +53,6 @@
  *
  * Each variable is less than 2^32-1 taking into account that process <= mpisize 
  * we can assure that the first summand does not overflow
->>>>>>> 4d77790d
  *
  * This enables us to partition 2^64-1 elements over 2^32-1 processes.
  * Update this function if we have supercomputers with more than 2^32-1 processes, or need larger meshes.
@@ -88,32 +71,11 @@
 {
   T8_ASSERT (mpisize > 0);
   T8_ASSERT (process <= mpisize);
-<<<<<<< HEAD
-  /* Split the uint64_t */
-  const uint64_t a_0 = (global_num_elements >> 32);
-  const uint64_t a_1 = (global_num_elements << 32) >> 32;
-=======
->>>>>>> 4d77790d
 
   /* Cast everything into uint64_t */
   const uint64_t process_64 = static_cast<uint64_t> (process);
   const uint64_t mpisize_64 = static_cast<uint64_t> (mpisize);
 
-<<<<<<< HEAD
-  /* sum_0 = floor(a_0 * tau / mpisize * process) */
-  const uint64_t sum_0 = (a_0 << 32) / mpisize_64 * process_64;
-
-  /* sum_1 = floor(a_0 * tau % mpisize * process / mpisize) */
-  const uint64_t sum_1 = (((a_0 << 32) % mpisize_64) * process_64) / mpisize_64;
-
-  /* sum_2 = floor(a_1 * process / mpisize) */
-  const uint64_t sum_2 = (a_1 * process_64) / mpisize_64;
-
-  /* sum_3 is the correction term of splitting the floor operation of the sum into two parts.  */
-  const uint64_t sum_3_1 = ((a_0 << 32) % mpisize_64 * (process_64 % mpisize_64)) % mpisize_64;
-  const uint64_t sum_3_2 = (a_1 * process_64) % mpisize_64;
-  const uint64_t sum_3 = (sum_3_1 + sum_3_2) / mpisize_64;
-=======
   /* Split the uint64_t */
   const uint64_t elem_over_size = global_num_elements / mpisize_64;
   const uint64_t remainder_0 = global_num_elements % mpisize_64;
@@ -125,7 +87,6 @@
   const uint64_t sum_1 = elem_over_size * (process_64 % mpisize_64);
   const uint64_t sum_2 = proc_over_size * (global_num_elements % mpisize_64);
   const uint64_t sum_3 = (remainder_0 * remainder_1) / mpisize_64;
->>>>>>> 4d77790d
 
   return (sum_0 + sum_1 + sum_2 + sum_3);
 }
