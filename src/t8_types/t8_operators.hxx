--- conflicted
+++ resolved
@@ -218,10 +218,6 @@
   }
 };
 
-<<<<<<< HEAD
-template <typename T>
-struct Hashable
-=======
 /**
  * \brief A template for << types. Provides the << operator.
  * 
@@ -230,7 +226,18 @@
 template <typename TUnderlying, typename Parameter>
 std::ostream&
 operator<< (std::ostream& os, T8Type<TUnderlying, Parameter> const& p)
->>>>>>> 0879535a
+{
+  p.print (os);
+  return os;
+}
+
+/**
+ * \brief A template for hashable types. Used to make a type hashable.
+ * 
+ * \tparam T 
+ */
+template <typename TUnderlying>
+struct Hashable
 {
   static constexpr bool is_hashable = true;
 };
@@ -240,13 +247,8 @@
  * 
  * \tparam T 
  */
-<<<<<<< HEAD
 template <typename T>
 struct RandomAccessible: crtp<T, RandomAccessible>
-=======
-template <typename TUnderlying>
-struct Hashable
->>>>>>> 0879535a
 {
   auto
   operator[] (std::size_t index) -> decltype (auto)
