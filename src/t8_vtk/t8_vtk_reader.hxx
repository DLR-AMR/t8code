/*
  This file is part of t8code.
  t8code is a C library to manage a collection (a forest) of multiple
  connected adaptive space-trees of general element classes in parallel.

  Copyright (C) 2023 the developers

  t8code is free software; you can redistribute it and/or modify
  it under the terms of the GNU General Public License as published by
  the Free Software Foundation; either version 2 of the License, or
  (at your option) any later version.

  t8code is distributed in the hope that it will be useful,
  but WITHOUT ANY WARRANTY; without even the implied warranty of
  MERCHANTABILITY or FITNESS FOR A PARTICULAR PURPOSE.  See the
  GNU General Public License for more details.

  You should have received a copy of the GNU General Public License
  along with t8code; if not, write to the Free Software Foundation, Inc.,
  51 Franklin Street, Fifth Floor, Boston, MA 02110-1301, USA.
*/

#ifndef T8_VTK_READER
#define T8_VTK_READER

#include <t8_cmesh.h>
#include "t8_vtk_types.h"

#if T8_ENABLE_VTK
#include <vtkSmartPointer.h>
#include <vtkCellData.h>
#include <vtkDataSet.h>
#include <vtkPointSet.h>
#endif

<<<<<<< HEAD
#if T8_WITH_VTK
=======
T8_EXTERN_C_BEGIN ();

#if T8_ENABLE_VTK
>>>>>>> 8c033bf8

/**
 * Given a pointer to a vtkDataSet a cmesh representing the vtkDataSet is
 * constructed and can be shared over the processes. 
 * 
 * \param[in] vtkGrid A pointer to a vtkDataSet
 * \param[in] partition Flag if the cmesh should be partitioned
 * \param[in] main_proc The main reading process
 * \param[in] distributed_grid Flag if the vtkGrid is distributed over several procs. 
 * \param[in] comm The communicator. 
 * \return t8_cmesh_t 
 */
t8_cmesh_t
t8_vtkGrid_to_cmesh (vtkSmartPointer<vtkDataSet> vtkGrid, const int partition, const int main_proc,
                     const int distributed_grid, sc_MPI_Comm comm);

/**
 * Given a pointer to a vtkDataSet a vtkPointSet storing a set of points of
 * is constructed. The cell data of vtkDataSet is mapt on the points of vtkPointSet. 
 * 
 * \param[in] vtkGrid A pointer to a vtkDataSet
 * \return A pointer to a vtkPointSet 
 */
vtkSmartPointer<vtkPointSet>
t8_vtkGrid_to_vtkPointSet (vtkSmartPointer<vtkDataSet> vtkGrid);

/**
 * Given a filename to a vtkUnstructuredGrid or vtkPolyData read the file and
 * construct a abstract class to specify dataset behavior. The file is read and
 * stored in a vtkDataSet.
 * \note This function is only available if t8code is linked against VTK. 
 * 
 * \param[in] filename      The name of the file
 * \param[in] partition     Flag if the constructed mesh should be partitioned
 * \param[in] main_proc     The main reading processor
 * \param[in] comm          An mpi-communicator
 * \param[in] vtk_file_type A vtk-filetype that is readable by t8code. 
 * \return                  Pointer to vtkDataSet
 */
vtkSmartPointer<vtkDataSet>
t8_vtk_reader (const char *filename, const int partition, const int main_proc, sc_MPI_Comm comm,
               const vtk_file_type_t vtk_file_type);

/**
 * Given a filename to a vtkUnstructuredGrid or vtkPolyData read the file and
 * a set of points is constructed. This is a two stage process. First the file
 * is read and stored in a vtkDataSet using \a t8_vtk_reader and 
 * \a t8_file_to_vtkGrid. In the second stage a vtkPointSet is constructed from 
 * the vtkDataSet using \a t8_vtkGrid_to_vtkPointSet. 
 * 
 * Both stages use the vtk-library, therefore the function is only available if 
 * t8code is linked against VTK. 
 * 
 * \param[in] filename      The name of the file
 * \param[in] partition     Flag if the constructed mesh should be partitioned
 * \param[in] main_proc     The main reading processor
 * \param[in] comm          An mpi-communicator
 * \param[in] vtk_file_type A vtk-filetype that is readable by t8code. 
 * \return                  Pointer to vtkDataSet      
 */
vtkSmartPointer<vtkPointSet>
t8_vtk_reader_pointSet (const char *filename, const int partition, const int main_proc, sc_MPI_Comm comm,
                        const vtk_file_type_t vtk_file_type);

#endif

/**
 * Given a filename to a vtkUnstructuredGrid or vtkPolyData read the file and
 * construct a cmesh. This is a two stage process. First the file is read and
 * stored in a vtkDataSet using \a t8_vtk_reader and \a t8_file_to_vtkGrid. 
 * In the second stage a cmesh is constructed from the vtkDataSet using \a t8_vtkGrid_to_cmesh. 
 * 
 * Both stages use the vtk-library, therefore the function is only available if 
 * t8code is linked against VTK. 
 * 
 * 
 * \param[in] filename      The name of the file
 * \param[in] partition     Flag if the constructed mesh should be partitioned
 * \param[in] main_proc     The main reading processor
 * \param[in] comm          An mpi-communicator
 * \param[in] vtk_file_type A vtk-filetype that is readable by t8code. 
 * \return                  A committed cmesh.
 */
t8_cmesh_t
t8_vtk_reader_cmesh (const char *filename, const int partition, const int main_proc, sc_MPI_Comm comm,
                     const vtk_file_type_t vtk_file_type);

#endif /* T8_VTK_READER */<|MERGE_RESOLUTION|>--- conflicted
+++ resolved
@@ -33,13 +33,7 @@
 #include <vtkPointSet.h>
 #endif
 
-<<<<<<< HEAD
-#if T8_WITH_VTK
-=======
-T8_EXTERN_C_BEGIN ();
-
 #if T8_ENABLE_VTK
->>>>>>> 8c033bf8
 
 /**
  * Given a pointer to a vtkDataSet a cmesh representing the vtkDataSet is
