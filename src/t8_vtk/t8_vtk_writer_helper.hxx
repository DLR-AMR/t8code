--- conflicted
+++ resolved
@@ -95,26 +95,9 @@
  * \param[in] curved_flag Flag to tell if we use curved or linear cells. 
  * \param[in, out] out_coords An array to fill with the coordinates of the vertex.
  */
-<<<<<<< HEAD
-static void
-t8_forest_vtk_get_element_nodes (t8_forest_t forest, t8_locidx_t ltreeid, const t8_element_t *element,
-                                 const int curved_flag, double *out_coords)
-{
-  const t8_eclass_t tree_class = t8_forest_get_tree_class (forest, ltreeid);
-  const t8_eclass_scheme_c *scheme = t8_forest_get_eclass_scheme (forest, tree_class);
-  const t8_element_shape_t element_shape = scheme->t8_element_shape (element);
-  const int elem_dim = t8_eclass_to_dimension[element_shape];
-  /* Even though a vertex has dim 0 it still has one coordinate. */
-  const int padding = elem_dim != 0 ? 3 - elem_dim : 2;
-  const double *ref_coords = t8_forest_vtk_point_to_element_ref_coords[element_shape][0];
-  const int num_node = t8_get_number_of_vtk_nodes (element_shape, curved_flag);
-  t8_forest_element_coordinate_from_ref_coords (forest, ltreeid, element, ref_coords, num_node, padding, out_coords);
-}
-=======
 void
 t8_forest_vtk_get_element_nodes (t8_forest_t forest, t8_locidx_t ltreeid, const t8_element_t *element, const int vertex,
                                  const int curved_flag, double *out_coords);
->>>>>>> d7898e6c
 
 /**
  * Templated getter functions to use one call to get the local number of elements (trees) for a forest(cmesh).
@@ -228,29 +211,6 @@
 grid_element_to_coords (const grid_t grid, const t8_locidx_t itree, const t8_element_t *element, const int curved_flag,
                         double *coordinates, const int num_node, const t8_element_shape_t shape);
 
-<<<<<<< HEAD
-template <>
-void
-grid_element_to_coords<t8_forest_t> (const t8_forest_t grid, const t8_locidx_t itree, const t8_element_t *element,
-                                     const int curved_flag, double *coordinates, const int num_node,
-                                     const t8_element_shape_t shape)
-{
-  t8_forest_vtk_get_element_nodes (grid, itree, element, curved_flag, coordinates);
-}
-
-template <>
-void
-grid_element_to_coords<t8_cmesh_t> (const t8_cmesh_t grid, const t8_locidx_t itree, const t8_element_t *element,
-                                    const int curved_flag, double *coordinates, const int num_node,
-                                    const t8_element_shape_t shape)
-{
-  const double *ref_coords = t8_forest_vtk_point_to_element_ref_coords[shape][curved_flag];
-  const t8_gloidx_t gtree_id = t8_cmesh_get_global_id (grid, itree);
-  t8_geometry_evaluate (grid, gtree_id, ref_coords, num_node, coordinates);
-}
-
-=======
->>>>>>> d7898e6c
 /**
  * Get the level of an element/tree. If \a grid is a cmesh we always return 0. 
  * 
