--- conflicted
+++ resolved
@@ -501,14 +501,10 @@
 #endif /* T8_WITH_VTK */
 
 t8_cmesh_t
-<<<<<<< HEAD
-t8_vtk_reader_cmesh (const char *filename, const int partition, const int main_proc, sc_MPI_Comm comm,
-                     const vtk_file_type_t vtk_file_type, const int package_id, const int starting_key)
-=======
+
 t8_vtk_reader_cmesh ([[maybe_unused]] const char *filename, [[maybe_unused]] const int partition,
                      [[maybe_unused]] const int main_proc, [[maybe_unused]] sc_MPI_Comm comm,
-                     [[maybe_unused]] const vtk_file_type_t vtk_file_type)
->>>>>>> ce2b3064
+                     [[maybe_unused]] const vtk_file_type_t vtk_file_type, const int package_id, const int starting_key)
 {
 #if T8_WITH_VTK
   vtkSmartPointer<vtkDataSet> vtkGrid = t8_vtk_reader (filename, partition, main_proc, comm, vtk_file_type);
