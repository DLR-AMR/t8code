/*
This file is part of t8code.
t8code is a C library to manage a collection (a forest) of multiple
connected adaptive space-trees of general element classes in parallel.

Copyright (C) 2023 the developers

t8code is free software; you can redistribute it and/or modify
it under the terms of the GNU General Public License as published by
the Free Software Foundation; either version 2 of the License, or
(at your option) any later version.

t8code is distributed in the hope that it will be useful,
but WITHOUT ANY WARRANTY; without even the implied warranty of
MERCHANTABILITY or FITNESS FOR A PARTICULAR PURPOSE.  See the
GNU General Public License for more details.

You should have received a copy of the GNU General Public License
along with t8code; if not, write to the Free Software Foundation, Inc.,
51 Franklin Street, Fifth Floor, Boston, MA 02110-1301, USA.
*/

#include "t8_vtk_reader.hxx"
#include "t8_vtk_unstructured.hxx"
#include "t8_vtk_polydata.hxx"
#include "t8_vtk_parallel.hxx"
#include "t8_vtk_types.h"
#include <t8_geometry/t8_geometry_implementations/t8_geometry_linear.h>

#if T8_WITH_VTK
#include <vtkCellIterator.h>
#include <vtkCellData.h>
#include <vtkCellDataToPointData.h>
#include <vtkCellTypes.h>
#include <vtkUnstructuredGrid.h>
#include <vtkUnstructuredGridReader.h>
#include <vtkXMLUnstructuredGridReader.h>
#include <vtkXMLPUnstructuredGridReader.h>
#include <vtkXMLPPolyDataReader.h>
#include <vtkPolyData.h>
#include <vtkBYUReader.h>
#include <vtkOBJReader.h>
#include <vtkPLYReader.h>
#include <vtkPolyDataReader.h>
#include <vtkSTLReader.h>
#include <vtkXMLPolyDataReader.h>
#endif

T8_EXTERN_C_BEGIN ();

/**
 * If the vertices of a tree describe a negative \param, 
 * permute the tree vertices. 
 * 
 * \param[in, out] tree_vertices The vertices of a tree
 * \param[in] eclass             The eclass of the tree.
 */
void
t8_cmesh_correct_volume (double *tree_vertices, t8_eclass_t eclass)
{
  /* The \param described is negative. We need to change vertices.
   * For tets we switch 0 and 3.
   * For prisms we switch 0 and 3, 1 and 4, 2 and 5.
   * For hexahedra we switch 0 and 4, 1 and 5, 2 and 6, 3 and 7.
   * For pyramids we switch 0 and 4 */
  double temp;
  int num_switches = 0;
  int switch_indices[4] = { 0 };
  int iswitch;
  T8_ASSERT (t8_eclass_to_dimension[eclass] == 3);
  t8_debugf ("Correcting negative volume.\n");
  switch (eclass) {
  case T8_ECLASS_TET:
    /* We switch vertex 0 and vertex 3 */
    num_switches = 1;
    switch_indices[0] = 3;
    break;
  case T8_ECLASS_PRISM:
    num_switches = 3;
    switch_indices[0] = 3;
    switch_indices[1] = 4;
    switch_indices[2] = 5;
    break;
  case T8_ECLASS_HEX:
    num_switches = 4;
    switch_indices[0] = 4;
    switch_indices[1] = 5;
    switch_indices[2] = 6;
    switch_indices[3] = 7;
    break;
  case T8_ECLASS_PYRAMID:
    num_switches = 1;
    switch_indices[0] = 4;
    break;
  default:
    SC_ABORT_NOT_REACHED ();
  }

  for (iswitch = 0; iswitch < num_switches; ++iswitch) {
    /* We switch vertex 0 + iswitch and vertex switch_indices[iswitch] */
    for (int i = 0; i < 3; i++) {
      temp = tree_vertices[3 * iswitch + i];
      tree_vertices[3 * iswitch + i] = tree_vertices[3 * switch_indices[iswitch] + i];
      tree_vertices[3 * switch_indices[iswitch] + i] = temp;
    }
  }
  T8_ASSERT (!t8_cmesh_tree_vertices_negative_volume (eclass, tree_vertices, t8_eclass_num_vertices[eclass]));
}

#if T8_WITH_VTK

vtk_read_success_t
t8_file_to_vtkGrid (const char *filename, vtkSmartPointer<vtkDataSet> vtkGrid, const int partition, const int main_proc,
                    sc_MPI_Comm comm, const vtk_file_type_t vtk_file_type)
{
  vtk_read_success_t main_proc_read_successful = read_failure;
  int mpirank;
  int mpisize;
  int mpiret;
  mpiret = sc_MPI_Comm_rank (comm, &mpirank);
  SC_CHECK_MPI (mpiret);
  mpiret = sc_MPI_Comm_size (comm, &mpisize);
  SC_CHECK_MPI (mpiret);
  T8_ASSERT (filename != NULL);
  T8_ASSERT (0 <= main_proc && main_proc < mpisize);
  /* Read the file and set the pointer to the vtkGrid
   * We read the file if:
   * - We do not use a partitioned read, every process reads the vtk-file, or if
   * - We use a partitioned read for a non-parallel filetype and the main-process reaches the code-block, or if
   * - We use a parallel file-type and use a partitioned read, every proc reads its chunk of the files. 
   */
  if (!partition || mpirank == main_proc || vtk_file_type & VTK_PARALLEL_FILE) {
    switch (vtk_file_type) {
    case VTK_UNSTRUCTURED_FILE:
      main_proc_read_successful = t8_read_unstructured (filename, vtkGrid);
      break;
    case VTK_POLYDATA_FILE:
      main_proc_read_successful = t8_read_polyData (filename, vtkGrid);
      break;
    case VTK_PARALLEL_UNSTRUCTURED_FILE:
      if (!partition) {
        main_proc_read_successful = t8_read_unstructured (filename, vtkGrid);
      }
      else {
        main_proc_read_successful = t8_read_parallel_unstructured (filename, vtkGrid, comm);
        break;
      }
      break;
    case VTK_PARALLEL_POLYDATA_FILE:
      if (!partition) {
        main_proc_read_successful = t8_read_polyData (filename, vtkGrid);
      }
      else {
        main_proc_read_successful = t8_read_parallel_polyData (filename, vtkGrid, comm);
        break;
      }
      break;
    default:
      vtkGrid = NULL;
      t8_errorf ("Filetype not supported.\n");
      break;
    }
    if (partition && vtk_file_type & VTK_SERIAL_FILE) {
      /* Communicate the success/failure of the reading process. */
      sc_MPI_Bcast (&main_proc_read_successful, 1, sc_MPI_INT, main_proc, comm);
      return main_proc_read_successful;
    }
  }
  if (partition) {
    if (vtk_file_type & VTK_SERIAL_FILE) {
      sc_MPI_Bcast (&main_proc_read_successful, 1, sc_MPI_INT, main_proc, comm);
    }
    else {
      int recv_buf;
      sc_MPI_Allreduce (&main_proc_read_successful, &recv_buf, 1, sc_MPI_INT, sc_MPI_LOR, comm);
      main_proc_read_successful = (vtk_read_success_t) recv_buf;
    }
  }
  return main_proc_read_successful;
}

/**
 * Get the dimension of a vtkDataSet
 * 
 * \param[in] vtkGrid The vtkDataSet
 * \return The dimension of \a vtkGrid. 
 */
int
t8_get_dimension (vtkSmartPointer<vtkDataSet> vtkGrid)
{
  /* This array contains the type of each cell */
  vtkSmartPointer<vtkCellTypes> cell_type_of_each_cell = vtkSmartPointer<vtkCellTypes>::New ();
  vtkGrid->GetCellTypes (cell_type_of_each_cell);
  vtkSmartPointer<vtkUnsignedCharArray> cell_types = cell_type_of_each_cell->GetCellTypesArray ();
  int max_cell_type = -1;
  const vtkIdType num_types = cell_types->GetNumberOfTuples ();
  /* Iterate over all types and compare the dimension. They are stored
   * in ascending order. */
  for (vtkIdType cell_types_it = 0; cell_types_it < num_types; cell_types_it++) {
    const vtkIdType type = cell_types->GetValue (cell_types_it);
    if (type > max_cell_type) {
      max_cell_type = type;
    }
  }
  T8_ASSERT (0 <= max_cell_type && max_cell_type < 82);
  const int ieclass = t8_cmesh_vtk_type_to_t8_type[max_cell_type];
  T8_ASSERT (ieclass != T8_ECLASS_INVALID);

  return t8_eclass_to_dimension[ieclass];
}

/**
 * Iterate over all cells of a vtkDataset and construct a cmesh representing
 * the vtkGrid. Each cell in the vtkDataSet becomes a tree in the cmesh. This 
 * function constructs a cmesh on a single process. 
 * 
 * \param[in] vtkGrid       The vtkGrid that gets translated
 * \param[in, out] cmesh    An empty cmesh that is filled with the data. 
 * \param[in] first_tree    The global id of the first tree. Will be the global id of the first tree on this proc. 
 * \param[in] comm        A communicator. 
 * \return  The number of elements that have been read by the process.
 */

static void
t8_vtk_iterate_cells (vtkSmartPointer<vtkDataSet> vtkGrid, t8_cmesh_t cmesh, const t8_gloidx_t first_tree,
                      sc_MPI_Comm comm)
{
  double **tuples = NULL;
  size_t *data_size = NULL;
  t8_gloidx_t tree_id = first_tree;

  vtkCellIterator *cell_it;
  vtkSmartPointer<vtkPoints> points;
  vtkSmartPointer<vtkCellData> cell_data = vtkGrid->GetCellData ();
  const int max_cell_points = vtkGrid->GetMaxCellSize ();

  T8_ASSERT (max_cell_points >= 0);
  double *vertices = T8_ALLOC (double, 3 * max_cell_points);
  /* Get cell iterator */
  cell_it = vtkGrid->NewCellIterator ();
  /* get the number of data-arrays per cell */
  const int num_data_arrays = cell_data->GetNumberOfArrays ();
  T8_ASSERT (num_data_arrays >= 0);

  /* Prepare attributes */
  if (num_data_arrays > 0) {
    size_t tuple_size;
    tuples = T8_ALLOC (double *, num_data_arrays);
    data_size = T8_ALLOC (size_t, num_data_arrays);
    for (int idata = 0; idata < num_data_arrays; idata++) {
      vtkDataArray *data = cell_data->GetArray (idata);
      tuple_size = data->GetNumberOfComponents ();
      data_size[idata] = sizeof (double) * tuple_size;
      /* Allocate memory for a tuple in array i */
      tuples[idata] = T8_ALLOC (double, tuple_size);
    }
  }

  /* Iterate over all cells */
  for (cell_it->InitTraversal (); !cell_it->IsDoneWithTraversal (); cell_it->GoToNextCell ()) {

    /* Set the t8_eclass of the cell */
    const t8_eclass_t cell_type = t8_cmesh_vtk_type_to_t8_type[cell_it->GetCellType ()];
    SC_CHECK_ABORTF (t8_eclass_is_valid (cell_type), "vtk-cell-type %i not supported by t8code\n", cell_type);
    t8_cmesh_set_tree_class (cmesh, tree_id, cell_type);
    /* Get the points of the cell */
    const int num_points = cell_it->GetNumberOfPoints ();
    T8_ASSERT (num_points > 0);
    points = cell_it->GetPoints ();

    for (int ipoint = 0; ipoint < num_points; ipoint++) {
      points->GetPoint (t8_element_shape_vtk_corner_number (cell_type, ipoint), &vertices[3 * ipoint]);
    }
    /* The order of the vertices in vtk might give a tree with negative \param */
    if (t8_cmesh_tree_vertices_negative_volume (cell_type, vertices, num_points)) {
      t8_cmesh_correct_volume (vertices, cell_type);
    }
    t8_cmesh_set_tree_vertices (cmesh, tree_id, vertices, num_points);

    /* TODO: Avoid magic numbers in the attribute setting. */
    /* Get and set the data of each cell */
    for (int dtype = 0; dtype < num_data_arrays; dtype++) {
      const t8_gloidx_t cell_id = cell_it->GetCellId ();
      vtkDataArray *data = cell_data->GetArray (dtype);
      data->GetTuple (cell_id, tuples[dtype]);
      t8_cmesh_set_attribute (cmesh, tree_id, t8_get_package_id (), dtype + 1, tuples[dtype], data_size[dtype], 0);
    }
    tree_id++;
  }
  /* Clean-up */
  cell_it->Delete ();
  if (num_data_arrays > 0) {
    T8_FREE (data_size);
    for (int idata = num_data_arrays - 1; idata >= 0; idata--) {
      T8_FREE (tuples[idata]);
    }
    T8_FREE (tuples);
  }
  T8_FREE (vertices);
  return;
}

/**
 * Set the partition for cmesh coming from a distributed vtkGrid (like pvtu)
 * 
 * \param[in, out] cmesh On input a cmesh, on output a cmesh with a partition according to the number of trees read on each proc
 * \param[in] mpirank The mpirank of this proc
 * \param[in] mpisize The size of the mpicommunicator
 * \param[in] num_trees The number of trees read on this proc. Must be >= 0
 * \param[in] dim     The dimension of the cells
 * \param[in] comm    The mpi-communicator to use. 
 * \return            the global id of the first tree on this proc. 
 */
static t8_gloidx_t
t8_vtk_partition (t8_cmesh_t cmesh, const int mpirank, const int mpisize, t8_gloidx_t num_trees, int dim,
                  sc_MPI_Comm comm)
{
  t8_gloidx_t first_tree = 0;
  t8_gloidx_t last_tree = 1;
  /* Compute the global id of the first tree on each proc. */
  t8_shmem_init (comm);
  t8_shmem_set_type (comm, T8_SHMEM_BEST_TYPE);
  t8_shmem_array_t offsets = NULL;
  t8_shmem_array_init (&offsets, sizeof (t8_gloidx_t), mpisize + 1, comm);

  t8_shmem_array_prefix ((void *) &num_trees, offsets, 1, T8_MPI_GLOIDX, sc_MPI_SUM, comm);

  first_tree = t8_shmem_array_get_gloidx (offsets, mpirank);
  /* Set the partition of the cmesh. */
  if (num_trees == 0) {
    last_tree = first_tree - 1;
  }
  else {
    last_tree = first_tree + num_trees - 1;
  }
  const int set_face_knowledge = 3; /* Expect face connection of local and ghost trees. */
  t8_cmesh_set_partition_range (cmesh, set_face_knowledge, first_tree, last_tree);
  t8_shmem_array_destroy (&offsets);
  return first_tree;
}

t8_cmesh_t
t8_vtkGrid_to_cmesh (vtkSmartPointer<vtkDataSet> vtkGrid, const int partition, const int main_proc,
                     const int distributed_grid, sc_MPI_Comm comm)
{
  t8_cmesh_t cmesh;
  int mpisize;
  int mpirank;
  int mpiret;
  t8_cmesh_init (&cmesh);
  /* Get the size of the communicator and the rank of the process. */
  mpiret = sc_MPI_Comm_size (comm, &mpisize);
  SC_CHECK_MPI (mpiret);
  mpiret = sc_MPI_Comm_rank (comm, &mpirank);
  SC_CHECK_MPI (mpiret);

  /* Ensure that the main-proc is a valid proc. */
  T8_ASSERT (0 <= main_proc && main_proc < mpisize);

  /* Already declared here, because we might use them during communication */
  t8_gloidx_t num_trees = 0;
  if (!partition || mpirank == main_proc || distributed_grid) {
    num_trees = vtkGrid->GetNumberOfCells ();
  }

  /* Set the dimension on all procs (even empty procs). */
  const int dim = num_trees > 0 ? t8_get_dimension (vtkGrid) : 0;
  int dim_buf = dim;
  mpiret = sc_MPI_Allreduce (&dim, &dim_buf, 1, sc_MPI_INT, sc_MPI_MAX, comm);
  SC_CHECK_MPI (mpiret);
  t8_cmesh_set_dimension (cmesh, dim_buf);

  /* Set the geometry. */
  t8_geometry_c *linear_geom = t8_geometry_linear_new (dim_buf);
  t8_cmesh_register_geometry (cmesh, linear_geom);

  /* Global-id of the first local tree */
  t8_gloidx_t first_tree = 0;

  /* Set the partition first, so we know the global id of the first tree on all procs. */
  if (partition) {
    first_tree = t8_vtk_partition (cmesh, mpirank, mpisize, num_trees, dim, comm);
  }

  /* Translation of vtkGrid to cmesh 
   * We translate the file if:
   * - We do not use a partitioned read, every process has read the vtk-file and shall now translate it, or if
   * - We use a partitioned read for a non-parallel filetype and the main-process reaches the code-block, or if
   * - We use a parallel file-type and use a partitioned read, every proc translates its chunk of the grid. 
   */
  if (!partition || mpirank == main_proc || distributed_grid) {
    t8_vtk_iterate_cells (vtkGrid, cmesh, first_tree, comm);
  }

  if (cmesh != NULL) {
    t8_cmesh_commit (cmesh, comm);
  }
  return cmesh;
}

vtkSmartPointer<vtkPointSet>
t8_vtkGrid_to_vtkPointSet (vtkSmartPointer<vtkDataSet> vtkGrid)
{
  if (vtkGrid == NULL) {
    return NULL;
  }
  /* Set points */
<<<<<<< HEAD
  if (vtkGrid == NULL) {
    t8_debugf ("[D] Empty vtkGrid on this proc\n");
    return NULL;
  }
  vtkSmartPointer < vtkPoints >points = vtkSmartPointer < vtkPoints >::New ();
  const vtkIdType     num_points = vtkGrid->GetNumberOfPoints ();
=======
  vtkSmartPointer<vtkPoints> points = vtkSmartPointer<vtkPoints>::New ();
  const vtkIdType num_points = vtkGrid->GetNumberOfPoints ();
>>>>>>> b20d6082
  points->SetDataType (VTK_DOUBLE);
  points->SetNumberOfPoints (num_points);

  for (vtkIdType ipoint = 0; ipoint < num_points; ipoint++) {
    double vp[3];
    vtkGrid->GetPoint (ipoint, vp);
    points->SetPoint (ipoint, vp);
  }
  points->Modified ();
  T8_ASSERT (points->GetNumberOfPoints () == num_points);
  vtkSmartPointer<vtkPointSet> cloud = vtkSmartPointer<vtkPointSet>::New ();
  cloud->SetPoints (points);

  /* Map cell data to point data */
  vtkSmartPointer<vtkCellDataToPointData> c2p = vtkCellDataToPointData::New ();
  c2p->PassCellDataOff ();
  c2p->SetInputData (vtkGrid);
  c2p->Update ();
  cloud->DeepCopy (c2p->GetOutput ());
  c2p->Delete ();
  //cloud->DeepCopy (vtkPointSet::SafeDownCast (c2p->GetOutput ()));
  return cloud;
}

vtkSmartPointer<vtkDataSet>
t8_vtk_reader (const char *filename, const int partition, const int main_proc, sc_MPI_Comm comm,
               const vtk_file_type_t vtk_file_type)
{
  int mpisize;
  int mpirank;
  int mpiret;
  /* Get the size of the communicator and the rank of the process. */
  mpiret = sc_MPI_Comm_size (comm, &mpisize);
  SC_CHECK_MPI (mpiret);
  mpiret = sc_MPI_Comm_rank (comm, &mpirank);
  SC_CHECK_MPI (mpiret);
  /* Ensure that the main-proc is a valid proc. */
  T8_ASSERT (0 <= main_proc && main_proc < mpisize);
  T8_ASSERT (filename != NULL);
  vtk_read_success_t main_proc_read_successful = read_failure;

  vtkSmartPointer<vtkDataSet> vtkGrid = NULL;
  switch (vtk_file_type) {
  case VTK_UNSTRUCTURED_FILE:
    vtkGrid = vtkSmartPointer<vtkUnstructuredGrid>::New ();
    break;
  case VTK_POLYDATA_FILE:
    vtkGrid = vtkSmartPointer<vtkPolyData>::New ();
    break;
  case VTK_PARALLEL_UNSTRUCTURED_FILE:
    vtkGrid = vtkSmartPointer<vtkUnstructuredGrid>::New ();
    break;
  case VTK_PARALLEL_POLYDATA_FILE:
    vtkGrid = vtkSmartPointer<vtkPolyData>::New ();
    break;
  default:
    t8_errorf ("Filetype is not supported.\n");
    break;
  }
  T8_ASSERT (partition == 0 || (main_proc >= 0 && main_proc < mpisize));
  /* Read the file and set the pointer. */
  main_proc_read_successful = t8_file_to_vtkGrid (filename, vtkGrid, partition, main_proc, comm, vtk_file_type);

  if (!main_proc_read_successful) {
    t8_global_errorf ("Reading process (Rank %i) did not read the file successfully.\n", main_proc);
    return NULL;
  }
  else {
    return vtkGrid;
  }
}

vtkSmartPointer<vtkPointSet>
t8_vtk_reader_pointSet (const char *filename, const int partition, const int main_proc, sc_MPI_Comm comm,
                        const vtk_file_type_t vtk_file_type)
{
#if T8_WITH_VTK
  vtkSmartPointer<vtkDataSet> vtkGrid = t8_vtk_reader (filename, partition, main_proc, comm, vtk_file_type);
  return t8_vtkGrid_to_vtkPointSet (vtkGrid);
#else
  /* Return NULL if not linked against vtk */
  t8_global_errorf (
    "WARNING: t8code is not linked against the vtk library. Without proper linking t8code cannot use the vtk-reader\n");
#endif
  return NULL;
}

#endif /* T8_WITH_VTK */

t8_cmesh_t
t8_vtk_reader_cmesh (const char *filename, const int partition, const int main_proc, sc_MPI_Comm comm,
                     const vtk_file_type_t vtk_file_type)
{
#if T8_WITH_VTK
  vtkSmartPointer<vtkDataSet> vtkGrid = t8_vtk_reader (filename, partition, main_proc, comm, vtk_file_type);
  if (vtkGrid != NULL) {
    const int distributed_grid = (vtk_file_type & VTK_PARALLEL_FILE) && partition;
    t8_cmesh_t cmesh = t8_vtkGrid_to_cmesh (vtkGrid, partition, main_proc, distributed_grid, comm);
    T8_ASSERT (cmesh != NULL);
    return cmesh;
  }
  else {
    t8_global_errorf ("Error translating file \n");
    return NULL;
  }
#else
  /* Return NULL if not linked against vtk */
  t8_global_errorf (
    "WARNING: t8code is not linked against the vtk library. Without proper linking t8code cannot use the vtk-reader\n");
#endif
  return NULL;
}

T8_EXTERN_C_END ();<|MERGE_RESOLUTION|>--- conflicted
+++ resolved
@@ -405,17 +405,8 @@
     return NULL;
   }
   /* Set points */
-<<<<<<< HEAD
-  if (vtkGrid == NULL) {
-    t8_debugf ("[D] Empty vtkGrid on this proc\n");
-    return NULL;
-  }
-  vtkSmartPointer < vtkPoints >points = vtkSmartPointer < vtkPoints >::New ();
-  const vtkIdType     num_points = vtkGrid->GetNumberOfPoints ();
-=======
   vtkSmartPointer<vtkPoints> points = vtkSmartPointer<vtkPoints>::New ();
   const vtkIdType num_points = vtkGrid->GetNumberOfPoints ();
->>>>>>> b20d6082
   points->SetDataType (VTK_DOUBLE);
   points->SetNumberOfPoints (num_points);
 
