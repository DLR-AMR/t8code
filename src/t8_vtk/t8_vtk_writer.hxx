/*
  This file is part of t8code.
  t8code is a C library to manage a collection (a forest) of multiple
  connected adaptive space-trees of general element classes in parallel.

  Copyright (C) 2024 the developers

  t8code is free software; you can redistribute it and/or modify
  it under the terms of the GNU General Public License as published by
  the Free Software Foundation; either version 2 of the License, or
  (at your option) any later version.

  t8code is distributed in the hope that it will be useful,
  but WITHOUT ANY WARRANTY; without even the implied warranty of
  MERCHANTABILITY or FITNESS FOR A PARTICULAR PURPOSE.  See the
  GNU General Public License for more details.

  You should have received a copy of the GNU General Public License
  along with t8code; if not, write to the Free Software Foundation, Inc.,
  51 Franklin Street, Fifth Floor, Boston, MA 02110-1301, USA.
*/

/**
 * \file t8_vtk_writer.hxx
 * This file contains the function to write a forest in ASCII VTK format.
 */

#ifndef T8_VTK_WRITER_HXX
#define T8_VTK_WRITER_HXX

#include <t8_cmesh.h>
#include <t8_forest/t8_forest.h>
#include <t8_forest/t8_forest_general.h>
#include <t8_forest/t8_forest_ghost.h>
#include <t8.h>
#include "t8_forest/t8_forest_types.h"
#include "t8_vtk/t8_vtk_writer_helper.hxx"
#include "t8_vtk/t8_vtk_write_ASCII.hxx"

#include <string>
#include <t8_vtk.h>
#include <t8_types/t8_vec.hxx>

#if T8_ENABLE_VTK
#include <vtkUnstructuredGrid.h>
#include <vtkXMLPUnstructuredGridWriter.h>
#include <vtkDoubleArray.h>
#include <vtkCellArray.h>
#include <vtkCellData.h>
#include <vtkMergePoints.h>
#include <vtkTypeInt64Array.h>
#if T8_ENABLE_MPI
#include <vtkMPI.h>
#include <vtkMPICommunicator.h>
#include <vtkMPIController.h>
#endif /* T8_ENABLE_MPI */
#endif /* T8_ENABLE_VTK */

/**
 * A class that controls the writing of vtk files for cmeshes or forests.
 *
 * \tparam grid_t can be a forest or a cmesh.
 */
template <typename grid_t>
class vtk_writer {
 public:
  /**
   * Construct a new vtk writer object. All parameters are set to false by default. By default no data is used and
   * \a num_data is set to zero. A default \a fileprefix is NOT given.
   *
   * \param write_treeid True, if we want to write the tree id of every element.
   * \param write_mpirank True, if we want to write the mpirankof every element.
   * \param write_level True, if we want to write the level of every element. Uses level 0 if used for a cmesh.
   * \param write_element_id True, if we want to write the element id of every element. Ignored if used for a cmesh.
   * \param write_ghosts True, if we want to write the ghost elements, too.
   * \param curved_flag True, if we want to use quadratic vtk cells. Uses the geometry of the grid to evaluate points between corners.
   * \param fileprefix The prefix of the output-file.
   * \param num_data The number of data-fields to print.
   * \param data The data to use.
   * \param comm The communicator for parallel output.
   */
  vtk_writer (const bool write_treeid, const bool write_mpirank, const bool write_level, const bool write_element_id,
              const bool write_ghosts, const bool curved_flag, std::string fileprefix, const int num_data,
              t8_vtk_data_field_t *data, sc_MPI_Comm comm)
    : write_treeid (write_treeid), write_mpirank (write_mpirank), write_level (write_level),
      write_element_id (write_element_id), write_ghosts (write_ghosts), curved_flag (curved_flag),
      fileprefix (fileprefix), num_data (num_data), data (data), comm (comm)
  {
  }

  /**
   * Construct a new vtk writer object. All parameters are set to false.
   *
   * \param[in] fileprefix
   * \param[in] comm
   */
  vtk_writer (std::string fileprefix, sc_MPI_Comm comm): fileprefix (fileprefix), comm (comm)
  {
  }

#if T8_ENABLE_VTK
  /**
   * Convert a grid to a vtkUnstructuredGrid.
   *
   * \param[in] grid The forest or cmesh that is translated.
   * \param[out] unstructuredGrid The vtkUnstructuredGrid to fill with the data of \a grid.
   */
  void
  grid_to_vtkUnstructuredGrid (const grid_t grid, vtkSmartPointer<vtkUnstructuredGrid> unstructuredGrid)
  {
    this->t8_grid_to_vtkUnstructuredGrid (grid, unstructuredGrid);
  }
#endif /* T8_ENABLE_VTK */

  /**
   * A vtk-writer function that uses the vtk API.
   *
   * \param[in] grid The forest or cmesh that is translated.
   * \return true, if writing was successful.
   * \return false if writing was not successful.
   */
  bool
  write_with_API (const grid_t grid)
  {
    return write_vtk (grid);
  }

  /**
   * A vtk-writer function that uses the vtk API
   *
   * \param[in] grid The forest or cmesh that is translated
   * \return true
   * \return false
   */
  bool
  write_ASCII (const grid_t grid);

  /**
   * Set the write treeid flag. Set to true, if you want to write the tree id of every element.
   *
   * \param[in] write_treeid true or false
   */
  inline void
  set_write_treeid (const bool write_treeid)
  {
    this->write_treeid = write_treeid;
  }

  /**
   * Set the write mpirank flag. Set to true, if you want to write the mpirank of every element.
   *
   * \param[in] write_mpirank true or false
   */
  inline void
  set_write_mpirank (const bool write_mpirank)
  {
    this->write_mpirank = write_mpirank;
  }

  /**
   * Set the write level flag. Set to true, if you want to write the level of every element.
   *
   * \param[in] write_level true or false
   */
  inline void
  set_write_level (const bool write_level)
  {
    this->write_level = write_level;
  }

  /**
   * Set the write element id flag. Set to true, if you want to write the element id of every element.
   *
   * \param[in] write_element_id true or false
   */
  inline void
  set_write_element_id (const bool write_element_id)
  {
    this->write_element_id = write_element_id;
  }

  /**
   * Set the write ghosts flag. Set to true, if you want to write the ghost elements, too.
   *
   * \param[in] write_ghosts true or false
   */
  inline void
  set_write_ghosts (const bool write_ghosts)
  {
    this->write_ghosts = write_ghosts;
  }

  /**
   * Set the curved flag. Set to true, if you want to use quadratic vtk cells.
   * Uses the geometry of the grid to evaluate points between corners.
   *
   * \param[in] curved_flag true or false
   */
  inline void
  set_curved_flag (const bool curved_flag)
  {
    this->curved_flag = curved_flag;
  }

  /**
   * Set the fileprefix for the output files.
   * \param[in] fileprefix
   */
  inline void
  set_fileprefix (std::string fileprefix)
  {
    this->fileprefix = fileprefix;
  }

 private:
#if T8_ENABLE_VTK
  /**
 * Translate a single element from the forest into a vtkCell and fill the vtkArrays with
 * the data related to the element (not element_data).
 *
 * \tparam grid_t
 * \param[in] grid A forest or a cmesh.
 * \param element A pointer to an element. Only necessary if a forest is used. Will be ignored if \a grid is a cmesh.
 * \param[in] itree The local id of the current tree.
 * \param[in] offset offset the ids by the number of elements/trees of the previous processes.
 * \param[in] is_ghost Flag to decide whether we write a ghost element or not.
 * \param elem_id The id for the element to use by vtk.
 * \param point_id The next id to use to identify vtkpoints.
 * \param[in, out] cellTypes An int array to fill with the type of each element/tree of \a grid
 * \param[in, out] points A vtkMergePoints structure to fill with points representing the points in the grid (avoid duplicates)
 * \param[in, out] cellArray A vtk Cellarray to fill with the cells representing the grid.
 * \param[in, out] vtk_treeid A vtk array to fill with the tree ids of \a grid.
 * \param[in, out] vtk_mpirank A vtk array to fill with the mpirank of each element/tree of \a grid.
 * \param[in, out] vtk_level A vtk array to fill with the level of each element/tree of \a grid.
 * \param[in, out] vtk_element_id A vtk array to fill with the id of each element/tree of \a grid.
 * \param[in]      mergePoints A bool flag if points in the output should be merged (default = true).
 *
 */
  void
  t8_grid_element_to_vtk_cell (const grid_t grid, const t8_element_t *element, const t8_locidx_t itree,
<<<<<<< HEAD
                               const t8_gloidx_t offset, const bool is_ghost, const int elem_id, long int *point_id,
                               int *cellTypes, vtkSmartPointer<vtkPoints> points,
=======
                               const t8_gloidx_t offset, const int is_ghost, const int elem_id, long int *point_id,
                               int *cellTypes, vtkSmartPointer<vtkMergePoints> points,
>>>>>>> bb302b07
                               vtkSmartPointer<vtkCellArray> cellArray,
                               vtkSmartPointer<t8_vtk_gloidx_array_type_t> vtk_treeid,
                               vtkSmartPointer<t8_vtk_gloidx_array_type_t> vtk_mpirank,
                               vtkSmartPointer<t8_vtk_gloidx_array_type_t> vtk_level,
                               vtkSmartPointer<t8_vtk_gloidx_array_type_t> vtk_element_id, bool mergePoints = true)
  {
    /* Get the shape of the current element and the respective shape of the vtk_cell. */
    const t8_element_shape_t element_shape = grid_element_shape (grid, itree, element);
    const int num_node = t8_get_number_of_vtk_nodes (element_shape, curved_flag);

    /* Create an array with the correct number of indices per cell */
    vtkIdType *vecCellIds = new vtkIdType[num_node];

    /* Compute the coordinates of the element/tree. */
    double *coordinates = T8_ALLOC (double, 3 * num_node);

    grid_element_to_coords (grid, itree, element, curved_flag, coordinates, num_node, element_shape);

    vtkIdType ptId = -1;
    for (int ivertex = 0; ivertex < num_node; ivertex++, (*point_id)++) {
      const size_t offset_3d = 3 * ivertex;

      /* Insert the point in the points array. */
      double vtkCoords[3] = { coordinates[offset_3d], coordinates[offset_3d + 1], coordinates[offset_3d + 2] };
      if (mergePoints) {
        points->InsertUniquePoint (vtkCoords, ptId);
      }
      else {
        ptId = points->InsertNextPoint (vtkCoords);
      }
      /* Add the returned point id to the cell ids*/
      vecCellIds[ivertex] = ptId;
    }
    T8_FREE (coordinates);

    /* Fill the cell array. */
    cellArray->InsertNextCell (num_node, vecCellIds);
    delete[] vecCellIds;

    /* Write additional information if desired. */
    if (curved_flag == 0) {
      cellTypes[elem_id - offset] = t8_eclass_vtk_type[element_shape];
    }
    else {
      cellTypes[elem_id - offset] = t8_curved_eclass_vtk_type[element_shape];
    }
    if (write_treeid == 1) {
      const t8_gloidx_t gtree_id = tree_local_to_global_id (grid, itree);
      if (is_ghost) {
        vtk_treeid->InsertNextValue (-1);
      }
      else {
        vtk_treeid->InsertNextValue (gtree_id);
      }
    }
    if (write_mpirank == 1) {
      int mpirank;
      int mpiret = sc_MPI_Comm_rank (this->comm, &mpirank);
      SC_CHECK_MPI (mpiret);
      vtk_mpirank->InsertNextValue (mpirank);
    }
    if (write_level == 1) {
      vtk_level->InsertNextValue (grid_element_level (grid, itree, element));
    }
    if (write_element_id == 1) {
      vtk_element_id->InsertNextValue (elem_id);
    }
  }

  /**
 * Iterate over all trees (and if desired ghost trees to) and call the function that translate the tree into.
 *
 * \tparam grid_t
 * \param[in] grid A forest or a cmesh.
 * \param[in, out] unstructuredGrid The unstructuredGrid to fill.
 * \param[in, out] vtk_treeid A vtk array to fill with the tree ids of \a grid.
 * \param[in, out] vtk_mpirank A vtk array to fill with the mpirank of each element/tree of \a grid.
 * \param[in, out] vtk_level A vtk array to fill with the level of each element/tree of \a grid.
 * \param[in, out] vtk_element_id A vtk array to fill with the id of each element/tree of \a grid.
 * \param[in, out] cellArray A vtk Cellarray to fill with the cells representing the grid.
 * \param[in, out] points A vtk vtkMergePoints structure to fill with points representing the points in the grid. (avoids duplicates)
 * \param[in, out] cellTypes An int array to fill with the type of each element/tree of \a grid.
 * \param[in] num_local_trees The number of local trees.
 * \param[in, out] elem_id The id of the current element. Will be increased after the call, depending on the number of elements processed.
 * \param[in, out] point_id The id of the points. Will be increased after the call, depending on the number of elements processed.
 * \param[in] offset Offset the ids by the number of elements/trees of the previous processes.
 * \param[in] ghosts Flag to decide whether we write a ghost element or not.
 * \param[in] itree The local id of the current tree.
 */
  void
  t8_grid_tree_to_vtk_cells (const grid_t grid, vtkSmartPointer<vtkUnstructuredGrid> unstructuredGrid,
                             vtkSmartPointer<t8_vtk_gloidx_array_type_t> vtk_treeid,
                             vtkSmartPointer<t8_vtk_gloidx_array_type_t> vtk_mpirank,
                             vtkSmartPointer<t8_vtk_gloidx_array_type_t> vtk_level,
                             vtkSmartPointer<t8_vtk_gloidx_array_type_t> vtk_element_id,
                             vtkSmartPointer<vtkCellArray> cellArray, vtkSmartPointer<vtkMergePoints> points,
                             int *cellTypes, const t8_locidx_t num_local_trees, t8_gloidx_t *elem_id,
                             long int *point_id, const t8_gloidx_t offset, const bool ghosts, const t8_locidx_t itree);

  /**
 * Construct an unstructuredGrid from either a forest or cmesh. The flags can be used to define what parameters we want to write.
 *
 * \param[in] grid A forest or a cmesh.
 * \param[in, out] unstructuredGrid An unstructuredGrid that we want to fill with the data of \a grid.
 */
  void
  t8_grid_to_vtkUnstructuredGrid (const grid_t grid, vtkSmartPointer<vtkUnstructuredGrid> unstructuredGrid)
  {
    T8_ASSERT (grid != NULL);

    vtkSmartPointer<vtkCellArray> cellArray = vtkSmartPointer<vtkCellArray>::New ();
    vtkSmartPointer<vtkPoints> points_store = vtkSmartPointer<vtkPoints>::New ();
    vtkSmartPointer<vtkMergePoints> points = vtkSmartPointer<vtkMergePoints>::New ();
    vtkSmartPointer<t8_vtk_gloidx_array_type_t> vtk_treeid = vtkSmartPointer<t8_vtk_gloidx_array_type_t>::New ();
    vtkSmartPointer<t8_vtk_gloidx_array_type_t> vtk_mpirank = vtkSmartPointer<t8_vtk_gloidx_array_type_t>::New ();
    vtkSmartPointer<t8_vtk_gloidx_array_type_t> vtk_level = vtkSmartPointer<t8_vtk_gloidx_array_type_t>::New ();
    vtkSmartPointer<t8_vtk_gloidx_array_type_t> vtk_element_id = vtkSmartPointer<t8_vtk_gloidx_array_type_t>::New ();

    /*
   * We need the dataArray for writing double valued user defined data in the vtu files.
   * We want to write num_data many timesteps/arrays.
   * We need num_data many vtkDoubleArrays, so we need to allocate storage.
   * Later we call the constructor with: dataArrays[idata]=vtkDoubleArray::New().
   */
    vtkDoubleArray **dataArrays;
    dataArrays = T8_ALLOC (vtkDoubleArray *, num_data);

    long int point_id = 0; /* The id of the point in the points Object. */
    const t8_gloidx_t offset
      = grid_first_local_id (grid); /* offset to take the elements of the previous processes into account*/
    t8_gloidx_t elem_id = offset;

    /* Check if we have to write ghosts on this process. */
    const bool do_ghosts = grid_do_ghosts (grid, write_ghosts);
    /* Compute the number of cells on this process. */
    const t8_locidx_t num_cells = num_cells_to_write (grid, do_ghosts);

    int *cellTypes = T8_ALLOC (int, num_cells);
    T8_ASSERT (cellTypes != NULL);

    /* Get the local bounds of the forest or cmesh */
    double bounds[6] = { 0 };
    if (num_cells > 0) {
      // This function expects a non-empty partition, so we only call it
      // if we have cells.
      grid_get_local_bounds (grid, bounds);
    }

    /* Allocate VTK Memory for the arrays */
    const int grid_dim = grid_get_dim (grid);
    const int maximum_cell_size = curved_flag ? t8_curved_dim_max_nodes[grid_dim] : t8_dim_max_nodes[grid_dim];
    cellArray->AllocateEstimate (num_cells, maximum_cell_size);
    points_store->Allocate (num_cells * maximum_cell_size);
    vtk_treeid->Allocate (num_cells);
    vtk_mpirank->Allocate (num_cells);
    vtk_level->Allocate (num_cells);
    vtk_element_id->Allocate (num_cells);

    /* Initialize vtkMergePoints for insertion. It needs the bounds to create the internal acceleration structure */
    points->InitPointInsertion (points_store, bounds);

    /* Iterate over all trees and translate them. */
    const t8_locidx_t num_local_trees = grid_local_num_trees (grid);
    for (t8_locidx_t itree = 0; itree < num_local_trees; itree++) {
      t8_grid_tree_to_vtk_cells (grid, unstructuredGrid, vtk_treeid, vtk_mpirank, vtk_level, vtk_element_id, cellArray,
                                 points, cellTypes, num_local_trees, &elem_id, &point_id, offset, false, itree);
    }
    if (do_ghosts) {
      /* Iterate over all ghost trees and translate them. */
      const t8_locidx_t num_ghost_trees = grid_local_num_ghost_trees (grid);
      for (t8_locidx_t itree_ghost = 0; itree_ghost < num_ghost_trees; itree_ghost++) {
        t8_grid_tree_to_vtk_cells (grid, unstructuredGrid, vtk_treeid, vtk_mpirank, vtk_level, vtk_element_id,
                                   cellArray, points, cellTypes, num_local_trees, &elem_id, &point_id, offset, true,
                                   itree_ghost);
      }
    }

    /* Construct the unstructuredGrid. */
    unstructuredGrid->SetPoints (points->GetPoints ());
    unstructuredGrid->SetCells (cellTypes, cellArray);

    if (this->write_treeid) {
      vtk_treeid->SetName ("treeid");
      unstructuredGrid->GetCellData ()->AddArray (vtk_treeid);
    }
    if (this->write_mpirank) {
      vtk_mpirank->SetName ("mpirank");
      unstructuredGrid->GetCellData ()->AddArray (vtk_mpirank);
    }
    if (this->write_level) {
      vtk_level->SetName ("level");
      unstructuredGrid->GetCellData ()->AddArray (vtk_level);
    }
    if (this->write_element_id) {
      vtk_element_id->SetName ("element_id");
      unstructuredGrid->GetCellData ()->AddArray (vtk_element_id);
    }

    /* Write the user defined data fields. For that we iterate over the idata, set the name, the array and then give
     * this data to the unstructured Grid Object.We differentiate between scalar and vector data.
     */
    for (int idata = 0; idata < num_data; idata++) {
      dataArrays[idata] = vtkDoubleArray::New ();
      const int num_components = this->data[idata].type == T8_VTK_SCALAR ? 1 : 3;
      dataArrays[idata]->SetName (this->data[idata].description); /* Set the name of the array. */
<<<<<<< HEAD
      dataArrays[idata]->SetNumberOfTuples (num_cells);           /* We want number of tuples=number of cells. */
=======
      dataArrays[idata]->SetNumberOfTuples (num_cells);           /* We want number of tuples=number of elements. */
>>>>>>> bb302b07
      dataArrays[idata]->SetNumberOfComponents (num_components);  /* Each tuples has 3 values. */
      dataArrays[idata]->SetVoidArray (this->data[idata].data, num_cells * num_components, 1);
      unstructuredGrid->GetCellData ()->AddArray (dataArrays[idata]);
    }

    /* We have to free the allocated memory for the cellTypes Array and the other arrays we allocated memory for. */
    for (int idata = 0; idata < num_data; idata++) {
      dataArrays[idata]->Delete ();
    }

    /* Release unused memory in the arrays */
    unstructuredGrid->Squeeze ();

    T8_FREE (cellTypes);
    T8_FREE (dataArrays);
    return;
  }
#endif /* T8_ENABLE_VTK */

  /**
   * Write a vtk file given a forest or a cmesh.
   *
   * \param[in] grid a forest or a cmesh that will be translated into a vtk-file.
   * \return true if writing was successful.
   * \return false if writing was not successful.
   */
  bool
  write_vtk ([[maybe_unused]] const grid_t grid)
  {
#if T8_ENABLE_VTK
    T8_ASSERT (!fileprefix.empty ());

    /*
   * Write file: First we construct the unstructured Grid that will store the points and elements. It requires
   * information about the points(coordinates, stored in the points object) and the cells(cellTypes and which points
   * belong to this cell).
   */
    vtkSmartPointer<vtkUnstructuredGrid> unstructuredGrid = vtkSmartPointer<vtkUnstructuredGrid>::New ();

    std::string mpifilename = fileprefix + std::string (".pvtu");

    vtkSmartPointer<vtkXMLPUnstructuredGridWriter> pwriterObj = vtkSmartPointer<vtkXMLPUnstructuredGridWriter>::New ();
    t8_grid_to_vtkUnstructuredGrid (grid, unstructuredGrid);
    /*
    * Get/Set whether the appended data section is base64 encoded.
    * If encoded, reading and writing will be slower, but the file
    * will be fully valid XML and text-only.
    * If not encoded, the XML specification will be violated,
    * but reading and writing will be fast. The default is to do the encoding.
    * Documentation: https://vtk.org/doc/release/5.0/html/a02260.html#z3560_2
    */
    pwriterObj->EncodeAppendedDataOff ();

    /* We set the filename of the pvtu file. The filenames of the vtu files
    * are given based on the name of the pvtu file and the process number.
    */
    pwriterObj->SetFileName (mpifilename.c_str ());

/*
   * Since we want to write multiple files, the processes
   * have to communicate. Therefore, we define the communicator
   * vtk_comm and set it as the communicator.
   * We have to set a controller for the pwriterObj,
   * therefore we define the controller vtk_mpi_ctrl.
   */
#if T8_ENABLE_MPI
    vtkSmartPointer<vtkMPICommunicator> vtk_comm = vtkSmartPointer<vtkMPICommunicator>::New ();
    vtkMPICommunicatorOpaqueComm vtk_opaque_comm (&comm);
    vtk_comm->InitializeExternal (&vtk_opaque_comm);

    vtkSmartPointer<vtkMPIController> vtk_mpi_ctrl = vtkSmartPointer<vtkMPIController>::New ();
    vtk_mpi_ctrl->SetCommunicator (vtk_comm);

    pwriterObj->SetController (vtk_mpi_ctrl);
#endif /* T8_ENABLE_MPI */
    /*
    * We set the number of pieces as the number of mpi processes,
    * since we want to write a file for each process. We also
    * need to define a Start and EndPiece for the current
    * process. Then we can set the inputData for the writer:
    * We want to write the unstructured Grid, update the writer
    * and then write.
    *
    * Note: We could write more than one file per process here, if desired.
    */
    int mpisize;
    int mpirank;
    int mpiret = sc_MPI_Comm_size (comm, &mpisize);
    SC_CHECK_MPI (mpiret);
    mpiret = sc_MPI_Comm_rank (comm, &mpirank);
    SC_CHECK_MPI (mpiret);

    pwriterObj->SetNumberOfPieces (mpisize);
    pwriterObj->SetStartPiece (mpirank);
    pwriterObj->SetEndPiece (mpirank);

    /* We set the input data and write the vtu files. */
    pwriterObj->SetInputData (unstructuredGrid);
    pwriterObj->Update ();
    if (pwriterObj->Write ()) {
      return true;
    }
    else {
      t8_errorf ("Error when writing vtk file.\n");
    }

    /* Return whether writing was successful */
    return false;

#else
    t8_global_errorf ("Warning: t8code is not linked against vtk library. Vtk output will not be generated.\n");
    t8_global_productionf ("Consider calling 't8_forest_write_vtk' or 't8_forest_vtk_write_file' instead.\n");
    return false;
#endif
  }

  bool write_treeid = false;
  bool write_mpirank = false;
  bool write_level = false;
  bool write_element_id = false;
  bool write_ghosts = false;
  bool curved_flag = false;
  std::string fileprefix;
  int num_data = 0;
  t8_vtk_data_field_t *data = NULL;
  sc_MPI_Comm comm;
};

#endif /* T8_VTK_WRITER_HXX */<|MERGE_RESOLUTION|>--- conflicted
+++ resolved
@@ -238,13 +238,9 @@
  */
   void
   t8_grid_element_to_vtk_cell (const grid_t grid, const t8_element_t *element, const t8_locidx_t itree,
-<<<<<<< HEAD
                                const t8_gloidx_t offset, const bool is_ghost, const int elem_id, long int *point_id,
-                               int *cellTypes, vtkSmartPointer<vtkPoints> points,
-=======
                                const t8_gloidx_t offset, const int is_ghost, const int elem_id, long int *point_id,
                                int *cellTypes, vtkSmartPointer<vtkMergePoints> points,
->>>>>>> bb302b07
                                vtkSmartPointer<vtkCellArray> cellArray,
                                vtkSmartPointer<t8_vtk_gloidx_array_type_t> vtk_treeid,
                                vtkSmartPointer<t8_vtk_gloidx_array_type_t> vtk_mpirank,
@@ -450,11 +446,7 @@
       dataArrays[idata] = vtkDoubleArray::New ();
       const int num_components = this->data[idata].type == T8_VTK_SCALAR ? 1 : 3;
       dataArrays[idata]->SetName (this->data[idata].description); /* Set the name of the array. */
-<<<<<<< HEAD
       dataArrays[idata]->SetNumberOfTuples (num_cells);           /* We want number of tuples=number of cells. */
-=======
-      dataArrays[idata]->SetNumberOfTuples (num_cells);           /* We want number of tuples=number of elements. */
->>>>>>> bb302b07
       dataArrays[idata]->SetNumberOfComponents (num_components);  /* Each tuples has 3 values. */
       dataArrays[idata]->SetVoidArray (this->data[idata].data, num_cells * num_components, 1);
       unstructuredGrid->GetCellData ()->AddArray (dataArrays[idata]);
