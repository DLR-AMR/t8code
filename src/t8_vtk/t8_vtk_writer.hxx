--- conflicted
+++ resolved
@@ -239,10 +239,6 @@
   void
   t8_grid_element_to_vtk_cell (const grid_t grid, const t8_element_t *element, const t8_locidx_t itree,
                                const t8_gloidx_t offset, const bool is_ghost, const int elem_id, long int *point_id,
-<<<<<<< HEAD
-                               const t8_gloidx_t offset, const int is_ghost, const int elem_id, long int *point_id,
-=======
->>>>>>> 80f19e13
                                int *cellTypes, vtkSmartPointer<vtkMergePoints> points,
                                vtkSmartPointer<vtkCellArray> cellArray,
                                vtkSmartPointer<t8_vtk_gloidx_array_type_t> vtk_treeid,
@@ -378,10 +374,7 @@
 
     /* Check if we have to write ghosts on this process. */
     const bool do_ghosts = grid_do_ghosts (grid, write_ghosts);
-<<<<<<< HEAD
-=======
-
->>>>>>> 80f19e13
+
     /* Compute the number of cells on this process. */
     const t8_locidx_t num_cells = num_cells_to_write (grid, do_ghosts);
 
