/*
  This file is part of t8code.
  t8code is a C library to manage a collection (a forest) of multiple
  connected adaptive space-trees of general element classes in parallel.

  Copyright (C) 2024 the developers

  t8code is free software; you can redistribute it and/or modify
  it under the terms of the GNU General Public License as published by
  the Free Software Foundation; either version 2 of the License, or
  (at your option) any later version.

  t8code is distributed in the hope that it will be useful,
  but WITHOUT ANY WARRANTY; without even the implied warranty of
  MERCHANTABILITY or FITNESS FOR A PARTICULAR PURPOSE.  See the
  GNU General Public License for more details.

  You should have received a copy of the GNU General Public License
  along with t8code; if not, write to the Free Software Foundation, Inc.,
  51 Franklin Street, Fifth Floor, Boston, MA 02110-1301, USA.
*/

#ifndef T8_VTK_WRITER_HXX
#define T8_VTK_WRITER_HXX

#include <t8_cmesh.h>
#include <t8_forest/t8_forest.h>
#include <t8_forest/t8_forest_general.h>
#include <t8_forest/t8_forest_ghost.h>
#include <t8.h>
#include "t8_forest/t8_forest_types.h"
#include "t8_vtk/t8_vtk_writer_helper.hxx"
#include "t8_vtk/t8_vtk_write_ASCII.hxx"

#include <string>
#include <t8_vtk.h>
#include <t8_types/t8_vec.hxx>

#if T8_ENABLE_VTK
#include <vtkUnstructuredGrid.h>
#include <vtkXMLPUnstructuredGridWriter.h>
#include <vtkDoubleArray.h>
#include <vtkCellArray.h>
#include <vtkCellData.h>
#include <vtkMergePoints.h>
#include <vtkTypeInt64Array.h>
#if T8_ENABLE_MPI
#include <vtkMPI.h>
#include <vtkMPICommunicator.h>
#include <vtkMPIController.h>
#endif /* T8_ENABLE_MPI */
#endif /* T8_ENABLE_VTK */

/**
 * A class that controls the writing of vtk files for cmeshes or forests. 
 * 
 * \tparam grid_t can be a forest or a cmesh. 
 */
template <typename grid_t>
class vtk_writer {
 public:
  /**
   * Construct a new vtk writer object. All parameters are set to false by default. By default no data is used and
   * \a num_data is set to zero. A default \a fileprefix is NOT given. 
   * 
   * \param write_treeid True, if we want to write the tree id of every element.
   * \param write_mpirank True, if we want to write the mpirankof every element.
   * \param write_level True, if we want to write the level of every element. Uses level 0 if used for a cmesh.
   * \param write_element_id True, if we want to write the element id of every element. Ignored if used for a cmesh.
   * \param write_ghosts True, if we want to write the ghost elements, too. 
   * \param curved_flag True, if we want to use quadratic vtk cells. Uses the geometry of the grid to evaluate points between corners. 
   * \param fileprefix The prefix of the output-file.
   * \param num_data The number of data-fields to print.
   * \param data The data to use.
   * \param comm The communicator for parallel output.
   */
  vtk_writer (const bool write_treeid, const bool write_mpirank, const bool write_level, const bool write_element_id,
              const bool write_ghosts, const bool curved_flag, std::string fileprefix, const int num_data,
              t8_vtk_data_field_t *data, sc_MPI_Comm comm)
    : write_treeid (write_treeid), write_mpirank (write_mpirank), write_level (write_level),
      write_element_id (write_element_id), write_ghosts (write_ghosts), curved_flag (curved_flag),
      fileprefix (fileprefix), num_data (num_data), data (data), comm (comm)
  {
  }

  /**
   * Construct a new vtk writer object. All parameters are set to false.
   * 
   * \param[in] fileprefix 
   * \param[in] comm 
   */
  vtk_writer (std::string fileprefix, sc_MPI_Comm comm): fileprefix (fileprefix), comm (comm)
  {
  }

#if T8_ENABLE_VTK
  void
  grid_to_vtkUnstructuredGrid (const grid_t grid, vtkSmartPointer<vtkUnstructuredGrid> unstructuredGrid)
  {
    this->t8_grid_to_vtkUnstructuredGrid (grid, unstructuredGrid);
  }
#endif /* T8_ENABLE_VTK */

  /**
   * A vtk-writer function that uses the vtk API.
   * 
   * \param[in] grid The forest or cmesh that is translated.
   * \return true, if writing was successful. 
   * \return false if writing was not successful. 
   */
  bool
  write_with_API (const grid_t grid)
  {
    return write_vtk (grid);
  }

  /**
   * A vtk-writer function that uses the vtk API
   * 
   * \param[in] grid The forest or cmesh that is translated
   * \return true 
   * \return false 
   */
  bool
  write_ASCII (const grid_t grid);

  /**
   * Set the write treeid flag. Set to true, if you want to write the tree id of every element.
   * 
   * \param[in] write_treeid true or false
   */
  inline void
  set_write_treeid (const bool write_treeid)
  {
    this->write_treeid = write_treeid;
  }

  /**
   * Set the write mpirank flag. Set to true, if you want to write the mpirank of every element.
   * 
   * \param[in] write_mpirank true or false
   */
  inline void
  set_write_mpirank (const bool write_mpirank)
  {
    this->write_mpirank = write_mpirank;
  }

  /**
   * Set the write level flag. Set to true, if you want to write the level of every element.
   * 
   * \param[in] write_level true or false
   */
  inline void
  set_write_level (const bool write_level)
  {
    this->write_level = write_level;
  }

  /**
   * Set the write element id flag. Set to true, if you want to write the element id of every element.
   * 
   * \param[in] write_element_id true or false
   */
  inline void
  set_write_element_id (const bool write_element_id)
  {
    this->write_element_id = write_element_id;
  }

  /**
   * Set the write ghosts flag. Set to true, if you want to write the ghost elements, too.
   * 
   * \param[in] write_ghosts true or false
   */
  inline void
  set_write_ghosts (const bool write_ghosts)
  {
    this->write_ghosts = write_ghosts;
  }

  /**
   * Set the curved flag. Set to true, if you want to use quadratic vtk cells. 
   * Uses the geometry of the grid to evaluate points between corners.
   * 
   * \param[in] curved_flag true or false
   */
  inline void
  set_curved_flag (const bool curved_flag)
  {
    this->curved_flag = curved_flag;
  }

  /**
   * Set the fileprefix for the output files.
   * \param[in] fileprefix 
   */
  inline void
  set_fileprefix (std::string fileprefix)
  {
    this->fileprefix = fileprefix;
  }

 private:
#if T8_ENABLE_VTK
  /**
 * Translate a single element from the forest into a vtkCell and fill the vtkArrays with
 * the data related to the element (not element_data).
 * 
 * \tparam grid_t 
 * \param[in] grid A forest or a cmesh.
 * \param element A pointer to an element. Only necessary if a forest is used. Will be ignored if \a grid is a cmesh. 
 * \param[in] itree The local id of the current tree.
 * \param[in] offset offset the ids by the number of elements/trees of the previous processes.
 * \param[in] is_ghost Flag to decide whether we write a ghost element or not.
 * \param elem_id The id for the element to use by vtk. 
 * \param point_id The next id to use to identify vtkpoints.
 * \param[in, out] cellTypes An int array to fill with the type of each element/tree of \a grid
 * \param[in, out] points A vtkMergePoints structure to fill with points representing the points in the grid (avoid duplicates)
 * \param[in, out] cellArray A vtk Cellarray to fill with the cells representing the grid.
 * \param[in, out] vtk_treeid A vtk array to fill with the tree ids of \a grid.
 * \param[in, out] vtk_mpirank A vtk array to fill with the mpirank of each element/tree of \a grid.
 * \param[in, out] vtk_level A vtk array to fill with the level of each element/tree of \a grid.
 * \param[in, out] vtk_element_id A vtk array to fill with the id of each element/tree of \a grid.
 * \param[in]      mergePoints A bool flag if points in the output should be merged (default = true).
 * 
 */
  void
  t8_grid_element_to_vtk_cell (const grid_t grid, const t8_element_t *element, const t8_locidx_t itree,
                               const t8_gloidx_t offset, const int is_ghost, const int elem_id, long int *point_id,
                               int *cellTypes, vtkSmartPointer<vtkMergePoints> points,
                               vtkSmartPointer<vtkCellArray> cellArray,
                               vtkSmartPointer<t8_vtk_gloidx_array_type_t> vtk_treeid,
                               vtkSmartPointer<t8_vtk_gloidx_array_type_t> vtk_mpirank,
                               vtkSmartPointer<t8_vtk_gloidx_array_type_t> vtk_level,
                               vtkSmartPointer<t8_vtk_gloidx_array_type_t> vtk_element_id, bool mergePoints = true)
  {
    /* Get the shape of the current element and the respective shape of the vtk_cell. */
    const t8_element_shape_t element_shape = grid_element_shape (grid, itree, element);
    const int num_node = t8_get_number_of_vtk_nodes (element_shape, curved_flag);

    /* Create an array with the correct number of indices per cell */
    vtkIdType *vecCellIds = new vtkIdType[num_node];

    /* Compute the coordinates of the element/tree. */
    double *coordinates = T8_ALLOC (double, 3 * num_node);

    grid_element_to_coords (grid, itree, element, curved_flag, coordinates, num_node, element_shape);

    vtkIdType ptId = -1;
    for (int ivertex = 0; ivertex < num_node; ivertex++, (*point_id)++) {
      const size_t offset_3d = 3 * ivertex;

      /* Insert the point in the points array. */
      double vtkCoords[3] = { coordinates[offset_3d], coordinates[offset_3d + 1], coordinates[offset_3d + 2] };
      if (mergePoints) {
        points->InsertUniquePoint (vtkCoords, ptId);
      }
      else {
        ptId = points->InsertNextPoint (vtkCoords);
      }
      /* Add the returned point id to the cell ids*/
      vecCellIds[ivertex] = ptId;
    }
    T8_FREE (coordinates);

    /* Fill the cell array. */
    cellArray->InsertNextCell (num_node, vecCellIds);
    delete[] vecCellIds;

    /* Write additional information if desired. */
    if (curved_flag == 0) {
      cellTypes[elem_id - offset] = t8_eclass_vtk_type[element_shape];
    }
    else {
      cellTypes[elem_id - offset] = t8_curved_eclass_vtk_type[element_shape];
    }
    if (write_treeid == 1) {
      const t8_gloidx_t gtree_id = tree_local_to_global_id (grid, itree);
      if (is_ghost) {
        vtk_treeid->InsertNextValue (-1);
      }
      else {
        vtk_treeid->InsertNextValue (gtree_id);
      }
    }
    if (write_mpirank == 1) {
      int mpirank;
      int mpiret = sc_MPI_Comm_rank (this->comm, &mpirank);
      SC_CHECK_MPI (mpiret);
      vtk_mpirank->InsertNextValue (mpirank);
    }
    if (write_level == 1) {
      vtk_level->InsertNextValue (grid_element_level (grid, itree, element));
    }
    if (write_element_id == 1) {
      vtk_element_id->InsertNextValue (elem_id);
    }
  }

  /**
 * Iterate over all trees (and if desired ghost trees to) and call the function that translate the tree into.
 * 
 * \tparam grid_t 
 * \param[in] grid A forest or a cmesh.
 * \param[in, out] unstructuredGrid The unstructuredGrid to fill.
 * \param[in, out] vtk_treeid A vtk array to fill with the tree ids of \a grid.
 * \param[in, out] vtk_mpirank A vtk array to fill with the mpirank of each element/tree of \a grid.
 * \param[in, out] vtk_level A vtk array to fill with the level of each element/tree of \a grid.
 * \param[in, out] vtk_element_id A vtk array to fill with the id of each element/tree of \a grid.
 * \param[in, out] cellArray A vtk Cellarray to fill with the cells representing the grid.
 * \param[in, out] points A vtk vtkMergePoints structure to fill with points representing the points in the grid. (avoids duplicates)
 * \param[in, out] cellTypes An int array to fill with the type of each element/tree of \a grid.
 * \param[in] num_local_trees The number of local trees.
 * \param[in, out] elem_id The id of the current element. Will be increased after the call, depending on the number of elements processed.
 * \param[in, out] point_id The id of the points. Will be increased after the call, depending on the number of elements processed.
 * \param[in] offset Offset the ids by the number of elements/trees of the previous processes.
 * \param[in] ghosts Flag to decide whether we write a ghost element or not.
 * \param[in] itree The local id of the current tree.
 */
  void
  t8_grid_tree_to_vtk_cells (const grid_t grid, vtkSmartPointer<vtkUnstructuredGrid> unstructuredGrid,
                             vtkSmartPointer<t8_vtk_gloidx_array_type_t> vtk_treeid,
                             vtkSmartPointer<t8_vtk_gloidx_array_type_t> vtk_mpirank,
                             vtkSmartPointer<t8_vtk_gloidx_array_type_t> vtk_level,
                             vtkSmartPointer<t8_vtk_gloidx_array_type_t> vtk_element_id,
                             vtkSmartPointer<vtkCellArray> cellArray, vtkSmartPointer<vtkMergePoints> points,
                             int *cellTypes, const t8_locidx_t num_local_trees, t8_gloidx_t *elem_id,
                             long int *point_id, const t8_gloidx_t offset, const bool ghosts, const t8_locidx_t itree);

  /**
 * Construct an unstructuredGrid from either a forest or cmesh. The flags can be used to define what parameters we want to write. 
 * 
 * \param[in] grid A forest or a cmesh.
 * \param[in, out] unstructuredGrid An unstructuredGrid that we want to fill with the data of \a grid.
 */
  void
  t8_grid_to_vtkUnstructuredGrid (const grid_t grid, vtkSmartPointer<vtkUnstructuredGrid> unstructuredGrid)
  {
    T8_ASSERT (grid != NULL);

    vtkSmartPointer<vtkCellArray> cellArray = vtkSmartPointer<vtkCellArray>::New ();
    vtkSmartPointer<vtkPoints> points_store = vtkSmartPointer<vtkPoints>::New ();
    vtkSmartPointer<vtkMergePoints> points = vtkSmartPointer<vtkMergePoints>::New ();
    vtkSmartPointer<t8_vtk_gloidx_array_type_t> vtk_treeid = vtkSmartPointer<t8_vtk_gloidx_array_type_t>::New ();
    vtkSmartPointer<t8_vtk_gloidx_array_type_t> vtk_mpirank = vtkSmartPointer<t8_vtk_gloidx_array_type_t>::New ();
    vtkSmartPointer<t8_vtk_gloidx_array_type_t> vtk_level = vtkSmartPointer<t8_vtk_gloidx_array_type_t>::New ();
    vtkSmartPointer<t8_vtk_gloidx_array_type_t> vtk_element_id = vtkSmartPointer<t8_vtk_gloidx_array_type_t>::New ();

    /*
   * We need the dataArray for writing double valued user defined data in the vtu files.
   * We want to write num_data many timesteps/arrays.
   * We need num_data many vtkDoubleArrays, so we need to allocate storage.
   * Later we call the constructor with: dataArrays[idata]=vtkDoubleArray::New().
   */
    vtkDoubleArray **dataArrays;
    dataArrays = T8_ALLOC (vtkDoubleArray *, num_data);

    long int point_id = 0; /* The id of the point in the points Object. */
    const t8_gloidx_t offset
      = grid_first_local_id (grid); /* offset to take the elements of the previous processes into account*/
    t8_gloidx_t elem_id = offset;

    /* Check if we have to write ghosts on this process. */
<<<<<<< HEAD
    const bool do_ghosts = grid_do_ghosts (grid, write_ghosts);
=======
    bool do_ghosts = grid_do_ghosts (grid, write_ghosts);

>>>>>>> 4540a2cb
    /* Compute the number of cells on this process. */
    const t8_locidx_t num_cells = num_cells_to_write (grid, do_ghosts);

    int *cellTypes = T8_ALLOC (int, num_cells);
    T8_ASSERT (cellTypes != NULL);

    /* Get the local bounds of the forest or cmesh */
    double bounds[6];
    grid_get_local_bounds (grid, bounds);

    /* Allocate VTK Memory for the arrays */
    const int grid_dim = grid_get_dim (grid);
    const int maximum_cell_size = curved_flag ? t8_curved_dim_max_nodes[grid_dim] : t8_dim_max_nodes[grid_dim];
    cellArray->AllocateEstimate (num_cells, maximum_cell_size);
    points_store->Allocate (num_cells * maximum_cell_size);
    vtk_treeid->Allocate (num_cells);
    vtk_mpirank->Allocate (num_cells);
    vtk_level->Allocate (num_cells);
    vtk_element_id->Allocate (num_cells);

    /* Initialie vtkMergePoints for insertion. It needs the bounds to create the internal acceleration structure */
    points->InitPointInsertion (points_store, bounds);

    /* Iterate over all trees and translate them. */
    const t8_locidx_t num_local_trees = grid_local_num_trees (grid);
    for (t8_locidx_t itree = 0; itree < num_local_trees; itree++) {
      t8_grid_tree_to_vtk_cells (grid, unstructuredGrid, vtk_treeid, vtk_mpirank, vtk_level, vtk_element_id, cellArray,
                                 points, cellTypes, num_local_trees, &elem_id, &point_id, offset, false, itree);
    }
    if (do_ghosts) {
      /* Iterate over all ghost trees and translate them. */
      const t8_locidx_t num_ghost_trees = grid_local_num_ghost_trees (grid);
      for (t8_locidx_t itree_ghost = 0; itree_ghost < num_ghost_trees; itree_ghost++) {
        t8_grid_tree_to_vtk_cells (grid, unstructuredGrid, vtk_treeid, vtk_mpirank, vtk_level, vtk_element_id,
                                   cellArray, points, cellTypes, num_local_trees, &elem_id, &point_id, offset, true,
                                   itree_ghost);
      }
    }

    /* Construct the unstructuredGrid. */
    unstructuredGrid->SetPoints (points->GetPoints ());
    unstructuredGrid->SetCells (cellTypes, cellArray);

    if (this->write_treeid) {
      vtk_treeid->SetName ("treeid");
      unstructuredGrid->GetCellData ()->AddArray (vtk_treeid);
    }
    if (this->write_mpirank) {
      vtk_mpirank->SetName ("mpirank");
      unstructuredGrid->GetCellData ()->AddArray (vtk_mpirank);
    }
    if (this->write_level) {
      vtk_level->SetName ("level");
      unstructuredGrid->GetCellData ()->AddArray (vtk_level);
    }
    if (this->write_element_id) {
      vtk_element_id->SetName ("element_id");
      unstructuredGrid->GetCellData ()->AddArray (vtk_element_id);
    }

    /* Write the user defined data fields. For that we iterate over the idata, set the name, the array and then give 
     * this data to the unstructured Grid Object.We differentiate between scalar and vector data.
     */
    for (int idata = 0; idata < num_data; idata++) {
      dataArrays[idata] = vtkDoubleArray::New ();
      const int num_components = this->data[idata].type == T8_VTK_SCALAR ? 1 : 3;
      dataArrays[idata]->SetName (this->data[idata].description); /* Set the name of the array. */
      dataArrays[idata]->SetNumberOfTuples (num_cells);           /* We want number of tuples=number of elements. */
      dataArrays[idata]->SetNumberOfComponents (num_components);  /* Each tuples has 3 values. */
      dataArrays[idata]->SetVoidArray (this->data[idata].data, num_cells * num_components, 1);
      unstructuredGrid->GetCellData ()->AddArray (dataArrays[idata]);
    }

    /* We have to free the allocated memory for the cellTypes Array and the other arrays we allocated memory for. */
    for (int idata = 0; idata < num_data; idata++) {
      dataArrays[idata]->Delete ();
    }

    /* Release unused memory in the arrays */
    unstructuredGrid->Squeeze ();

    T8_FREE (cellTypes);
    T8_FREE (dataArrays);
    return;
  }
#endif /* T8_ENABLE_VTK */

  /**
   * Write a vtk file given a forest or a cmesh.
   * 
   * \param[in] grid a forest or a cmesh that will be translated into a vtk-file.
   * \return true if writing was successful.
   * \return false if writing was not successful.
   */
  bool
  write_vtk ([[maybe_unused]] const grid_t grid)
  {
#if T8_ENABLE_VTK
    T8_ASSERT (!fileprefix.empty ());

    /* 
   * Write file: First we construct the unstructured Grid that will store the points and elements. It requires 
   * information about the points(coordinates, stored in the points object) and the cells(cellTypes and which points 
   * belong to this cell).
   */
    vtkSmartPointer<vtkUnstructuredGrid> unstructuredGrid = vtkSmartPointer<vtkUnstructuredGrid>::New ();

    std::string mpifilename = fileprefix + std::string (".pvtu");

    vtkSmartPointer<vtkXMLPUnstructuredGridWriter> pwriterObj = vtkSmartPointer<vtkXMLPUnstructuredGridWriter>::New ();
    t8_grid_to_vtkUnstructuredGrid (grid, unstructuredGrid);
    /*
    * Get/Set whether the appended data section is base64 encoded. 
    * If encoded, reading and writing will be slower, but the file 
    * will be fully valid XML and text-only. 
    * If not encoded, the XML specification will be violated, 
    * but reading and writing will be fast. The default is to do the encoding.
    * Documentation: https://vtk.org/doc/release/5.0/html/a02260.html#z3560_2
    */
    pwriterObj->EncodeAppendedDataOff ();

    /* We set the filename of the pvtu file. The filenames of the vtu files
    * are given based on the name of the pvtu file and the process number.
    */
    pwriterObj->SetFileName (mpifilename.c_str ());

/*
   * Since we want to write multiple files, the processes 
   * have to communicate. Therefore, we define the communicator
   * vtk_comm and set it as the communicator. 
   * We have to set a controller for the pwriterObj, 
   * therefore we define the controller vtk_mpi_ctrl.
   */
#if T8_ENABLE_MPI
    vtkSmartPointer<vtkMPICommunicator> vtk_comm = vtkSmartPointer<vtkMPICommunicator>::New ();
    vtkMPICommunicatorOpaqueComm vtk_opaque_comm (&comm);
    vtk_comm->InitializeExternal (&vtk_opaque_comm);

    vtkSmartPointer<vtkMPIController> vtk_mpi_ctrl = vtkSmartPointer<vtkMPIController>::New ();
    vtk_mpi_ctrl->SetCommunicator (vtk_comm);

    pwriterObj->SetController (vtk_mpi_ctrl);
#endif /* T8_ENABLE_MPI */
    /*
    * We set the number of pieces as the number of mpi processes,
    * since we want to write a file for each process. We also
    * need to define a Start and EndPiece for the current
    * process. Then we can set the inputData for the writer:
    * We want to write the unstructured Grid, update the writer
    * and then write.
    * 
    * Note: We could write more than one file per process here, if desired.
    */
    int mpisize;
    int mpirank;
    int mpiret = sc_MPI_Comm_size (comm, &mpisize);
    SC_CHECK_MPI (mpiret);
    mpiret = sc_MPI_Comm_rank (comm, &mpirank);
    SC_CHECK_MPI (mpiret);

    pwriterObj->SetNumberOfPieces (mpisize);
    pwriterObj->SetStartPiece (mpirank);
    pwriterObj->SetEndPiece (mpirank);

    /* We set the input data and write the vtu files. */
    pwriterObj->SetInputData (unstructuredGrid);
    pwriterObj->Update ();
    if (pwriterObj->Write ()) {
      return true;
    }
    else {
      t8_errorf ("Error when writing vtk file.\n");
    }

    /* Return whether writing was successful */
    return false;

#else
    t8_global_errorf ("Warning: t8code is not linked against vtk library. Vtk output will not be generated.\n");
    t8_global_productionf ("Consider calling 't8_forest_write_vtk' or 't8_forest_vtk_write_file' instead.\n");
    return false;
#endif
  }

  bool write_treeid = false;
  bool write_mpirank = false;
  bool write_level = false;
  bool write_element_id = false;
  bool write_ghosts = false;
  bool curved_flag = false;
  std::string fileprefix;
  int num_data = 0;
  t8_vtk_data_field_t *data = NULL;
  sc_MPI_Comm comm;
};

#endif /* T8_VTK_WRITER_HXX */<|MERGE_RESOLUTION|>--- conflicted
+++ resolved
@@ -362,12 +362,7 @@
     t8_gloidx_t elem_id = offset;
 
     /* Check if we have to write ghosts on this process. */
-<<<<<<< HEAD
     const bool do_ghosts = grid_do_ghosts (grid, write_ghosts);
-=======
-    bool do_ghosts = grid_do_ghosts (grid, write_ghosts);
-
->>>>>>> 4540a2cb
     /* Compute the number of cells on this process. */
     const t8_locidx_t num_cells = num_cells_to_write (grid, do_ghosts);
 
