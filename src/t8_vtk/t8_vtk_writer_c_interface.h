--- conflicted
+++ resolved
@@ -30,10 +30,8 @@
 #if T8_WITH_VTK
 #include <vtkUnstructuredGrid.h>
 #endif
-<<<<<<< HEAD
+
 T8_EXTERN_C_BEGIN ();
-=======
->>>>>>> 56eef455
 
 /** Write the forest in .pvtu file format. Writes one .vtu file per
  * process and a meta .pvtu file.
