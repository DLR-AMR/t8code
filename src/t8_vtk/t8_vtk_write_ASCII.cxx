/*
  This file is part of t8code.
  t8code is a C library to manage a collection (a forest) of multiple
  connected adaptive space-trees of general element classes in parallel.

  Copyright (C) 2024 the developers

  t8code is free software; you can redistribute it and/or modify
  it under the terms of the GNU General Public License as published by
  the Free Software Foundation; either version 2 of the License, or
  (at your option) any later version.

  t8code is distributed in the hope that it will be useful,
  but WITHOUT ANY WARRANTY; without even the implied warranty of
  MERCHANTABILITY or FITNESS FOR A PARTICULAR PURPOSE.  See the
  GNU General Public License for more details.

  You should have received a copy of the GNU General Public License
  along with t8code; if not, write to the Free Software Foundation, Inc.,
  51 Franklin Street, Fifth Floor, Boston, MA 02110-1301, USA.
*/

#include "t8_vtk/t8_vtk_write_ASCII.hxx"
#include "t8_vtk/t8_vtk_writer_helper.hxx"
#include <t8_vtk.h>
#include <t8_forest/t8_forest_ghost.h>
#include <t8_types/t8_vec.hxx>
#include "t8_forest/t8_forest_types.h"
#include "t8_cmesh/t8_cmesh_trees.h"
#include "t8_cmesh/t8_cmesh_types.h"
#include <t8_schemes/t8_scheme.hxx>

/* TODO: Currently we only use ASCII mode and no data compression.
 *       We also do not use sc_io to buffer our output stream. */

/* There are different cell data to write, e.g. connectivity, type, vertices, ...
 * The structure is always the same:
 * Iterate over the trees,
 *      iterate over the elements of that tree
 *          execute an element dependent part to write in the file.
 * In order to simplify writing this code, we put all the parts that are
 * repetitive in the function
 *  t8_forest_vtk_write_cell_data.
 * This function accepts a callback function, which is then executed for
 * each element. The callback function is defined below.
 */
/* TODO: As soon as we have element iterators we should restructure this concept
 * appropriately. */
typedef enum { T8_VTK_KERNEL_INIT, T8_VTK_KERNEL_EXECUTE, T8_VTK_KERNEL_CLEANUP } T8_VTK_KERNEL_MODUS;

/** Callback function prototype for writing cell data.
 * The function is executed for each element.
 * The callback can run in three different modi:
 *  INIT    - Called once, to (possibly) initialize the data pointer
 *  EXECUTE - Called for each element, the actual writing happens here.
 *  CLEANUP - Called once after all elements. Used to cleanup any memory
 *            allocated during INIT.
 * \param [in] forest The forest.
 * \param [in] ltree_id   A local treeid.
 * \param [in] tree   The local tree of the forest with id \a ltree_id.
 * \param [in] element_index An index of an element inside \a tree.
 * \param [in] element  A pointer to the current element.
 * \param [in] tree_class   The eclass of the current tree.
 * \param [in] is_ghost Non-zero if the current element is a ghost element.
 *                      In this cas \a tree is NULL.
 *                      All ghost element will be traversed after all elements are
 * \param [in,out] vtufile The open file stream to which we write the forest.
 * \param [in,out] columns An integer counting the number of written columns.
 *                         The callback should increase this value by the number
 *                         of values written to the file.
 * \param [in,out] data    A pointer that the callback can modify at will.
 *                         Between modi INIT and CLEANUP, \a data will not be
 *                         modified outside of this callback.
 * \param [in]     modus   The modus in which the callback is called. See above.
 * \return                 True if successful, false if not (i.e. file i/o error).
 */
typedef int (*t8_forest_vtk_cell_data_kernel) (t8_forest_t forest, const t8_locidx_t ltree_id, const t8_tree_t tree,
                                               const t8_locidx_t element_index, const t8_element_t *element,
                                               const t8_eclass_t tree_class, const int is_ghost, FILE *vtufile,
                                               int *columns, void **data, T8_VTK_KERNEL_MODUS modus);

static t8_locidx_t
t8_forest_num_points (t8_forest_t forest, const int count_ghosts)
{
  const t8_scheme *scheme = t8_forest_get_scheme (forest);
  t8_locidx_t num_points = 0;

  for (t8_locidx_t itree = 0; itree < (t8_locidx_t) forest->trees->elem_count; itree++) {
    const t8_eclass_t tree_class = t8_forest_get_tree_class (forest, itree);
    /* Get the tree that stores the elements */
    t8_tree_t tree = (t8_tree_t) t8_sc_array_index_locidx (forest->trees, itree);
    /* Get the scheme of the current tree */
    const size_t num_elements = t8_element_array_get_count (&tree->leaf_elements);
    for (t8_locidx_t ielem = 0; ielem < (t8_locidx_t) num_elements; ielem++) {
      const t8_element_t *elem = t8_element_array_index_locidx (&tree->leaf_elements, ielem);
      num_points += scheme->element_get_num_corners (tree_class, elem);
    }
  }
  if (count_ghosts) {
    T8_ASSERT (forest->ghosts != NULL);
    /* We also count the points of the ghost cells */
    const t8_locidx_t num_ghosts = t8_forest_ghost_num_trees (forest);
    for (t8_locidx_t itree = 0; itree < num_ghosts; itree++) {
      /* Get the element class of the ghost */
      const t8_eclass_t ghost_class = t8_forest_ghost_get_tree_class (forest, itree);
      const t8_element_array_t *ghost_elem = t8_forest_ghost_get_tree_leaf_elements (forest, itree);
      const size_t num_elements = t8_forest_ghost_tree_num_leaf_elements (forest, itree);
      for (t8_locidx_t ielem = 0; ielem < (t8_locidx_t) num_elements; ielem++) {
        const t8_element_t *elem = t8_element_array_index_locidx (ghost_elem, ielem);
        num_points += scheme->element_get_num_corners (ghost_class, elem);
      }
    }
  }
  return num_points;
}

static int
t8_forest_vtk_cells_vertices_kernel (t8_forest_t forest, const t8_locidx_t ltree_id,
                                     [[maybe_unused]] const t8_tree_t tree,
                                     [[maybe_unused]] const t8_locidx_t element_index, const t8_element_t *element,
                                     const t8_eclass_t tree_class, [[maybe_unused]] const int is_ghost, FILE *vtufile,
                                     int *columns, [[maybe_unused]] void **data, T8_VTK_KERNEL_MODUS modus)
{
  double element_coordinates[3];
  int num_el_vertices, ivertex;
  int freturn;
  t8_element_shape_t element_shape;

  if (modus != T8_VTK_KERNEL_EXECUTE) {
    /* Nothing to do if we are in Init or clean up mode */
    return 1;
  }

  /* TODO: be careful with pyramid class here.
   *       does this work too over tree->class or do we need something else?
   */
  const t8_scheme *scheme = t8_forest_get_scheme (forest);
  element_shape = scheme->element_get_shape (tree_class, element);
  num_el_vertices = t8_eclass_num_vertices[element_shape];
  for (ivertex = 0; ivertex < num_el_vertices; ivertex++) {
    const double *ref_coords = t8_forest_vtk_point_to_element_ref_coords[element_shape][ivertex];
    t8_forest_element_from_ref_coords (forest, ltree_id, element, ref_coords, 1, element_coordinates);
    freturn = fprintf (vtufile, "         ");
    if (freturn <= 0) {
      return 0;
    }
#ifdef T8_VTK_DOUBLES
    freturn = fprintf (vtufile, " %24.16e %24.16e %24.16e\n", element_coordinates[0], element_coordinates[1],
                       element_coordinates[2]);
#else
    freturn = fprintf (vtufile, " %16.8e %16.8e %16.8e\n", element_coordinates[0], element_coordinates[1],
                       element_coordinates[2]);
#endif
    if (freturn <= 0) {
      return 0;
    }
    /* We switch of the column control of the surrounding function
     * by keeping the columns value constant. */
    *columns = 1;
  }
  return 1;
}

static int
t8_forest_vtk_cells_connectivity_kernel (t8_forest_t forest, [[maybe_unused]] const t8_locidx_t ltree_id,
                                         [[maybe_unused]] const t8_tree_t tree,
                                         [[maybe_unused]] const t8_locidx_t element_index, const t8_element_t *element,
                                         const t8_eclass_t tree_class, [[maybe_unused]] const int is_ghost,
                                         FILE *vtufile, int *columns, void **data, T8_VTK_KERNEL_MODUS modus)
{
  int ivertex, num_vertices;
  int freturn;
  t8_locidx_t *count_vertices;
  t8_element_shape_t element_shape;

  if (modus == T8_VTK_KERNEL_INIT) {
    /* We use data to count the number of written vertices */
    *data = T8_ALLOC_ZERO (t8_locidx_t, 1);
    return 1;
  }
  else if (modus == T8_VTK_KERNEL_CLEANUP) {
    T8_FREE (*data);
    return 1;
  }
  T8_ASSERT (modus == T8_VTK_KERNEL_EXECUTE);

  count_vertices = (t8_locidx_t *) *data;
  const t8_scheme *scheme = t8_forest_get_scheme (forest);
  element_shape = scheme->element_get_shape (tree_class, element);
  num_vertices = t8_eclass_num_vertices[element_shape];
  for (ivertex = 0; ivertex < num_vertices; ++ivertex, (*count_vertices)++) {
    freturn = fprintf (vtufile, " %ld", (long) *count_vertices);
    if (freturn <= 0) {
      return 0;
    }
  }
  *columns += t8_eclass_num_vertices[element_shape];
  return 1;
}

static int
t8_forest_vtk_cells_offset_kernel (t8_forest_t forest, [[maybe_unused]] const t8_locidx_t ltree_id,
                                   [[maybe_unused]] const t8_tree_t tree,
                                   [[maybe_unused]] const t8_locidx_t element_index, const t8_element_t *element,
                                   const t8_eclass_t tree_class, [[maybe_unused]] const int is_ghost, FILE *vtufile,
                                   int *columns, void **data, T8_VTK_KERNEL_MODUS modus)
{
  long long *offset;
  int freturn;
  int num_vertices;

  if (modus == T8_VTK_KERNEL_INIT) {
    *data = T8_ALLOC_ZERO (long long, 1);
    return true;
  }
  else if (modus == T8_VTK_KERNEL_CLEANUP) {
    T8_FREE (*data);
    return true;
  }
  T8_ASSERT (modus == T8_VTK_KERNEL_EXECUTE);

  offset = (long long *) *data;

  const t8_scheme *scheme = t8_forest_get_scheme (forest);
  num_vertices = t8_eclass_num_vertices[scheme->element_get_shape (tree_class, element)];
  *offset += num_vertices;
  freturn = fprintf (vtufile, " %lld", *offset);
  if (freturn <= 0) {
    return false;
  }
  *columns += 1;

  return 1;
}

static int
t8_forest_vtk_cells_type_kernel (t8_forest_t forest, [[maybe_unused]] const t8_locidx_t ltree_id,
                                 [[maybe_unused]] const t8_tree_t tree,
                                 [[maybe_unused]] const t8_locidx_t element_index, const t8_element_t *element,
                                 const t8_eclass_t tree_class, [[maybe_unused]] const int is_ghost, FILE *vtufile,
                                 int *columns, [[maybe_unused]] void **data, T8_VTK_KERNEL_MODUS modus)
{
  int freturn;
  if (modus == T8_VTK_KERNEL_EXECUTE) {
    /* print the vtk type of the element */
    const t8_scheme *scheme = t8_forest_get_scheme (forest);
    freturn = fprintf (vtufile, " %d", t8_eclass_vtk_type[scheme->element_get_shape (tree_class, element)]);
    if (freturn <= 0) {
      return 0;
    }
    *columns += 1;
  }
  return 1;
}

static int
t8_forest_vtk_cells_level_kernel (t8_forest_t forest, [[maybe_unused]] const t8_locidx_t ltree_id,
                                  [[maybe_unused]] const t8_tree_t tree,
                                  [[maybe_unused]] const t8_locidx_t element_index, const t8_element_t *element,
                                  const t8_eclass_t tree_class, [[maybe_unused]] const int is_ghost, FILE *vtufile,
                                  int *columns, [[maybe_unused]] void **data, T8_VTK_KERNEL_MODUS modus)
{
  if (modus == T8_VTK_KERNEL_EXECUTE) {
    const t8_scheme *scheme = t8_forest_get_scheme (forest);
    fprintf (vtufile, "%i ", scheme->element_get_level (tree_class, element));
    *columns += 1;
  }
  return 1;
}

static int
t8_forest_vtk_cells_rank_kernel (t8_forest_t forest, [[maybe_unused]] const t8_locidx_t ltree_id,
                                 [[maybe_unused]] const t8_tree_t tree,
                                 [[maybe_unused]] const t8_locidx_t element_index,
                                 [[maybe_unused]] const t8_element_t *element,
                                 [[maybe_unused]] const t8_eclass_t tree_class, [[maybe_unused]] const int is_ghost,
                                 FILE *vtufile, int *columns, [[maybe_unused]] void **data, T8_VTK_KERNEL_MODUS modus)
{
  if (modus == T8_VTK_KERNEL_EXECUTE) {
    fprintf (vtufile, "%i ", forest->mpirank);
    *columns += 1;
  }
  return 1;
}

static int
t8_forest_vtk_cells_treeid_kernel (t8_forest_t forest, const t8_locidx_t ltree_id,
                                   [[maybe_unused]] const t8_tree_t tree,
                                   [[maybe_unused]] const t8_locidx_t element_index,
                                   [[maybe_unused]] const t8_element_t *element,
                                   [[maybe_unused]] const t8_eclass_t tree_class, const int is_ghost, FILE *vtufile,
                                   int *columns, [[maybe_unused]] void **data, T8_VTK_KERNEL_MODUS modus)
{
  if (modus == T8_VTK_KERNEL_EXECUTE) {
    long long tree_id;
    if (is_ghost) {
      /* For ghost elements we write -1 as the tree is */
      tree_id = -1;
    }
    else {
      /* Otherwise the global tree id */
      tree_id = (long long) ltree_id + forest->first_local_tree;
    }
    fprintf (vtufile, "%lli ", tree_id);
    *columns += 1;
  }
  return 1;
}

static int
t8_forest_vtk_cells_elementid_kernel (t8_forest_t forest, [[maybe_unused]] const t8_locidx_t ltree_id,
                                      const t8_tree_t tree, [[maybe_unused]] const t8_locidx_t element_index,
                                      [[maybe_unused]] const t8_element_t *element,
                                      [[maybe_unused]] const t8_eclass_t tree_class, const int is_ghost, FILE *vtufile,
                                      int *columns, [[maybe_unused]] void **data, T8_VTK_KERNEL_MODUS modus)
{
  if (modus == T8_VTK_KERNEL_EXECUTE) {
    if (!is_ghost) {
      fprintf (vtufile, "%lli ",
               element_index + tree->elements_offset + (long long) t8_forest_get_first_local_leaf_element_id (forest));
    }
    else {
      fprintf (vtufile, "%lli ", (long long) -1);
    }
    *columns += 1;
  }
  return 1;
}

<<<<<<< HEAD
// TODO: Move to forest_general.h
=======
/** Given a tree id and an element in the tree compute the 
 * data index, that is the index 0 <= I < num_local_elements + num_local_ghosts
 * corresponding to the element.
 * \param [in] forest A committed forest
 * \param [in] ltree_or_ghost_id The Id of a local tree or ghost. 0 <= \a ltree_or_ghost_id < num_local_trees + num_ghost_trees
 * \param [in] element_in_tree_index An index of an element of the tree. 0 <= \a element_in_tree_index < num_elements_of_tree(\a ltree_or_ghost_id)
 * \return The index I, 0 <= \a I < num_local_elements + num_local_ghosts corresponding to the 
 * data entry of the element as used in array for i.e. \ref t8_forest_ghost_exchange_data or
 * \ref t8_forest_partition_data.
*/
>>>>>>> bb302b07
static t8_locidx_t
t8_forest_compute_data_index (const t8_forest_t forest,
                              const t8_locidx_t ltree_or_ghost_id,  // 0<= ID < num_local_trees + num_ghosts
                              const t8_locidx_t element_in_tree_index)
{
  const bool is_local = t8_forest_tree_is_local (forest, ltree_or_ghost_id);

  if (is_local) {
    const t8_locidx_t element_offset = t8_forest_get_tree_element_offset (forest, ltree_or_ghost_id);
    return element_offset + element_in_tree_index;
  }
  else {
    // Compute the tree id of the ghost tree
    const t8_locidx_t ghost_tree_id = ltree_or_ghost_id - t8_forest_get_num_local_trees (forest);
    // Compute the offset among ghost elements
    const t8_locidx_t ghost_tree_offset = t8_forest_ghost_get_tree_element_offset (forest, ghost_tree_id);
    // Add the local element count
<<<<<<< HEAD
    const t8_locidx_t ghost_element_offset = ghost_tree_offset + t8_forest_get_local_num_elements (forest);
=======
    const t8_locidx_t ghost_element_offset = ghost_tree_offset + t8_forest_get_local_num_leaf_elements (forest);
>>>>>>> bb302b07
    return ghost_element_offset + element_in_tree_index;
  }
}

static int
t8_forest_vtk_cells_scalar_kernel (t8_forest_t forest, const t8_locidx_t ltree_id,
                                   [[maybe_unused]] const t8_tree_t tree, const t8_locidx_t element_index,
                                   [[maybe_unused]] const t8_element_t *element,
                                   [[maybe_unused]] const t8_eclass_t tree_class, [[maybe_unused]] const int is_ghost,
                                   FILE *vtufile, int *columns, void **data, T8_VTK_KERNEL_MODUS modus)
{
  if (modus == T8_VTK_KERNEL_EXECUTE) {
    /* For local elements access the data array, for ghosts, write 0 */
    const t8_locidx_t data_index = t8_forest_compute_data_index (forest, ltree_id, element_index);
    const double element_value = ((double *) *data)[data_index];
    fprintf (vtufile, "%g ", element_value);
    *columns += 1;
  }
  return 1;
}

static int
t8_forest_vtk_cells_vector_kernel (t8_forest_t forest, const t8_locidx_t ltree_id,
                                   [[maybe_unused]] const t8_tree_t tree, const t8_locidx_t element_index,
                                   [[maybe_unused]] const t8_element_t *element,
                                   [[maybe_unused]] const t8_eclass_t tree_class, [[maybe_unused]] const int is_ghost,
                                   FILE *vtufile, int *columns, void **data, T8_VTK_KERNEL_MODUS modus)
{
  int dim, idim;

  if (modus == T8_VTK_KERNEL_EXECUTE) {
    dim = 3;
    T8_ASSERT (forest->dimension <= 3);
    /* For local elements access the data array, for ghosts, write 0 */
    const t8_locidx_t data_index = t8_forest_compute_data_index (forest, ltree_id, element_index);
    const double *element_values = ((double *) *data) + data_index * dim;
    for (idim = 0; idim < dim; idim++) {
      fprintf (vtufile, "%g ", element_values[idim]);
    }
    *columns += dim;
  }
  return 1;
}

/* The point data version of the scalar kernel */
static int
t8_forest_vtk_vertices_scalar_kernel (t8_forest_t forest, const t8_locidx_t ltree_id,
                                      [[maybe_unused]] const t8_tree_t tree, const t8_locidx_t element_index,
                                      const t8_element_t *element, const t8_eclass_t tree_class,
                                      [[maybe_unused]] const int is_ghost, FILE *vtufile, int *columns, void **data,
                                      T8_VTK_KERNEL_MODUS modus)
{
  if (modus == T8_VTK_KERNEL_EXECUTE) {
    const t8_scheme *scheme = t8_forest_get_scheme (forest);
    const int num_vertex = scheme->element_get_num_corners (tree_class, element);

    for (int ivertex = 0; ivertex < num_vertex; ivertex++) {
      const t8_locidx_t scalar_index = t8_forest_compute_data_index (forest, ltree_id, element_index);
      const double element_value = ((double *) *data)[scalar_index];
      fprintf (vtufile, "%g ", element_value);
      *columns += 1;
    }
  }
  return 1;
}

/* The point data version of the vector kernel */
static int
t8_forest_vtk_vertices_vector_kernel (t8_forest_t forest, const t8_locidx_t ltree_id,
                                      [[maybe_unused]] const t8_tree_t tree, const t8_locidx_t element_index,
                                      const t8_element_t *element, const t8_eclass_t tree_class,
                                      [[maybe_unused]] const int is_ghost, FILE *vtufile, int *columns, void **data,
                                      T8_VTK_KERNEL_MODUS modus)
{
  if (modus == T8_VTK_KERNEL_EXECUTE) {
    const t8_scheme *scheme = t8_forest_get_scheme (forest);
    const int num_vertex = scheme->element_get_num_corners (tree_class, element);
    for (int ivertex = 0; ivertex < num_vertex; ivertex++) {
      constexpr int dim = 3;
      T8_ASSERT (forest->dimension <= 3);
      /* Get a pointer to the start of the element's vector data */
      const t8_locidx_t data_index = t8_forest_compute_data_index (forest, ltree_id, element_index);
      const double *element_values = ((double *) *data) + (data_index) *dim;
      for (int idim = 0; idim < dim; idim++) {
        fprintf (vtufile, "%g ", element_values[idim]);
      }
      *columns += dim;
    }
  }
  return 1;
}

/* Iterate over all cells and write cell data to the file using
 * the cell_data_kernel as callback */
static int
t8_forest_vtk_write_cell_data (t8_forest_t forest, FILE *vtufile, const char *dataname, const char *datatype,
                               const char *component_string, const int max_columns,
                               t8_forest_vtk_cell_data_kernel kernel, const int write_ghosts, void *udata)
{
  int freturn;
  int countcols;
  t8_tree_t tree;
  t8_locidx_t itree, ighost;
  t8_locidx_t element_index, elems_in_tree;
  t8_locidx_t num_local_trees, num_ghost_trees;
  t8_element_t *element;
  void *data = NULL;

  /* Write the connectivity information.
   * Thus for each tree we write the indices of its corner vertices. */
  freturn = fprintf (vtufile,
                     "        <DataArray type=\"%s\" "
                     "Name=\"%s\" %s format=\"ascii\">\n         ",
                     datatype, dataname, component_string);
  if (freturn <= 0) {
    return 0;
  }

  /* if udata != NULL, use it as the data pointer, in this case, the kernel
   * should not modify it */
  if (udata != NULL) {
    data = udata;
  }

  /* Call the kernel in initialization modus to possibly initialize the
   * data pointer */
  kernel (NULL, 0, NULL, 0, NULL, T8_ECLASS_COUNT, 0, NULL, NULL, &data, T8_VTK_KERNEL_INIT);
  /* We iterate over the trees and count each trees vertices,
   * we add this to the already counted vertices and write it to the file */
  /* TODO: replace with an element iterator */
  num_local_trees = t8_forest_get_num_local_trees (forest);
  for (itree = 0, countcols = 0; itree < num_local_trees; itree++) {
    /* Get the tree that stores the elements */
    tree = t8_forest_get_tree (forest, itree);
    /* Get the eclass scheme of the tree */
    const t8_eclass_t tree_class = t8_forest_get_tree_class (forest, itree);
    elems_in_tree = (t8_locidx_t) t8_element_array_get_count (&tree->leaf_elements);
    for (element_index = 0; element_index < elems_in_tree; element_index++) {
      /* Get a pointer to the element */
      element = t8_forest_get_leaf_element (forest, tree->elements_offset + element_index, NULL);
      T8_ASSERT (element != NULL);
      /* Execute the given callback on each element */
      if (!kernel (forest, itree, tree, element_index, element, tree_class, 0, vtufile, &countcols, &data,
                   T8_VTK_KERNEL_EXECUTE)) {
        /* call the kernel in clean-up modus */
        kernel (NULL, 0, NULL, 0, NULL, T8_ECLASS_COUNT, 0, NULL, NULL, &data, T8_VTK_KERNEL_CLEANUP);
        return 0;
      }
      /* After max_columns we break the line */
      if (!(countcols % max_columns)) {
        freturn = fprintf (vtufile, "\n         ");
        if (freturn <= 0) {
          /* call the kernel in clean-up modus */
          kernel (NULL, 0, NULL, 0, NULL, T8_ECLASS_COUNT, 0, NULL, NULL, &data, T8_VTK_KERNEL_CLEANUP);
          return 0;
        }
      }
    } /* element loop ends here */
    if (freturn <= 0) {
      /* call the kernel in clean-up modus */
      kernel (NULL, 0, NULL, 0, NULL, T8_ECLASS_INVALID, 0, NULL, NULL, &data, T8_VTK_KERNEL_CLEANUP);
      return 0;
    }
  } /* tree loop ends here */

  if (write_ghosts) {
    t8_locidx_t num_ghosts_in_tree;
    /* Iterate over the ghost elements */
    /* TODO: replace with an element iterator */
    num_ghost_trees = t8_forest_ghost_num_trees (forest);
    for (ighost = 0; ighost < num_ghost_trees; ighost++) {
      /* Get the eclass of the ghost tree */
      const t8_eclass_t ghost_eclass = t8_forest_ghost_get_tree_class (forest, ighost);
      /* The number of ghosts in this tree */
      num_ghosts_in_tree = t8_forest_ghost_tree_num_leaf_elements (forest, ighost);
      for (element_index = 0; element_index < num_ghosts_in_tree; element_index++) {
        /* Get a pointer to the element */
        element = t8_forest_ghost_get_leaf_element (forest, ighost, element_index);
        /* Execute the given callback on each element */
        if (!kernel (forest, ighost + num_local_trees, NULL, element_index, element, ghost_eclass, 1, vtufile,
                     &countcols, &data, T8_VTK_KERNEL_EXECUTE)) {
          /* call the kernel in clean-up modus */
          kernel (NULL, 0, NULL, 0, NULL, T8_ECLASS_INVALID, 1, NULL, NULL, &data, T8_VTK_KERNEL_CLEANUP);
          return 0;
        }
        /* After max_columns we break the line */
        if (!(countcols % max_columns)) {
          freturn = fprintf (vtufile, "\n         ");
          if (freturn <= 0) {
            /* call the kernel in clean-up modus */
            kernel (NULL, 0, NULL, 0, NULL, T8_ECLASS_INVALID, 1, NULL, NULL, &data, T8_VTK_KERNEL_CLEANUP);
            return 0;
          }
        }
      } /* element loop ends here */
      if (freturn <= 0) {
        /* call the kernel in clean-up modus */
        kernel (NULL, 0, NULL, 0, NULL, T8_ECLASS_INVALID, 1, NULL, NULL, &data, T8_VTK_KERNEL_CLEANUP);
        return 0;
      }
    } /* ghost loop ends here */
  }   /* write_ghosts ends here */
  /* call the kernel in clean-up modus */
  kernel (NULL, 0, NULL, 0, NULL, T8_ECLASS_INVALID, 0, NULL, NULL, &data, T8_VTK_KERNEL_CLEANUP);
  freturn = fprintf (vtufile, "\n        </DataArray>\n");
  if (freturn <= 0) {
    return 0;
  }

  return 1;
}

/* Write the cell data to an open file stream.
 * Returns true on success and zero otherwise.
 * After completion the file will remain open, whether writing
 * cells was successful or not. */
static int
t8_forest_vtk_write_cells (t8_forest_t forest, FILE *vtufile, const int write_treeid, const int write_mpirank,
                           const int write_level, const int write_element_id, const int write_ghosts,
                           const int num_data, t8_vtk_data_field_t *data)
{
  int freturn;
  int idata;

  T8_ASSERT (t8_forest_is_committed (forest));
  T8_ASSERT (vtufile != NULL);

  freturn = fprintf (vtufile, "      <Cells>\n");
  if (freturn <= 0) {
    goto t8_forest_vtk_cell_failure;
  }

  /* Write the connectivity information.
   * Thus for each tree we write the indices of its corner vertices. */
  freturn = t8_forest_vtk_write_cell_data (forest, vtufile, "connectivity", T8_VTK_LOCIDX, "", 8,
                                           t8_forest_vtk_cells_connectivity_kernel, write_ghosts, NULL);
  if (!freturn) {
    goto t8_forest_vtk_cell_failure;
  }
  /* Done with writing the connectivity */

  /* Write the offsets, that is for each tree the index of the first entry
   * in the connectivity output that
   * does not refer to a vertex of the tree anymore.
   * For example if the trees are a square and a triangle, the offsets would
   * be 4 and 7, since indices 0,1,2,3 refer to the vertices of the square
   * and indices 4,5,6 to the indices of the triangle. */
  freturn = t8_forest_vtk_write_cell_data (forest, vtufile, "offsets", T8_VTK_LOCIDX, "", 8,
                                           t8_forest_vtk_cells_offset_kernel, write_ghosts, NULL);
  if (!freturn) {
    goto t8_forest_vtk_cell_failure;
  }
  /* Done with writing the offsets */

  /* Write the element types. The type specifies the element class, thus
   * square/triangle/tet etc. */

  freturn = t8_forest_vtk_write_cell_data (forest, vtufile, "types", "Int32", "", 8, t8_forest_vtk_cells_type_kernel,
                                           write_ghosts, NULL);

  if (!freturn) {
    goto t8_forest_vtk_cell_failure;
  }
  /* Done with writing the types */
  freturn = fprintf (vtufile, "      </Cells>\n");
  if (freturn <= 0) {
    goto t8_forest_vtk_cell_failure;
  }
  /* clang-format off */
  freturn = fprintf (vtufile, "      <CellData Scalars =\"%s%s\">\n", "treeid,mpirank,level",
                     (write_element_id ? "id" : ""));
  /* clang-format on */
  if (freturn <= 0) {
    goto t8_forest_vtk_cell_failure;
  }

  if (write_treeid) {
    /* Write the tree ids. */

    freturn = t8_forest_vtk_write_cell_data (forest, vtufile, "treeid", T8_VTK_GLOIDX, "", 8,
                                             t8_forest_vtk_cells_treeid_kernel, write_ghosts, NULL);
    if (!freturn) {
      goto t8_forest_vtk_cell_failure;
    }
    /* Done with writing the tree ids */
  }
  if (write_mpirank) {
    /* Write the mpiranks. */

    freturn = t8_forest_vtk_write_cell_data (forest, vtufile, "mpirank", "Int32", "", 8,
                                             t8_forest_vtk_cells_rank_kernel, write_ghosts, NULL);
    if (!freturn) {
      goto t8_forest_vtk_cell_failure;
    }
    /* Done with writing the mpiranks */
  }
  if (write_level) {
    /* Write the element refinement levels. */

    freturn = t8_forest_vtk_write_cell_data (forest, vtufile, "level", "Int32", "", 8, t8_forest_vtk_cells_level_kernel,
                                             write_ghosts, NULL);
    if (!freturn) {
      goto t8_forest_vtk_cell_failure;
    }
    /* Done with writing the levels */
  }

  if (write_element_id) {
    /* Write the element ids. */
    const char *datatype;

    /* Use 32 bit ints if the global element count fits, 64 bit otherwise. */
    datatype = forest->global_num_leaf_elements > T8_LOCIDX_MAX ? T8_VTK_GLOIDX : T8_VTK_LOCIDX;
    freturn = t8_forest_vtk_write_cell_data (forest, vtufile, "element_id", datatype, "", 8,
                                             t8_forest_vtk_cells_elementid_kernel, write_ghosts, NULL);
    if (!freturn) {
      goto t8_forest_vtk_cell_failure;
    }

    /* Done with writing the element ids */
  }
  /* Write the user defined data fields per element */
  for (idata = 0; idata < num_data; idata++) {
    if (data[idata].type == T8_VTK_SCALAR) {
      freturn = t8_forest_vtk_write_cell_data (forest, vtufile, data[idata].description, T8_VTK_FLOAT_NAME, "", 8,
                                               t8_forest_vtk_cells_scalar_kernel, write_ghosts, data[idata].data);
    }
    else {
      char component_string[BUFSIZ];
      T8_ASSERT (data[idata].type == T8_VTK_VECTOR);
      snprintf (component_string, BUFSIZ, "NumberOfComponents=\"3\"");
      freturn = t8_forest_vtk_write_cell_data (forest, vtufile, data[idata].description, T8_VTK_FLOAT_NAME,
                                               component_string, 8 * forest->dimension,
                                               t8_forest_vtk_cells_vector_kernel, write_ghosts, data[idata].data);
    }
    if (!freturn) {
      goto t8_forest_vtk_cell_failure;
    }
  }

  freturn = fprintf (vtufile, "      </CellData>\n");
  if (freturn <= 0) {
    goto t8_forest_vtk_cell_failure;
  }

  /* Function completed successfully */
  return 1;
t8_forest_vtk_cell_failure:
  /* Something went wrong */
  t8_errorf ("Error when writing cell data to forest vtk file.\n");
  return 0;
}

/* Write the cell data to an open file stream.
 * Returns true on success and zero otherwise.
 * After completion the file will remain open, whether writing
 * cells was successful or not. */
static int
t8_forest_vtk_write_points (t8_forest_t forest, FILE *vtufile, const int write_ghosts, const int num_data,
                            t8_vtk_data_field_t *data)
{
  int freturn;
  int sreturn;
  int idata;
  char description[BUFSIZ];

  T8_ASSERT (t8_forest_is_committed (forest));
  T8_ASSERT (vtufile != NULL);

  /* Write the vertex coordinates */

  freturn = fprintf (vtufile, "      <Points>\n");
  if (freturn <= 0) {
    goto t8_forest_vtk_cell_failure;
  }
  freturn = t8_forest_vtk_write_cell_data (forest, vtufile, "Position", T8_VTK_FLOAT_NAME, "NumberOfComponents=\"3\"",
                                           8, t8_forest_vtk_cells_vertices_kernel, write_ghosts, NULL);
  if (!freturn) {
    goto t8_forest_vtk_cell_failure;
  }
  freturn = fprintf (vtufile, "      </Points>\n");
  if (freturn <= 0) {
    goto t8_forest_vtk_cell_failure;
  }
  /* Done writing vertex coordinates */

  /* Write the user defined data fields per element */
  if (num_data > 0) {
    freturn = fprintf (vtufile, "      <PointData>\n");
    for (idata = 0; idata < num_data; idata++) {
      if (data[idata].type == T8_VTK_SCALAR) {
        /* Write the description string. */
        sreturn = snprintf (description, BUFSIZ, "%s_%s", data[idata].description, "points");

        if (sreturn >= BUFSIZ) {
          /* The output was truncated */
          t8_debugf ("Warning: Truncated vtk point data description to '%s'\n", description);
        }
        freturn = t8_forest_vtk_write_cell_data (forest, vtufile, description, T8_VTK_FLOAT_NAME, "", 8,
                                                 t8_forest_vtk_vertices_scalar_kernel, write_ghosts, data[idata].data);
      }
      else {
        char component_string[BUFSIZ];
        T8_ASSERT (data[idata].type == T8_VTK_VECTOR);
        snprintf (component_string, BUFSIZ, "NumberOfComponents=\"3\"");
        /* Write the description string. */
        sreturn = snprintf (description, BUFSIZ, "%s_%s", data[idata].description, "points");

        if (sreturn >= BUFSIZ) {
          /* The output was truncated */
          /* Note: gcc >= 7.1 prints a warning if we
           * do not check the return value of snprintf. */
          t8_debugf ("Warning: Truncated vtk point data description to '%s'\n", description);
        }

        freturn = t8_forest_vtk_write_cell_data (forest, vtufile, description, T8_VTK_FLOAT_NAME, component_string,
                                                 8 * forest->dimension, t8_forest_vtk_vertices_vector_kernel,
                                                 write_ghosts, data[idata].data);
      }
      if (!freturn) {
        goto t8_forest_vtk_cell_failure;
      }
    }
    freturn = fprintf (vtufile, "      </PointData>\n");
  }
  /* Function completed successfully */
  return 1;
t8_forest_vtk_cell_failure:
  /* Something went wrong */
  t8_errorf ("Error when writing cell data to forest vtk file.\n");
  return 0;
}

int
t8_forest_vtk_write_ASCII (t8_forest_t forest, const char *fileprefix, const int write_treeid, const int write_mpirank,
                           const int write_level, const int write_element_id, int write_ghosts, const int num_data,
                           t8_vtk_data_field_t *data)
{
  FILE *vtufile = NULL;
  t8_locidx_t num_elements, num_points;
  char vtufilename[BUFSIZ];
  int freturn;

  T8_ASSERT (forest != NULL);
  T8_ASSERT (t8_forest_is_committed (forest));
  T8_ASSERT (fileprefix != NULL);
  if (forest->ghosts == NULL || forest->ghosts->num_ghosts_elements == 0) {
    /* Never write ghost elements if there aren't any */
    write_ghosts = 0;
  }
  T8_ASSERT (forest->ghosts != NULL || !write_ghosts);

  /* process 0 creates the .pvtu file */
  if (forest->mpirank == 0) {
    if (t8_write_pvtu (fileprefix, forest->mpisize, write_treeid, write_mpirank, write_level, write_element_id,
                       num_data, data)) {
      t8_errorf ("Error when writing file %s.pvtu\n", fileprefix);
      goto t8_forest_vtk_failure;
    }
  }

  /* The local number of elements */
  num_elements = t8_forest_get_local_num_leaf_elements (forest);
  if (write_ghosts) {
    num_elements += t8_forest_get_num_ghosts (forest);
  }
  /* The local number of points, counted with multiplicity */
  num_points = t8_forest_num_points (forest, write_ghosts);

  /* The filename for this processes file */
  freturn = snprintf (vtufilename, BUFSIZ, "%s_%04d.vtu", fileprefix, forest->mpirank);
  if (freturn >= BUFSIZ) {
    t8_errorf ("Error when writing vtu file. Filename too long.\n");
    goto t8_forest_vtk_failure;
  }

  /* Open the vtufile to write to */
  vtufile = fopen (vtufilename, "w");
  if (vtufile == NULL) {
    t8_errorf ("Error when opening file %s\n", vtufilename);
    goto t8_forest_vtk_failure;
  }
  /* Write the header information in the .vtu file.
   * xml type, Unstructured grid and number of points and elements. */
  freturn = fprintf (vtufile, "<?xml version=\"1.0\"?>\n");
  if (freturn <= 0) {
    goto t8_forest_vtk_failure;
  }
  freturn = fprintf (vtufile, "<VTKFile type=\"UnstructuredGrid\" version=\"0.1\"");
  if (freturn <= 0) {
    goto t8_forest_vtk_failure;
  }
#ifdef SC_IS_BIGENDIAN
  freturn = fprintf (vtufile, " byte_order=\"BigEndian\">\n");
#else
  freturn = fprintf (vtufile, " byte_order=\"LittleEndian\">\n");
#endif
  if (freturn <= 0) {
    goto t8_forest_vtk_failure;
  }
  freturn = fprintf (vtufile, "  <UnstructuredGrid>\n");
  if (freturn <= 0) {
    goto t8_forest_vtk_failure;
  }
  freturn = fprintf (vtufile, "    <Piece NumberOfPoints=\"%lld\" NumberOfCells=\"%lld\">\n", (long long) num_points,
                     (long long) num_elements);
  if (freturn <= 0) {
    goto t8_forest_vtk_failure;
  }
  /* write the point data */
  if (!t8_forest_vtk_write_points (forest, vtufile, write_ghosts, num_data, data)) {
    /* writings points was not successful */
    goto t8_forest_vtk_failure;
  }
  /* write the cell data */
  if (!t8_forest_vtk_write_cells (forest, vtufile, write_treeid, write_mpirank, write_level, write_element_id,
                                  write_ghosts, num_data, data)) {
    /* Writing cells was not successful */
    goto t8_forest_vtk_failure;
  }

  freturn = fprintf (vtufile, "    </Piece>\n"
                              "  </UnstructuredGrid>\n"
                              "</VTKFile>\n");
  if (freturn <= 0) {
    goto t8_forest_vtk_failure;
  }

  freturn = fclose (vtufile);
  /* We set it not NULL, even if fclose was not successful, since then any
   * following call to fclose would result in undefined behaviour. */
  vtufile = NULL;
  if (freturn != 0) {
    /* Closing failed, this usually means that the final write operation could
     * not be completed. */
    t8_global_errorf ("Error when closing file %s\n", vtufilename);
    goto t8_forest_vtk_failure;
  }
  /* Writing was successful */
  return 1;
t8_forest_vtk_failure:
  if (vtufile != NULL) {
    fclose (vtufile);
  }
  t8_errorf ("Error when writing vtk file.\n");
  return 0;
}

/* Return the local number of vertices in a cmesh.
 * \param [in] cmesh       The cmesh to be considered.
 * \param [in] count_ghosts If true, we also count the vertices of the ghost trees.
 * \return                 The number of vertices associated to \a cmesh.
 * \a cmesh must be committed before calling this function.
 */
static t8_gloidx_t
t8_cmesh_get_num_vertices (const t8_cmesh_t cmesh, const int count_ghosts)
{
  int iclass;
  t8_eclass_t ghost_class;
  t8_gloidx_t num_vertices = 0;
  t8_locidx_t ighost;
  T8_ASSERT (cmesh != NULL);
  T8_ASSERT (cmesh->committed);

  for (iclass = T8_ECLASS_ZERO; iclass < T8_ECLASS_COUNT; iclass++) {
    num_vertices += t8_eclass_num_vertices[iclass] * cmesh->num_local_trees_per_eclass[iclass];
  }
  if (count_ghosts) {
    /* Also count the vertices of the ghost trees */
    for (ighost = 0; ighost < t8_cmesh_get_num_ghosts (cmesh); ighost++) {
      ghost_class = t8_cmesh_get_ghost_class (cmesh, ighost);
      num_vertices += t8_eclass_num_vertices[ghost_class];
    }
  }

  return num_vertices;
}

static int
t8_cmesh_vtk_write_file_ext (const t8_cmesh_t cmesh, const char *fileprefix, const int write_ghosts)
{
  T8_ASSERT (cmesh != NULL);
  T8_ASSERT (t8_cmesh_is_committed (cmesh));
  T8_ASSERT (fileprefix != NULL);

  /* Constants used as return values in order
   * to have more readable code. */
  constexpr int write_successful = 1;
  constexpr int write_failure = 0;

  if (cmesh->mpirank == 0) {
    /* Write the pvtu header file. */
    int num_ranks_that_write = cmesh->set_partition ? cmesh->mpisize : 1;
    if (t8_write_pvtu (fileprefix, num_ranks_that_write, 1, 1, 0, 0, 0, NULL)) {
      SC_ABORTF ("Error when writing file %s.pvtu\n", fileprefix);
    }
  }
  /* If the cmesh is replicated only rank 0 prints it,
   * otherwise each process prints its part of the cmesh.*/
  if (cmesh->mpirank == 0 || cmesh->set_partition) {
    char vtufilename[BUFSIZ];
    FILE *vtufile;
    t8_locidx_t num_vertices, ivertex;
    t8_locidx_t num_trees;
    t8_ctree_t tree;
    double x, y, z;
    double *vertices, *vertex;
    int k, sk;
    long long offset, count_vertices;
    t8_locidx_t ighost, num_ghosts = 0, num_loc_trees;
#if T8_ENABLE_DEBUG
    t8_cghost_t ghost;
#endif
    t8_eclass_t eclass;

    num_vertices = t8_cmesh_get_num_vertices (cmesh, write_ghosts);
    num_trees = t8_cmesh_get_num_local_trees (cmesh);
    if (write_ghosts) {
      num_trees += t8_cmesh_get_num_ghosts (cmesh);
    }

    snprintf (vtufilename, BUFSIZ, "%s_%04d.vtu", fileprefix, cmesh->mpirank);
    vtufile = fopen (vtufilename, "wb");
    if (vtufile == NULL) {
      t8_global_errorf ("Could not open file %s for output.\n", vtufilename);
      return write_failure;
    }
    fprintf (vtufile, "<?xml version=\"1.0\"?>\n");
    fprintf (vtufile, "<VTKFile type=\"UnstructuredGrid\" version=\"0.1\"");
#ifdef SC_IS_BIGENDIAN
    fprintf (vtufile, " byte_order=\"BigEndian\">\n");
#else
    fprintf (vtufile, " byte_order=\"LittleEndian\">\n");
#endif
    fprintf (vtufile, "  <UnstructuredGrid>\n");
    fprintf (vtufile, "    <Piece NumberOfPoints=\"%lld\" NumberOfCells=\"%lld\">\n", (long long) num_vertices,
             (long long) num_trees);
    fprintf (vtufile, "      <Points>\n");

    /* write point position data */
    fprintf (vtufile,
             "        <DataArray type=\"%s\" Name=\"Position\""
             " NumberOfComponents=\"3\" format=\"%s\">\n",
             T8_VTK_FLOAT_NAME, T8_VTK_FORMAT_STRING);

    for (tree = t8_cmesh_get_first_tree (cmesh); tree != NULL; tree = t8_cmesh_get_next_tree (cmesh, tree)) {
      /*  TODO: Use new geometry here. Need cmesh_get_reference coords function. */
      vertices = t8_cmesh_get_tree_vertices (cmesh, tree->treeid);
      if (vertices == nullptr) {
        t8_errorf ("Error in writing file %s. Could not read vertex coordinates for cmesh tree %i.\n", vtufilename,
                   tree->treeid);
        fclose (vtufile);
        return write_failure;
      }
      for (ivertex = 0; ivertex < t8_eclass_num_vertices[tree->eclass]; ivertex++) {
        vertex = vertices + 3 * t8_eclass_t8_to_vtk_corner_number[tree->eclass][ivertex];
        x = vertex[0];
        y = vertex[1];
        z = vertex[2];
#ifdef T8_VTK_DOUBLES
        fprintf (vtufile, "     %24.16e %24.16e %24.16e\n", x, y, z);
#else
        fprintf (vtufile, "          %16.8e %16.8e %16.8e\n", x, y, z);
#endif
      }
    } /* end tree loop */
    if (write_ghosts) {

      /* Write the vertices of the ghost trees */
      num_ghosts = t8_cmesh_get_num_ghosts (cmesh);
      num_loc_trees = t8_cmesh_get_num_local_trees (cmesh);
      for (ighost = 0; ighost < num_ghosts; ighost++) {
        /* Get the eclass of this ghost */
        eclass = t8_cmesh_get_ghost_class (cmesh, ighost);
        /* Get a pointer to this ghosts vertices */
        vertices = (double *) t8_cmesh_get_attribute (cmesh, t8_get_package_id (), 0, ighost + num_loc_trees);
        if (vertices == nullptr) {
          t8_errorf ("Error in writing file %s. Could not read vertex coordinates for cmesh tree %i.\n", vtufilename,
                     tree->treeid);
          fclose (vtufile);
          return write_failure;
        }

        T8_ASSERT (vertices != NULL);
        /* TODO: This code is duplicated above */
        for (ivertex = 0; ivertex < t8_eclass_num_vertices[eclass]; ivertex++) {
          vertex = vertices + 3 * t8_eclass_vtk_to_t8_corner_number[eclass][ivertex];
          x = vertex[0];
          y = vertex[1];
          z = vertex[2];
#ifdef T8_VTK_DOUBLES
          fprintf (vtufile, "     %24.16e %24.16e %24.16e\n", x, y, z);
#else
          fprintf (vtufile, "          %16.8e %16.8e %16.8e\n", x, y, z);
#endif
        }
      } /* end ghost loop */
    }
    fprintf (vtufile, "        </DataArray>\n");
    fprintf (vtufile, "      </Points>\n");
    fprintf (vtufile, "      <Cells>\n");

    /* write connectivity data */
    fprintf (vtufile,
             "        <DataArray type=\"%s\" Name=\"connectivity\""
             " format=\"%s\">\n",
             T8_VTK_LOCIDX, T8_VTK_FORMAT_STRING);
    for (tree = t8_cmesh_get_first_tree (cmesh), count_vertices = 0; tree != NULL;
         tree = t8_cmesh_get_next_tree (cmesh, tree)) {
      fprintf (vtufile, "         ");
      for (k = 0; k < t8_eclass_num_vertices[tree->eclass]; ++k, count_vertices++) {
        fprintf (vtufile, " %lld", count_vertices);
      }
      fprintf (vtufile, "\n");
    }
    if (write_ghosts) {
      /* Write the ghost connectivity */
      for (ighost = 0; ighost < num_ghosts; ighost++) {
        eclass = t8_cmesh_get_ghost_class (cmesh, ighost);
        fprintf (vtufile, "         ");
        for (k = 0; k < t8_eclass_num_vertices[eclass]; ++k, count_vertices++) {
          fprintf (vtufile, " %lld", count_vertices);
        }
        fprintf (vtufile, "\n");
      }
    }
    fprintf (vtufile, "        </DataArray>\n");

    /* write offset data */
    fprintf (vtufile,
             "        <DataArray type=\"%s\" Name=\"offsets\""
             " format=\"%s\">\n",
             T8_VTK_LOCIDX, T8_VTK_FORMAT_STRING);
    fprintf (vtufile, "         ");
    for (tree = t8_cmesh_get_first_tree (cmesh), sk = 1, offset = 0; tree != NULL;
         tree = t8_cmesh_get_next_tree (cmesh, tree), ++sk) {
      offset += t8_eclass_num_vertices[tree->eclass];
      fprintf (vtufile, " %lld", offset);
      if (!(sk % 8))
        fprintf (vtufile, "\n         ");
    }
    if (write_ghosts) {
      /* ghost offset data */
      for (ighost = 0; ighost < num_ghosts; ighost++, ++sk) {
        eclass = t8_cmesh_get_ghost_class (cmesh, ighost);
        offset += t8_eclass_num_vertices[eclass];
        fprintf (vtufile, " %lld", offset);
        if (!(sk % 8))
          fprintf (vtufile, "\n         ");
      }
    }
    fprintf (vtufile, "\n");
    fprintf (vtufile, "        </DataArray>\n");
    /* write type data */
    fprintf (vtufile,
             "        <DataArray type=\"UInt8\" Name=\"types\""
             " format=\"%s\">\n",
             T8_VTK_FORMAT_STRING);
    fprintf (vtufile, "         ");
    for (tree = t8_cmesh_get_first_tree (cmesh), sk = 1; tree != NULL;
         tree = t8_cmesh_get_next_tree (cmesh, tree), ++sk) {
      fprintf (vtufile, " %d", t8_eclass_vtk_type[tree->eclass]);
      if (!(sk % 20) && tree->treeid != (cmesh->num_local_trees - 1))
        fprintf (vtufile, "\n         ");
    }
    if (write_ghosts) {
      /* ghost offset types */
      for (ighost = 0; ighost < num_ghosts; ighost++, ++sk) {
        eclass = t8_cmesh_get_ghost_class (cmesh, ighost);
        fprintf (vtufile, " %d", t8_eclass_vtk_type[eclass]);
        if (!(sk % 20) && ighost != (num_ghosts - 1))
          fprintf (vtufile, "\n         ");
      }
    }
    fprintf (vtufile, "\n");
    fprintf (vtufile, "        </DataArray>\n");
    fprintf (vtufile, "      </Cells>\n");
    /* write treeif data */
    fprintf (vtufile, "      <CellData Scalars=\"treeid,mpirank\">\n");
    fprintf (vtufile,
             "        <DataArray type=\"%s\" Name=\"treeid\""
             " format=\"%s\">\n",
             T8_VTK_GLOIDX, T8_VTK_FORMAT_STRING);
    fprintf (vtufile, "         ");
    for (tree = t8_cmesh_get_first_tree (cmesh), sk = 1, offset = 0; tree != NULL;
         tree = t8_cmesh_get_next_tree (cmesh, tree), ++sk) {
      /* Since tree_id is actually 64 Bit but we store it as 32, we have to check
       * that we do not get into conversion errors */
      /* TODO: We switched to 32 Bit because Paraview could not handle 64 well enough.
       */
      T8_ASSERT (tree->treeid + cmesh->first_tree == (t8_gloidx_t) ((long) tree->treeid + cmesh->first_tree));
      fprintf (vtufile, " %ld", static_cast<long> (tree->treeid + cmesh->first_tree));
      if (!(sk % 8))
        fprintf (vtufile, "\n         ");
    }
    if (write_ghosts) {
      /* ghost offset types */
      for (ighost = 0; ighost < num_ghosts; ighost++, ++sk) {
#if T8_ENABLE_DEBUG
        ghost = t8_cmesh_trees_get_ghost (cmesh->trees, ighost);
        /* Check for conversion errors */
        T8_ASSERT (ghost->treeid == (t8_gloidx_t) ((long) ghost->treeid));
#endif
        /* Write -1 as tree_id so that we can distinguish ghosts from normal trees
         * in the vtk file */
        fprintf (vtufile, " %ld", (long) -1);
        if (!(sk % 8))
          fprintf (vtufile, "\n         ");
      }
    }
    fprintf (vtufile, "\n");
    fprintf (vtufile, "        </DataArray>\n");
    /* write mpirank data */
    fprintf (vtufile,
             "        <DataArray type=\"%s\" Name=\"mpirank\""
             " format=\"%s\">\n",
             "Int32", T8_VTK_FORMAT_STRING);
    fprintf (vtufile, "         ");
    for (tree = t8_cmesh_get_first_tree (cmesh), sk = 1, offset = 0; tree != NULL;
         tree = t8_cmesh_get_next_tree (cmesh, tree), ++sk) {
      fprintf (vtufile, " %i", cmesh->mpirank);
      if (!(sk % 8))
        fprintf (vtufile, "\n         ");
    }
    if (write_ghosts) {
      /* write our rank for each ghost */
      for (ighost = 0; ighost < num_ghosts; ighost++, ++sk) {
        fprintf (vtufile, " %i", cmesh->mpirank);
        if (!(sk % 8))
          fprintf (vtufile, "\n         ");
      }
    }
    fprintf (vtufile, "\n");
    fprintf (vtufile, "        </DataArray>\n");
    fprintf (vtufile, "      </CellData>\n");
    /* write type data */
    fprintf (vtufile, "    </Piece>\n");
    fprintf (vtufile, "  </UnstructuredGrid>\n");
    fprintf (vtufile, "</VTKFile>\n");
    fclose (vtufile);
  }
  return write_successful;
}

int
t8_cmesh_vtk_write_ASCII (const t8_cmesh_t cmesh, const char *fileprefix)
{
  return t8_cmesh_vtk_write_file_ext (cmesh, fileprefix, 1);
}<|MERGE_RESOLUTION|>--- conflicted
+++ resolved
@@ -327,9 +327,6 @@
   return 1;
 }
 
-<<<<<<< HEAD
-// TODO: Move to forest_general.h
-=======
 /** Given a tree id and an element in the tree compute the 
  * data index, that is the index 0 <= I < num_local_elements + num_local_ghosts
  * corresponding to the element.
@@ -340,7 +337,6 @@
  * data entry of the element as used in array for i.e. \ref t8_forest_ghost_exchange_data or
  * \ref t8_forest_partition_data.
 */
->>>>>>> bb302b07
 static t8_locidx_t
 t8_forest_compute_data_index (const t8_forest_t forest,
                               const t8_locidx_t ltree_or_ghost_id,  // 0<= ID < num_local_trees + num_ghosts
@@ -358,11 +354,7 @@
     // Compute the offset among ghost elements
     const t8_locidx_t ghost_tree_offset = t8_forest_ghost_get_tree_element_offset (forest, ghost_tree_id);
     // Add the local element count
-<<<<<<< HEAD
-    const t8_locidx_t ghost_element_offset = ghost_tree_offset + t8_forest_get_local_num_elements (forest);
-=======
     const t8_locidx_t ghost_element_offset = ghost_tree_offset + t8_forest_get_local_num_leaf_elements (forest);
->>>>>>> bb302b07
     return ghost_element_offset + element_in_tree_index;
   }
 }
