/*
  This file is part of t8code.
  t8code is a C library to manage a collection (a forest) of multiple
  connected adaptive space-trees of general element classes in parallel.

  Copyright (C) 2015 the developers

  t8code is free software; you can redistribute it and/or modify
  it under the terms of the GNU General Public License as published by
  the Free Software Foundation; either version 2 of the License, or
  (at your option) any later version.

  t8code is distributed in the hope that it will be useful,
  but WITHOUT ANY WARRANTY; without even the implied warranty of
  MERCHANTABILITY or FITNESS FOR A PARTICULAR PURPOSE.  See the
  GNU General Public License for more details.

  You should have received a copy of the GNU General Public License
  along with t8code; if not, write to the Free Software Foundation, Inc.,
  51 Franklin Street, Fifth Floor, Boston, MA 02110-1301, USA.
*/

/** \file t8_geometry_base.hxx
 * Implements the base pure virtual struct t8_geometry which
 * provides a general template for all geometries.
 */

#ifndef T8_GEOMETRY_BASE_HXX
#define T8_GEOMETRY_BASE_HXX

#include <t8.h>
#include <t8_cmesh.h>
#include <t8_forest/t8_forest.h>
#include <t8_geometry/t8_geometry.h>
#include <t8_geometry/t8_geometry_hash.hxx>

#include <functional>

T8_EXTERN_C_BEGIN ();

/**
 * The base class for all geometries.
 * This class provides a general template for all geometries.
 * It is a pure virtual class and has to be inherited by a concrete
 * geometry implementation.
 */
struct t8_geometry
{
 public:
  /* Basic constructor that sets the name. */
  t8_geometry (std::string name): name (name), hash (t8_geometry_compute_hash (name))
  {
    if (t8_geometry_hash_is_null (hash)) {
      SC_ABORTF ("Registering geometry with invalid name\"%s\"\n.", name.c_str ());
    }
  }

  /* Base constructor with no arguments. We need this since it
   * is called from derived class constructors.
   * Sets the name to an invalid value. */
  t8_geometry (): t8_geometry ("Invalid")
  {
  }

  /** The destructor. It does nothing but has to be defined since
   * we may want to delete geometry that is actually inherited
   * and providing an implementation
   * for the destructor ensures that the
   * destructor of the child class will be executed. */
  virtual ~t8_geometry ()
  {
  }

  /**
   * Maps points in the reference space \f$ [0,1]^\mathrm{dim} \to \mathbb{R}^3 \f$.
   * \param [in]  cmesh       The cmesh in which the point lies.
   * \param [in]  gtreeid     The global tree (of the cmesh) in which the reference point is.
   * \param [in]  ref_coords  Array of tree dimension x \a num_coords many entries, specifying points in \f$ [0,1]^\mathrm{dim} \f$.
   * \param [in]  num_coords  Amount of points of \f$ \mathrm{dim} \f$ to map.
   * \param [out] out_coords  The mapped coordinates in physical space of \a ref_coords. The length is \a num_coords * 3.
   */
  virtual void
  t8_geom_evaluate (t8_cmesh_t cmesh, t8_gloidx_t gtreeid, const double *ref_coords, const size_t num_coords,
                    double *out_coords) const
    = 0;

  /**
   * Compute the jacobian of the \a t8_geom_evaluate map at a point in the reference space \f$ [0,1]^\mathrm{dim} \f$.
   * \param [in]  cmesh      The cmesh in which the point lies.
   * \param [in]  glreeid    The global tree (of the cmesh) in which the reference point is.
   * \param [in]  ref_coords  Array of tree dimension x \a num_coords many entries, specifying points in \f$ [0,1]^\mathrm{dim} \f$.
   * \param [in]  num_coords  Amount of points of \f$ \mathrm{dim} \f$ to map.
   * \param [out] jacobian    The jacobian at \a ref_coords. Array of size \a num_coords x dimension x 3. Indices \f$ 3 \cdot i\f$ , \f$ 3 \cdot i+1 \f$ , \f$ 3 \cdot i+2 \f$
   *                          correspond to the \f$ i \f$-th column of the jacobian  (Entry \f$ 3 \cdot i + j \f$ is \f$ \frac{\partial f_j}{\partial x_i} \f$).
   */
  virtual void
  t8_geom_evaluate_jacobian (t8_cmesh_t cmesh, t8_gloidx_t gtreeid, const double *ref_coords, const size_t num_coords,
                             double *jacobian) const
    = 0;

  /** Update a possible internal data buffer for per tree data.
   * This function is called before the first coordinates in a new tree are
   * evaluated.
   * In this base implementation we use it to load the treeid and class
   * to the internal member variables \a active_tree and \a active_tree_class.
   * \param [in]  cmesh      The cmesh.
   * \param [in]  gtreeid    The global tree.
   */
  virtual void
  t8_geom_load_tree_data (const t8_cmesh_t cmesh, const t8_gloidx_t gtreeid);

  /** Query whether a batch of points lies inside an element. 
 * \param [in]      forest      The forest.
 * \param [in]      ltree_id    The forest local id of the tree in which the element is.
 * \param [in]      element     The element.
 * \param [in]      points      3-dimensional coordinates of the points to check
 * \param [in]      num_points  The number of points to check
 * \param [in, out] is_inside   An array of length \a num_points, filled with 0/1 on output. True (non-zero) if a \a point 
 *                              lies within an \a element, false otherwise. The return value is also true if the point 
 *                              lies on the element boundary. Thus, this function may return true for different leaf 
 *                              elements, if they are neighbors and the point lies on the common boundary.
 * \param [in]      tolerance   Tolerance that we allow the point to not exactly match the element.
 *                              If this value is larger we detect more points.
 *                              If it is zero we probably do not detect points even if they are inside
 *                              due to rounding errors.
 */
  virtual void
  t8_geom_point_batch_inside_element ([[maybe_unused]] t8_forest_t forest, [[maybe_unused]] t8_locidx_t ltreeid,
                                      [[maybe_unused]] const t8_element_t *element,
                                      [[maybe_unused]] const double *points, [[maybe_unused]] const int num_points,
                                      [[maybe_unused]] int *is_inside, [[maybe_unused]] const double tolerance) const
  {
    SC_ABORTF ("Point batch inside element function not implemented");
  };

  /**
   * Check if the currently active tree has a negative volume.
   * \return                True if the currently loaded tree has a negative volume.
   */
  virtual bool
  t8_geom_tree_negative_volume () const
  {
    SC_ABORTF ("Tree negative volume function not implemented");
    /* To suppress compiler warnings. */
    return 0;
  };

  /**
   * Check for compatibility of the currently loaded tree with the geometry.
   * If the geometry has limitations these can be checked here.
   * This includes for example if only specific tree types or dimensions are supported.
   * If all trees are supported, this function should return true.
   * \return                True if the geometry is compatible with the tree.
   */
  virtual bool
  t8_geom_check_tree_compatibility () const
    = 0;

  /**
   * Get the name of this geometry.
   * \return The name.
   */
  inline const std::string &
  t8_geom_get_name () const
  {
    return name;
  }

<<<<<<< HEAD
  inline t8_geometry_hash_t
=======
  inline t8_geometry_hash
>>>>>>> 640e70f6
  t8_geom_get_hash () const
  {
    return hash;
  }

  /**
   * Get the type of this geometry.
   * \return The type.
   */
  virtual t8_geometry_type_t
  t8_geom_get_type () const
    = 0;

 protected:
  std::string name;              /**< The name of this geometry. */
<<<<<<< HEAD
  t8_geometry_hash_t hash;       /**< The hash of the name of this geometry. See also \ref t8_geometry_compute_hash */
=======
  t8_geometry_hash hash;         /**< The hash of the name of this geometry. See also \ref t8_geometry_compute_hash */
>>>>>>> 640e70f6
  t8_gloidx_t active_tree;       /**< The tree of which currently vertices are loaded. */
  t8_eclass_t active_tree_class; /**< The class of the currently active tree. */
};

T8_EXTERN_C_END ();

#endif /* !T8_GEOMETRY_BASE_HXX */<|MERGE_RESOLUTION|>--- conflicted
+++ resolved
@@ -166,11 +166,7 @@
     return name;
   }
 
-<<<<<<< HEAD
-  inline t8_geometry_hash_t
-=======
   inline t8_geometry_hash
->>>>>>> 640e70f6
   t8_geom_get_hash () const
   {
     return hash;
@@ -186,11 +182,7 @@
 
  protected:
   std::string name;              /**< The name of this geometry. */
-<<<<<<< HEAD
-  t8_geometry_hash_t hash;       /**< The hash of the name of this geometry. See also \ref t8_geometry_compute_hash */
-=======
   t8_geometry_hash hash;         /**< The hash of the name of this geometry. See also \ref t8_geometry_compute_hash */
->>>>>>> 640e70f6
   t8_gloidx_t active_tree;       /**< The tree of which currently vertices are loaded. */
   t8_eclass_t active_tree_class; /**< The class of the currently active tree. */
 };
