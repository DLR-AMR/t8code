/*
  This file is part of t8code.
  t8code is a C library to manage a collection (a forest) of multiple
  connected adaptive space-trees of general element classes in parallel.

  Copyright (C) 2015 the developers

  t8code is free software; you can redistribute it and/or modify
  it under the terms of the GNU General Public License as published by
  the Free Software Foundation; either version 2 of the License, or
  (at your option) any later version.

  t8code is distributed in the hope that it will be useful,
  but WITHOUT ANY WARRANTY; without even the implied warranty of
  MERCHANTABILITY or FITNESS FOR A PARTICULAR PURPOSE.  See the
  GNU General Public License for more details.

  You should have received a copy of the GNU General Public License
  along with t8code; if not, write to the Free Software Foundation, Inc.,
  51 Franklin Street, Fifth Floor, Boston, MA 02110-1301, USA.
*/

#include <t8.h>
#include <t8_geometry/t8_geometry_implementations/t8_geometry_cad.hxx>
#include <t8_geometry/t8_geometry_implementations/t8_geometry_cad.h>
#include <t8_eclass.h>
#include <t8_geometry/t8_geometry_helpers.h>

#if T8_WITH_OCC

#include <BRep_Builder.hxx>
#include <BRep_Tool.hxx>
#include <BRepTools.hxx>
#include <TopoDS.hxx>
#include <GeomAPI_ProjectPointOnSurf.hxx>
#include <GeomAPI_ProjectPointOnCurve.hxx>
#include <ShapeAnalysis_Surface.hxx>
#include <ShapeAnalysis_Curve.hxx>
#include <TopoDS_Vertex.hxx>
#include <TopoDS_Edge.hxx>
#include <TopoDS_Face.hxx>
#include <Standard_Version.hxx>

<<<<<<< HEAD
/* The lookup table contains the coordinate of each edge of a tetrahedron,
 * which is used for the interpolation.
 * For example: On edges 0, 1, and 2 the x coordinates is used to interpolate */
const int t8_interpolation_coefficient_tet_edge[6] = { 0, 0, 0, 2, 2, 1 };
/* The lookup table contains the coordinates of each face of a tetrahedron.
 * For example: face 0 is described by coordinates z and y. */
const int t8_face_ref_coords_tet[4][2] = { { 2, 1 }, { 0, 1 }, { 0, 1 }, { 0, 2 } };

t8_geometry_cad::t8_geometry_cad (int dim, const char *fileprefix, const char *name_in)
=======
t8_geometry_cad::t8_geometry_cad (int dim, std::string fileprefix, std::string name_in)
  : t8_geometry_with_vertices (dim, name_in + "_" + std::to_string (dim))
>>>>>>> 85bcbeb7
{
  BRep_Builder builder;
  std::string current_file (fileprefix);
  std::ifstream is (current_file + ".brep");
  if (is.is_open () == false) {
    SC_ABORTF ("Cannot find the file %s.brep.\n", fileprefix.c_str ());
  }
  BRepTools::Read (cad_shape, is, builder);
  is.close ();
  if (cad_shape.IsNull ()) {
    SC_ABORTF ("Could not read brep file or brep file contains no shape. "
               "The cad file may be written with a newer cad version. "
               "Linked cad version: %s",
               OCC_VERSION_COMPLETE);
  }
  TopExp::MapShapes (cad_shape, TopAbs_VERTEX, cad_shape_vertex_map);
  TopExp::MapShapes (cad_shape, TopAbs_EDGE, cad_shape_edge_map);
  TopExp::MapShapes (cad_shape, TopAbs_FACE, cad_shape_face_map);
  TopExp::MapShapesAndUniqueAncestors (cad_shape, TopAbs_VERTEX, TopAbs_EDGE, cad_shape_vertex2edge_map);
  TopExp::MapShapesAndUniqueAncestors (cad_shape, TopAbs_EDGE, TopAbs_FACE, cad_shape_edge2face_map);
}

t8_geometry_cad::t8_geometry_cad (int dim, const TopoDS_Shape cad_shape, std::string name_in)
  : t8_geometry_with_vertices (dim, name_in + "_" + std::to_string (dim))
{
  if (cad_shape.IsNull ()) {
    SC_ABORTF ("Shape is null. \n");
  }
  TopExp::MapShapes (cad_shape, TopAbs_VERTEX, cad_shape_vertex_map);
  TopExp::MapShapes (cad_shape, TopAbs_EDGE, cad_shape_edge_map);
  TopExp::MapShapes (cad_shape, TopAbs_FACE, cad_shape_face_map);
  TopExp::MapShapesAndUniqueAncestors (cad_shape, TopAbs_VERTEX, TopAbs_EDGE, cad_shape_vertex2edge_map);
  TopExp::MapShapesAndUniqueAncestors (cad_shape, TopAbs_EDGE, TopAbs_FACE, cad_shape_edge2face_map);
}

t8_geometry_cad::t8_geometry_cad (int dim): t8_geometry_with_vertices (dim, "t8_geom_cad_" + std::to_string (dim))
{
  cad_shape.Nullify ();
}

void
t8_geometry_cad::t8_geom_evaluate (t8_cmesh_t cmesh, t8_gloidx_t gtreeid, const double *ref_coords,
                                   const size_t num_coords, double *out_coords) const
{
  if (num_coords != 1)
    SC_ABORT ("Error: Batch computation of geometry not yet supported.");
  switch (active_tree_class) {
  case T8_ECLASS_TRIANGLE:
    t8_geometry_cad::t8_geom_evaluate_cad_tri (cmesh, gtreeid, ref_coords, 1, out_coords);
    break;
  case T8_ECLASS_QUAD:
    t8_geometry_cad::t8_geom_evaluate_cad_quad (cmesh, gtreeid, ref_coords, 1, out_coords);
    break;
  case T8_ECLASS_HEX:
    t8_geometry_cad::t8_geom_evaluate_cad_hex (cmesh, gtreeid, ref_coords, 1, out_coords);
    break;
  case T8_ECLASS_TET:
    t8_geometry_cad::t8_geom_evaluate_cad_tet (cmesh, gtreeid, ref_coords, 1, out_coords);
    break;
  default:
    SC_ABORTF ("Error: Curved cad geometry for element type %s not yet implemented. \n",
               t8_eclass_to_string[active_tree_class]);
  }
}

void
t8_geometry_cad::t8_geom_evaluate_jacobian (t8_cmesh_t cmesh, t8_gloidx_t gtreeid, const double *ref_coords,
                                            const size_t num_coords, double *jacobian_out) const
{
  if (num_coords != 1)
    SC_ABORT ("Error: Batch computation of geometry not yet supported.");
  double h = 1e-9;
  double in1[3], in2[3];
  double out1[3], out2[3];
  for (int dim = 0; dim < 3; ++dim) {
    memcpy (in1, ref_coords, sizeof (double) * 3);
    memcpy (in2, ref_coords, sizeof (double) * 3);

    if (ref_coords[dim] < h) {
      in2[dim] += ref_coords[dim] + h;
    }
    else if (ref_coords[dim] > 1 - h) {
      in1[dim] -= h;
    }
    else {
      in1[dim] -= 0.5 * h;
      in2[dim] += 0.5 * h;
    }
    t8_geometry_cad::t8_geom_evaluate (cmesh, gtreeid, in1, 1, out1);
    t8_geometry_cad::t8_geom_evaluate (cmesh, gtreeid, in2, 1, out2);
    for (int dim2 = 0; dim2 < 3; ++dim2) {
      jacobian_out[dim * 3 + dim2] = (out2[dim2] - out1[dim2]) / h;
    }
  }
}

inline void
t8_geometry_cad::t8_geom_load_tree_data (t8_cmesh_t cmesh, t8_gloidx_t gtreeid)
{
  const t8_locidx_t ltreeid = t8_cmesh_get_local_id (cmesh, gtreeid);
  t8_geometry_with_vertices::t8_geom_load_tree_data (cmesh, gtreeid);
  edges = (const int *) t8_cmesh_get_attribute (cmesh, t8_get_package_id (), T8_CMESH_CAD_EDGE_ATTRIBUTE_KEY, ltreeid);
  faces = (const int *) t8_cmesh_get_attribute (cmesh, t8_get_package_id (), T8_CMESH_CAD_FACE_ATTRIBUTE_KEY, ltreeid);
  T8_ASSERT (edges != NULL);
  T8_ASSERT (faces != NULL);
}

void
t8_geometry_cad::t8_geom_evaluate_cad_tri (t8_cmesh_t cmesh, t8_gloidx_t gtreeid, const double *ref_coords,
                                           const size_t num_coords, double *out_coords) const
{
  T8_ASSERT (active_tree_class == T8_ECLASS_TRIANGLE);

  const t8_locidx_t ltreeid = t8_cmesh_get_local_id (cmesh, gtreeid);
  const int num_edges = t8_eclass_num_edges[active_tree_class];
  gp_Pnt pnt, converted_edge_surface_pnt, interpolated_edge_surface_pnt, interpolated_surface_pnt;
  Handle_Geom_Curve curve;
  Handle_Geom_Surface surface;
  Standard_Real first, last;
  double interpolated_surface_parameters[2];

  /*
   * Reference Space    |      Global Space
   *      [0,1]^2       |         [x,y]^2
   *                    |
   *              2     |            2
   *            / |     |           / \
   *           /  |     |          /    \
   *          /   |     |         /       \              o ref_coords in reference space
   *         /    |     |        /          \            @ glob_ref_coords in global space
   *        E1     E0   |       E1           E0
   *       /      |     |      /                \
   *      /       o     |     /                  @
   *     /        |     |    /                   |   y
   *    /         |     |   /                   /    |
   *   0----E2----1     |  0---------E2--------1     x--x
   * 
   */

  /* Linear mapping from ref_coords to out_coords */
  t8_geom_compute_linear_geometry (active_tree_class, active_tree_vertices, ref_coords, 1, out_coords);

  /* Check if face has a linked geometry */
  if (*faces > 0) {
#ifdef T8_ENABLE_DEBUG
    for (int i_edge = 0; i_edge < num_edges; i_edge++) {
      /* If face carries a surface, edges can't carry surfaces too */
      T8_ASSERT (edges[i_edge + num_edges] == 0);
    }
#endif /* T8_ENABLE_DEBUG */
    /* Retrieve surface parameters */
    const double *face_parameters = (double *) t8_cmesh_get_attribute (
      cmesh, t8_get_package_id (), T8_CMESH_CAD_FACE_PARAMETERS_ATTRIBUTE_KEY, ltreeid);
    T8_ASSERT (face_parameters != NULL);

    /* Retrieve surface_parameter in global space by triangular interpolation from ref_coords to global space */
    t8_geom_triangular_interpolation (ref_coords, face_parameters, 2, 2, interpolated_surface_parameters);

    /* Check every edge and search for edge displacement */
    for (int i_edge = 0; i_edge < num_edges; i_edge++) {
      if (edges[i_edge] > 0) {
        double ref_intersection[2];
        t8_geom_get_ref_intersection (i_edge, ref_coords, ref_intersection);

        /* Converting ref_intersection to global_intersection */
        double glob_intersection[3];
        t8_geom_compute_linear_geometry (active_tree_class, active_tree_vertices, ref_intersection, 1,
                                         glob_intersection);
        /* Get parameters of the current edge if the edge is curved */
        const double *edge_parameters = (double *) t8_cmesh_get_attribute (
          cmesh, t8_get_package_id (), T8_CMESH_CAD_EDGE_PARAMETERS_ATTRIBUTE_KEY + i_edge, ltreeid);
        T8_ASSERT (edge_parameters != NULL);

        /* Linear interpolation between parameters */
        double interpolated_curve_parameter;

        if (i_edge == 0) {
          t8_geom_linear_interpolation (&ref_intersection[1], edge_parameters, 1, 1, &interpolated_curve_parameter);
        }
        else {
          t8_geom_linear_interpolation (&ref_intersection[0], edge_parameters, 1, 1, &interpolated_curve_parameter);
        }

        /* Convert edge parameter to surface parameters */
        double converted_edge_surface_parameters[2];
        const int num_face_nodes = t8_eclass_num_vertices[active_tree_class];

        t8_geometry_cad::t8_geom_edge_parameter_to_face_parameters (edges[i_edge], *faces, num_face_nodes,
                                                                    interpolated_curve_parameter, face_parameters,
                                                                    converted_edge_surface_parameters);

        /* Interpolate between the surface parameters of the current edge */
        double edge_surface_parameters[4], interpolated_edge_surface_parameters[2];

        t8_geom_get_face_vertices (active_tree_class, face_parameters, i_edge, 2, edge_surface_parameters);

        if (i_edge == 0) {
          t8_geom_linear_interpolation (&ref_intersection[1], edge_surface_parameters, 2, 1,
                                        interpolated_edge_surface_parameters);
        }
        else {
          t8_geom_linear_interpolation (&ref_intersection[0], edge_surface_parameters, 2, 1,
                                        interpolated_edge_surface_parameters);
        }

        /* Determine the scaling factor by calculating the distances from the opposite vertex
         * to the glob_intersection and to the reference point */
        double scaling_factor
          = t8_geom_get_triangle_scaling_factor (i_edge, active_tree_vertices, glob_intersection, out_coords);

        /* Calculate parameter displacement and add it to the surface parameters */
        for (int dim = 0; dim < 2; ++dim) {
          const double displacement
            = converted_edge_surface_parameters[dim] - interpolated_edge_surface_parameters[dim];
          const double scaled_displacement = displacement * scaling_factor;
          interpolated_surface_parameters[dim] += scaled_displacement;
        }
      }
      /* Retrieve surface */
      T8_ASSERT (*faces <= cad_shape_face_map.Size ());
      surface = BRep_Tool::Surface (TopoDS::Face (cad_shape_face_map.FindKey (*faces)));
      /* Check if surface is valid */
      T8_ASSERT (!surface.IsNull ());

      /* Evaluate surface and save result */
      surface->D0 (interpolated_surface_parameters[0], interpolated_surface_parameters[1], pnt);

      for (int dim = 0; dim < 3; ++dim) {
        out_coords[dim] = pnt.Coord (dim + 1);
      }
    }
  }
  else {
    /* No surface is linked to the face. We therefore search for edge displacements
     * for the triangle cell and add them.
     * Iterate over each edge and check if it is linked. */
    for (int i_edge = 0; i_edge < num_edges; i_edge++) {
      if (edges[i_edge] > 0 || edges[i_edge + num_edges] > 0) {
        /* Get parameters of the current edge if the edge is curved */
        const double *parameters = (double *) t8_cmesh_get_attribute (
          cmesh, t8_get_package_id (), T8_CMESH_CAD_EDGE_PARAMETERS_ATTRIBUTE_KEY + i_edge, ltreeid);
        T8_ASSERT (parameters != NULL);

        double ref_intersection[2];
        t8_geom_get_ref_intersection (i_edge, ref_coords, ref_intersection);

        /* Converting ref_intersection to global_intersection */
        double glob_intersection[3];
        t8_geom_compute_linear_geometry (active_tree_class, active_tree_vertices, ref_intersection, 1,
                                         glob_intersection);

        if (edges[i_edge] > 0) {
          /* Linear interpolation between parameters */
          double interpolated_curve_parameter;

          if (i_edge == 0) {
            t8_geom_linear_interpolation (&ref_intersection[1], parameters, 1, 1, &interpolated_curve_parameter);
          }
          else {
            t8_geom_linear_interpolation (&ref_intersection[0], parameters, 1, 1, &interpolated_curve_parameter);
          }
          /* Retrieve curve */
          T8_ASSERT (edges[i_edge] <= cad_shape_edge_map.Size ());
          curve = BRep_Tool::Curve (TopoDS::Edge (cad_shape_edge_map.FindKey (edges[i_edge])), first, last);
          /* Check if curve is valid */
          T8_ASSERT (!curve.IsNull ());

          /* Calculate point on curve with interpolated parameters. */
          curve->D0 (interpolated_curve_parameter, pnt);
        }
        else {
          /* Linear interpolation between parameters */
          double interpolated_surface_parameters[2];

          if (i_edge == 0) {
            t8_geom_linear_interpolation (&ref_intersection[1], parameters, 2, 1, interpolated_surface_parameters);
          }
          else {
            t8_geom_linear_interpolation (&ref_intersection[0], parameters, 2, 1, interpolated_surface_parameters);
          }

          T8_ASSERT (edges[i_edge + num_edges] <= cad_shape_face_map.Size ());
          surface = BRep_Tool::Surface (TopoDS::Face (cad_shape_face_map.FindKey (edges[i_edge + num_edges])));

          /* Check if surface is valid */
          T8_ASSERT (!surface.IsNull ());

          /* Compute point on surface with interpolated parameters */
          surface->D0 (interpolated_surface_parameters[0], interpolated_surface_parameters[1], pnt);
        }
        /* Determine the scaling factor by calculating the distances from the opposite vertex
         * to the glob_intersection and to the reference point */
        double scaling_factor
          = t8_geom_get_triangle_scaling_factor (i_edge, active_tree_vertices, glob_intersection, out_coords);

        /* Calculate displacement between points on curve and point on linear curve.
         * Then scale it and add the scaled displacement to the result. */
        for (int dim = 0; dim < 3; ++dim) {
          const double displacement = pnt.Coord (dim + 1) - glob_intersection[dim];
          const double scaled_displacement = displacement * scaling_factor * scaling_factor;
          out_coords[dim] += scaled_displacement;
        }
      }
    }
  }
}

void
t8_geometry_cad::t8_geom_evaluate_cad_quad (t8_cmesh_t cmesh, t8_gloidx_t gtreeid, const double *ref_coords,
                                            const size_t num_coords, double *out_coords) const
{
  T8_ASSERT (active_tree_class == T8_ECLASS_QUAD);

  const t8_locidx_t ltreeid = t8_cmesh_get_local_id (cmesh, gtreeid);
  const int num_edges = t8_eclass_num_edges[active_tree_class];
  gp_Pnt pnt;
  Handle_Geom_Curve curve;
  Handle_Geom_Surface surface;
  Standard_Real first, last;
  double interpolated_coords[3], interpolated_curve_parameter, interpolated_surface_parameters[2];

  /* Check if face has a linked geometry */
  if (*faces > 0) {
#if T8_ENABLE_DEBUG
    /* Check, that edges do not carry a surface as well */
    for (int i_edge = 0; i_edge < num_edges; ++i_edge) {
      T8_ASSERT (edges[i_edge + num_edges] <= 0);
    }
#endif /* T8_ENABLE_DEBUG */
    /* Retrieve surface parameters */
    const double *face_parameters = (double *) t8_cmesh_get_attribute (
      cmesh, t8_get_package_id (), T8_CMESH_CAD_FACE_PARAMETERS_ATTRIBUTE_KEY, ltreeid);
    T8_ASSERT (face_parameters != NULL);

    /* Interpolate between surface parameters */
    t8_geom_linear_interpolation (ref_coords, face_parameters, 2, 2, interpolated_surface_parameters);

    /* Iterate over each edge to search for parameter displacements */
    for (int i_edge = 0; i_edge < num_edges; ++i_edge) {
      if (edges[i_edge] > 0) {
        /* The edges of a quad point in direction of ref_coord (1 - i_edge / 2).
         *
         *     2 -------E3------- 3
         *     |                  |
         *     |                  |
         *    E0                 E1
         *     |                  |
         *     |                  |    y
         *     |                  |    |
         *     0 -------E2------- 1    x-- x
         *        
         */
        const int edge_orthogonal_direction = (i_edge / 2);
        const int edge_direction = 1 - edge_orthogonal_direction;
        /* Retrieve edge parameters and interpolate */
        const double *edge_parameters = (double *) t8_cmesh_get_attribute (
          cmesh, t8_get_package_id (), T8_CMESH_CAD_EDGE_PARAMETERS_ATTRIBUTE_KEY + i_edge, ltreeid);
        T8_ASSERT (edge_parameters != NULL);
        T8_ASSERT (edges[i_edge] <= cad_shape_edge_map.Size ());

        curve = BRep_Tool::Curve (TopoDS::Edge (cad_shape_edge_map.FindKey (edges[i_edge])), first, last);

        /* Check if curve is valid */
        T8_ASSERT (!curve.IsNull ());

        /* Interpolate between curve parameters and surface parameters of the same nodes */
        t8_geom_linear_interpolation (&ref_coords[edge_direction], edge_parameters, 1, 1,
                                      &interpolated_curve_parameter);

        /* Convert edge parameter to surface parameters */
        double converted_edge_surface_parameters[2];
        const int num_face_nodes = t8_eclass_num_vertices[active_tree_class];
        t8_geometry_cad::t8_geom_edge_parameter_to_face_parameters (edges[i_edge], *faces, num_face_nodes,
                                                                    interpolated_curve_parameter, face_parameters,
                                                                    converted_edge_surface_parameters);

        /* Interpolate between the surface parameters of the current edge */
        double edge_surface_parameters[4], interpolated_edge_surface_parameters[2];
        t8_geom_get_face_vertices (active_tree_class, face_parameters, i_edge, 2, edge_surface_parameters);
        t8_geom_linear_interpolation (&ref_coords[edge_direction], edge_surface_parameters, 2, 1,
                                      interpolated_edge_surface_parameters);

        /* Calculate parameter displacement and add it to the surface parameters */
        for (int dim = 0; dim < 2; ++dim) {
          const double displacement
            = converted_edge_surface_parameters[dim] - interpolated_edge_surface_parameters[dim];
          double scaled_displacement;
          if (i_edge % 2 == 0) {
            scaled_displacement = displacement * (1 - ref_coords[edge_orthogonal_direction]);
          }
          else {
            scaled_displacement = displacement * ref_coords[edge_orthogonal_direction];
          }
          interpolated_surface_parameters[dim] += scaled_displacement;
        }
      }
    }

    /* Retrieve surface */
    T8_ASSERT (*faces <= cad_shape_face_map.Size ());
    surface = BRep_Tool::Surface (TopoDS::Face (cad_shape_face_map.FindKey (*faces)));

    /* Check if surface is valid */
    T8_ASSERT (!surface.IsNull ());

    /* Evaluate surface and save result */
    surface->D0 (interpolated_surface_parameters[0], interpolated_surface_parameters[1], pnt);
    for (int dim = 0; dim < 3; ++dim) {
      out_coords[dim] = pnt.Coord (dim + 1);
    }
  }
  else {
    /* No surface is linked to the face. We therefore use a bilinear
     * interpolation for the quad cell and add the edge displacements.
     * Iterate over each edge and check if it is linked. */
    t8_geom_linear_interpolation (ref_coords, active_tree_vertices, 3, 2, out_coords);
    for (int i_edge = 0; i_edge < num_edges; ++i_edge) {
      if (edges[i_edge] > 0 || edges[i_edge + num_edges] > 0) {
        /* An edge can only be linked to a curve or a surface, not both */
        T8_ASSERT (!(edges[i_edge] > 0) || !(edges[i_edge + num_edges] > 0));

        /* The edges of a quad point in direction of ref_coord (1 - i_edge / 2).
         *
         *     2 -------E3------- 3
         *     |                  |
         *     |                  |
         *    E0                 E1
         *     |                  |
         *     |                  |    y
         *     |                  |    |
         *     0 -------E2------- 1    x-- x
         *        
         */
        const int edge_orthogonal_direction = (i_edge / 2);
        const int edge_direction = 1 - edge_orthogonal_direction;
        double temp_edge_vertices[2 * 3];

        /* Save the edge vertices temporarily. */
        t8_geom_get_face_vertices (active_tree_class, active_tree_vertices, i_edge, 3, temp_edge_vertices);
        /* Interpolate between them. */
        t8_geom_linear_interpolation (&ref_coords[edge_direction], temp_edge_vertices, 3, 1, interpolated_coords);
        /* Interpolate parameters between edge vertices. Same procedure as above. */
        const double *parameters = (double *) t8_cmesh_get_attribute (
          cmesh, t8_get_package_id (), T8_CMESH_CAD_EDGE_PARAMETERS_ATTRIBUTE_KEY + i_edge, ltreeid);
        T8_ASSERT (parameters != NULL);
        /* Curves have only one parameter u, surfaces have two, u and v.
         * Therefore, we have to distinguish if the edge has a curve or surface linked to it. */
        if (edges[i_edge] > 0) {
          /* Linear interpolation between parameters */
          double interpolated_curve_parameter;
          t8_geom_linear_interpolation (&ref_coords[edge_direction], parameters, 1, 1, &interpolated_curve_parameter);

          T8_ASSERT (edges[i_edge] <= cad_shape_edge_map.Size ());
          curve = BRep_Tool::Curve (TopoDS::Edge (cad_shape_edge_map.FindKey (edges[i_edge])), first, last);

          /* Check if curve are valid */
          T8_ASSERT (!curve.IsNull ());

          /* Calculate point on curve with interpolated parameters. */
          curve->D0 (interpolated_curve_parameter, pnt);
        }
        else {
          double interpolated_surface_parameters[2];
          /* Linear interpolation between parameters */
          t8_geom_linear_interpolation (&ref_coords[edge_direction], parameters, 2, 1, interpolated_surface_parameters);

          T8_ASSERT (edges[i_edge + num_edges] <= cad_shape_face_map.Size ());
          surface = BRep_Tool::Surface (TopoDS::Face (cad_shape_face_map.FindKey (edges[i_edge + num_edges])));

          /* Check if surface is valid */
          T8_ASSERT (!surface.IsNull ());

          /* Compute point on surface with interpolated parameters */
          surface->D0 (interpolated_surface_parameters[0], interpolated_surface_parameters[1], pnt);
        }
        /* Calculate displacement between points on curve and point on linear curve.
         * Then scale it and add the scaled displacement to the result. */
        for (int dim = 0; dim < 3; ++dim) {
          const double displacement = pnt.Coord (dim + 1) - interpolated_coords[dim];
          double scaled_displacement;
          if (i_edge % 2 == 0) {
            scaled_displacement = displacement * (1 - ref_coords[edge_orthogonal_direction]);
          }
          else {
            scaled_displacement = displacement * ref_coords[edge_orthogonal_direction];
          }
          out_coords[dim] += scaled_displacement;
        }
      }
    }
  }
}

void
t8_geometry_cad::t8_geom_evaluate_cad_tet (t8_cmesh_t cmesh, t8_gloidx_t gtreeid, const double *ref_coords,
                                           const size_t num_coords, double *out_coords) const
{
  T8_ASSERT (active_tree_class == T8_ECLASS_TET);

  /* Compute linear coordinates via triangular interpolation (barycentric coordinates) */
  t8_geom_compute_linear_geometry (active_tree_class, active_tree_vertices, ref_coords, 1, out_coords);

  const t8_locidx_t ltreeid = t8_cmesh_get_local_id (cmesh, gtreeid);
  const int num_edges = t8_eclass_num_edges[active_tree_class];
  const int num_faces = t8_eclass_num_faces[active_tree_class];
  gp_Pnt pnt;
  double temp_edge_vertices[2 * 3], temp_face_vertices[T8_ECLASS_MAX_CORNERS_2D * 3], interpolated_curve_param,
    interpolated_surface_params[2], cur_delta[3];
  double interpolated_surface_parameters[2], interpolated_coords[3];
  Handle_Geom_Curve curve;
  Handle_Geom_Surface surface;
  Standard_Real first, last;

  /* Check each edge for a geometry. */
  for (int i_edge = 0; i_edge < num_edges; ++i_edge) {

    /* We have to check for curves as well as surfaces. Linked curves are stored 
     * in the first half of the array, surfaces in the second. 
     * If a curve is connected to this edge we have to also check, 
     * if a surface is connected to at least one of the two adjacent faces. */
    if (edges[i_edge] > 0 || edges[i_edge + num_edges] > 0) {

      /* Check if only a surface or a curve is present. Abort if both is true. */
      T8_ASSERT (!(edges[i_edge] > 0 && edges[i_edge + num_edges] > 0));

      /* 
       *             _0
       *          _- / \
       *       E0   /   \
       *    _-     E1    \
       *  1 --__  /       E2
       *   \    -/-__      \
       *   E3   /    E4__   \
       *     \ /         --__\
       *      2------ E5 -----3
       */

      /* Save the vertices of the current edge */
      t8_geom_get_edge_vertices (active_tree_class, active_tree_vertices, i_edge, 3, temp_edge_vertices);

      /* Get the interpolation coefficients for the current edge */
      double interpolation_coeff = ref_coords[t8_interpolation_coefficient_tet_edge[i_edge]];

      /* Interpolate between the edge vertices with the interpolation_coeff of the current edge */
      t8_geom_linear_interpolation (&interpolation_coeff, temp_edge_vertices, 3, 1, interpolated_coords);

      /* Retrieve edge parameters of the current edge */
      const double *parameters = (double *) t8_cmesh_get_attribute (
        cmesh, t8_get_package_id (), T8_CMESH_CAD_EDGE_PARAMETERS_ATTRIBUTE_KEY + i_edge, ltreeid);
      T8_ASSERT (parameters != NULL);

      /* Interpolate between the parameters of the current edge. Same procedure as above.
       * Curves have only one parameter u, surfaces have two, u and v.
       * Therefore, we have to distinguish if the edge has a curve or surface linked to it. */
      if (edges[i_edge] > 0) { /* Check for linked curves */

        /* Linear interpolation between parameters */
        t8_geom_linear_interpolation (&interpolation_coeff, parameters, 1, 1, &interpolated_curve_param);
        T8_ASSERT (edges[i_edge] <= cad_shape_edge_map.Size ());

        /* Retrieve the curve and check if curve is valid */
        curve = BRep_Tool::Curve (TopoDS::Edge (cad_shape_edge_map.FindKey (edges[i_edge])), first, last);
        T8_ASSERT (!curve.IsNull ());

        /* Calculate point on curve with the interpolated parameter */
        curve->D0 (interpolated_curve_param, pnt);
      }
      else { /* Check for linked surfaces */

        /* Linear interpolation between parameters */
        t8_geom_linear_interpolation (&interpolation_coeff, parameters, 2, 1, interpolated_surface_params);
        T8_ASSERT (edges[i_edge + num_edges] <= cad_shape_face_map.Size ());

        /* Retrieve the surface and check if surface is valid */
        surface = BRep_Tool::Surface (TopoDS::Face (cad_shape_face_map.FindKey (edges[i_edge + num_edges])));
        T8_ASSERT (!surface.IsNull ());

        /* Compute point on surface with interpolated parameters */
        surface->D0 (interpolated_surface_params[0], interpolated_surface_params[1], pnt);
      }

      /* Compute displacement between vertex interpolation and curve evaluation with interpolated parameters */
      cur_delta[0] = pnt.X () - interpolated_coords[0];
      cur_delta[1] = pnt.Y () - interpolated_coords[1];
      cur_delta[2] = pnt.Z () - interpolated_coords[2];

      /* Save the scaling factor for both neighbouring faces of the current edge.
       * The scaling factors scale the edge displacement orthogonal along the adjacent faces. */
      double scaling_factor_neigh_face_1 = t8_geom_get_scaling_factor_of_edge_on_face_tet (
        i_edge, t8_edge_to_face[active_tree_class][i_edge][0], ref_coords);
      double scaling_factor_neigh_face_2 = t8_geom_get_scaling_factor_of_edge_on_face_tet (
        i_edge, t8_edge_to_face[active_tree_class][i_edge][1], ref_coords);
      double scaling_factor = scaling_factor_neigh_face_1 * scaling_factor_neigh_face_2;

      /* out_coord correction with scaling */
      out_coords[0] += cur_delta[0] * (scaling_factor * scaling_factor);
      out_coords[1] += cur_delta[1] * (scaling_factor * scaling_factor);
      out_coords[2] += cur_delta[2] * (scaling_factor * scaling_factor);
    }
  }

  /* Iterate over each face to calculate the displacements generated */
  for (int i_faces = 0; i_faces < num_faces; ++i_faces) {

    /* Check if face has a linked surface */
    if (faces[i_faces] > 0) {
      /* 
       * The faces of a tetrahedron are numerated in such a way,
       * that face X is the opposing face to the corner node X. 
       * 
       *             _0
       *          _- / \
       *       _-   /   \
       *    _-  F3 /     \
       *  1 --__  / F2    \
       *   \    -/-__ F1   \
       *    \   /    --__   \
       *     \ / F0      --__\
       *      2---------------3
       */

      /* Allocate some variables and save the face vertices for later usage */
      t8_geom_get_face_vertices (active_tree_class, active_tree_vertices, i_faces, 3, temp_face_vertices);
      double face_displacement_from_edges[3] = { 0 };

      /* Save the face intersection of a ray passing trough the reference coordinate
       * and the opposite vertex of the face */
      double face_intersection[3];
      t8_geom_get_tet_face_intersection (i_faces, ref_coords, face_intersection);

      /* Turn 3D face_intersection into 2D coordinates on current face 
       * for parameter interpolation */
      double face_intersection_2d[2];
      face_intersection_2d[0] = face_intersection[t8_face_ref_coords_tet[i_faces][0]];
      face_intersection_2d[1] = face_intersection[t8_face_ref_coords_tet[i_faces][1]];

      /* Retrieve surface_parameters of the linked face */
      const double *surface_parameters = (double *) t8_cmesh_get_attribute (
        cmesh, t8_get_package_id (), T8_CMESH_CAD_FACE_PARAMETERS_ATTRIBUTE_KEY + i_faces, ltreeid);
      T8_ASSERT (surface_parameters != NULL);

      /* Iterate over each edge of face to search for additional edge displacement */
      for (int i_face_edge = 0; i_face_edge < 3; ++i_face_edge) {
        /* Save the tree edge */
        int i_tree_edge = t8_face_edge_to_tree_edge[active_tree_class][i_faces][i_face_edge];

        /* Check if curve is present */
        if (edges[i_tree_edge] > 0) {

          /* Retrieve parameters of nodes on curve */
          const double *curve_parameters = (double *) t8_cmesh_get_attribute (
            cmesh, t8_get_package_id (), T8_CMESH_CAD_EDGE_PARAMETERS_ATTRIBUTE_KEY + i_tree_edge, ltreeid);
          T8_ASSERT (curve_parameters != NULL);

          /* Get the interpolation coefficients for the current edge */
          const double *interpolation_coeff = &face_intersection[t8_interpolation_coefficient_tet_edge[i_tree_edge]];

          /* Interpolate linearly between the parameters of the two nodes on the curve */
          t8_geom_linear_interpolation (interpolation_coeff, curve_parameters, 1, 1, &interpolated_curve_param);

          /* Do the same interpolation but this time between the coordinates of the same two nodes as above */
          double interpolated_edge_coordinates[3];
          double edge_vertices_on_face[6];
          t8_geom_get_edge_vertices (active_tree_class, active_tree_vertices, i_tree_edge, 3, edge_vertices_on_face);
          t8_geom_linear_interpolation (interpolation_coeff, edge_vertices_on_face, 3, 1,
                                        interpolated_edge_coordinates);

          /* Retrieve the curve of the edge and check if it is valid */
          T8_ASSERT (edges[i_tree_edge] <= cad_shape_edge_map.Size ());
          curve = BRep_Tool::Curve (TopoDS::Edge (cad_shape_edge_map.FindKey (edges[i_tree_edge])), first, last);
          T8_ASSERT (!curve.IsNull ());

          /* Calculate point on curve with interpolated parameter */
          curve->D0 (interpolated_curve_param, pnt);

          /* Calculate the same scaling factors for the neighbouring faces
           * as in the evaluation of the edges of tetrahedral tree */
          double scaling_factor
            = t8_geom_get_scaling_factor_of_edge_on_face_tet (i_tree_edge, i_faces, face_intersection);

          /* Calculate the displacement generated by the presence of the curve */
          for (int dim = 0; dim < 3; ++dim) {
            face_displacement_from_edges[dim]
              += (scaling_factor * scaling_factor) * (pnt.Coord (dim + 1) - interpolated_edge_coordinates[dim]);
          }
        }
      }

      /* Interpolate to get the interpolated_coords on the current face in global space
       * and the interpolated_surface_parameters on the current face */
      t8_geom_triangular_interpolation (face_intersection, active_tree_vertices, 3, 3, interpolated_coords);
      t8_geom_triangular_interpolation (face_intersection_2d, surface_parameters, 2, 2,
                                        interpolated_surface_parameters);

      for (int dim = 0; dim < 3; ++dim) {
        /* Correct the interpolated coordinates with the displacement generated by the linked edges */
        interpolated_coords[dim] += face_displacement_from_edges[dim];
      }

      /* Retrieve the surface and check if it is valid */
      T8_ASSERT (faces[i_faces] <= cad_shape_face_map.Size ());
      surface = BRep_Tool::Surface (TopoDS::Face (cad_shape_face_map.FindKey (faces[i_faces])));
      T8_ASSERT (!surface.IsNull ());

      /* Compute point on surface with interpolated surface parameters */
      surface->D0 (interpolated_surface_parameters[0], interpolated_surface_parameters[1], pnt);

      /* Compute the scaling factor. The scaling happens along the straight from
       * the opposite vertex of the face to the face_intersection. */
      double dist_ref_coords;
      double dist_face_intersection;

      /* Save the opposite vertex of the face in reference space.
       * Reminder: Opposite vertex of a face has the same index as the face. */
      const double *ref_opposite_vertex = t8_element_corner_ref_coords[active_tree_class][i_faces];

      dist_ref_coords = sqrt ((ref_opposite_vertex[0] - ref_coords[0]) * (ref_opposite_vertex[0] - ref_coords[0])
                              + (ref_opposite_vertex[1] - ref_coords[1]) * (ref_opposite_vertex[1] - ref_coords[1])
                              + (ref_opposite_vertex[2] - ref_coords[2]) * (ref_opposite_vertex[2] - ref_coords[2]));
      dist_face_intersection
        = sqrt ((ref_opposite_vertex[0] - face_intersection[0]) * (ref_opposite_vertex[0] - face_intersection[0])
                + (ref_opposite_vertex[1] - face_intersection[1]) * (ref_opposite_vertex[1] - face_intersection[1])
                + (ref_opposite_vertex[2] - face_intersection[2]) * (ref_opposite_vertex[2] - face_intersection[2]));
      double scaling_factor = dist_ref_coords / dist_face_intersection;

      /* Compute the displacement between surface and interpolated coords and scale it with the scaling factor */
      out_coords[0] += (pnt.X () - interpolated_coords[0]) * (scaling_factor * scaling_factor);
      out_coords[1] += (pnt.Y () - interpolated_coords[1]) * (scaling_factor * scaling_factor);
      out_coords[2] += (pnt.Z () - interpolated_coords[2]) * (scaling_factor * scaling_factor);
    }
  }
}

void
t8_geometry_cad::t8_geom_evaluate_cad_hex (t8_cmesh_t cmesh, t8_gloidx_t gtreeid, const double *ref_coords,
                                           const size_t num_coords, double *out_coords) const
{
  T8_ASSERT (active_tree_class == T8_ECLASS_HEX);

  /* Compute coordinates via trilinear interpolation */
  t8_geom_compute_linear_geometry (active_tree_class, active_tree_vertices, ref_coords, 1, out_coords);

  const t8_locidx_t ltreeid = t8_cmesh_get_local_id (cmesh, gtreeid);
  const int num_edges = t8_eclass_num_edges[active_tree_class];
  const int num_faces = t8_eclass_num_faces[active_tree_class];
  double interpolated_coords[3], interpolated_curve_param, interpolated_surface_params[2], cur_delta[3];
  gp_Pnt pnt;
  double interpolation_coeffs[3], temp_face_vertices[T8_ECLASS_MAX_CORNERS_2D * 3], temp_edge_vertices[2 * 3];
  Handle_Geom_Curve curve;
  Handle_Geom_Surface surface;
  Standard_Real first, last;

  /* Check each edge for a geometry. */
  for (int i_edge = 0; i_edge < num_edges; ++i_edge) {
    /* We have to check for curves as well as surfaces. Linked curves are stored 
     * in the first half of the array, surfaces in the second. 
     * If a curve is connected to this edge we have to also check, 
     * if a surface is connected to at least one of the two adjacent faces. */
    if (edges[i_edge] > 0 || edges[i_edge + num_edges] > 0) {
      /* Check if only a surface or a curve is present. Abort if both is true. */
      T8_ASSERT (!(edges[i_edge] > 0) != !(edges[i_edge + num_edges] > 0));

      /* Interpolate coordinates between edge vertices. Due to the indices i_edge of the edges, the edges point in
       * direction of ref_coord i_edge / 4. Therefore, we can use ref_coords[i_edge / 4] for the interpolation.              
       *          6 -------E3------- 7
       *         /|                 /|
       *       E6 |               E7 |
       *       / E10              / E11
       *      /   |              /   |          z y
       *     4 -------E2------- 5    |          |/
       *     |    |             |    |          x-- x
       *     |    2 -------E1---|--- 3
       *    E8   /             E9   /
       *     |  E4              |  E5
       *     | /                | /
       *     |/                 |/
       *     0 -------E0------- 1
       *        
       */
      const int edge_direction = i_edge / 4;
      /* Save the edge vertices temporarily. */

      t8_geom_get_edge_vertices (active_tree_class, active_tree_vertices, i_edge, 3, temp_edge_vertices);
      /* Interpolate between them. */

      t8_geom_linear_interpolation (&ref_coords[edge_direction], temp_edge_vertices, 3, 1, interpolated_coords);
      /* Interpolate parameters between edge vertices. Same procedure as above. */
      const double *parameters = (double *) t8_cmesh_get_attribute (
        cmesh, t8_get_package_id (), T8_CMESH_CAD_EDGE_PARAMETERS_ATTRIBUTE_KEY + i_edge, ltreeid);
      T8_ASSERT (parameters != NULL);
      /* Curves have only one parameter u, surfaces have two, u and v.
       * Therefore, we have to distinguish if the edge has a curve or surface linked to it. */
      if (edges[i_edge] > 0) {
        /* Linear interpolation between parameters */
        t8_geom_linear_interpolation (&ref_coords[edge_direction], parameters, 1, 1, &interpolated_curve_param);

        T8_ASSERT (edges[i_edge] <= cad_shape_edge_map.Size ());
        curve = BRep_Tool::Curve (TopoDS::Edge (cad_shape_edge_map.FindKey (edges[i_edge])), first, last);

        /* Check if curve are valid */
        T8_ASSERT (!curve.IsNull ());

        /* Calculate point on curve with interpolated parameters. */
        curve->D0 (interpolated_curve_param, pnt);
      }
      else {
        /* Linear interpolation between parameters */
        t8_geom_linear_interpolation (&ref_coords[edge_direction], parameters, 2, 1, interpolated_surface_params);

        T8_ASSERT (edges[i_edge + num_edges] <= cad_shape_face_map.Size ());
        surface = BRep_Tool::Surface (TopoDS::Face (cad_shape_face_map.FindKey (edges[i_edge + num_edges])));

        /* Check if surface is valid */
        T8_ASSERT (!surface.IsNull ());

        /* Compute point on surface with interpolated parameters */
        surface->D0 (interpolated_surface_params[0], interpolated_surface_params[1], pnt);
      }

      /* Compute displacement between vertex interpolation and curve evaluation with interpolated parameters */
      cur_delta[0] = pnt.X () - interpolated_coords[0];
      cur_delta[1] = pnt.Y () - interpolated_coords[1];
      cur_delta[2] = pnt.Z () - interpolated_coords[2];

      /* Multiply curve displacement with corresponding ref coords.
       * The edges are indexed so that all edges which satisfy i_edge % 4 == 0 
       * have to multiplied with the inversed (1 - ref_coord) 
       * coordinate. All edges which satisfy i_edge % 4 == 1 have to multiplied with one 
       * inversed ref_coord and so forth...
       * An exception are edge 5 and 6, which have to be switched because they do not follow that rule.
       * Edges which are located at ref_coord[i] = 0 have to be multiplied with (1 - ref_coord[i]) and if the
       * edge is located at ref_coord[i] = 1 it has to be multiplied with ref_coord[i]. */

      double scaling_factor = 0;
      const int temp_i_edge = i_edge == 5 ? 6 : i_edge == 6 ? 5 : i_edge;
      switch (temp_i_edge % 4) {
      case 0:
        scaling_factor = (1 - ref_coords[(edge_direction + 1) % 3]) * (1 - ref_coords[(edge_direction + 2) % 3]);
        break;
      case 1:
        scaling_factor = ref_coords[(edge_direction + 1) % 3] * (1 - ref_coords[(edge_direction + 2) % 3]);
        break;
      case 2:
        scaling_factor = (1 - ref_coords[(edge_direction + 1) % 3]) * ref_coords[(edge_direction + 2) % 3];
        break;
      case 3:
        scaling_factor = ref_coords[(edge_direction + 1) % 3] * ref_coords[(edge_direction + 2) % 3];
        break;
      }

      /* Add edge displacements to out_coords */
      out_coords[0] += cur_delta[0] * scaling_factor;
      out_coords[1] += cur_delta[1] * scaling_factor;
      out_coords[2] += cur_delta[2] * scaling_factor;
    }
  }

  /* Iterate over each face to calculate the displacements generated by each face */
  for (int i_faces = 0; i_faces < num_faces; ++i_faces) {
    /* Check if face has a linked surface */
    if (faces[i_faces] > 0) {
      /* Allocate some variables and save the normal direction of the face and the face vertices 
       * in a separate array for later usage. */
      const int face_normal_direction = i_faces / 2;
      t8_geom_get_face_vertices (T8_ECLASS_HEX, active_tree_vertices, i_faces, 3, temp_face_vertices);

      double face_displacement_from_edges[3] = { 0 }, surface_parameter_displacement_from_edges[2] = { 0 },
             surface_parameters_from_curve[2] = { 0 };
      /* Retrieve surface parameters of nodes */
      const double *surface_parameters = (double *) t8_cmesh_get_attribute (
        cmesh, t8_get_package_id (), T8_CMESH_CAD_FACE_PARAMETERS_ATTRIBUTE_KEY + i_faces, ltreeid);
      T8_ASSERT (surface_parameters != NULL);
      /* Iterate over each edge of face */
      for (int i_face_edge = 0; i_face_edge < 4; ++i_face_edge) {
        /* Check if curve is present */
        if (edges[t8_face_edge_to_tree_edge[T8_ECLASS_HEX][i_faces][i_face_edge]] > 0) {
          /* Calculating some indices */
          const int edge_direction = t8_face_edge_to_tree_edge[T8_ECLASS_HEX][i_faces][i_face_edge] / 4;
          int orthogonal_direction_of_edge_on_face = 0;
          switch (edge_direction + face_normal_direction) {
          case 1:
            orthogonal_direction_of_edge_on_face = 2;
            break;
          case 3:
            orthogonal_direction_of_edge_on_face = 0;
            break;
          case 2:
            orthogonal_direction_of_edge_on_face = 1;
            break;
          }
          /* Retrieve parameters of nodes on curve */
          const double *curve_parameters = (double *) t8_cmesh_get_attribute (
            cmesh, t8_get_package_id (),
            T8_CMESH_CAD_EDGE_PARAMETERS_ATTRIBUTE_KEY + t8_face_edge_to_tree_edge[T8_ECLASS_HEX][i_faces][i_face_edge],
            ltreeid);
          T8_ASSERT (curve_parameters != NULL);
          /* Interpolate linearly between the parameters of the two nodes on the curve */
          t8_geom_linear_interpolation (&ref_coords[edge_direction], curve_parameters, 1, 1, &interpolated_curve_param);
          /* Do the same interpolation but with the surface parameters of the same two nodes as above */
          double interpolated_surface_parameters_on_edge[2];
          double edge_parameters_on_face[4];
          t8_geom_get_face_vertices ((t8_eclass_t) t8_eclass_face_types[active_tree_class][i_faces], surface_parameters,
                                     i_face_edge, 2, edge_parameters_on_face);
          t8_geom_linear_interpolation (&ref_coords[edge_direction], edge_parameters_on_face, 2, 1,
                                        interpolated_surface_parameters_on_edge);
          /* Do the same interpolation but this time between the coordinates of the same two nodes as above */
          double interpolated_edge_coordinates[3];
          double edge_vertices_on_face[6];
          t8_geom_get_face_vertices ((t8_eclass_t) t8_eclass_face_types[active_tree_class][i_faces], temp_face_vertices,
                                     i_face_edge, 3, edge_vertices_on_face);
          t8_geom_linear_interpolation (&ref_coords[edge_direction], edge_vertices_on_face, 3, 1,
                                        interpolated_edge_coordinates);

          /* Retrieve the curve of the edge */
          T8_ASSERT (edges[t8_face_edge_to_tree_edge[T8_ECLASS_HEX][i_faces][i_face_edge]]
                     <= cad_shape_edge_map.Size ());
          curve = BRep_Tool::Curve (TopoDS::Edge (cad_shape_edge_map.FindKey (
                                      edges[t8_face_edge_to_tree_edge[T8_ECLASS_HEX][i_faces][i_face_edge]])),
                                    first, last);
          /* Check if curve is valid */
          T8_ASSERT (!curve.IsNull ());
          /* Calculate point on curve with interpolated parameters */
          curve->D0 (interpolated_curve_param, pnt);

          /* Calculate the displacement generated by the presence of the curve */
          if (i_face_edge % 2 == 0) {
            for (int dim = 0; dim <= 2; ++dim) {
              face_displacement_from_edges[dim] += (1 - ref_coords[orthogonal_direction_of_edge_on_face])
                                                   * (pnt.Coord (dim + 1) - interpolated_edge_coordinates[dim]);
            }
          }
          else {
            for (int dim = 0; dim <= 2; ++dim) {
              face_displacement_from_edges[dim] += (ref_coords[orthogonal_direction_of_edge_on_face])
                                                   * (pnt.Coord (dim + 1) - interpolated_edge_coordinates[dim]);
            }
          }
          /* Convert the interpolated parameter of the curve into the corresponding parameters on the surface */
          const int num_face_nodes = t8_eclass_num_vertices[active_tree_class];
          t8_geometry_cad::t8_geom_edge_parameter_to_face_parameters (
            edges[t8_face_edge_to_tree_edge[T8_ECLASS_HEX][i_faces][i_face_edge]], faces[i_faces], num_face_nodes,
            interpolated_curve_param, surface_parameters, surface_parameters_from_curve);

          /* Calculate the displacement between the interpolated parameters on the surface 
           * and the parameters on the surface converted from the parameter of the curve
           * and scale them with the corresponding ref coord */
          if (i_face_edge % 2 == 0) {
            for (int dim = 0; dim < 2; ++dim) {
              surface_parameter_displacement_from_edges[dim]
                += (1 - ref_coords[orthogonal_direction_of_edge_on_face])
                   * (surface_parameters_from_curve[dim] - interpolated_surface_parameters_on_edge[dim]);
            }
          }
          else {
            for (int dim = 0; dim < 2; ++dim) {
              surface_parameter_displacement_from_edges[dim]
                += ref_coords[orthogonal_direction_of_edge_on_face]
                   * (surface_parameters_from_curve[dim] - interpolated_surface_parameters_on_edge[dim]);
            }
          }
        }
      }

      /* Do a bilinear interpolation between the nodes of the face and the parameters of the face */
      interpolation_coeffs[0] = ref_coords[(face_normal_direction + 1) % 3];
      interpolation_coeffs[1] = ref_coords[(face_normal_direction + 2) % 3];
      /* The normal vectors of the faces 0, 1, 4, 5 of a hex point in the same direction
       * as the corresponding axis (normal(f0) = (1, 0, 0)). The faces 2 and 3 are oriented
       * in the other direction (normal(f2) = (0, -1, 0)). Therefore we have to switch two 
       * vertices to change the orientation. Here we switch vertex 1 and 2. */
      double temp_surface_parameters[8];
      memcpy (temp_surface_parameters, surface_parameters, sizeof (double) * 8);

      if (face_normal_direction == 1) {
        double temp;
        /* Switch vertex coordinates */
        for (int dim = 0; dim < 3; ++dim) {
          temp = temp_face_vertices[1 * 3 + dim];
          temp_face_vertices[1 * 3 + dim] = temp_face_vertices[2 * 3 + dim];
          temp_face_vertices[2 * 3 + dim] = temp;
        }
        /* Switch vertex parameters */
        for (int dim = 0; dim < 2; ++dim) {
          temp = temp_surface_parameters[1 * 2 + dim];
          temp_surface_parameters[1 * 2 + dim] = temp_surface_parameters[2 * 2 + dim];
          temp_surface_parameters[2 * 2 + dim] = temp;
        }
      }
      /* The actual bilinear interpolations */
      t8_geom_linear_interpolation (interpolation_coeffs, temp_face_vertices, 3, 2, interpolated_coords);
      t8_geom_linear_interpolation (interpolation_coeffs, temp_surface_parameters, 2, 2, interpolated_surface_params);

      for (int dim = 0; dim < 3; ++dim) {
        /* Correct the interpolated coordinates with the displacement generated by the linked edges */
        interpolated_coords[dim] += face_displacement_from_edges[dim];
      }

      for (int dim = 0; dim < 2; ++dim) {
        /* Correct the interpolated parameters with the parameter displacement generated by the edges */
        interpolated_surface_params[dim] += surface_parameter_displacement_from_edges[dim];
      }

      /* Retrieve the surface of the edge */
      T8_ASSERT (faces[i_faces] <= cad_shape_face_map.Size ());
      surface = BRep_Tool::Surface (TopoDS::Face (cad_shape_face_map.FindKey (faces[i_faces])));

      /* Check if surface is valid */
      T8_ASSERT (!surface.IsNull ());

      /* Compute point on surface with interpolated parameters */
      surface->D0 (interpolated_surface_params[0], interpolated_surface_params[1], pnt);

      /* Compute the displacement between surface and interpolated coords, scale them with the appropriate ref_coord 
       * and add them to the out_coords. */
      if (i_faces % 2 == 0) {
        out_coords[0] += (pnt.X () - interpolated_coords[0]) * (1 - ref_coords[face_normal_direction]);
        out_coords[1] += (pnt.Y () - interpolated_coords[1]) * (1 - ref_coords[face_normal_direction]);
        out_coords[2] += (pnt.Z () - interpolated_coords[2]) * (1 - ref_coords[face_normal_direction]);
      }
      else {
        out_coords[0] += (pnt.X () - interpolated_coords[0]) * ref_coords[face_normal_direction];
        out_coords[1] += (pnt.Y () - interpolated_coords[1]) * ref_coords[face_normal_direction];
        out_coords[2] += (pnt.Z () - interpolated_coords[2]) * ref_coords[face_normal_direction];
      }
    }
  }
}

int
t8_geometry_cad::t8_geom_is_line (const int curve_index) const
{
  const Handle_Geom_Curve curve = t8_geom_get_cad_curve (curve_index);
  const GeomAdaptor_Curve curve_adaptor (curve);
  return curve_adaptor.GetType () == GeomAbs_Line;
}

int
t8_geometry_cad::t8_geom_is_plane (const int surface_index) const
{
  const Handle_Geom_Surface surface = t8_geom_get_cad_surface (surface_index);
  const GeomAdaptor_Surface surface_adaptor (surface);
  return surface_adaptor.GetType () == GeomAbs_Plane;
}

const gp_Pnt
t8_geometry_cad::t8_geom_get_cad_point (const int index) const
{
  T8_ASSERT (index <= cad_shape_vertex_map.Size ());
  return BRep_Tool::Pnt (TopoDS::Vertex (cad_shape_vertex_map.FindKey (index)));
}

const Handle_Geom_Curve
t8_geometry_cad::t8_geom_get_cad_curve (const int index) const
{
  T8_ASSERT (index <= cad_shape_edge_map.Size ());
  Standard_Real first, last;
  return BRep_Tool::Curve (TopoDS::Edge (cad_shape_edge_map.FindKey (index)), first, last);
}

const Handle_Geom_Surface
t8_geometry_cad::t8_geom_get_cad_surface (const int index) const
{
  T8_ASSERT (index <= cad_shape_face_map.Size ());
  return BRep_Tool::Surface (TopoDS::Face (cad_shape_face_map.FindKey (index)));
}

const TopTools_IndexedMapOfShape
t8_geometry_cad::t8_geom_get_cad_shape_vertex_map () const
{
  return cad_shape_vertex_map;
}

const TopTools_IndexedMapOfShape
t8_geometry_cad::t8_geom_get_cad_shape_edge_map () const
{
  return cad_shape_edge_map;
}

const TopTools_IndexedMapOfShape
t8_geometry_cad::t8_geom_get_cad_shape_face_map () const
{
  return cad_shape_face_map;
}

int
t8_geometry_cad::t8_geom_get_common_edge (const int vertex1_index, const int vertex2_index) const
{
  const TopTools_ListOfShape collection1 = cad_shape_vertex2edge_map.FindFromIndex (vertex1_index);
  const TopTools_ListOfShape collection2 = cad_shape_vertex2edge_map.FindFromIndex (vertex2_index);

  for (auto edge1 = collection1.begin (); edge1 != collection1.end (); ++edge1) {
    for (auto edge2 = collection2.begin (); edge2 != collection2.end (); ++edge2) {
      if (edge1->IsEqual (*edge2)) {
        return cad_shape_edge2face_map.FindIndex (*edge1);
      }
    }
  }
  return 0;
}

int
t8_geometry_cad::t8_geom_get_common_face (const int edge1_index, const int edge2_index) const
{
  const TopTools_ListOfShape collection1 = cad_shape_edge2face_map.FindFromIndex (edge1_index);
  const TopTools_ListOfShape collection2 = cad_shape_edge2face_map.FindFromIndex (edge2_index);

  for (auto face1 = collection1.begin (); face1 != collection1.end (); ++face1) {
    for (auto face2 = collection2.begin (); face2 != collection2.end (); ++face2) {
      if (face1->IsEqual (*face2)) {
        return cad_shape_face_map.FindIndex (*face1);
      }
    }
  }
  return 0;
}

int
t8_geometry_cad::t8_geom_is_vertex_on_edge (const int vertex_index, const int edge_index) const
{
  const TopTools_ListOfShape collection = cad_shape_vertex2edge_map.FindFromIndex (vertex_index);
  return collection.Contains (cad_shape_edge_map.FindKey (edge_index));
}

int
t8_geometry_cad::t8_geom_is_edge_on_face (const int edge_index, const int face_index) const
{
  const TopTools_ListOfShape collection = cad_shape_edge2face_map.FindFromIndex (edge_index);
  return collection.Contains (cad_shape_face_map.FindKey (face_index));
}

int
t8_geometry_cad::t8_geom_is_vertex_on_face (const int vertex_index, const int face_index) const
{
  const TopTools_ListOfShape edge_collection = cad_shape_vertex2edge_map.FindFromIndex (vertex_index);
  for (auto edge = edge_collection.begin (); edge != edge_collection.end (); ++edge) {
    const TopTools_ListOfShape face_collection = cad_shape_edge2face_map.FindFromKey (*edge);
    if (face_collection.Contains (cad_shape_face_map.FindKey (face_index))) {
      return 1;
    }
  }
  return 0;
}

void
t8_geometry_cad::t8_geom_get_parameter_of_vertex_on_edge (const int vertex_index, const int edge_index,
                                                          double *edge_param) const
{
  T8_ASSERT (t8_geometry_cad::t8_geom_is_vertex_on_edge (vertex_index, edge_index));
  TopoDS_Vertex vertex = TopoDS::Vertex (cad_shape_vertex_map.FindKey (vertex_index));
  TopoDS_Edge edge = TopoDS::Edge (cad_shape_edge_map.FindKey (edge_index));
  *edge_param = BRep_Tool::Parameter (vertex, edge);
}

void
t8_geometry_cad::t8_geom_get_parameters_of_vertex_on_face (const int vertex_index, const int face_index,
                                                           double *face_params) const
{
  T8_ASSERT (t8_geometry_cad::t8_geom_is_vertex_on_face (vertex_index, face_index));
  gp_Pnt2d uv;
  TopoDS_Vertex vertex = TopoDS::Vertex (cad_shape_vertex_map.FindKey (vertex_index));
  TopoDS_Face face = TopoDS::Face (cad_shape_face_map.FindKey (face_index));
  uv = BRep_Tool::Parameters (vertex, face);
  face_params[0] = uv.X ();
  face_params[1] = uv.Y ();
}

void
t8_geometry_cad::t8_geom_edge_parameter_to_face_parameters (const int edge_index, const int face_index,
                                                            const int num_face_nodes, const double edge_param,
                                                            const double *surface_params, double *face_params) const
{
  T8_ASSERT (t8_geometry_cad::t8_geom_is_edge_on_face (edge_index, face_index));
  Standard_Real first, last;
  gp_Pnt2d uv;
  TopoDS_Edge edge = TopoDS::Edge (cad_shape_edge_map.FindKey (edge_index));
  TopoDS_Face face = TopoDS::Face (cad_shape_face_map.FindKey (face_index));
  Handle_Geom2d_Curve curve_on_surface = BRep_Tool::CurveOnSurface (edge, face, first, last);
  Handle_Geom_Surface surface = BRep_Tool::Surface (face);
  curve_on_surface->D0 (edge_param, uv);
  face_params[0] = uv.X ();
  face_params[1] = uv.Y ();

  /* Check for right conversion of edge to surface parameter and correct if needed */
  /* Checking u parameter */
  if (surface_params != NULL) {
    double parametric_bounds[4];
    surface->Bounds (parametric_bounds[0], parametric_bounds[1], parametric_bounds[2], parametric_bounds[3]);
    if (surface->IsUClosed ()) {
      for (int i_face_node = 0; i_face_node < num_face_nodes; ++i_face_node) {
        if (surface_params[i_face_node * 2] == parametric_bounds[0]) {
          if (face_params[0] == parametric_bounds[1]) {
            face_params[0] = parametric_bounds[0];
          }
        }
        else if (surface_params[i_face_node * 2] == parametric_bounds[1]) {
          if (face_params[0] == parametric_bounds[0]) {
            face_params[0] = parametric_bounds[1];
          }
        }
      }
    }
    /* Checking v parameter */
    if (surface->IsVClosed ()) {
      for (int i_face_node = 0; i_face_node < num_face_nodes; ++i_face_node) {
        if (surface_params[i_face_node * 2 + 1] == parametric_bounds[0]) {
          if (face_params[1] == parametric_bounds[1]) {
            face_params[1] = parametric_bounds[0];
          }
        }
        else if (surface_params[i_face_node * 2 + 1] == parametric_bounds[1]) {
          if (face_params[1] == parametric_bounds[0]) {
            face_params[1] = parametric_bounds[1];
          }
        }
      }
    }
  }
}

void
t8_geometry_cad::t8_geom_get_face_parametric_bounds (const int surface_index, double *bounds) const
{
  const Handle_Geom_Surface cad_surface = t8_geom_get_cad_surface (surface_index);
  cad_surface->Bounds (bounds[0], bounds[1], bounds[2], bounds[3]);
}

void
t8_geometry_cad::t8_geom_get_edge_parametric_bounds (const int edge_index, double *bounds) const
{
  const Handle_Geom_Curve cad_edge = t8_geom_get_cad_curve (edge_index);
  bounds[0] = cad_edge->FirstParameter ();
  bounds[1] = cad_edge->LastParameter ();
}

int
t8_geometry_cad::t8_geom_is_edge_closed (int edge_index) const
{
  const Handle_Geom_Curve cad_edge = t8_geom_get_cad_curve (edge_index);
  return cad_edge->IsClosed ();
}

int
t8_geometry_cad::t8_geom_is_surface_closed (int geometry_index, int parameter) const
{
  const Handle_Geom_Surface cad_surface = t8_geom_get_cad_surface (geometry_index);
  switch (parameter) {
  case 0:
    return cad_surface->IsUClosed ();
    break;
  case 1:
    return cad_surface->IsVClosed ();
    break;
  default:
    SC_ABORT_NOT_REACHED ();
    break;
  }
}

/* This part should be callable from C */
T8_EXTERN_C_BEGIN ();

/* Satisfy the C interface from t8_geometry_cad.h.
 * Create a new geometry with given dimension. */
t8_geometry_cad_c *
t8_geometry_cad_new (int dimension, const char *fileprefix, const char *name_in)
{
  t8_geometry_cad *geom = new t8_geometry_cad (dimension, fileprefix, name_in);
  return (t8_geometry_cad_c *) geom;
}

void
t8_geometry_cad_destroy (t8_geometry_cad_c **geom)
{
  T8_ASSERT (geom != NULL);
  T8_ASSERT ((*geom)->t8_geom_get_type () == T8_GEOMETRY_TYPE_CAD);

  delete *geom;
  *geom = NULL;
}

T8_EXTERN_C_END ();

#endif /* T8_WITH_OCC */<|MERGE_RESOLUTION|>--- conflicted
+++ resolved
@@ -41,7 +41,6 @@
 #include <TopoDS_Face.hxx>
 #include <Standard_Version.hxx>
 
-<<<<<<< HEAD
 /* The lookup table contains the coordinate of each edge of a tetrahedron,
  * which is used for the interpolation.
  * For example: On edges 0, 1, and 2 the x coordinates is used to interpolate */
@@ -50,11 +49,8 @@
  * For example: face 0 is described by coordinates z and y. */
 const int t8_face_ref_coords_tet[4][2] = { { 2, 1 }, { 0, 1 }, { 0, 1 }, { 0, 2 } };
 
-t8_geometry_cad::t8_geometry_cad (int dim, const char *fileprefix, const char *name_in)
-=======
 t8_geometry_cad::t8_geometry_cad (int dim, std::string fileprefix, std::string name_in)
   : t8_geometry_with_vertices (dim, name_in + "_" + std::to_string (dim))
->>>>>>> 85bcbeb7
 {
   BRep_Builder builder;
   std::string current_file (fileprefix);
