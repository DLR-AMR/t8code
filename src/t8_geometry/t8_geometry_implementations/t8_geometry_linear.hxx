/*
  This file is part of t8code.
  t8code is a C library to manage a collection (a forest) of multiple
  connected adaptive space-trees of general element classes in parallel.

  Copyright (C) 2015 the developers

  t8code is free software; you can redistribute it and/or modify
  it under the terms of the GNU General Public License as published by
  the Free Software Foundation; either version 2 of the License, or
  (at your option) any later version.

  t8code is distributed in the hope that it will be useful,
  but WITHOUT ANY WARRANTY; without even the implied warranty of
  MERCHANTABILITY or FITNESS FOR A PARTICULAR PURPOSE.  See the
  GNU General Public License for more details.

  You should have received a copy of the GNU General Public License
  along with t8code; if not, write to the Free Software Foundation, Inc.,
  51 Franklin Street, Fifth Floor, Boston, MA 02110-1301, USA.
*/

/** \file t8_geometry_linear.hxx
 * TODO: Add description
 */

#ifndef T8_GEOMETRY_LINEAR_HXX
#define T8_GEOMETRY_LINEAR_HXX

#include <t8.h>
#include <t8_geometry/t8_geometry_with_vertices.hxx>
#include <t8_geometry/t8_geometry_with_vertices.h>

struct t8_geometry_linear: public t8_geometry_with_vertices
{
 public:
  /** 
   * Constructor of the linear geometry with a given dimension. The geometry
   * is viable with all tree types and uses as many vertices as the tree type has.
   * The vertices are saved via the \ref t8_cmesh_set_tree_vertices function.
   * Sets the dimension and the name to "t8_geom_linear_{dim}"
   * \param [in] dim  0 <= \a dimension <= 3. The dimension.
   */
  t8_geometry_linear (int dim);

  /* Base constructor with no arguments. We need this since it
   * is called from derived class constructors.
   * Sets dimension and name to invalid values. */
  t8_geometry_linear (): t8_geometry_with_vertices ()
  {
  }

  /** The destructor. 
   * Clears the allocated memory.
   */
  virtual ~t8_geometry_linear ();

  /**
<<<<<<< HEAD
   * Get the type of this geometry.
   * \return The type.
   */
  inline t8_geometry_type_t
  t8_geom_get_type () const
  {
    return T8_GEOMETRY_TYPE_LINEAR;
  };

  /**
   * Map a point in the reference space $$[0,1]^dimension$$ to $$\mathbb R^3$$
   * \param [in]  cmesh      The cmesh in which the point lies.
   * \param [in]  gtreeid    The global tree (of the cmesh) in which the reference point is.
   * \param [in]  ref_coords  Array of \a dimension many entries, specifying a point in [0,1]^dimension.
   * \param [out] out_coords  The mapped coordinates in physical space of \a ref_coords.
=======
   * Maps points in the reference space \f$ [0,1]^\mathrm{dim} \to \mathbb{R}^3 \f$.
   * \param [in]  cmesh       The cmesh in which the point lies.
   * \param [in]  gtreeid     The global tree (of the cmesh) in which the reference point is.
   * \param [in]  ref_coords  Array of \a dimension x \a num_coords many entries, specifying points in \f$ [0,1]^\mathrm{dim} \f$.
   * \param [in]  num_coords  Amount of points of /f$ \mathrm{dim} /f$ to map.
   * \param [out] out_coords  The mapped coordinates in physical space of \a ref_coords. The length is \a num_coords * 3.
>>>>>>> 5a0952b4
   */
  virtual void
  t8_geom_evaluate (t8_cmesh_t cmesh, t8_gloidx_t gtreeid, const double *ref_coords, const size_t num_coords,
                    double *out_coords) const;

  /**
   * Compute the jacobian of the \a t8_geom_evaluate map at a point in the reference space \f$ [0,1]^\mathrm{dim} \f$.
   * \param [in]  cmesh      The cmesh in which the point lies.
   * \param [in]  gtreeid    The global tree (of the cmesh) in which the reference point is.
   * \param [in]  ref_coords  Array of \a dimension x \a num_coords many entries, specifying points in \f$ [0,1]^\mathrm{dim} \f$.
   * \param [in]  num_coords  Amount of points of /f$ \mathrm{dim} /f$ to map.
   * \param [out] jacobian    The jacobian at \a ref_coords. Array of size \a num_coords x dimension x 3. Indices \f$ 3 \cdot i\f$ , \f$ 3 \cdot i+1 \f$ , \f$ 3 \cdot i+2 \f$
   *                          correspond to the \f$ i \f$-th column of the jacobian  (Entry \f$ 3 \cdot i + j \f$ is \f$ \frac{\partial f_j}{\partial x_i} \f$).
   */
  virtual void
  t8_geom_evaluate_jacobian (t8_cmesh_t cmesh, t8_gloidx_t gtreeid, const double *ref_coords, const size_t num_coords,
                             double *jacobian) const;

  /* Load tree data is inherited from t8_geometry_with_vertices. */
};

#endif /* !T8_GEOMETRY_LINEAR_HXX! */<|MERGE_RESOLUTION|>--- conflicted
+++ resolved
@@ -56,7 +56,6 @@
   virtual ~t8_geometry_linear ();
 
   /**
-<<<<<<< HEAD
    * Get the type of this geometry.
    * \return The type.
    */
@@ -67,19 +66,12 @@
   };
 
   /**
-   * Map a point in the reference space $$[0,1]^dimension$$ to $$\mathbb R^3$$
-   * \param [in]  cmesh      The cmesh in which the point lies.
-   * \param [in]  gtreeid    The global tree (of the cmesh) in which the reference point is.
-   * \param [in]  ref_coords  Array of \a dimension many entries, specifying a point in [0,1]^dimension.
-   * \param [out] out_coords  The mapped coordinates in physical space of \a ref_coords.
-=======
    * Maps points in the reference space \f$ [0,1]^\mathrm{dim} \to \mathbb{R}^3 \f$.
    * \param [in]  cmesh       The cmesh in which the point lies.
    * \param [in]  gtreeid     The global tree (of the cmesh) in which the reference point is.
    * \param [in]  ref_coords  Array of \a dimension x \a num_coords many entries, specifying points in \f$ [0,1]^\mathrm{dim} \f$.
    * \param [in]  num_coords  Amount of points of /f$ \mathrm{dim} /f$ to map.
    * \param [out] out_coords  The mapped coordinates in physical space of \a ref_coords. The length is \a num_coords * 3.
->>>>>>> 5a0952b4
    */
   virtual void
   t8_geom_evaluate (t8_cmesh_t cmesh, t8_gloidx_t gtreeid, const double *ref_coords, const size_t num_coords,
