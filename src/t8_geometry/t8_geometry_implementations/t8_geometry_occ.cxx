--- conflicted
+++ resolved
@@ -70,28 +70,7 @@
   T8_ASSERT (0 <= dim && dim <= 3);
   name = name_in;
   dimension = dim;
-<<<<<<< HEAD
   t8_cad_geom::t8_cad_init_internal_data ();
-=======
-
-  BRep_Builder        builder;
-  std::string current_file (fileprefix);
-  std::ifstream is (current_file + ".brep");
-  BRepTools::Read (occ_shape, is, builder);
-  is.close ();
-  if (occ_shape.IsNull ()) {
-    SC_ABORTF ("Could not read brep file or brep file contains no shape. "
-               "The OCC file may be written with a newer OCC version. "
-               "Linked OCC version: %s", OCC_VERSION_COMPLETE);
-  }
-  TopExp::MapShapes (occ_shape, TopAbs_VERTEX, occ_shape_vertex_map);
-  TopExp::MapShapes (occ_shape, TopAbs_EDGE, occ_shape_edge_map);
-  TopExp::MapShapes (occ_shape, TopAbs_FACE, occ_shape_face_map);
-  TopExp::MapShapesAndUniqueAncestors (occ_shape, TopAbs_VERTEX, TopAbs_EDGE,
-                                       occ_shape_vertex2edge_map);
-  TopExp::MapShapesAndUniqueAncestors (occ_shape, TopAbs_EDGE, TopAbs_FACE,
-                                       occ_shape_edge2face_map);
->>>>>>> 1b401dd3
 }
 
 t8_geometry_occ::t8_geometry_occ (const int dim, const TopoDS_Shape shape,
