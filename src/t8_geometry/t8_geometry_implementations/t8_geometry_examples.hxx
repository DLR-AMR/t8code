/*
  This file is part of t8code.
  t8code is a C library to manage a collection (a forest) of multiple
  connected adaptive space-trees of general element classes in parallel.

  Copyright (C) 2023 the developers

  t8code is free software; you can redistribute it and/or modify
  it under the terms of the GNU General Public License as published by
  the Free Software Foundation; either version 2 of the License, or
  (at your option) any later version.

  t8code is distributed in the hope that it will be useful,
  but WITHOUT ANY WARRANTY; without even the implied warranty of
  MERCHANTABILITY or FITNESS FOR A PARTICULAR PURPOSE.  See the
  GNU General Public License for more details.

  You should have received a copy of the GNU General Public License
  along with t8code; if not, write to the Free Software Foundation, Inc.,
  51 Franklin Street, Fifth Floor, Boston, MA 02110-1301, USA.
*/

/** \file t8_geometry_example.hxx
 * Various mappings for several cmesh examples.
 */

#ifndef T8_GEOMETRY_EXAMPLES_HXX
#define T8_GEOMETRY_EXAMPLES_HXX

#include <t8.h>
#include <t8_geometry/t8_geometry_with_vertices.hxx>

/** This geometry maps five quads to a disk.
 */
struct t8_geometry_squared_disk: public t8_geometry_with_vertices
{
 public:
  /* Basic constructor that sets the dimension and the name. */
  t8_geometry_squared_disk (): t8_geometry_with_vertices (2, "t8_squared_disk")
  {
  }

  /**
   * Map five quads to a disk.
   * \param [in]  cmesh      The cmesh in which the point lies.
   * \param [in]  gtreeid    The global tree (of the cmesh) in which the reference point is.
   * \param [in]  ref_coords  Array of \a dimension x \a num_coords many entries, specifying a point in /f$ [0,1]^\mathrm{dim} /f$.
   * \param [in]  num_coords  The number of points to map.
   * \param [out] out_coords  The mapped coordinates in physical space of \a ref_coords. The length is \a num_coords * 3.
   *
   * This routine expects an input mesh of five squares looking like this:
   *
   *      +----------+
   *      |\___1____/|
   *      | |      | |
   *      |4|  0   |2|
   *      | |______| |
   *      |/   3    \|
   *      +----------+
   *
   * The central quad (id = 0) is mapped as is, while the outer edges of
   * other four quads are stretched onto a circle with a radius determined by
   * the four outer corners (denoted by "+") in the schematic above.
   *
   */
  void
  t8_geom_evaluate (t8_cmesh_t cmesh, t8_gloidx_t gtreeid, const double *ref_coords, const size_t num_coords,
                    double *out_coords) const;

  /* Jacobian, not implemented. */
  void
  t8_geom_evaluate_jacobian (t8_cmesh_t cmesh, t8_gloidx_t gtreeid, const double *ref_coords, const size_t num_coords,
                             double *jacobian) const
  {
    SC_ABORT_NOT_REACHED ();
  }

<<<<<<< HEAD
  void
  t8_geom_point_batch_inside_element (t8_forest_t forest, t8_locidx_t ltreeid, const t8_element_t *element,
                                      const double *points, const int num_points, int *is_inside,
                                      const double tolerance)
  {
    SC_ABORTF ("Function not yet implemented");
  }

  /* Load tree data is empty since we have no tree data.
   * We need to provide an implementation anyways. */
  void
  t8_geom_load_tree_data (t8_cmesh_t cmesh, t8_gloidx_t gtreeid)
  {
    SC_ABORT_NOT_REACHED ();
  }
=======
  /**
   * Get the type of this geometry.
   * \return The type.
   */
  inline t8_geometry_type_t
  t8_geom_get_type () const
  {
    return T8_GEOMETRY_TYPE_UNDEFINED;
  };

  /* Load tree data is inherited from t8_geometry_with_vertices. */
};

/** This geometry maps the faces of an oktaeder to a spherical surface.
 */
struct t8_geometry_triangulated_spherical_surface: public t8_geometry_with_vertices
{
 public:
  /* Basic constructor that sets the dimension and the name. */
  t8_geometry_triangulated_spherical_surface (): t8_geometry_with_vertices (2, "t8_triangulated_spherical_surface")
  {
  }

  /**
   * Map the faces of an oktaeder to a spherical surface.
   * \param [in]  cmesh      The cmesh in which the point lies.
   * \param [in]  gtreeid    The global tree (of the cmesh) in which the reference point is.
   * \param [in]  ref_coords  Array of \a dimension x \a num_coords many entries, specifying a point in /f$ [0,1]^\mathrm{dim} /f$.
   * \param [in]  num_coords  The number of points to map.
   * \param [out] out_coords  The mapped coordinates in physical space of \a ref_coords. The length is \a num_coords * 3.
   *
   * This routine expects an input mesh of eight triangles arranged into an
   * oktaeder. That is two pyramids glued together at their quadratic bases.
   * The z-axis goes through the the pyramid's peak and the x- and y-axis
   * are aligned with the basis' diagonals.
   *
   */
  void
  t8_geom_evaluate (t8_cmesh_t cmesh, t8_gloidx_t gtreeid, const double *ref_coords, const size_t num_coords,
                    double out_coords[3]) const;

  /* Jacobian, not implemented. */
  void
  t8_geom_evaluate_jacobian (t8_cmesh_t cmesh, t8_gloidx_t gtreeid, const double *ref_coords, const size_t num_coords,
                             double *jacobian) const
  {
    SC_ABORT_NOT_REACHED ();
  }

  /* Load tree data is inherited from t8_geometry_with_vertices. */
>>>>>>> 4b6e7f0c
};

#endif /* T8_GEOMETRY_EXAMPLES_HXX */<|MERGE_RESOLUTION|>--- conflicted
+++ resolved
@@ -75,7 +75,6 @@
     SC_ABORT_NOT_REACHED ();
   }
 
-<<<<<<< HEAD
   void
   t8_geom_point_batch_inside_element (t8_forest_t forest, t8_locidx_t ltreeid, const t8_element_t *element,
                                       const double *points, const int num_points, int *is_inside,
@@ -91,7 +90,6 @@
   {
     SC_ABORT_NOT_REACHED ();
   }
-=======
   /**
    * Get the type of this geometry.
    * \return The type.
@@ -142,7 +140,6 @@
   }
 
   /* Load tree data is inherited from t8_geometry_with_vertices. */
->>>>>>> 4b6e7f0c
 };
 
 #endif /* T8_GEOMETRY_EXAMPLES_HXX */