--- conflicted
+++ resolved
@@ -43,8 +43,6 @@
  * \param [in,out] geom A linear geometry. Set to NULL on output.
  */
 void                t8_geometry_linear_destroy (t8_geometry_c **geom);
-<<<<<<< HEAD
-=======
 
 #if T8_ENABLE_DEBUG
 /** Query whether a given geometry is \ref t8_geometry_linear.
@@ -54,7 +52,6 @@
  */
 int                 t8_geom_is_linear (const t8_geometry_c *geometry);
 #endif
->>>>>>> 3e515e3a
 
 T8_EXTERN_C_END ();
 
