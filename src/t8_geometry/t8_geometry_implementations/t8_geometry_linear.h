/*
  This file is part of t8code.
  t8code is a C library to manage a collection (a forest) of multiple
  connected adaptive space-trees of general element classes in parallel.

  Copyright (C) 2015 the developers

  t8code is free software; you can redistribute it and/or modify
  it under the terms of the GNU General Public License as published by
  the Free Software Foundation; either version 2 of the License, or
  (at your option) any later version.

  t8code is distributed in the hope that it will be useful,
  but WITHOUT ANY WARRANTY; without even the implied warranty of
  MERCHANTABILITY or FITNESS FOR A PARTICULAR PURPOSE.  See the
  GNU General Public License for more details.

  You should have received a copy of the GNU General Public License
  along with t8code; if not, write to the Free Software Foundation, Inc.,
  51 Franklin Street, Fifth Floor, Boston, MA 02110-1301, USA.
*/

/** \file t8_geometry_linear.h
 * This header provides the C interface to create a linear geometry.
 */

#ifndef T8_GEOMETRY_LINEAR_H
#define T8_GEOMETRY_LINEAR_H

#include <t8.h>
#include <t8_geometry/t8_geometry.h>
#include <t8_geometry/t8_geometry_with_vertices.h>

T8_EXTERN_C_BEGIN ();

/** Create a new linear geometry of a given dimension.
 * \param [in] dimension  0 <= \a dimension <= 3. The dimension.
 * \return          A pointer to an allocated t8_geometry_linear struct, as
 *                  if the t8_geometry_linear (int dimension) constructor was called.
 */
t8_geometry_c *
t8_geometry_linear_new (int dimension);

/** Destroy a linear geometry that was created with \ref t8_geometry_linear_new.
 * \param [in,out] geom A linear geometry. Set to NULL on output.
 */
void
t8_geometry_linear_destroy (t8_geometry_c **geom);

<<<<<<< HEAD
=======
#if T8_ENABLE_DEBUG
/** Query whether a given geometry is \ref t8_geometry_linear.
 * \param [in] geometry   A geometry.
 * \return     True (non-zero) if and only if the geometry is of type \ref t8_geometry_linear.
 * \note       This function is currently only available in debug mode.
 */
int
t8_geom_is_linear (const t8_geometry_c *geometry);
#endif

>>>>>>> 9c3d3c8a
T8_EXTERN_C_END ();

#endif /* !T8_GEOMETRY_LINEAR_H! */<|MERGE_RESOLUTION|>--- conflicted
+++ resolved
@@ -47,19 +47,6 @@
 void
 t8_geometry_linear_destroy (t8_geometry_c **geom);
 
-<<<<<<< HEAD
-=======
-#if T8_ENABLE_DEBUG
-/** Query whether a given geometry is \ref t8_geometry_linear.
- * \param [in] geometry   A geometry.
- * \return     True (non-zero) if and only if the geometry is of type \ref t8_geometry_linear.
- * \note       This function is currently only available in debug mode.
- */
-int
-t8_geom_is_linear (const t8_geometry_c *geometry);
-#endif
-
->>>>>>> 9c3d3c8a
 T8_EXTERN_C_END ();
 
 #endif /* !T8_GEOMETRY_LINEAR_H! */