/*
  This file is part of t8code.
  t8code is a C library to manage a collection (a forest) of multiple
  connected adaptive space-trees of general element classes in parallel.

  Copyright (C) 2015 the developers

  t8code is free software; you can redistribute it and/or modify
  it under the terms of the GNU General Public License as published by
  the Free Software Foundation; either version 2 of the License, or
  (at your option) any later version.

  t8code is distributed in the hope that it will be useful,
  but WITHOUT ANY WARRANTY; without even the implied warranty of
  MERCHANTABILITY or FITNESS FOR A PARTICULAR PURPOSE.  See the
  GNU General Public License for more details.

  You should have received a copy of the GNU General Public License
  along with t8code; if not, write to the Free Software Foundation, Inc.,
  51 Franklin Street, Fifth Floor, Boston, MA 02110-1301, USA.
*/

#include <t8_geometry/t8_geometry_implementations/t8_geometry_linear.hxx>
#include <t8_geometry/t8_geometry_implementations/t8_geometry_linear.h>
#include <t8_geometry/t8_geometry_helpers.h>

t8_geometry_linear::t8_geometry_linear (int dim): t8_geometry_with_vertices (dim, "")
{
  T8_ASSERT (0 <= dim && dim <= 3);
  size_t num_chars = 100;
  char *name_tmp = T8_ALLOC (char, num_chars);

  snprintf (name_tmp, num_chars, "t8_geom_linear_%i", dim);
  name = name_tmp;
  dimension = dim;
}

t8_geometry_linear::~t8_geometry_linear ()
{
  T8_FREE ((char *) name);
}

/**
 * Map a point in the reference space $$[0,1]^dimension$$ to $$\mathbb R^3$$
 * \param [in]  cmesh      The cmesh in which the point lies.
 * \param [in]  gtreeid    The global tree (of the cmesh) in which the reference point is.
 * \param [in]  ref_coords  Array of \a dimension many entries, specifying a point in [0,1]^dimension.
 * \param [out] out_coords  The mapped coordinates in physical space of \a ref_coords.
 */
/* *INDENT-OFF* */
/* indent adds second const */
void
t8_geometry_linear::t8_geom_evaluate (t8_cmesh_t cmesh, t8_gloidx_t gtreeid, const double *ref_coords,
                                      double out_coords[3]) const
/* *INDENT-ON* */
{
  t8_geom_compute_linear_geometry (active_tree_class, active_tree_vertices, ref_coords, out_coords);
}

/**
 * Compute the jacobian of the \a t8_geom_evaluate map at a point in the reference space $$[0,1]^dimension$$.
 * \param [in]  cmesh      The cmesh in which the point lies.
 * \param [in]  gtreeid    The global tree (of the cmesh) in which the reference point is.
 * \param [in]  ref_coords  Array of \a dimension many entries, specifying a point in [0,1]^dimension.
 * \param [out] jacobian    The jacobian at \a ref_coords. Array of size dimension x 3. Indices 3*i, 3*i+1, 3*i+2
 *                          correspond to the i-th column of the jacobian (Entry 3*i + j is del f_j/del x_i).
 */
/* *INDENT-OFF* */
/* indent adds second const */
void
t8_geometry_linear::t8_geom_evaluate_jacobian (t8_cmesh_t cmesh, t8_gloidx_t gtreeid, const double *ref_coords,
                                               double *jacobian) const
/* *INDENT-ON* */
{
  SC_ABORT ("Not implemented.");
}

T8_EXTERN_C_BEGIN ();

/* Satisfy the C interface from t8_geometry_linear.h.
 * Create a new geometry with given dimension. */
t8_geometry_c *
t8_geometry_linear_new (int dimension)
{
  t8_geometry_linear *geom = new t8_geometry_linear (dimension);
  return (t8_geometry_c *) geom;
}

void
t8_geometry_linear_destroy (t8_geometry_c **geom)
{
  T8_ASSERT (geom != NULL);
  T8_ASSERT ((*geom)->t8_geom_get_type () == T8_GEOMETRY_TYPE_LINEAR);

  delete *geom;
  *geom = NULL;
}

<<<<<<< HEAD
=======
#if T8_ENABLE_DEBUG
int
t8_geom_is_linear (const t8_geometry_c *geometry)
{
  /* Try to dynamic cast the geometry into linear geometry. This is only successful if
   * geometry pointed to a t8_geometry_linear.
   * If successful, then is_linear_geom will be true.
   */
  const int is_linear_geom = (dynamic_cast<const t8_geometry_linear *> (geometry) != NULL);

  return is_linear_geom;
}
#endif

>>>>>>> 9c3d3c8a
T8_EXTERN_C_END ();<|MERGE_RESOLUTION|>--- conflicted
+++ resolved
@@ -96,21 +96,4 @@
   *geom = NULL;
 }
 
-<<<<<<< HEAD
-=======
-#if T8_ENABLE_DEBUG
-int
-t8_geom_is_linear (const t8_geometry_c *geometry)
-{
-  /* Try to dynamic cast the geometry into linear geometry. This is only successful if
-   * geometry pointed to a t8_geometry_linear.
-   * If successful, then is_linear_geom will be true.
-   */
-  const int is_linear_geom = (dynamic_cast<const t8_geometry_linear *> (geometry) != NULL);
-
-  return is_linear_geom;
-}
-#endif
-
->>>>>>> 9c3d3c8a
 T8_EXTERN_C_END ();