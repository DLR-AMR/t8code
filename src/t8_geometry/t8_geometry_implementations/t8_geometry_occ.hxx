--- conflicted
+++ resolved
@@ -43,23 +43,6 @@
 #include <Geom_Curve.hxx>
 #include <Geom_Surface.hxx>
 
-<<<<<<< HEAD
-#endif /* T8_WITH_OCC */
-
-/** The vertices of each edge of a hexahedron. Used in the occ geometry. */
-extern const int t8_edge_vertex_to_tree_vertex[T8_ECLASS_MAX_EDGES][2];
-
-/** The faces connected to each edge. */
-extern const int t8_edge_to_face[T8_ECLASS_MAX_EDGES][2];
-
-/** The edges of a face to the edges of a tree */
-extern const int t8_face_edge_to_tree_edge[T8_ECLASS_MAX_FACES][T8_ECLASS_MAX_EDGES_2D];
-
-#if T8_WITH_OCC
-
-/* *INDENT-OFF* */
-=======
->>>>>>> 0b4960ad
 struct t8_geometry_occ: public t8_geometry_with_vertices
 {
  public:
@@ -300,7 +283,6 @@
    * Maps points in the reference space \f$ [0,1]^2 \f$ to \f$ \mathbb{R}^3 \f$. Only for triangle trees.
    * \param [in]  cmesh      The cmesh in which the point lies.
    * \param [in]  gtreeid    The global tree (of the cmesh) in which the reference point is.
-<<<<<<< HEAD
    * \param [in]  ref_coords  Array of 2 entries, specifying a point in \f$ [0,1]^2 \f$.
    * \param [in]  num_coords  Amount of points of /f$ \mathrm{dim} /f$ to map.
    * \param [out] out_coords  The mapped coordinates in physical space of \a ref_coords.
@@ -308,56 +290,29 @@
   void
   t8_geom_evaluate_occ_tri (t8_cmesh_t cmesh, t8_gloidx_t gtreeid, const double *ref_coords, const int num_coords,
                             double *out_coords) const;
-=======
+
+  /**
+   * Maps points in the reference space \f$ [0,1]^2 \f$ to \f$ \mathbb{R}^3 \f$. Only for quad trees.
+   * \param [in]  cmesh      The cmesh in which the point lies.
+   * \param [in]  gtreeid    The global tree (of the cmesh) in which the reference point is.
    * \param [in]  ref_coords  Array of \a dimension x \a num_coords many entries, specifying points in \f$ [0,1]^\mathrm{dim} \f$.
    * \param [in]  num_coords  Amount of points of /f$ \mathrm{dim} /f$ to map.
    * \param [out] out_coords  The mapped coordinates in physical space of \a ref_coords. The length is \a num_coords * 3.
    */
   void
-  t8_geom_evaluate_occ_triangle (t8_cmesh_t cmesh, t8_gloidx_t gtreeid, const double *ref_coords,
-                                 const size_t num_coords, double *out_coords) const;
->>>>>>> 0b4960ad
-
-  /**
-   * Maps points in the reference space \f$ [0,1]^2 \f$ to \f$ \mathbb{R}^3 \f$. Only for quad trees.
-   * \param [in]  cmesh      The cmesh in which the point lies.
-   * \param [in]  gtreeid    The global tree (of the cmesh) in which the reference point is.
-<<<<<<< HEAD
-   * \param [in]  ref_coords  Array of 2 entries, specifying a point in \f$ [0,1]^2 \f$.
-   * \param [in]  num_coords  Amount of points of /f$ \mathrm{dim} /f$ to map.
-   * \param [out] out_coords  The mapped coordinates in physical space of \a ref_coords.
-   */
-  void
-  t8_geom_evaluate_occ_quad (t8_cmesh_t cmesh, t8_gloidx_t gtreeid, const double *ref_coords, const int num_coords,
-=======
+  t8_geom_evaluate_occ_quad (t8_cmesh_t cmesh, t8_gloidx_t gtreeid, const double *ref_coords, const size_t num_coords,
+                             double *out_coords) const;
+
+  /**
+   * Maps points in the reference space \f$ \f$ [0,1]^3 \f$ \f$ to \f$ \mathbb{R}^3 \f$. Only for hex trees.
+   * \param [in]  cmesh      The cmesh in which the point lies.
+   * \param [in]  gtreeid    The global tree (of the cmesh) in which the reference point is.
    * \param [in]  ref_coords  Array of \a dimension x \a num_coords many entries, specifying points in \f$ [0,1]^\mathrm{dim} \f$.
    * \param [in]  num_coords  Amount of points of /f$ \mathrm{dim} /f$ to map.
    * \param [out] out_coords  The mapped coordinates in physical space of \a ref_coords. The length is \a num_coords * 3.
    */
   void
-  t8_geom_evaluate_occ_quad (t8_cmesh_t cmesh, t8_gloidx_t gtreeid, const double *ref_coords, const size_t num_coords,
->>>>>>> 0b4960ad
-                             double *out_coords) const;
-
-  /**
-   * Maps points in the reference space \f$ \f$ [0,1]^3 \f$ \f$ to \f$ \mathbb{R}^3 \f$. Only for hex trees.
-   * \param [in]  cmesh      The cmesh in which the point lies.
-   * \param [in]  gtreeid    The global tree (of the cmesh) in which the reference point is.
-<<<<<<< HEAD
-   * \param [in]  ref_coords  Array of 3 entries, specifying a point in \f$ [0,1]^3 \f$.
-   * \param [in]  num_coords  Amount of points of /f$ \mathrm{dim} /f$ to map.
-   * \param [out] out_coords  The mapped coordinates in physical space of \a ref_coords.
-   */
-  void
-  t8_geom_evaluate_occ_hex (t8_cmesh_t cmesh, t8_gloidx_t gtreeid, const double *ref_coords, const int num_coords,
-=======
-   * \param [in]  ref_coords  Array of \a dimension x \a num_coords many entries, specifying points in \f$ [0,1]^\mathrm{dim} \f$.
-   * \param [in]  num_coords  Amount of points of /f$ \mathrm{dim} /f$ to map.
-   * \param [out] out_coords  The mapped coordinates in physical space of \a ref_coords. The length is \a num_coords * 3.
-   */
-  void
   t8_geom_evaluate_occ_hex (t8_cmesh_t cmesh, t8_gloidx_t gtreeid, const double *ref_coords, const size_t num_coords,
->>>>>>> 0b4960ad
                             double *out_coords) const;
 
   const int *edges;                                /**< The linked edges of the currently active tree. */
