--- conflicted
+++ resolved
@@ -142,173 +142,11 @@
     return true;
   }
 
-<<<<<<< HEAD
   t8_cad *
   get_cad_manager () const
   {
     return cad_manager;
   }
-=======
-  /** Check if a cad_curve is a line.
-   * \param [in] curve_index      The index of the cad_curve.
-   * \return                      1 if curve is a line, 0 if curve is not a line.
-   */
-  int
-  t8_geom_is_line (const int curve_index) const;
-
-  /** Check if a cad_surface is a plane.
-   * \param [in] surface_index      The index of the cad_surface.
-   * \return                        1 if surface is a plane linear, 0 if surface is not a plane.
-   */
-  int
-  t8_geom_is_plane (const int surface_index) const;
-
-  /** Get an cad point from the cad_shape.
-   * \param [in] index      The index of the point in the cad_shape.
-   * \return                The cad point.
-   */
-  const gp_Pnt
-  t8_geom_get_cad_point (const int index) const;
-
-  /** Get an cad curve from the cad_shape.
-   * \param [in] index      The index of the curve in the cad_shape.
-   * \return                The cad curve.
-   */
-  const Handle_Geom_Curve
-  t8_geom_get_cad_curve (const int index) const;
-
-  /** Get an cad surface from the cad_shape.
-   * \param [in] index      The index of the surface in the cad_shape.
-   * \return                The cad surface.
-   */
-  const Handle_Geom_Surface
-  t8_geom_get_cad_surface (const int index) const;
-
-  /** Get the cad_shape_vertex2edge_map.
-   * \return                The cad_shape_vertex_map.
-   */
-  const TopTools_IndexedMapOfShape
-  t8_geom_get_cad_shape_vertex_map () const;
-
-  /** Get the cad_shape_edge2face_map.
-   * \return                The cad_shape_edge_map.
-   */
-  const TopTools_IndexedMapOfShape
-  t8_geom_get_cad_shape_edge_map () const;
-
-  /** Get the cad_shape_face_map.
-   * \return                The cad_shape_face_map.
-   */
-  const TopTools_IndexedMapOfShape
-  t8_geom_get_cad_shape_face_map () const;
-
-  /** Check if two cad points share a common cad edge.
-   * \param [in]  vertex1_index  The index of the first cad point.
-   * \param [in]  vertex2_index  The index of the second cad point.
-   * \return                    Index of the shared edge. 0 if there is no shared edge.
-   */
-  int
-  t8_geom_get_common_edge (const int vertex1_index, const int vertex2_index) const;
-
-  /** Check if two cad edges share a common cad face.
-   * \param [in]  edge1_index    The index of the first cad edge.
-   * \param [in]  edge2_index    The index of the second cad edge.
-   * \return                    Index of the shared face. 0 if there is no shared face.
-   */
-  int
-  t8_geom_get_common_face (const int edge1_index, const int edge2_index) const;
-
-  /** Check if a cad vertex lies on an cad edge.
-   * \param [in]  vertex_index   The index of the cad vertex.
-   * \param [in]  edge_index     The index of the cad edge.
-   * \return                    1 if vertex lies on edge, otherwise 0.
-   */
-  int
-  t8_geom_is_vertex_on_edge (const int vertex_index, const int edge_index) const;
-
-  /** Check if a cad vertex lies on an cad edge.
-   * \param [in]  edge_index     The index of the cad vertex.
-   * \param [in]  face_index     The index of the cad edge.
-   * \return                    1 if vertex lies on edge, otherwise 0.
-   */
-  int
-  t8_geom_is_edge_on_face (const int edge_index, const int face_index) const;
-
-  /** Check if a cad vertex lies on an cad face.
-   * \param [in]  vertex_index   The index of the cad vertex.
-   * \param [in]  face_index     The index of the cad face.
-   * \return                    1 if vertex lies on face, otherwise 0.
-   */
-  int
-  t8_geom_is_vertex_on_face (const int vertex_index, const int face_index) const;
-
-  /** Retrieves the parameter of an cad vertex on an cad edge.
-   *  The vertex has to lie on the edge.
-   * \param [in]  vertex_index   The index of the cad vertex.
-   * \param [in]  edge_index     The index of the cad edge.
-   * \param [out] edge_param     The parameter of the vertex on the edge.
-   */
-  void
-  t8_geom_get_parameter_of_vertex_on_edge (const int vertex_index, const int edge_index, double *edge_param) const;
-
-  /** Retrieves the parameters of an cad vertex on a cad face.
-   *  The vertex has to lie on the face.
-   * \param [in]  vertex_index   The index of the cad vertex.
-   * \param [in]  face_index     The index of the cad face.
-   * \param [out] face_params    The parameters of the vertex on the face.
-   */
-  void
-  t8_geom_get_parameters_of_vertex_on_face (const int vertex_index, const int face_index, double *face_params) const;
-
-  /** Converts the parameters of an cad edge to the corresponding parameters on an cad face.
-   * The edge has to lie on the face.
-   * For the conversion of edge parameters of mesh elements to topological face parameters of a closed surface, it is additionally
-   * checked, whether the conversion was correct, to prevent disorted elements.
-   * \param [in]  edge_index     The index of the cad edge, which parameters should be converted to face parameters.
-   * \param [in]  face_index     The index of the cad face, on to which the edge parameters should be converted.
-   * \param [in]  num_face_nodes The number of the face nodes of the evaluated element. Only needed for closed surface check, otherwise NULL.
-   * \param [in]  edge_param     The parameter on the edge.
-   * \param [in]  surface_params The parameters of the surface nodes.
-   *                             When provided, there are additional checks for closed geometries.
-   *                             If there are no surface parameter
-   *                             to pass in to the function, you can pass NULL.
-   * \param [out] face_params    The corresponding parameters on the face.
-   */
-  void
-  t8_geom_edge_parameter_to_face_parameters (const int edge_index, const int face_index, const int num_face_nodes,
-                                             const double edge_param, const double *surface_params,
-                                             double *face_params) const;
-
-  /** Finds the parametric bounds of an cad face.
-   * \param [in]  surface_index   The index of the cad face.
-   * \param [out] bounds          The parametric bounds of the cad face.
-   */
-  void
-  t8_geom_get_face_parametric_bounds (const int surface_index, double *bounds) const;
-
-  /** Finds the parametric bounds of an cad edge.
-   * \param [in]  edge_index   The index of the cad edge.
-   * \param [out] bounds       The parametric bounds of the cad edge.
-   */
-  void
-  t8_geom_get_edge_parametric_bounds (const int edge_index, double *bounds) const;
-
-  /** Checks if an edge is closed in its U parameter.
-   * \param [in]  edge_index   The index of the closed edge.
-   * \return                   1 if edge is closed in U. 0 if edge is not closed in U.
-   */
-  int
-  t8_geom_is_edge_closed (int edge_index) const;
-
-  /** Checks if a surface is closed in its U parameter or V parameter.
-   * \param [in]  geometry_index   The index of the closed geometry.
-   * \param [in]  parameter        The parameter, which should be check for closeness.
-   *                               0 stands for the U parameter and 1 for the V parameter.
-   * \return                       1 if geometry is closed in U. 0 if geometry is not closed in U.
-   */
-  int
-  t8_geom_is_surface_closed (int geometry_index, int parameter) const;
->>>>>>> f1f1c875
 
  private:
   /**
