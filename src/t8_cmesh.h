/*
  This file is part of t8code.
  t8code is a C library to manage a collection (a forest) of multiple
  connected adaptive space-trees of general element classes in parallel.

  Copyright (C) 2015 the developers

  t8code is free software; you can redistribute it and/or modify
  it under the terms of the GNU General Public License as published by
  the Free Software Foundation; either version 2 of the License, or
  (at your option) any later version.

  t8code is distributed in the hope that it will be useful,
  but WITHOUT ANY WARRANTY; without even the implied warranty of
  MERCHANTABILITY or FITNESS FOR A PARTICULAR PURPOSE.  See the
  GNU General Public License for more details.

  You should have received a copy of the GNU General Public License
  along with t8code; if not, write to the Free Software Foundation, Inc.,
  51 Franklin Street, Fifth Floor, Boston, MA 02110-1301, USA.
*/

/** \file t8_cmesh.h
 * We define the coarse mesh of trees in this file.
 */

#ifndef T8_CMESH_H
#define T8_CMESH_H

#include <t8.h>
#include <t8_data/t8_shmem.h>
#include <t8_cmesh/t8_cmesh_save.h>
#include <t8_element.h>
#include <t8_schemes/t8_scheme.h>

<<<<<<< HEAD
/* Forward pointer reference to hidden cmesh implementation.
 * This reference needs to be known by t8_geometry, hence we
=======
/** Forward pointer reference to hidden cmesh implementation.
 * This reference needs to be known by t8_geometry, hence we 
>>>>>>> 50b167ed
 * put it before the include. */
typedef struct t8_cmesh *t8_cmesh_t;

#include <t8_geometry/t8_geometry.h>

/* TODO: If including eclass were just for the cmesh_new routines, we should
 *       move them into a different file.
 *       However, when specifying the parent-child order in cmesh_reorder,
 *       we might keep the eclass interface for virtual functions.
 *       Actually, we need eclass in the type definition in cmesh.c.
 *       So we might as well use tree-related virtual functions there too.
 */
#include <t8_eclass.h>

/* TODO: make it legal to call cmesh_set functions multiple times,
 *       just overwrite the previous setting if no inconsistency can occur.
 *       edit: This should be achieved now.
 */

/** Forward pointer references to hidden implementations of
 * tree. */
typedef struct t8_ctree *t8_ctree_t;
/** Forward pointer references to hidden implementations of
 * ghost tree. */
typedef struct t8_cghost *t8_cghost_t;

T8_EXTERN_C_BEGIN ();

/** Create a new cmesh with reference count one.
 * This cmesh needs to be specialized with the t8_cmesh_set_* calls.
 * Then it needs to be set up with \ref t8_cmesh_commit.
 * \param [in,out] pcmesh       On input, this pointer must be non-NULL.
 *                              On return, this pointer set to the new cmesh.
 */
void
t8_cmesh_init (t8_cmesh_t *pcmesh);

/** Allocate a new un-committed cmesh.
 * \return                     A pointer to an un-committed t8_cmesh structure.
 */
t8_cmesh_t
t8_cmesh_new ();

/** Check whether a cmesh is not NULL, initialized and not committed.
 * In addition, it asserts that the cmesh is consistent as much as possible.
 * \param [in] cmesh            This cmesh is examined.  May be NULL.
 * \return                      True if cmesh is not NULL,
 *                              \ref t8_cmesh_init has been called on it,
 *                              but not \ref t8_cmesh_commit.
 *                              False otherwise.
 */
int
t8_cmesh_is_initialized (t8_cmesh_t cmesh);

/** Check whether a cmesh is not NULL, initialized and committed.
 * In addition, it asserts that the cmesh is consistent as much as possible.
 * \param [in] cmesh            This cmesh is examined.  May be NULL.
 * \return                      True if cmesh is not NULL and
 *                              \ref t8_cmesh_init has been called on it
 *                              as well as \ref t8_cmesh_commit.
 *                              False otherwise.
 */
int
t8_cmesh_is_committed (const t8_cmesh_t cmesh);

/** Disable the debug check for negative volumes in trees during \ref t8_cmesh_commit.
 *  Does nothing outside of debug mode.
 * \param [in, out] cmesh
 */
void
t8_cmesh_disable_negative_volume_check (t8_cmesh_t cmesh);

#if T8_ENABLE_DEBUG
/** Check the geometry of the mesh for validity, this means checking if trees and their geometries
 *  are compatible and if they have negative volume.
 * \param [in] cmesh                      This cmesh is examined.
 * \param [in] check_for_negative_volume  Enable the negative volume check.
 * \return                                True if the geometry of the cmesh is valid.
 */
int

t8_cmesh_validate_geometry (const t8_cmesh_t cmesh, const int check_for_negative_volume);
#endif

/* TODO: Currently it is not possible to destroy set_from before
 *       cmesh is destroyed. */
/** This function sets a cmesh to be derived from.
 * The default is to create a cmesh standalone by specifying all data manually.
 * A coarse mesh can also be constructed by deriving it from an existing one.
 * The derivation from another cmesh may optionally be combined with a
 * repartition or uniform refinement of each tree.
 * This function overrides a previously set cmesh to be derived from.
 * \param [in,out] cmesh        Must be initialized, but not committed.
 *                              May even be NULL to revert to standalone.
 * \param [in,out] set_from     Reference counter on this cmesh is bumped.
 *                              It will be unbumped by \ref t8_cmesh_commit,
 *                              after which \a from is no longer remembered.
 *                              Other than that the from object is not changed.
 */
void
t8_cmesh_set_derive (t8_cmesh_t cmesh, t8_cmesh_t set_from);

/** Allocate a shared memory array to store the tree offsets of a cmesh.
 * \param [in]      mpisize The number of processes.
 * \param [in]      comm    The MPI communicator to use. Its mpisize must match \a mpisize.
 *                  The shared memory type must have been set. Best practice would be
 *                  calling sc_shmem_set_type (comm, T8_SHMEM_BEST_TYPE).
 * \return          A t8_shmem_array struct that stores \a mpisize + 1 t8_gloidx_t entries.
 * \see t8_shmem.h
 */
t8_shmem_array_t
t8_cmesh_alloc_offsets (int mpisize, sc_MPI_Comm comm);

/** Declare if the cmesh is understood as a partitioned cmesh and specify
 * the processor local tree range.
 * This function should be preferred over \ref t8_cmesh_set_partition_offsets
 * when the cmesh is not derived from another cmesh.
 * This call is only valid when the cmesh is not yet committed via a call
 * to \ref t8_cmesh_commit.
 * \param [in,out] cmesh        The cmesh to be updated.
 * \param [in]     set_face_knowledge   Several values are possible that define
 *                              how much information is required on face connections,
 *                              specified by \ref t8_cmesh_set_join.
 *                              0: Expect face connection of local trees.
 *                              1: In addition, expect face connection from
 *                                 ghost trees to local trees.
 *                              2: In addition, expect face connection between
 *                                 ghost trees.
 *                              3: Expect face connection of local and ghost trees.
 *                              Consistency of this requirement is checked on
 *                              \ref t8_cmesh_commit.
 *                             -1: Do not change the face_knowledge level but keep any
 *                                 previously set ones. (Possibly by a previous call to \ref t8_cmesh_set_partition_range)
 * \param [in]     first_local_tree The global index ID of the first tree on this process.
 *                                  If this tree is also the last tree on the previous process,
 *                                  then the argument must be -ID - 1.
 * \param [in]     last_local_tree  The global index of the last tree on this process.
 *                                  If this process should be empty then \a last_local_tree
 *                                  must be strictly smaller than \a first_local_tree.
 *
 * \see t8_cmesh_set_partition_offset \see t8_cmesh_set_partition_uniform
 * \note A value of \a set_face_knowledge other than -1 or 3 is not yet supported.
 */
void
t8_cmesh_set_partition_range (t8_cmesh_t cmesh, int set_face_knowledge, t8_gloidx_t first_local_tree,
                              t8_gloidx_t last_local_tree);

/** Declare if the cmesh is understood as a partitioned cmesh and specify
 * the first local tree for each process.
 * This call is only valid when the cmesh is not yet committed via a call
 * to \ref t8_cmesh_commit.
 * If instead \ref t8_cmesh_set_partition_range was called and the cmesh is
 * derived then the offset array is constructed during commit.
 * \param [in,out] cmesh        The cmesh to be updated.
 * \param [in] tree_offsets     An array of global tree_id offsets
 *                              for each process can be specified here.
 *                             TODO: document flag for shared trees.
 */
void
t8_cmesh_set_partition_offsets (t8_cmesh_t cmesh, t8_shmem_array_t tree_offsets);

/** Declare if a derived cmesh should be partitioned according to a
 * uniform refinement of a given level for the provided scheme.
 * This call is only valid when the cmesh is not yet committed via a call
 * to \ref t8_cmesh_commit and when the cmesh will be derived.
 * \param [in,out] cmesh          The cmesh to be updated.
 * \param [in]     element_level  The refinement_level.
 * \param [in]     scheme             The element scheme describing the refinement pattern.
 *                                We take ownership. This can be prevented by
 *                                referencing \b scheme before calling this function.
 */
void
t8_cmesh_set_partition_uniform (t8_cmesh_t cmesh, const int element_level, const t8_scheme_c *scheme);

/** Refine the cmesh to a given level.
 * Thus split each tree into x^level subtrees
 * TODO: implement */
/* If level = 0  then no refinement is performed */
void
t8_cmesh_set_refine (t8_cmesh_t cmesh, const int level, const t8_scheme_c *scheme);

/** Set the dimension of a cmesh. If any tree is inserted to the cmesh
 * via \a t8_cmesh_set_tree_class, then the dimension is set automatically
 * to that of the inserted tree.
 * However, if the cmesh is constructed partitioned and the part on this process
 * is empty, it is necessary to set the dimension by hand.
 * \param [in,out]  cmesh The cmesh to be updated.
 * \param [in]      dim   The dimension to be set. Must satisfy 0 <= dim <= 3.
 * The cmesh must not be committed before calling this function.
 */
void
t8_cmesh_set_dimension (t8_cmesh_t cmesh, int dim);

/** Set the class of a tree in the cmesh.
 * It is not allowed to call this function after \ref t8_cmesh_commit.
 * It is not allowed to call this function multiple times for the same tree.
 * \param [in,out] cmesh        The cmesh to be updated.
 * \param [in]     gtree_id      The global number of the tree.
 * \param [in]     tree_class   The element class of this tree.
 */
void
t8_cmesh_set_tree_class (t8_cmesh_t cmesh, t8_gloidx_t gtree_id, t8_eclass_t tree_class);

/** Store an attribute at a tree in a cmesh.
 *  Attributes can be arbitrary data that is copied to an internal storage
 *  associated to the tree.
 *  Each application can set multiple attributes and attributes are distinguished
 *  by an integer key, where each application can use any integer as key.
 *
 * \param [in, out] cmesh       The cmesh to be updated.
 * \param [in]      gtree_id    The global id of the tree.
 * \param [in]      package_id  Unique identifier of a valid software package. \see sc_package_register
 * \param [in]      key         An integer key used to identify this attribute under all
 *                              attributes with the same package_id.
 *                              \a key must be a unique value for this tree and package_id.
 * \param [in]      data        A pointer to the attribute data.
 * \param [in]      data_size   The number of bytes of the attribute.
 * \param [in]      data_persists This flag can be used to optimize memory. If true
 *                              then t8code assumes that the attribute data is present at the
 *                              memory that \a data points to when \ref t8_cmesh_commit is called
 *                              (This is more memory efficient).
 *                              If the flag is false an internal copy of the data is created
 *                              immediately and this copy is used at commit.
 *                              In both cases a copy of the data is used by t8_code after t8_cmesh_commit.
 * \note If an attribute with the given package_id and key already exists, then it will get overwritten.
 */
void
t8_cmesh_set_attribute (t8_cmesh_t cmesh, t8_gloidx_t gtree_id, int package_id, int key, void *data, size_t data_size,
                        int data_persists);

/** Store a string as an attribute at a tree in a cmesh.
 * \param [in, out] cmesh       The cmesh to be updated.
 * \param [in]      gtree_id    The global id of the tree.
 * \param [in]      package_id  Unique identifier of a valid software package. \see sc_package_register
 * \param [in]      key         An integer key used to identify this attribute under all
 *                              attributes with the same package_id.
 *                              \a key must be a unique value for this tree and package_id.
 * \param [in]      string      The string to store as attribute.
 * \note You can also use \ref t8_cmesh_set_attribute, but we recommend using this
 *       specialized function for strings.
 * \note If an attribute with the given package_id and key already exists, then it will get overwritten.
 */
void
t8_cmesh_set_attribute_string (t8_cmesh_t cmesh, t8_gloidx_t gtree_id, int package_id, int key, const char *string);

/** Store an array of t8_gloidx_t as an attribute at a tree in a cmesh.
 * \param [in, out] cmesh       The cmesh to be updated.
 * \param [in]      gtree_id    The global id of the tree.
 * \param [in]      package_id  Unique identifier of a valid software package. \see sc_package_register
 * \param [in]      key         An integer key used to identify this attribute under all
 *                              attributes with the same package_id.
 *                              \a key must be a unique value for this tree and package_id.
 * \param [in]      data        The array to store as attribute.
 * \param [in]      data_count  The number of entries in \a data.
 * \param [in]      data_persists This flag can be used to optimize memory. If true
 *                              then t8code assumes that the attribute data is present at the
 *                              memory that \a data points to when \ref t8_cmesh_commit is called
 *                              (This is more memory efficient).
 *                              If the flag is false an internal copy of the data is created
 *                              immediately and this copy is used at commit.
 *                              In both cases a copy of the data is used by t8_code after t8_cmesh_commit.
 * \note You can also use \ref t8_cmesh_set_attribute, but we recommend using this
 *       specialized function for arrays.
 * \note If an attribute with the given package_id and key already exists, then it will get overwritten.
 * \note We do not store the number of data entries \a data_count of the attribute array.
 *       You can keep track of the data count yourself by using another attribute.
 */
void
t8_cmesh_set_attribute_gloidx_array (t8_cmesh_t cmesh, t8_gloidx_t gtree_id, int package_id, int key,
                                     const t8_gloidx_t *data, const size_t data_count, int data_persists);

/** Insert a face-connection between two trees in a cmesh.
 * \param [in,out] cmesh        The cmesh to be updated.
 * \param [in]     gtree1        The tree id of the first of the two trees.
 * \param [in]     gtree2        The tree id of the second of the two trees.
 * \param [in]     face1        The face number of the first tree.
 * \param [in]     face2        The face number of the second tree.
 * \param [in]     orientation  Specify how face1 and face2 are oriented to each other
 *
 * \note The orientation is defined as:
 * Let my_face and other_face be the two face numbers of the connecting trees.
 * We chose a main_face from them as follows: Either both trees have the same
 * element class, then the face with the lower face number is the main_face or
 * the trees belong to different classes in which case the face belonging to the
 * tree with the lower class according to the ordering
 * triangle < quad, hex < tet < prism < pyramid, is the main_face.
 * Then face corner 0 of the main_face connects to a face
 * corner k in the other face.  The face orientation is defined as the number k.
 * If the classes are equal and my_face == other_face, treating
 * either of both faces as the main_face leads to the same result.
 * See https://arxiv.org/pdf/1611.02929.pdf for more details.
 */
void
t8_cmesh_set_join (t8_cmesh_t cmesh, t8_gloidx_t gtree1, t8_gloidx_t gtree2, int face1, int face2, int orientation);

/** Enable or disable profiling for a cmesh. If profiling is enabled, runtimes
 * and statistics are collected during cmesh_commit.
 * \param [in,out] cmesh          The cmesh to be updated.
 * \param [in]     set_profiling  If true, profiling will be enabled, if false
 *                                disabled.
 *
 * Profiling is disabled by default.
 * The cmesh must not be committed before calling this function.
 * \see t8_cmesh_print_profile
 */
void
t8_cmesh_set_profiling (t8_cmesh_t cmesh, int set_profiling);

/* returns true if cmesh_a equals cmesh_b */
/* TODO: document
 * collective or serial */
/** Check whether two given cmeshes carry the same information.
 * \param [in]    cmesh_a       The first of the two cmeshes to be checked.
 * \param [in]    cmesh_b       The second of the two cmeshes to be checked.
 * \return                      True if both cmeshes carry the same information,
 *                              false otherwise.
 *                              TODO: define carefully.
 *                              Orders, sequences, equivalences?
 * This function works on committed and uncommitted cmeshes.
 */
int
t8_cmesh_is_equal (t8_cmesh_t cmesh_a, t8_cmesh_t cmesh_b);

/** Check whether a cmesh is empty on all processes.
 * \param [in]  cmesh           A committed cmesh.
 * \return                      True (non-zero) if and only if the cmesh has trees at all.
 */
int
t8_cmesh_is_empty (t8_cmesh_t cmesh);

/** Broadcast a cmesh structure that exists only on one process to all
 *  processes in the cmesh's communicator.
 *  TODO: Input structure must be replicated, not parallelized.
 *  TODO: Recommend to call this just before commit.  Earlier is thinkable too.
 *  On the other processors, it will be allocated.
 *  It is not allowed to call this function after \ref t8_cmesh_commit.
 *  \param [in] cmesh_in For the root process the cmesh to be broadcast,
 *                      for the other processes it must be NULL.
 *  \param [in] root    The rank of the process that provides the cmesh.
 *  \param [in] comm    The mpi communicator. Must match cmesh's communicator
 *                      on the root process.
 *  \return             For the root process this is a pointer to \a cmesh_in.
 *                      Else, a pointer to a newly allocated cmesh
 *                      structure with the same values as \a conn_in on the
 *                      root process.
 * \note It is illegal to broadcast a cmesh with a registered geometry (\ref t8_cmesh_register_geometry).
 *       All geometries must be registered after the broadcast (You can set tree attributes before bcast, though).
 */
t8_cmesh_t
t8_cmesh_bcast (t8_cmesh_t cmesh_in, int root, sc_MPI_Comm comm);

#if T8_ENABLE_METIS
/* TODO: document this. */
/* TODO: think about making this a pre-commit set_reorder function. */
void
t8_cmesh_reorder (t8_cmesh_t cmesh, sc_MPI_Comm comm);

/* TODO: think about a sensible interface for a parmetis reordering. */
#endif

/** Register a geometry in the cmesh. The cmesh takes ownership of the geometry.
 * \param [in,out] cmesh        The cmesh.
 * \param [in]     geometry     The geometry to register.
 *
 * If no geometry is registered and cmesh is modified from another cmesh then
 * the other cmesh's geometries are used.
 * \note If you need to use \ref t8_cmesh_bcast, then all geometries must be
 *       registered \a after the bcast operation, not before.
 */
void
t8_cmesh_register_geometry (t8_cmesh_t cmesh, t8_geometry_c *geometry);

/** Set the geometry for a tree, thus specify which geometry to use for this tree.
 * \param [in] cmesh     A non-committed cmesh.
 * \param [in] gtreeid   A global tree id in \a cmesh.
 * \param [in] geom      The geometry to use for this tree.
 * See also \ref t8_cmesh_get_tree_geometry
 */
void
t8_cmesh_set_tree_geometry (t8_cmesh_t cmesh, t8_gloidx_t gtreeid, const t8_geometry_c *geom);

/** After allocating and adding properties to a cmesh, finish its construction.
 * TODO: this function is MPI collective.
 * \param [in,out] cmesh        Must be created with \ref t8_cmesh_init
 *                              (TODO: or bcast) and
 *                              specialized with t8_cmesh_set_* calls first (?).
 * \param [in]     comm         The MPI communicator to use.
 */
void
t8_cmesh_commit (t8_cmesh_t cmesh, sc_MPI_Comm comm);

/**
 * Save the cmesh to a file with the given fileprefix.
 *
 * \param[in] cmesh The cmesh to save.
 * \param[in] fileprefix The prefix of the file to save the cmesh to.
 *
 * \note Currently, it is only legal to save cmeshes that use the linear geometry.
 */
int
t8_cmesh_save (t8_cmesh_t cmesh, const char *fileprefix);

/**
 * Load a cmesh from a file.
 *
 * \param[in] filename The name of the file to load the cmesh from.
 * \param[in] comm The MPI communicator to use.
 */
t8_cmesh_t
t8_cmesh_load (const char *filename, sc_MPI_Comm comm);

/**
 * Load a cmesh from multiple files and distribute it across the processes.
 *
 * \param[in] fileprefix The prefix of the files to load the cmesh from.
 * \param[in] num_files The number of files to load.
 * \param[in] comm The MPI communicator to use.
 * \param[in] mode The load mode to use, see \ref t8_load_mode_t.
 * \param[in] procs_per_node The number of processes per node, only relevant in JUQUEEN mode.
 *
 * \note \a procs_per_node is only relevant in mode==JUQUEEN. If \a num_files = 1 a replicated cmesh is constructed.
 */
t8_cmesh_t
t8_cmesh_load_and_distribute (const char *fileprefix, int num_files, sc_MPI_Comm comm, t8_load_mode_t mode,
                              int procs_per_node);

/** Check whether a given MPI communicator assigns the same rank and mpisize
  * as stored in a cmesh.
  * \param [in] cmesh       The cmesh to be considered.
  * \param [in] comm        A MPI communicator.
  * \return                 True if mpirank and mpisize from \a comm are the same as
  *                         the values stored in \a cmesh.
  *                         False otherwise.
  * \a cmesh must be committed before calling this function.
  * */
int
t8_cmesh_comm_is_valid (t8_cmesh_t cmesh, sc_MPI_Comm comm);

/** Query whether a committed cmesh is partitioned or replicated.
 * \param [in] cmesh       A committed cmesh.
 * \return                 True if \a cmesh is partitioned.
 *                         False otherwise.
 * \a cmesh must be committed before calling this function.
 */
int
t8_cmesh_is_partitioned (t8_cmesh_t cmesh);

/** Get the dimension of a cmesh.
 * \param [in]  cmesh   The cmesh.
 * \a cmesh must be committed before calling this function.
 */
int
t8_cmesh_get_dimension (const t8_cmesh_t cmesh);

/** Return the global number of trees in a cmesh.
 * \param [in] cmesh       The cmesh to be considered.
 * \return                 The number of trees associated to \a cmesh.
 * \a cmesh must be committed before calling this function.
 */
t8_gloidx_t
t8_cmesh_get_num_trees (t8_cmesh_t cmesh);

/** Return the number of local trees of a cmesh.
 *  If the cmesh is not partitioned this is equivalent to \ref t8_cmesh_get_num_trees.
 * \param [in] cmesh       The cmesh to be considered.
 * \return                 The number of local trees of the cmesh.
 * \a cmesh must be committed before calling this function.
 */
t8_locidx_t
t8_cmesh_get_num_local_trees (t8_cmesh_t cmesh);

/** Return the number of ghost trees of a cmesh.
 *  If the cmesh is not partitioned this is equivalent to \ref t8_cmesh_get_num_trees.
 * \param [in] cmesh       The cmesh to be considered.
 * \return                 The number of ghost trees of the cmesh.
 * \a cmesh must be committed before calling this function.
 */
t8_locidx_t
t8_cmesh_get_num_ghosts (t8_cmesh_t cmesh);

/** Return the global index of the first local tree of a cmesh.
 * If the cmesh is not partitioned this is always 0.
 * \param [in] cmesh       The cmesh to be considered.
 * \return                 The global id of the first local tree in cmesh.
 * \a cmesh must be committed before calling this function.
 */
t8_gloidx_t
t8_cmesh_get_first_treeid (t8_cmesh_t cmesh);

/** Get the geometry of a tree.
 * \param [in] cmesh   The cmesh.
 * \param [in] gtreeid The global tree id of the tree for which the geometry should be returned.
 * \return             The geometry of the tree.
 */
const t8_geometry_c *
t8_cmesh_get_tree_geometry (t8_cmesh_t cmesh, t8_gloidx_t gtreeid);

/** Query whether a given t8_locidx_t belongs to a local tree of a cmesh.
 * \param [in] cmesh       The cmesh to be considered.
 * \param [in] ltreeid     An (possible) tree index.
 * \return                 True if \a ltreeid matches the range of local trees of \a cmesh.
 *                         False if not.
 * \a cmesh must be committed before calling this function.
 */
int
t8_cmesh_treeid_is_local_tree (const t8_cmesh_t cmesh, const t8_locidx_t ltreeid);

/** Query whether a given t8_locidx_t belongs to a ghost of a cmesh.
 * \param [in] cmesh       The cmesh to be considered.
 * \param [in] ltreeid     An (possible) ghost index.
 * \return                 True if \a ltreeid matches the range of ghost trees of \a cmesh.
 *                         False if not.
 * \a cmesh must be committed before calling this function.
 */
int
t8_cmesh_treeid_is_ghost (const t8_cmesh_t cmesh, const t8_locidx_t ltreeid);

/** Given a local tree id that belongs to a ghost, return the index of the ghost.
 * \param [in] cmesh       The cmesh to be considered.
 * \param [in] ltreeid     The local id of a ghost, satisfying \ref t8_cmesh_treeid_is_ghost,
 *                         thus num_trees <= \a ltreeid < num_trees + num_ghosts
 * \return                 The index of the ghost within all ghosts, thus an index
 *                         0 <= index < num_ghosts
 * \a cmesh must be committed before calling this function.
 */
t8_locidx_t
t8_cmesh_ltreeid_to_ghostid (const t8_cmesh_t cmesh, const t8_locidx_t ltreeid);

/* TODO: Replace this iterator with a new one that does not need the
 *        treeid to be part of the ctree struct */
/* TODO: should this and the next function be part of the interface? */
/** Return a pointer to the first local tree in a cmesh.
 * \param [in]     cmesh        The cmesh to be queried.
 * \return                      A pointer to the first local tree in \a cmesh.
 *                              If \a cmesh has no local trees, NULL is returned.
 * \a cmesh must be committed before calling this function.
 */
t8_ctree_t
t8_cmesh_get_first_tree (t8_cmesh_t cmesh);

/* TODO: should this function behave like first_tree if tree argument is NULL? */
/** Given a local tree in a cmesh return a pointer to the next local tree.
 * \param [in]      cmesh       The cmesh to be queried.
 * \param [in]      tree        A local tree in \a cmesh.
 * \return                      A pointer to the next local tree in \a cmesh
 *                              after \a tree. If no such tree exists, NULL is
 *                              returned.
 * * \a cmesh must be committed before calling this function.
 * TODO: If we run over tree numbers only, don't use ctree_t in API if possible.
 */
t8_ctree_t
t8_cmesh_get_next_tree (t8_cmesh_t cmesh, t8_ctree_t tree);

/** Return a pointer to a given local tree.
 * \param [in]     cmesh        The cmesh to be queried.
 * \param [in]     ltree_id     The local id of the tree that is asked for.
 * \return                      A pointer to tree in \a cmesh with local
 *                              id \a ltree_id.
 * The cmesh must have at least \a ltree_id + 1 local trees when
 * calling this function.
 * \a cmesh must be committed before calling this function.
 */
t8_ctree_t
t8_cmesh_get_tree (t8_cmesh_t cmesh, t8_locidx_t ltree_id);

/** Return the eclass of a given local tree.
 * TODO: Should we refer to indices or consequently use ctree_t?
 * \param [in]    cmesh         The cmesh to be considered.
 * \param [in]    ltree_id       The local id of the tree whose eclass will be returned.
 * \return                      The eclass of the given tree.
 * TODO: Call tree ids ltree_id or gtree_id etc. instead of tree_id.
 * \a cmesh must be committed before calling this function.
 */
t8_eclass_t
t8_cmesh_get_tree_class (t8_cmesh_t cmesh, t8_locidx_t ltree_id);

/** Query whether a face of a local tree or ghost is at the domain boundary.
 * \param [in]    cmesh         The cmesh to be considered.
 * \param [in]    ltree_id      The local id of a tree.
 * \param [in]    face          The number of a face of the tree.
 * \return                      True if the face is at the domain boundary.
 *                              False otherwise.
 * \a cmesh must be committed before calling this function.
 */
int
t8_cmesh_tree_face_is_boundary (t8_cmesh_t cmesh, t8_locidx_t ltree_id, int face);

/** Return the eclass of a given local ghost.
 * TODO: Should we refer to indices or consequently use cghost_t?
 * \param [in]    cmesh         The cmesh to be considered.
 * \param [in]    lghost_id      The local id of the ghost whose eclass will be returned.
 *                              0 <= \a tree_id < cmesh.num_ghosts.
 * \return                      The eclass of the given ghost.
 * \a cmesh must be committed before calling this function.
 */
t8_eclass_t
t8_cmesh_get_ghost_class (t8_cmesh_t cmesh, t8_locidx_t lghost_id);

/** Return the global id of a given local tree or ghost.
 * \param [in]    cmesh         The cmesh to be considered.
 * \param [in]    local_id      The local id of a tree or a ghost.
 *                              If \a local_id < cmesh.num_local_trees then it is
 *                              a tree, otherwise a ghost.
 * \return                      The global id of the tree/ghost.
 * \see https://github.com/DLR-AMR/t8code/wiki/Tree-indexing for more details about tree indexing.
 */
t8_gloidx_t
t8_cmesh_get_global_id (t8_cmesh_t cmesh, t8_locidx_t local_id);

/** Return the local id of a give global tree.
 * \param [in]    cmesh         The cmesh.
 * \param [in]    global_id     A global tree id.
 * \return                      Either a value l 0 <= \a l < num_local_trees
 *                              if \a global_id corresponds to a local tree,
 *                              or num_local_trees <= \a l < num_local_trees
 *                              + num_ghosts
 *                              if \a global_id corresponds to a ghost trees,
 *                              or negative if \a global_id neither matches a local
 *                              nor a ghost tree.
 * \see https://github.com/DLR-AMR/t8code/wiki/Tree-indexing for more details about tree indexing.
 */
t8_locidx_t
t8_cmesh_get_local_id (t8_cmesh_t cmesh, t8_gloidx_t global_id);

/** Given a local tree id and a face number, get information about the face neighbor tree.
 * \param [in]      cmesh     The cmesh to be considered.
 * \param [in]      ltreeid   The local id of a tree or a ghost.
 * \param [in]      face      A face number of the tree/ghost.
 * \param [out]     dual_face If not NULL, the face number of the neighbor tree at this connection.
 * \param [out]     orientation If not NULL, the face orientation of the connection.
 * \return                    If non-negative: The local id of the neighbor tree or ghost.
 *                            If negative: There is no neighbor across this face. \a dual_face and
 *                            \a orientation remain unchanged.
 * \note If \a ltreeid is a ghost and it has a neighbor which is neither a local tree or ghost,
 *       then the return value will be negative.
 *       Thus, a negative return value does not necessarily mean that this is a domain boundary.
 *       To find out whether a tree is a domain boundary or not \see t8_cmesh_tree_face_is_boundary.
 */
t8_locidx_t
t8_cmesh_get_face_neighbor (const t8_cmesh_t cmesh, const t8_locidx_t ltreeid, const int face, int *dual_face,
                            int *orientation);

/** Print the collected statistics from a cmesh profile.
 * \param [in]    cmesh         The cmesh.
 *
 * \a cmesh must be committed before calling this function.
 * \see t8_cmesh_set_profiling
 */
void
t8_cmesh_print_profile (t8_cmesh_t cmesh);

/** Return a pointer to the vertex coordinates of a tree.
 * \param [in]    cmesh         The cmesh.
 * \param [in]    ltreeid       The id of a local tree.
 * \return    If stored, a pointer to the vertex coordinates of \a tree.
 *            If no coordinates for this tree are found, NULL.
 */
double *
t8_cmesh_get_tree_vertices (t8_cmesh_t cmesh, t8_locidx_t ltreeid);

/** Return the attribute pointer of a tree.
 * \param [in]     cmesh        The cmesh.
 * \param [in]     package_id   The identifier of a valid software package. \see sc_package_register
 * \param [in]     key          A key used to identify the attribute under all
 *                              attributes of this tree with the same \a package_id.
 * \param [in]     ltree_id      The local number of the tree.
 * \return         The attribute pointer of the tree \a ltree_id or NULL if the attribute is not found.
 * \note \a cmesh must be committed before calling this function.
 * \see t8_cmesh_set_attribute
 */
void *
t8_cmesh_get_attribute (const t8_cmesh_t cmesh, const int package_id, const int key, const t8_locidx_t ltree_id);

/** Return the attribute pointer of a tree for a gloidx_t array.
 * \param [in]     cmesh        The cmesh.
 * \param [in]     package_id   The identifier of a valid software package. \see sc_package_register
 * \param [in]     key          A key used to identify the attribute under all
 *                              attributes of this tree with the same \a package_id.
 * \param [in]     ltree_id     The local number of the tree.
 * \param [in]     data_count   The number of entries in the array that are requested.
 *                              This must be smaller or equal to the \a data_count parameter
 *                              of the corresponding call to \ref t8_cmesh_set_attribute_gloidx_array
 * \return         The attribute pointer of the tree \a ltree_id or NULL if the attribute is not found.
 * \note \a cmesh must be committed before calling this function.
 * \note No check is performed whether the attribute actually stored \a data_count many entries since
 *       we do not store the number of data entries of the attribute array.
 *       You can keep track of the data count yourself by using another attribute.
 * \see t8_cmesh_set_attribute_gloidx_array
 */
t8_gloidx_t *
t8_cmesh_get_attribute_gloidx_array (const t8_cmesh_t cmesh, const int package_id, const int key,
                                     const t8_locidx_t ltree_id, const size_t data_count);

/** Return the shared memory array storing the partition table of
 * a partitioned cmesh.
 * \param [in]      cmesh       The cmesh.
 * \return                      The partition array.
 *                              NULL if the cmesh is not partitioned or
 *                              the partition array is not stored in \a cmesh.
 * \a cmesh must be committed before calling this function.
 */
t8_shmem_array_t
t8_cmesh_get_partition_table (t8_cmesh_t cmesh);

/* TODO: remove get_ when there is no risk of confusion? Convention?
 *       Update: use get throughout for access functions that do not change the object.
 * */

/** Calculate the section of a uniform forest for the current rank.
 * \param [in]    cmesh         The cmesh to be considered.
 * \param [in]    level         The uniform refinement level to be created.
 * \param [in]    tree_scheme      The element scheme for which to compute the bounds.
 * \param [out]   first_local_tree  The first tree that contains elements belonging to the calling processor.
 * \param [out]   child_in_tree_begin The tree-local index of the first element belonging to the calling processor. Not computed if NULL.
 * \param [out]   last_local_tree  The last tree that contains elements belonging to the calling processor.
 * \param [out]   child_in_tree_end The tree-local index of the first element that does not belonging to
 *                                  the calling processor anymore. Not computed if NULL.
 * \param [out]   first_tree_shared If not NULL, 1 or 0 is stored here depending on whether \a first_local_tree is the
 *                                 same as \a last_local_tree on the previous process.
 * \a cmesh must be committed before calling this function. 
 */
void
t8_cmesh_uniform_bounds_equal_element_count (t8_cmesh_t cmesh, const int level, const t8_scheme_c *tree_scheme,
                                             t8_gloidx_t *first_local_tree, t8_gloidx_t *child_in_tree_begin,
                                             t8_gloidx_t *last_local_tree, t8_gloidx_t *child_in_tree_end,
                                             int8_t *first_tree_shared);

/**
 * Calculate the section of a uniform hybrid forest for the current rank. Needed for hybrid meshes, especially 
 * meshes where not all elements refine into 1:2^dim manner. The section is calculated without assuming such refinement
 * and each process computes its number of elements on the given \a level, communicates the number to other processes,
 * and the correct section is computed based on this information. 
 * 
 * \param [in] cmesh        The cmesh to be considered.
 * \param [in] level        The uniform refinement level to be created.
 * \param [in] scheme       The element scheme for which to compute the bounds.
 * \param [out]   first_local_tree  The global index of the first tree that contains elements belonging to the calling process.
 * \param [out]   child_in_tree_begin The global index of the first element belonging to the calling processor. Not computed if NULL.
 * \param [out]   last_local_tree  The global index of the last tree that contains elements belonging to the calling process.
 * \param [out]   child_in_tree_end The global index of the first element that does not belonging to
 *                                  the calling process anymore. Not computed if NULL.
 * \param [out]   first_tree_shared If not NULL, 1 or 0 is stored here depending on whether \a first_local_tree is the
 *                                 same as \a last_local_tree on the previous process.
 * \param [in] comm         The communicator 
 */
void
t8_cmesh_uniform_bounds_for_irregular_refinement (const t8_cmesh_t cmesh, const int level, const t8_scheme_c *scheme,
                                                  t8_gloidx_t *first_local_tree, t8_gloidx_t *child_in_tree_begin,
                                                  t8_gloidx_t *last_local_tree, t8_gloidx_t *child_in_tree_end,
                                                  int8_t *first_tree_shared, sc_MPI_Comm comm);

/** Increase the reference counter of a cmesh.
 * \param [in,out] cmesh        On input, this cmesh must exist with positive
 *                              reference count.  It may be in any state.
 */
void
t8_cmesh_ref (t8_cmesh_t cmesh);

/** Decrease the reference counter of a cmesh.
 * If the counter reaches zero, this cmesh is destroyed.
 * See also \ref t8_cmesh_destroy, which is to be preferred when it is
 * known that the last reference to a cmesh is deleted.
 * \param [in,out] pcmesh       On input, the cmesh pointed to must exist
 *                              with positive reference count.  It may be in
 *                              any state.  If the reference count reaches
 *                              zero, the cmesh is destroyed and this pointer
 *                              set to NULL.
 *                              Otherwise, the pointer is not changed and
 *                              the cmesh is not modified in other ways.
 */
void
t8_cmesh_unref (t8_cmesh_t *pcmesh);

/** Verify that a coarse mesh has only one reference left and destroy it.
 * This function is preferred over \ref t8_cmesh_unref when it is known
 * that the last reference is to be deleted.
 * \param [in,out]  pcmesh      This cmesh must have a reference count of one.
 *                              It can be in any state (committed or not).
 *                              Then it effectively calls \ref t8_cmesh_unref.
 */
void
t8_cmesh_destroy (t8_cmesh_t *pcmesh);

/** Compute y = ax + b on an array of doubles, interpreting
 * each 3 as one vector x
 * \param[in]   coords_in         The incoming coordinates of the vectors
 * \param[out]  coords_out        The computed coordinates of the vectors
 * \param[in]   num_vertices      The number of vertices/vectors
 * \param[in]   alpha             Scaling factor for the vectors
 * \param[in]   b                 Translation of the vectors.*/

void
t8_cmesh_coords_axb (const double *coords_in, double *coords_out, int num_vertices, double alpha, const double b[3]);

/** Compute y = x + translate on an array of doubles, interpreting
 * each 3 as one vector x
 * \param[in]   coords_in         The incoming coordinates of the vectors
 * \param[out]  coords_out        The computed coordinates of the vectors
 * \param[in]   num_vertices      The number of vertices/vectors
 * \param[in]   translate         Translation of the vectors.
 */
void
t8_cmesh_translate_coordinates (const double *coords_in, double *coords_out, const int num_vertices,
                                const double translate[3]);

/**TODO: Add proper documentation*/
void
t8_cmesh_new_translate_vertices_to_attributes (const t8_locidx_t *tvertices, const double *vertices,
                                               double *attr_vertices, const int num_vertices);

/**
 * \warning This function is only available in debug-modus and should only
 * be used in debug-modus.
 *
 * Prints the vertices of each tree of each process
 *
 * \param[in] cmesh   Source-cmesh, which trees get printed.
 * \param[in] comm    The MPI communicator to use for printing.
 */
void
t8_cmesh_debug_print_trees (const t8_cmesh_t cmesh, sc_MPI_Comm comm);

/**
 * Compute the process local bounding box of the cmesh.
 * The bounding box is stored in the array \a bounds in the following order:
 * bounds[0] = x_min
 * bounds[1] = x_max
 * bounds[2] = y_min
 * bounds[3] = y_max
 * bounds[4] = z_min
 * bounds[5] = z_max
 *
 * \param [in] cmesh    The cmesh to be considered.
 * \param [out] bounds  The bounding box of the cmesh. If the box is flat (for quads for example, z_min == z_max)
 *
 * \return             True if the computation was successful, false if the cmesh is empty.
 */
int
t8_cmesh_get_local_bounding_box (const t8_cmesh_t cmesh, double bounds[6]);
T8_EXTERN_C_END ();

#endif /* !T8_CMESH_H */<|MERGE_RESOLUTION|>--- conflicted
+++ resolved
@@ -33,13 +33,8 @@
 #include <t8_element.h>
 #include <t8_schemes/t8_scheme.h>
 
-<<<<<<< HEAD
-/* Forward pointer reference to hidden cmesh implementation.
- * This reference needs to be known by t8_geometry, hence we
-=======
 /** Forward pointer reference to hidden cmesh implementation.
  * This reference needs to be known by t8_geometry, hence we 
->>>>>>> 50b167ed
  * put it before the include. */
 typedef struct t8_cmesh *t8_cmesh_t;
 
