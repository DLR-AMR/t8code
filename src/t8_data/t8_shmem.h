/*
  This file is part of t8code.
  t8code is a C library to manage a collection (a forest) of multiple
  connected adaptive space-trees of general element classes in parallel.

  Copyright (C) 2015 the developers

  t8code is free software; you can redistribute it and/or modify
  it under the terms of the GNU General Public License as published by
  the Free Software Foundation; either version 2 of the License, or
  (at your option) any later version.

  t8code is distributed in the hope that it will be useful,
  but WITHOUT ANY WARRANTY; without even the implied warranty of
  MERCHANTABILITY or FITNESS FOR A PARTICULAR PURPOSE.  See the
  GNU General Public License for more details.

  You should have received a copy of the GNU General Public License
  along with t8code; if not, write to the Free Software Foundation, Inc.,
  51 Franklin Street, Fifth Floor, Boston, MA 02110-1301, USA.
*/

/** \file t8_shmem.h
 * We define basic shared memory routines.
 */

#ifndef T8_SHMEM_H
#define T8_SHMEM_H

#include <t8.h>
#include <sc_shmem.h>

typedef struct t8_shmem_array *t8_shmem_array_t; /**< A shared memory array structure. */

/** Defines the shared memory type that is best suited for t8code and the
 * current machine.
 * \see sc_shmem.h
 */
/* TODO: Change it as soon as we do not always need basic */
#if defined(__bgq__)
#define T8_SHMEM_BEST_TYPE SC_SHMEM_BGQ
#elif defined(SC_ENABLE_MPIWINSHARED)
#define T8_SHMEM_BEST_TYPE SC_SHMEM_WINDOW
#else
#define T8_SHMEM_BEST_TYPE SC_SHMEM_BASIC
#endif

T8_EXTERN_C_BEGIN ();

/** Initialize shared memory usage for a communicator.
 *  This sets up the intra- and internode communicators.
 * \param [in]          comm    The MPI Communicator.
 * \note This function needs to be called to enable shared memory usage for a communicator.
 * \note Calling this function multiple times with the same communicator is safe and does
 *  not change the behaviour.
 */
void
t8_shmem_init (sc_MPI_Comm comm);

#if T8_ENABLE_DEBUG
/* If you need this function outside of debugging mode, feel free
 * to remove the macro protection. */
/** Check whether a shared memory array was properly initialized.
 * \param [in]          array   A shared memory array.
 * \return non-zero if \a array is initialized correctly.
 */
int
t8_shmem_array_is_initialized (const t8_shmem_array_t array);
#endif

/** Finalize shared memory usage for a communicator.
 *  This destroys the intra- and internode communicators.
 * \param [in]          comm    The MPI Communicator.
 * \note Call this function if you initialized the communicator for shared memory usage
 *  and you are sure that you will not use it for shared memory again.
 * \note Calling this function multiple times with the same communicator is safe and does
 *  not change the behaviour.
 */
void
t8_shmem_finalize (sc_MPI_Comm comm);

/** Set a shared memory type of a communicator.
 * If the type was already set it is overwritten.
 * \param [in,out]      comm    The MPI Communicator
 * \param [in]          type    A shared memory type.
 */
void
t8_shmem_set_type (sc_MPI_Comm comm, sc_shmem_type_t type);

/** Initialize and allocate a shared memory array structure.
 * \param [in,out]      parray On input this pointer must be non-NULL.
 *                             On return this pointer is set to the new t8_shmem_array.
 * \param [in]          elem_size The size in bytes of an array element.
 * \param [in]          elem_count The total number of elements to allocate.
 * \param [in]          comm      The MPI communicator to be associated with the shmem_array.
 *                                If not set, the shared memory type will be set to T8_SHMEM_BEST_TYPE.
 */
void
t8_shmem_array_init (t8_shmem_array_t *parray, size_t elem_size, size_t elem_count, sc_MPI_Comm comm);

/** Enable writing mode for a shmem array. Only some processes may be allowed
 *  to write into the array, which is indicated by the return value being non-zero.
 *  The shared memory is managed via inter- and intranode communicators.
 *  Only rank 0 of the intranode communicator will be allowed to write into the array.
 * \param [in,out]      array Initialized array. Writing will be enabled on certain processes.
 * \return                    True if the calling process can write into the array.
 * \note This function is MPI collective.
 */
int
t8_shmem_array_start_writing (t8_shmem_array_t array);

/** Disable writing mode for a shmem array.
 * \param [in,out]      array Initialized with writing mode enabled.
 * \see t8_shmem_array_start_writing.
 * \note This function is MPI collective.
 */
void
t8_shmem_array_end_writing (t8_shmem_array_t array);

/** Set an entry of a t8_shmem array that is used to store t8_gloidx_t.
 * The array must have writing mode enabled \ref t8_shmem_array_start_writing.
 * \param [in,out]      array   The array to be modified.
 * \param [in]          index   The array entry to be modified.
 * \param [in]          value   The new value to be set.
 */
void
t8_shmem_array_set_gloidx (t8_shmem_array_t array, int index, t8_gloidx_t value);

/** Copy the contents of one t8_shmem array into another.
 * \param [in,out]      dest    The array in which \a source should be copied.
 * \param [in]          source  The array to copy.
 * \note \a dest must be initialized and match in element size and element count to \a source.
 * \note \a dest must have writing mode disabled.
 */
void
t8_shmem_array_copy (t8_shmem_array_t dest, t8_shmem_array_t source);

/** Fill a t8_shmem array with an allgather.
 *
 * \param[in] sendbuf         the source from this process
 * \param[in] sendcount       the number of items to allgather
 * \param[in] sendtype        the type of items to allgather
 * \param[in,out] recvarray   the destination shmem array
 * \param[in] recvcount       the number of items to allgather
 * \param[in] recvtype        the type of items to allgather
 * \note Writing mode must be disabled for \a recvarray.
 */
void
t8_shmem_array_allgather (const void *sendbuf, int sendcount, sc_MPI_Datatype sendtype, t8_shmem_array_t recvarray,
                          int recvcount, sc_MPI_Datatype recvtype);

/**
 * Fill a t8_shmem array with an Allgatherv
 * Computes the recvcount-array and displacement-array for each rank of a node using the
 * sendcount.
 * The total number of items of each node is then used to compute the
 * recvcount-array and displacement-array between nodes.
 * Use t8_shmem_array_allgather if the sendcount is equal on all procs for better scaling.
 *
 * \param[in] sendbuf         the source from this process
 * \param[in] sendcount       the number of items to gather on this proc
 * \param[in] sendtype        the type of items to gather
 * \param[in, out] recvarray  array of type recvtype where the data gets written to
 * \param[in] recvtype        the type of items to receive
 * \param[in] comm            the mpi communicator
 *
 */
void
t8_shmem_array_allgatherv (void *sendbuf, const int sendcount, sc_MPI_Datatype sendtype, t8_shmem_array_t recvarray,
                           sc_MPI_Datatype recvtype, sc_MPI_Comm comm);

/**
 * Fill a t8_shmem array with an Allgather of the prefix operation over all
 * processes.
 *
 * The receive array will be
 * (0, send0, send0 op send1, send0 op send1 op send2, ...)
 *
 * \note the first entry of \a recvarray will be set to 0 using memset.
 * The entry can be changed after calling t8_shmem_array_prefix
 *
 * \param[in] sendbuf           The source from this process
 * \param[in, out] recvarray    The destination shmem array
 * \param[in] count             The number of items to gather
 * \param[in] type              The type of items to gather
 * \param[in] op                The operation to be used
 * \param[in] comm              The MPI communicator
 */
void
t8_shmem_array_prefix (const void *sendbuf, t8_shmem_array_t recvarray, const int count, sc_MPI_Datatype type,
                       sc_MPI_Op op, sc_MPI_Comm comm);

/** Return the MPI communicator associated with a shmem array.
 * \param [in]          array The shmem_array to be queried.
 * \return              The MPI communicator stored at \a array.
 */
sc_MPI_Comm
t8_shmem_array_get_comm (t8_shmem_array_t array);

/** Get the element size of a t8_shmem_array
 * \param [in]          array The array.
 * \return              The element size of \a array's elements.
 */
size_t
t8_shmem_array_get_elem_size (t8_shmem_array_t array);

/** Get the number of elements of a t8_shmem_array
 * \param [in]          array The array.
 * \return              The number of elements in \a array.
 */
size_t
t8_shmem_array_get_elem_count (t8_shmem_array_t array);

/** Return a read-only pointer to the data of a shared memory array interpreted as
 * an t8_gloidx_t array.
 * \param [in]          array   The t8_shmem_array
 * \return              The data of \a array as t8_gloidx_t pointer.
 * \note Writing mode must be disabled for \a array.
 */
const t8_gloidx_t *
t8_shmem_array_get_gloidx_array (t8_shmem_array_t array);

/** Return a pointer to the data of a shared memory array interpreted as
 * an t8_gloidx_t array. The array must have writing enabled \ref t8_shmem_array_start_writing
 * and you should not write into the memory after \ref t8_shmem_array_end_writing was called.
 * \param [in]          array   The t8_shmem_array
 * \return              The data of \a array as t8_gloidx_t pointer.
 */
t8_gloidx_t *
t8_shmem_array_get_gloidx_array_for_writing (t8_shmem_array_t array);

/** Return an entry of a shared memory array that stores t8_gloidx_t.
 * \param [in]          array   The t8_shmem_array
 * \param [in]          index   The index of the entry to be queried.
 * \return              The \a index-th entry of \a array as t8_gloidx_t.
 * \note Writing mode must be disabled for \a array.
 */
t8_gloidx_t
t8_shmem_array_get_gloidx (t8_shmem_array_t array, int index);

/** Return a pointer to the data array of a t8_shmem_array.
 * \param [in]          array The t8_shmem_array.
 * \return                    A pointer to the data array of \a array.
 * \note Writing mode must be disabled for \a array.
 */
const void *
t8_shmem_array_get_array (t8_shmem_array_t array);

/** Return a read-only pointer to an element in a t8_shmem_array.
 * \param [in]          array The t8_shmem_array.
 * \param [in]          index The index of an element.
 * \return              A pointer to the element at \a index in \a array.
 * \note You should not modify the value.
 * \note Writing mode must be disabled for \a array.
 */
const void *
t8_shmem_array_index (t8_shmem_array_t array, size_t index);

/** Return a pointer to an element in a t8_shmem_array in writing mode.
 * \param [in]          array The t8_shmem_array.
 * \param [in]          index The index of an element.
 * \return              A pointer to the element at \a index in \a array.
 * \note You can modify the value before the next call to \ref t8_shmem_array_end_writing.
 * \note Writing mode must be enabled for \a array.
 */
void *
t8_shmem_array_index_for_writing (t8_shmem_array_t array, size_t index);

<<<<<<< HEAD
/* TODO: implement and comment */
/* returns true if arrays are equal
=======
/**
 * Check if two t8_shmem arrays are equal.
 * \param [in]          array_a The first t8_shmem_array to compare.
 * \param [in]          array_b The second t8_shmem_array to compare.
 * \return              1 if the arrays are equal, 0 otherwise.
>>>>>>> ea795c48
 * \note Writing mode must be disabled for \a array_a and \a array_b.
 */
int
t8_shmem_array_is_equal (t8_shmem_array_t array_a, t8_shmem_array_t array_b);

/** Free all memory associated with a t8_shmem_array.
 * \param [in,out]      parray  On input a pointer to a valid t8_shmem_array.
 *                      This array is freed and \a parray is set to NULL on return.
 */
void
t8_shmem_array_destroy (t8_shmem_array_t *parray);

/**
 * Perform a binary search in a t8_shmem_array.
 * 
 * \param [in]      array   The t8_shmem_array to search in.
 * \param [in]      value   The value to search for.
 * \param [in]      size    The number of elements in the array.
 * \param [in]      compare A function that compares an element of the array with the value.
 * 
 * \return The index of the element in \a array that matches \a value.
 */
int
t8_shmem_array_binary_search (t8_shmem_array_t array, const t8_gloidx_t value, const int size,
                              int (*compare) (t8_shmem_array_t, const int, const t8_gloidx_t));

T8_EXTERN_C_END ();

#endif /* !T8_SHMEM_H */<|MERGE_RESOLUTION|>--- conflicted
+++ resolved
@@ -266,16 +266,11 @@
 void *
 t8_shmem_array_index_for_writing (t8_shmem_array_t array, size_t index);
 
-<<<<<<< HEAD
-/* TODO: implement and comment */
-/* returns true if arrays are equal
-=======
 /**
  * Check if two t8_shmem arrays are equal.
  * \param [in]          array_a The first t8_shmem_array to compare.
  * \param [in]          array_b The second t8_shmem_array to compare.
  * \return              1 if the arrays are equal, 0 otherwise.
->>>>>>> ea795c48
  * \note Writing mode must be disabled for \a array_a and \a array_b.
  */
 int
