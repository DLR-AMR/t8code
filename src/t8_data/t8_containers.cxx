--- conflicted
+++ resolved
@@ -248,7 +248,6 @@
 t8_element_array_index_locidx_mutable (t8_element_array_t *element_array, t8_locidx_t index)
 {
   return (t8_element_t *) t8_element_array_index_locidx (element_array, index);
-<<<<<<< HEAD
 }
 
 t8_element_t *
@@ -257,16 +256,6 @@
   return (t8_element_t *) t8_element_array_index_int (element_array, index);
 }
 
-=======
-}
-
-t8_element_t *
-t8_element_array_index_int_mutable (t8_element_array_t *element_array, int index)
-{
-  return (t8_element_t *) t8_element_array_index_int (element_array, index);
-}
-
->>>>>>> 8fb84783
 const t8_eclass_scheme_c *
 t8_element_array_get_scheme (const t8_element_array_t *element_array)
 {
@@ -288,11 +277,7 @@
   return element_array->scheme->t8_element_size ();
 }
 
-<<<<<<< HEAD
-t8_element_t *
-=======
 const t8_element_t *
->>>>>>> 8fb84783
 t8_element_array_get_data (const t8_element_array_t *element_array)
 {
   T8_ASSERT (t8_element_array_is_valid (element_array));
@@ -305,8 +290,6 @@
   }
 }
 
-<<<<<<< HEAD
-=======
 t8_element_t *
 t8_element_array_get_data_mutable (t8_element_array_t *element_array)
 {
@@ -315,7 +298,6 @@
   return (t8_element_t *) t8_element_array_get_data (element_array);
 }
 
->>>>>>> 8fb84783
 const sc_array_t *
 t8_element_array_get_array (const t8_element_array_t *element_array)
 {
