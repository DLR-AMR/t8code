# This file is part of t8code
# Non-recursive Makefile.am in src
# Included from toplevel directory

cmeshincludedir = $(includedir)/t8_cmesh
dataincludedir = $(includedir)/t8_data
forestincludedir = $(includedir)/t8_forest
geometryincludedir = $(includedir)/t8_geometry
geometryimplincludedir = $(geometryincludedir)/t8_geometry_implementations
schemesdefaultincludedir = $(includedir)/t8_schemes/t8_default
vtkincludedir = $(includedir)/t8_vtk
netcdfincludedir = $(includedir)/t8_netcdf
defaultcommonincludedir = $(schemesdefaultincludedir)/t8_default_common
defaultvertexincludedir = $(schemesdefaultincludedir)/t8_default_vertex
defaultlineincludedir = $(schemesdefaultincludedir)/t8_default_line
defaultquadincludedir = $(schemesdefaultincludedir)/t8_default_quad
defaulttriincludedir = $(schemesdefaultincludedir)/t8_default_tri
defaulthexincludedir = $(schemesdefaultincludedir)/t8_default_hex
defaulttetincludedir = $(schemesdefaultincludedir)/t8_default_tet
defaultprismincludedir = $(schemesdefaultincludedir)/t8_default_prism
defaultpyramidincludedir = $(schemesdefaultincludedir)/t8_default_pyramid

libt8_generated_headers = src/t8_config.h
libt8_installed_headers = \
  src/t8.h src/t8_eclass.h src/t8_mesh.h \
  src/t8_element_cxx.hxx src/t8_element.h \
  src/t8_element_c_interface.h \
  src/t8_refcount.h src/t8_cmesh.hxx src/t8_cmesh.h src/t8_cmesh_triangle.h \
  src/t8_cmesh_tetgen.h src/t8_cmesh_readmshfile.h \
  src/t8_cmesh_vtk_writer.h \
  src/t8_cmesh_vtk_reader.hxx \
  src/t8_vec.h \
  src/t8_mat.h \
  src/t8_version.h \
  src/t8_vtk.h \
  src/t8_element_shape.h
libt8_installed_headers_cmesh = \
  src/t8_cmesh/t8_cmesh_save.h \
  src/t8_cmesh/t8_cmesh_examples.h \
  src/t8_cmesh/t8_cmesh_geometry.h \
  src/t8_cmesh/t8_cmesh_helpers.h \
  src/t8_cmesh/t8_cmesh_cad.hxx \
  src/t8_cmesh/t8_cmesh_types.h \
  src/t8_cmesh/t8_cmesh_stash.h
libt8_installed_headers_data = \
  src/t8_data/t8_shmem.h src/t8_data/t8_containers.h
libt8_installed_headers_forest = \
  src/t8_forest/t8_forest.h \
  src/t8_forest/t8_forest_general.h \
  src/t8_forest/t8_forest_geometrical.h \
  src/t8_forest/t8_forest_profiling.h \
  src/t8_forest/t8_forest_io.h \
  src/t8_forest/t8_forest_adapt.h \
  src/t8_forest/t8_forest_vtk.h \
  src/t8_forest/t8_forest_to_vtkUnstructured.hxx \
  src/t8_forest/t8_forest_iterate.h src/t8_forest/t8_forest_partition.h
libt8_installed_headers_geometry = \
  src/t8_geometry/t8_geometry.h \
  src/t8_geometry/t8_geometry_base.hxx \
  src/t8_geometry/t8_geometry_base.h \
  src/t8_geometry/t8_geometry_with_vertices.hxx \
  src/t8_geometry/t8_geometry_with_vertices.h \
  src/t8_geometry/t8_geometry_helpers.h
libt8_installed_headers_geometry_impl = \
  src/t8_geometry/t8_geometry_implementations/t8_geometry_linear.h \
  src/t8_geometry/t8_geometry_implementations/t8_geometry_linear_axis_aligned.h \
  src/t8_geometry/t8_geometry_implementations/t8_geometry_lagrange.h \
  src/t8_geometry/t8_geometry_implementations/t8_geometry_analytic.hxx \
  src/t8_geometry/t8_geometry_implementations/t8_geometry_analytic.h \
  src/t8_geometry/t8_geometry_implementations/t8_geometry_examples.h \
  src/t8_geometry/t8_geometry_implementations/t8_geometry_cad.h \
  src/t8_geometry/t8_geometry_implementations/t8_geometry_cad.hxx \
  src/t8_geometry/t8_geometry_implementations/t8_geometry_linear.hxx \
  src/t8_geometry/t8_geometry_implementations/t8_geometry_linear_axis_aligned.hxx \
  src/t8_geometry/t8_geometry_implementations/t8_geometry_lagrange.hxx \
  src/t8_geometry/t8_geometry_implementations/t8_geometry_examples.hxx \
  src/t8_geometry/t8_geometry_implementations/t8_geometry_zero.hxx \
  src/t8_geometry/t8_geometry_implementations/t8_geometry_zero.h
libt8_installed_headers_vtk = \
  src/t8_vtk/t8_vtk_reader.hxx \
  src/t8_vtk/t8_vtk_types.h
libt8_installed_headers_netcdf = \
  src/t8_netcdf/t8_nc_data.hxx \
  src/t8_netcdf/t8_nc.h \
  src/t8_netcdf/t8_nc_mesh.h \
  src/t8_netcdf/t8_cmesh_netcdf.h \
  src/t8_netcdf/t8_forest_netcdf.h \
  src/t8_netcdf/t8_netcdf.h
libt8_installed_headers_schemes_default =
libt8_installed_headers_default_common =
libt8_installed_headers_default_vertex =
libt8_installed_headers_default_line =
libt8_installed_headers_default_quad =
libt8_installed_headers_default_tri =
libt8_installed_headers_default_hex =
libt8_installed_headers_default_tet =
libt8_installed_headers_default_prism =
libt8_installed_headers_default_pyramid =
libt8_internal_headers = \
  src/t8_cmesh/t8_cmesh_trees.h src/t8_cmesh/t8_cmesh_partition.h \
  src/t8_geometry/t8_geometry_handler.hxx \
  src/t8_cmesh/t8_cmesh_copy.h \
  src/t8_cmesh/t8_cmesh_offset.h \
  src/t8_vtk/t8_vtk_polydata.hxx \
  src/t8_vtk/t8_vtk_unstructured.hxx \
  src/t8_vtk/t8_vtk_parallel.hxx \
  src/t8_forest/t8_forest_cxx.h  \
  src/t8_forest/t8_forest_ghost.h \
  src/t8_forest/t8_forest_balance.h src/t8_forest/t8_forest_types.h \
  src/t8_forest/t8_forest_private.h \
<<<<<<< HEAD
  src/t8_netcdf/t8_nc_utilities.hxx
=======
  src/t8_windows.h
>>>>>>> 6e536941
libt8_compiled_sources = \
  src/t8.c src/t8_eclass.c src/t8_mesh.c \
  src/t8_element.c src/t8_element_cxx.cxx \
  src/t8_element_c_interface.cxx \
  src/t8_refcount.c src/t8_cmesh/t8_cmesh.cxx \
  src/t8_cmesh/t8_cmesh_cad.cxx \
  src/t8_cmesh/t8_cmesh_cxx.cxx src/t8_cmesh/t8_cmesh_triangle.cxx \
  src/t8_cmesh/t8_cmesh_vtk_writer.c src/t8_cmesh/t8_cmesh_stash.c \
  src/t8_cmesh/t8_cmesh_vtk_reader.cxx \
<<<<<<< HEAD
  src/t8_cmesh/t8_cmesh_save.c \
  src/t8_cmesh/t8_cmesh_trees.c src/t8_cmesh/t8_cmesh_commit.c \
  src/t8_cmesh/t8_cmesh_partition.c src/t8_cmesh/t8_cmesh_refine.cxx \
=======
  src/t8_cmesh/t8_cmesh_save.cxx \
  src/t8_cmesh/t8_cmesh_netcdf.c \
  src/t8_cmesh/t8_cmesh_trees.c src/t8_cmesh/t8_cmesh_commit.cxx \
  src/t8_cmesh/t8_cmesh_partition.cxx\
>>>>>>> 6e536941
  src/t8_cmesh/t8_cmesh_copy.c src/t8_data/t8_shmem.c \
  src/t8_cmesh/t8_cmesh_geometry.cxx \
  src/t8_cmesh/t8_cmesh_examples.cxx \
  src/t8_cmesh/t8_cmesh_helpers.c \
  src/t8_data/t8_containers.cxx \
  src/t8_cmesh/t8_cmesh_offset.c src/t8_cmesh/t8_cmesh_readmshfile.cxx \
  src/t8_forest/t8_forest.c src/t8_forest/t8_forest_adapt.cxx \
  src/t8_geometry/t8_geometry.cxx \
  src/t8_geometry/t8_geometry_handler.cxx \
  src/t8_geometry/t8_geometry_helpers.c \
  src/t8_geometry/t8_geometry_base.cxx \
  src/t8_geometry/t8_geometry_with_vertices.cxx \
  src/t8_geometry/t8_geometry_implementations/t8_geometry_analytic.cxx \
  src/t8_geometry/t8_geometry_implementations/t8_geometry_cad.cxx \
  src/t8_geometry/t8_geometry_implementations/t8_geometry_linear.cxx \
  src/t8_geometry/t8_geometry_implementations/t8_geometry_linear_axis_aligned.cxx \
  src/t8_geometry/t8_geometry_implementations/t8_geometry_lagrange.cxx \
  src/t8_geometry/t8_geometry_implementations/t8_geometry_zero.cxx \
  src/t8_geometry/t8_geometry_implementations/t8_geometry_examples.cxx \
  src/t8_forest/t8_forest_partition.cxx src/t8_forest/t8_forest_cxx.cxx \
  src/t8_forest/t8_forest_private.c src/t8_forest/t8_forest_vtk.cxx \
  src/t8_forest/t8_forest_ghost.cxx src/t8_forest/t8_forest_iterate.cxx \
  src/t8_version.c \
  src/t8_vtk.c src/t8_forest/t8_forest_balance.cxx \
  src/t8_element_shape.c \
<<<<<<< HEAD
  src/t8_cmesh/t8_cmesh_testcases.c \
=======
  src/t8_netcdf.c \
>>>>>>> 6e536941
  src/t8_vtk/t8_vtk_polydata.cxx \
  src/t8_vtk/t8_vtk_unstructured.cxx \
  src/t8_vtk/t8_vtk_parallel.cxx \
  src/t8_vtk/t8_vtk_reader.cxx \
  src/t8_netcdf/t8_nc.cxx \
  src/t8_netcdf/t8_nc_data.cxx \
  src/t8_netcdf/t8_nc_mesh.cxx \
  src/t8_cmesh/t8_cmesh_netcdf.c \
  src/t8_forest/t8_forest_netcdf.cxx \
  src/t8_netcdf/t8_netcdf.c 


# this variable is used for headers that are not publicly installed
T8_CPPFLAGS =

justlibs-local: src/libt8.la
lib_LTLIBRARIES += src/libt8.la
src_libt8_la_SOURCES = \
	$(libt8_internal_headers) \
	$(libt8_compiled_sources)
src_libt8_la_CPPFLAGS = $(AM_CPPFLAGS) $(T8_CPPFLAGS)
## This is the official API versioning scheme of libtool.  Please see:
## Read https://www.gnu.org/software/libtool/manual/libtool.html#Versioning
src_libt8_la_LDFLAGS = -version-info 2:0:0
src_libt8_la_LIBADD = @T8_P4EST_LIBADD@ @T8_SC_LIBADD@
EXTRA_src_libt8_la_DEPENDENCIES = @T8_SC_EDEPS@

AM_LDFLAGS =
AM_LDFLAGS += @T8_SC_RPATH@
LDADD += src/libt8.la @T8_P4EST_LDADD@ @T8_SC_LDADD@


nodist_include_HEADERS += $(libt8_generated_headers)
dist_include_HEADERS = $(libt8_installed_headers)
dist_cmeshinclude_HEADERS = $(libt8_installed_headers_cmesh)
dist_datainclude_HEADERS = $(libt8_installed_headers_data)
dist_forestinclude_HEADERS = $(libt8_installed_headers_forest)
dist_geometryinclude_HEADERS = $(libt8_installed_headers_geometry)
dist_geometryimplinclude_HEADERS = $(libt8_installed_headers_geometry_impl)
dist_schemesdefaultinclude_HEADERS = $(libt8_installed_headers_schemes_default)
dist_vtkinclude_HEADERS = $(libt8_installed_headers_vtk)
dist_netcdfinclude_HEADERS = $(libt8_installed_headers_netcdf)
dist_defaultcommoninclude_HEADERS = $(libt8_installed_headers_default_common)
dist_defaultvertexinclude_HEADERS = $(libt8_installed_headers_default_vertex)
dist_defaultlineinclude_HEADERS = $(libt8_installed_headers_default_line)
dist_defaultquadinclude_HEADERS = $(libt8_installed_headers_default_quad)
dist_defaulttriinclude_HEADERS = $(libt8_installed_headers_default_tri)
dist_defaulthexinclude_HEADERS = $(libt8_installed_headers_default_hex)
dist_defaulttetinclude_HEADERS = $(libt8_installed_headers_default_tet)
dist_defaultprisminclude_HEADERS = $(libt8_installed_headers_default_prism)
dist_defaultpyramidinclude_HEADERS = $(libt8_installed_headers_default_pyramid)

AM_CPPFLAGS += -I@top_srcdir@/src @T8_SC_CPPFLAGS@ @T8_P4EST_CPPFLAGS@<|MERGE_RESOLUTION|>--- conflicted
+++ resolved
@@ -108,11 +108,8 @@
   src/t8_forest/t8_forest_ghost.h \
   src/t8_forest/t8_forest_balance.h src/t8_forest/t8_forest_types.h \
   src/t8_forest/t8_forest_private.h \
-<<<<<<< HEAD
   src/t8_netcdf/t8_nc_utilities.hxx
-=======
   src/t8_windows.h
->>>>>>> 6e536941
 libt8_compiled_sources = \
   src/t8.c src/t8_eclass.c src/t8_mesh.c \
   src/t8_element.c src/t8_element_cxx.cxx \
@@ -122,16 +119,10 @@
   src/t8_cmesh/t8_cmesh_cxx.cxx src/t8_cmesh/t8_cmesh_triangle.cxx \
   src/t8_cmesh/t8_cmesh_vtk_writer.c src/t8_cmesh/t8_cmesh_stash.c \
   src/t8_cmesh/t8_cmesh_vtk_reader.cxx \
-<<<<<<< HEAD
-  src/t8_cmesh/t8_cmesh_save.c \
-  src/t8_cmesh/t8_cmesh_trees.c src/t8_cmesh/t8_cmesh_commit.c \
-  src/t8_cmesh/t8_cmesh_partition.c src/t8_cmesh/t8_cmesh_refine.cxx \
-=======
   src/t8_cmesh/t8_cmesh_save.cxx \
   src/t8_cmesh/t8_cmesh_netcdf.c \
   src/t8_cmesh/t8_cmesh_trees.c src/t8_cmesh/t8_cmesh_commit.cxx \
   src/t8_cmesh/t8_cmesh_partition.cxx\
->>>>>>> 6e536941
   src/t8_cmesh/t8_cmesh_copy.c src/t8_data/t8_shmem.c \
   src/t8_cmesh/t8_cmesh_geometry.cxx \
   src/t8_cmesh/t8_cmesh_examples.cxx \
@@ -157,11 +148,6 @@
   src/t8_version.c \
   src/t8_vtk.c src/t8_forest/t8_forest_balance.cxx \
   src/t8_element_shape.c \
-<<<<<<< HEAD
-  src/t8_cmesh/t8_cmesh_testcases.c \
-=======
-  src/t8_netcdf.c \
->>>>>>> 6e536941
   src/t8_vtk/t8_vtk_polydata.cxx \
   src/t8_vtk/t8_vtk_unstructured.cxx \
   src/t8_vtk/t8_vtk_parallel.cxx \
