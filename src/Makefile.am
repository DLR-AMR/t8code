# This file is part of t8code
# Non-recursive Makefile.am in src
# Included from toplevel directory

cmeshincludedir = $(includedir)/t8_cmesh
dataincludedir = $(includedir)/t8_data
forestincludedir = $(includedir)/t8_forest
geometryincludedir = $(includedir)/t8_geometry
geometryimplincludedir = $(geometryincludedir)/t8_geometry_implementations
schemesdefaultincludedir = $(includedir)/t8_schemes/t8_default
defaultcommonincludedir = $(schemesdefaultincludedir)/t8_default_common
defaultvertexincludedir = $(schemesdefaultincludedir)/t8_default_vertex
defaultlineincludedir = $(schemesdefaultincludedir)/t8_default_line
defaultquadincludedir = $(schemesdefaultincludedir)/t8_default_quad
defaulttriincludedir = $(schemesdefaultincludedir)/t8_default_tri
defaulthexincludedir = $(schemesdefaultincludedir)/t8_default_hex
defaulttetincludedir = $(schemesdefaultincludedir)/t8_default_tet
defaultprismincludedir = $(schemesdefaultincludedir)/t8_default_prism
defaultpyramidincludedir = $(schemesdefaultincludedir)/t8_default_pyramid

libt8_generated_headers = src/t8_config.h
libt8_installed_headers = \
  src/t8.h src/t8_eclass.h src/t8_mesh.h \
  src/t8_element_cxx.hxx src/t8_element.h \
  src/t8_element_c_interface.h \
  src/t8_refcount.h src/t8_cmesh.h src/t8_cmesh_triangle.h \
  src/t8_cmesh_tetgen.h src/t8_cmesh_readmshfile.h \
  src/t8_cmesh_vtk.h \
  src/t8_forest.h \
  src/t8_vec.h \
  src/t8_version.h \
  src/t8_vtk.h \
  src/t8_cmesh_netcdf.h \
  src/t8_forest_netcdf.h \
  src/t8_element_shape.h \
  src/t8_netcdf.h
libt8_installed_headers_cmesh = \
  src/t8_cmesh/t8_cmesh_testcases.h \
  src/t8_cmesh/t8_cmesh_save.h \
  src/t8_cmesh/t8_cmesh_examples.h \
  src/t8_cmesh/t8_cmesh_geometry.h \
  src/t8_cmesh/t8_cmesh_occ.hxx
libt8_installed_headers_data = \
  src/t8_data/t8_shmem.h src/t8_data/t8_containers.h
libt8_installed_headers_forest = \
  src/t8_forest/t8_forest_adapt.h \
  src/t8_forest/t8_forest_vtk.h \
  src/t8_forest/t8_forest_iterate.h src/t8_forest/t8_forest_partition.h
libt8_installed_headers_geometry = \
  src/t8_geometry/t8_geometry.h \
  src/t8_geometry/t8_geometry_base.hxx \
  src/t8_geometry/t8_geometry_base.h \
  src/t8_geometry/t8_geometry_helpers.h
libt8_installed_headers_geometry_impl = \
  src/t8_geometry/t8_geometry_implementations/t8_geometry_linear.h \
  src/t8_geometry/t8_geometry_implementations/t8_geometry_analytic.hxx \
  src/t8_geometry/t8_geometry_implementations/t8_geometry_occ.h \
  src/t8_geometry/t8_geometry_implementations/t8_geometry_occ.hxx \
  src/t8_geometry/t8_geometry_implementations/t8_geometry_linear.hxx \
  src/t8_geometry/t8_geometry_implementations/t8_geometry_zero.hxx 
libt8_installed_headers_schemes_default =
libt8_installed_headers_default_common =
libt8_installed_headers_default_vertex =
libt8_installed_headers_default_line =
libt8_installed_headers_default_quad =
libt8_installed_headers_default_tri =
libt8_installed_headers_default_hex =
libt8_installed_headers_default_tet =
libt8_installed_headers_default_prism =
libt8_installed_headers_default_pyramid =
libt8_internal_headers = \
  src/t8_cmesh/t8_cmesh_stash.h src/t8_cmesh/t8_cmesh_trees.h \
  src/t8_cmesh/t8_cmesh_types.h src/t8_cmesh/t8_cmesh_partition.h \
  src/t8_cmesh/t8_cmesh_refine.h src/t8_cmesh/t8_cmesh_copy.h \
  src/t8_cmesh/t8_cmesh_offset.h \
  src/t8_forest/t8_forest_cxx.h  \
  src/t8_forest/t8_forest_ghost.h \
  src/t8_forest/t8_forest_balance.h src/t8_forest/t8_forest_types.h \
  src/t8_forest/t8_forest_private.h \
  src/t8_forest_catalyst.hxx
libt8_compiled_sources = \
  src/t8.c src/t8_eclass.c src/t8_mesh.c \
  src/t8_element.c src/t8_element_cxx.cxx \
  src/t8_element_c_interface.cxx \
  src/t8_refcount.c src/t8_cmesh/t8_cmesh.c \
  src/t8_cmesh/t8_cmesh_occ.cxx \
  src/t8_cmesh/t8_cmesh_cxx.cxx src/t8_cmesh/t8_cmesh_triangle.c \
  src/t8_cmesh/t8_cmesh_vtk.c src/t8_cmesh/t8_cmesh_stash.c \
  src/t8_cmesh/t8_cmesh_save.c \
  src/t8_cmesh/t8_cmesh_netcdf.c \
  src/t8_cmesh/t8_cmesh_trees.c src/t8_cmesh/t8_cmesh_commit.c \
  src/t8_cmesh/t8_cmesh_partition.c src/t8_cmesh/t8_cmesh_refine.cxx \
  src/t8_cmesh/t8_cmesh_copy.c src/t8_data/t8_shmem.c \
  src/t8_cmesh/t8_cmesh_geometry.cxx \
  src/t8_cmesh/t8_cmesh_examples.c \
  src/t8_data/t8_containers.cxx \
  src/t8_cmesh/t8_cmesh_offset.c src/t8_cmesh/t8_cmesh_readmshfile.cxx \
  src/t8_forest/t8_forest.c src/t8_forest/t8_forest_adapt.cxx \
  src/t8_geometry/t8_geometry.cxx \
  src/t8_geometry/t8_geometry_helpers.c \
  src/t8_geometry/t8_geometry_base.cxx \
  src/t8_geometry/t8_geometry_implementations/t8_geometry_analytic.cxx \
  src/t8_geometry/t8_geometry_implementations/t8_geometry_occ.cxx \
  src/t8_geometry/t8_geometry_implementations/t8_geometry_linear.cxx \
  src/t8_geometry/t8_geometry_implementations/t8_geometry_zero.cxx \
  src/t8_forest/t8_forest_partition.cxx src/t8_forest/t8_forest_cxx.cxx \
  src/t8_forest/t8_forest_private.c src/t8_forest/t8_forest_vtk.cxx \
  src/t8_forest/t8_forest_ghost.cxx src/t8_forest/t8_forest_iterate.cxx \
  src/t8_version.c \
  src/t8_vtk.c src/t8_forest/t8_forest_balance.cxx src/t8_vec.c \
<<<<<<< HEAD
  src/t8_cmesh/t8_cmesh_testcases.c  \
  src/t8_forest_catalyst.cxx
=======
  src/t8_forest/t8_forest_netcdf.cxx \
  src/t8_element_shape.c \
  src/t8_netcdf.c \
  src/t8_cmesh/t8_cmesh_testcases.c 
>>>>>>> 14b0dfb9

# this variable is used for headers that are not publicly installed
T8_CPPFLAGS =

lib_LTLIBRARIES += src/libt8.la
src_libt8_la_SOURCES = \
	$(libt8_internal_headers) \
	$(libt8_compiled_sources)
src_libt8_la_CPPFLAGS = $(AM_CPPFLAGS) $(T8_CPPFLAGS)
src_libt8_la_LDFLAGS = -release $(VERSION)
src_libt8_la_LIBADD = @T8_P4EST_LDADD@ @T8_SC_LDADD@
LDADD += @top_builddir@/src/libt8.la \
        @T8_P4EST_LDADD@ @T8_SC_LDADD@
EXTRA_src_libt8_la_DEPENDENCIES = @T8_P4EST_LDADD@ @T8_SC_LDADD@

nodist_include_HEADERS += $(libt8_generated_headers)
dist_include_HEADERS = $(libt8_installed_headers)
dist_cmeshinclude_HEADERS = $(libt8_installed_headers_cmesh)
dist_datainclude_HEADERS = $(libt8_installed_headers_data)
dist_forestinclude_HEADERS = $(libt8_installed_headers_forest)
dist_geometryinclude_HEADERS = $(libt8_installed_headers_geometry)
dist_geometryimplinclude_HEADERS = $(libt8_installed_headers_geometry_impl)
dist_schemesdefaultinclude_HEADERS = $(libt8_installed_headers_schemes_default)
dist_defaultcommoninclude_HEADERS = $(libt8_installed_headers_default_common)
dist_defaultvertexinclude_HEADERS = $(libt8_installed_headers_default_vertex)
dist_defaultlineinclude_HEADERS = $(libt8_installed_headers_default_line)
dist_defaultquadinclude_HEADERS = $(libt8_installed_headers_default_quad)
dist_defaulttriinclude_HEADERS = $(libt8_installed_headers_default_tri)
dist_defaulthexinclude_HEADERS = $(libt8_installed_headers_default_hex)
dist_defaulttetinclude_HEADERS = $(libt8_installed_headers_default_tet)
dist_defaultprisminclude_HEADERS = $(libt8_installed_headers_default_prism)
dist_defaultpyramidinclude_HEADERS = $(libt8_installed_headers_default_pyramid)

AM_CPPFLAGS += -I@top_srcdir@/src \
        @T8_SC_CPPFLAGS@ @T8_P4EST_CPPFLAGS@<|MERGE_RESOLUTION|>--- conflicted
+++ resolved
@@ -108,15 +108,8 @@
   src/t8_forest/t8_forest_ghost.cxx src/t8_forest/t8_forest_iterate.cxx \
   src/t8_version.c \
   src/t8_vtk.c src/t8_forest/t8_forest_balance.cxx src/t8_vec.c \
-<<<<<<< HEAD
   src/t8_cmesh/t8_cmesh_testcases.c  \
   src/t8_forest_catalyst.cxx
-=======
-  src/t8_forest/t8_forest_netcdf.cxx \
-  src/t8_element_shape.c \
-  src/t8_netcdf.c \
-  src/t8_cmesh/t8_cmesh_testcases.c 
->>>>>>> 14b0dfb9
 
 # this variable is used for headers that are not publicly installed
 T8_CPPFLAGS =
