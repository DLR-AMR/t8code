# This file is part of t8code
# Non-recursive Makefile.am in src
# Included from toplevel directory

cmeshincludedir = $(includedir)/t8_cmesh
dataincludedir = $(includedir)/t8_data
forestincludedir = $(includedir)/t8_forest
geometryincludedir = $(includedir)/t8_geometry
geometryimplincludedir = $(geometryincludedir)/t8_geometry_implementations
schemesdefaultincludedir = $(includedir)/t8_schemes/t8_default
vtkincludedir = $(includedir)/t8_vtk
netcdfincludedir = $(includedir)/t8_netcdf
defaultcommonincludedir = $(schemesdefaultincludedir)/t8_default_common
defaultvertexincludedir = $(schemesdefaultincludedir)/t8_default_vertex
defaultlineincludedir = $(schemesdefaultincludedir)/t8_default_line
defaultquadincludedir = $(schemesdefaultincludedir)/t8_default_quad
defaulttriincludedir = $(schemesdefaultincludedir)/t8_default_tri
defaulthexincludedir = $(schemesdefaultincludedir)/t8_default_hex
defaulttetincludedir = $(schemesdefaultincludedir)/t8_default_tet
defaultprismincludedir = $(schemesdefaultincludedir)/t8_default_prism
defaultpyramidincludedir = $(schemesdefaultincludedir)/t8_default_pyramid

libt8_generated_headers = src/t8_config.h
libt8_installed_headers = \
  src/t8.h src/t8_eclass.h src/t8_mesh.h \
  src/t8_element.hxx src/t8_element.h \
  src/t8_element_c_interface.h \
  src/t8_refcount.h src/t8_cmesh.hxx src/t8_cmesh.h src/t8_cmesh_triangle.h \
  src/t8_cmesh_tetgen.h src/t8_cmesh_readmshfile.h \
  src/t8_cmesh_vtk_reader.hxx \
  src/t8_vec.h \
  src/t8_mat.h \
  src/t8_version.h \
  src/t8_vtk.h \
  src/t8_element_shape.h
libt8_installed_headers_cmesh = \
  src/t8_cmesh/t8_cmesh_save.h \
  src/t8_cmesh/t8_cmesh_examples.h \
  src/t8_cmesh/t8_cmesh_geometry.h \
  src/t8_cmesh/t8_cmesh_helpers.h \
  src/t8_cmesh/t8_cmesh_cad.hxx \
  src/t8_cmesh/t8_cmesh_types.h \
  src/t8_cmesh/t8_cmesh_stash.h
libt8_installed_headers_data = \
  src/t8_data/t8_shmem.h src/t8_data/t8_containers.h
libt8_installed_headers_forest = \
  src/t8_forest/t8_forest.h \
  src/t8_forest/t8_forest_general.h \
  src/t8_forest/t8_forest_geometrical.h \
  src/t8_forest/t8_forest_profiling.h \
  src/t8_forest/t8_forest_io.h \
  src/t8_forest/t8_forest_adapt.h \
  src/t8_forest/t8_forest_iterate.h src/t8_forest/t8_forest_partition.h
libt8_installed_headers_geometry = \
  src/t8_geometry/t8_geometry.h \
  src/t8_geometry/t8_geometry_handler.hxx \
  src/t8_geometry/t8_geometry_base.hxx \
  src/t8_geometry/t8_geometry_base.h \
  src/t8_geometry/t8_geometry_with_vertices.hxx \
  src/t8_geometry/t8_geometry_with_vertices.h \
  src/t8_geometry/t8_geometry_helpers.h
libt8_installed_headers_geometry_impl = \
  src/t8_geometry/t8_geometry_implementations/t8_geometry_linear.h \
  src/t8_geometry/t8_geometry_implementations/t8_geometry_linear_axis_aligned.h \
  src/t8_geometry/t8_geometry_implementations/t8_geometry_lagrange.h \
  src/t8_geometry/t8_geometry_implementations/t8_geometry_analytic.hxx \
  src/t8_geometry/t8_geometry_implementations/t8_geometry_analytic.h \
  src/t8_geometry/t8_geometry_implementations/t8_geometry_examples.h \
  src/t8_geometry/t8_geometry_implementations/t8_geometry_cad.h \
  src/t8_geometry/t8_geometry_implementations/t8_geometry_cad.hxx \
  src/t8_geometry/t8_geometry_implementations/t8_geometry_linear.hxx \
  src/t8_geometry/t8_geometry_implementations/t8_geometry_linear_axis_aligned.hxx \
  src/t8_geometry/t8_geometry_implementations/t8_geometry_lagrange.hxx \
  src/t8_geometry/t8_geometry_implementations/t8_geometry_examples.hxx \
  src/t8_geometry/t8_geometry_implementations/t8_geometry_zero.hxx \
  src/t8_geometry/t8_geometry_implementations/t8_geometry_zero.h
libt8_installed_headers_vtk = \
  src/t8_vtk/t8_vtk_reader.hxx \
  src/t8_vtk/t8_vtk_types.h \
  src/t8_vtk/t8_vtk_writer.hxx \
  src/t8_vtk/t8_vtk_types.h \
<<<<<<< HEAD
  src/t8_vtk/t8_vtk_writer.h \
  src/t8_vtk/t8_vtk_types.h
=======
  src/t8_vtk/t8_vtk_writer.h
>>>>>>> 14a7903e
libt8_installed_headers_netcdf = \
  src/t8_netcdf/t8_nc.hxx \
  src/t8_netcdf/t8_nc_mesh.hxx \
  src/t8_netcdf/t8_cmesh_netcdf.h \
  src/t8_netcdf/t8_forest_netcdf.h \
  src/t8_netcdf/t8_netcdf.h \
  src/t8_netcdf/t8_nc_dimension_interval.hxx \
  src/t8_netcdf/t8_nc_hyperslab.hxx \
  src/t8_netcdf/t8_nc_geo_domain.hxx \
  src/t8_netcdf/t8_nc_geo_utilities.hxx \
  src/t8_netcdf/t8_nc_input_variable.hxx
<<<<<<< HEAD
 
=======

>>>>>>> 14a7903e
libt8_installed_headers_schemes_default =
libt8_installed_headers_default_common =
libt8_installed_headers_default_vertex =
libt8_installed_headers_default_line =
libt8_installed_headers_default_quad =
libt8_installed_headers_default_tri =
libt8_installed_headers_default_hex =
libt8_installed_headers_default_tet =
libt8_installed_headers_default_prism =
libt8_installed_headers_default_pyramid =
libt8_internal_headers = \
  src/t8_cmesh/t8_cmesh_trees.h src/t8_cmesh/t8_cmesh_partition.h \
  src/t8_cmesh/t8_cmesh_copy.h \
  src/t8_cmesh/t8_cmesh_offset.h \
  src/t8_vtk/t8_vtk_polydata.hxx \
  src/t8_vtk/t8_vtk_unstructured.hxx \
  src/t8_vtk/t8_vtk_parallel.hxx \
  src/t8_forest/t8_forest_ghost.h \
  src/t8_forest/t8_forest_balance.h src/t8_forest/t8_forest_types.h \
  src/t8_forest/t8_forest_private.h \
  src/t8_netcdf/t8_nc_utilities.hxx \
  src/t8_windows.h \
  src/t8_vtk/t8_vtk_writer_helper.hxx \
  src/t8_vtk/t8_vtk_write_ASCII.hxx
libt8_compiled_sources = \
  src/t8.c src/t8_eclass.c src/t8_mesh.c \
  src/t8_element.cxx \
  src/t8_element_c_interface.cxx \
  src/t8_refcount.c src/t8_cmesh/t8_cmesh.cxx \
  src/t8_cmesh/t8_cmesh_cad.cxx src/t8_cmesh/t8_cmesh_triangle.cxx \
  src/t8_cmesh/t8_cmesh_stash.c \
  src/t8_cmesh/t8_cmesh_vtk_reader.cxx \
  src/t8_cmesh/t8_cmesh_save.cxx \
<<<<<<< HEAD
  src/t8_cmesh/t8_cmesh_trees.c src/t8_cmesh/t8_cmesh_commit.cxx \
=======
  src/t8_cmesh/t8_cmesh_trees.cxx src/t8_cmesh/t8_cmesh_commit.cxx \
>>>>>>> 14a7903e
  src/t8_cmesh/t8_cmesh_partition.cxx\
  src/t8_cmesh/t8_cmesh_copy.c src/t8_data/t8_shmem.c \
  src/t8_cmesh/t8_cmesh_geometry.cxx \
  src/t8_cmesh/t8_cmesh_examples.cxx \
  src/t8_cmesh/t8_cmesh_helpers.cxx \
  src/t8_data/t8_containers.cxx \
  src/t8_cmesh/t8_cmesh_offset.c src/t8_cmesh/t8_cmesh_readmshfile.cxx \
  src/t8_forest/t8_forest_adapt.cxx \
  src/t8_geometry/t8_geometry.cxx \
  src/t8_geometry/t8_geometry_handler.cxx \
  src/t8_geometry/t8_geometry_helpers.c \
  src/t8_geometry/t8_geometry_base.cxx \
  src/t8_geometry/t8_geometry_with_vertices.cxx \
  src/t8_geometry/t8_geometry_implementations/t8_geometry_analytic.cxx \
  src/t8_geometry/t8_geometry_implementations/t8_geometry_cad.cxx \
  src/t8_geometry/t8_geometry_implementations/t8_geometry_linear.cxx \
  src/t8_geometry/t8_geometry_implementations/t8_geometry_linear_axis_aligned.cxx \
  src/t8_geometry/t8_geometry_implementations/t8_geometry_lagrange.cxx \
  src/t8_geometry/t8_geometry_implementations/t8_geometry_zero.cxx \
  src/t8_geometry/t8_geometry_implementations/t8_geometry_examples.cxx \
  src/t8_forest/t8_forest_partition.cxx src/t8_forest/t8_forest.cxx \
  src/t8_forest/t8_forest_private.c \
  src/t8_forest/t8_forest_ghost.cxx src/t8_forest/t8_forest_iterate.cxx \
  src/t8_version.c \
  src/t8_vtk.c src/t8_forest/t8_forest_balance.cxx \
  src/t8_element_shape.c \
  src/t8_vtk/t8_vtk_polydata.cxx \
  src/t8_vtk/t8_vtk_unstructured.cxx \
  src/t8_vtk/t8_vtk_parallel.cxx \
  src/t8_vtk/t8_vtk_reader.cxx \
  src/t8_vtk/t8_vtk_writer.cxx \
  src/t8_vtk/t8_vtk_write_ASCII.cxx \
  src/t8_vtk/t8_vtk_writer_helper.cxx \
  src/t8_netcdf/t8_nc.cxx \
  src/t8_netcdf/t8_nc_mesh.cxx \
  src/t8_cmesh/t8_cmesh_netcdf.c \
  src/t8_forest/t8_forest_netcdf.cxx \
  src/t8_netcdf/t8_netcdf.c \
  src/t8_netcdf/t8_nc_hyperslab.cxx \
  src/t8_netcdf/t8_nc_geo_domain.cxx \
  src/t8_netcdf/t8_nc_geo_utilities.cxx
<<<<<<< HEAD

=======
>>>>>>> 14a7903e


# this variable is used for headers that are not publicly installed
T8_CPPFLAGS =

justlibs-local: src/libt8.la
lib_LTLIBRARIES += src/libt8.la
src_libt8_la_SOURCES = \
	$(libt8_internal_headers) \
	$(libt8_compiled_sources)
src_libt8_la_CPPFLAGS = $(AM_CPPFLAGS) $(T8_CPPFLAGS)
## This is the official API versioning scheme of libtool.  Please see:
## Read https://www.gnu.org/software/libtool/manual/libtool.html#Versioning
src_libt8_la_LDFLAGS = -version-info 2:0:0
src_libt8_la_LIBADD = @T8_P4EST_LIBADD@ @T8_SC_LIBADD@
EXTRA_src_libt8_la_DEPENDENCIES = @T8_SC_EDEPS@

AM_LDFLAGS =
AM_LDFLAGS += @T8_SC_RPATH@
LDADD += src/libt8.la @T8_P4EST_LDADD@ @T8_SC_LDADD@


nodist_include_HEADERS += $(libt8_generated_headers)
dist_include_HEADERS = $(libt8_installed_headers)
dist_cmeshinclude_HEADERS = $(libt8_installed_headers_cmesh)
dist_datainclude_HEADERS = $(libt8_installed_headers_data)
dist_forestinclude_HEADERS = $(libt8_installed_headers_forest)
dist_geometryinclude_HEADERS = $(libt8_installed_headers_geometry)
dist_geometryimplinclude_HEADERS = $(libt8_installed_headers_geometry_impl)
dist_schemesdefaultinclude_HEADERS = $(libt8_installed_headers_schemes_default)
dist_vtkinclude_HEADERS = $(libt8_installed_headers_vtk)
dist_netcdfinclude_HEADERS = $(libt8_installed_headers_netcdf)
dist_defaultcommoninclude_HEADERS = $(libt8_installed_headers_default_common)
dist_defaultvertexinclude_HEADERS = $(libt8_installed_headers_default_vertex)
dist_defaultlineinclude_HEADERS = $(libt8_installed_headers_default_line)
dist_defaultquadinclude_HEADERS = $(libt8_installed_headers_default_quad)
dist_defaulttriinclude_HEADERS = $(libt8_installed_headers_default_tri)
dist_defaulthexinclude_HEADERS = $(libt8_installed_headers_default_hex)
dist_defaulttetinclude_HEADERS = $(libt8_installed_headers_default_tet)
dist_defaultprisminclude_HEADERS = $(libt8_installed_headers_default_prism)
dist_defaultpyramidinclude_HEADERS = $(libt8_installed_headers_default_pyramid)

AM_CPPFLAGS += -I@top_srcdir@/src @T8_SC_CPPFLAGS@ @T8_P4EST_CPPFLAGS@<|MERGE_RESOLUTION|>--- conflicted
+++ resolved
@@ -79,12 +79,7 @@
   src/t8_vtk/t8_vtk_types.h \
   src/t8_vtk/t8_vtk_writer.hxx \
   src/t8_vtk/t8_vtk_types.h \
-<<<<<<< HEAD
-  src/t8_vtk/t8_vtk_writer.h \
-  src/t8_vtk/t8_vtk_types.h
-=======
   src/t8_vtk/t8_vtk_writer.h
->>>>>>> 14a7903e
 libt8_installed_headers_netcdf = \
   src/t8_netcdf/t8_nc.hxx \
   src/t8_netcdf/t8_nc_mesh.hxx \
@@ -96,11 +91,6 @@
   src/t8_netcdf/t8_nc_geo_domain.hxx \
   src/t8_netcdf/t8_nc_geo_utilities.hxx \
   src/t8_netcdf/t8_nc_input_variable.hxx
-<<<<<<< HEAD
- 
-=======
-
->>>>>>> 14a7903e
 libt8_installed_headers_schemes_default =
 libt8_installed_headers_default_common =
 libt8_installed_headers_default_vertex =
@@ -134,11 +124,7 @@
   src/t8_cmesh/t8_cmesh_stash.c \
   src/t8_cmesh/t8_cmesh_vtk_reader.cxx \
   src/t8_cmesh/t8_cmesh_save.cxx \
-<<<<<<< HEAD
-  src/t8_cmesh/t8_cmesh_trees.c src/t8_cmesh/t8_cmesh_commit.cxx \
-=======
   src/t8_cmesh/t8_cmesh_trees.cxx src/t8_cmesh/t8_cmesh_commit.cxx \
->>>>>>> 14a7903e
   src/t8_cmesh/t8_cmesh_partition.cxx\
   src/t8_cmesh/t8_cmesh_copy.c src/t8_data/t8_shmem.c \
   src/t8_cmesh/t8_cmesh_geometry.cxx \
@@ -180,10 +166,6 @@
   src/t8_netcdf/t8_nc_hyperslab.cxx \
   src/t8_netcdf/t8_nc_geo_domain.cxx \
   src/t8_netcdf/t8_nc_geo_utilities.cxx
-<<<<<<< HEAD
-
-=======
->>>>>>> 14a7903e
 
 
 # this variable is used for headers that are not publicly installed
