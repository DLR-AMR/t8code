# This file is part of t8code
# Non-recursive Makefile.am in src
# Included from toplevel directory

cmeshincludedir = $(includedir)/t8_cmesh
dataincludedir = $(includedir)/t8_data
forestincludedir = $(includedir)/t8_forest
geometryincludedir = $(includedir)/t8_geometry
geometryimplincludedir = $(geometryincludedir)/t8_geometry_implementations
schemesdefaultincludedir = $(includedir)/t8_schemes/t8_default
vtkincludedir = $(includedir)/t8_vtk
defaultcommonincludedir = $(schemesdefaultincludedir)/t8_default_common
defaultvertexincludedir = $(schemesdefaultincludedir)/t8_default_vertex
defaultlineincludedir = $(schemesdefaultincludedir)/t8_default_line
defaultquadincludedir = $(schemesdefaultincludedir)/t8_default_quad
defaulttriincludedir = $(schemesdefaultincludedir)/t8_default_tri
defaulthexincludedir = $(schemesdefaultincludedir)/t8_default_hex
defaulttetincludedir = $(schemesdefaultincludedir)/t8_default_tet
defaultprismincludedir = $(schemesdefaultincludedir)/t8_default_prism
defaultpyramidincludedir = $(schemesdefaultincludedir)/t8_default_pyramid

libt8_generated_headers = src/t8_config.h
libt8_installed_headers = \
  src/t8.h src/t8_eclass.h src/t8_mesh.h \
  src/t8_element.hxx src/t8_element.h \
  src/t8_element_c_interface.h \
  src/t8_refcount.h src/t8_cmesh.hxx src/t8_cmesh.h src/t8_cmesh_triangle.h \
  src/t8_cmesh_tetgen.h src/t8_cmesh_readmshfile.h \
  src/t8_cmesh_vtk_writer.h \
  src/t8_cmesh_vtk_reader.hxx \
  src/t8_vec.h \
  src/t8_mat.h \
  src/t8_version.h \
  src/t8_vtk.h \
  src/t8_cmesh_netcdf.h \
  src/t8_forest_netcdf.h \
  src/t8_element_shape.h \
  src/t8_netcdf.h
libt8_installed_headers_cmesh = \
  src/t8_cmesh/t8_cmesh_save.h \
  src/t8_cmesh/t8_cmesh_examples.h \
  src/t8_cmesh/t8_cmesh_geometry.h \
  src/t8_cmesh/t8_cmesh_helpers.h \
  src/t8_cmesh/t8_cmesh_cad.hxx \
  src/t8_cmesh/t8_cmesh_types.h \
  src/t8_cmesh/t8_cmesh_stash.h
libt8_installed_headers_data = \
  src/t8_data/t8_shmem.h src/t8_data/t8_containers.h
libt8_installed_headers_forest = \
  src/t8_forest/t8_forest.h \
  src/t8_forest/t8_forest_general.h \
  src/t8_forest/t8_forest_geometrical.h \
  src/t8_forest/t8_forest_profiling.h \
  src/t8_forest/t8_forest_io.h \
  src/t8_forest/t8_forest_adapt.h \
  src/t8_forest/t8_forest_iterate.h src/t8_forest/t8_forest_partition.h
libt8_installed_headers_geometry = \
  src/t8_geometry/t8_geometry.h \
  src/t8_geometry/t8_geometry_handler.hxx \
  src/t8_geometry/t8_geometry_base.hxx \
  src/t8_geometry/t8_geometry_base.h \
  src/t8_geometry/t8_geometry_with_vertices.hxx \
  src/t8_geometry/t8_geometry_with_vertices.h \
  src/t8_geometry/t8_geometry_helpers.h
libt8_installed_headers_geometry_impl = \
  src/t8_geometry/t8_geometry_implementations/t8_geometry_linear.h \
  src/t8_geometry/t8_geometry_implementations/t8_geometry_linear_axis_aligned.h \
  src/t8_geometry/t8_geometry_implementations/t8_geometry_lagrange.h \
  src/t8_geometry/t8_geometry_implementations/t8_geometry_analytic.hxx \
  src/t8_geometry/t8_geometry_implementations/t8_geometry_analytic.h \
  src/t8_geometry/t8_geometry_implementations/t8_geometry_examples.h \
  src/t8_geometry/t8_geometry_implementations/t8_geometry_cad.h \
  src/t8_geometry/t8_geometry_implementations/t8_geometry_cad.hxx \
  src/t8_geometry/t8_geometry_implementations/t8_geometry_linear.hxx \
  src/t8_geometry/t8_geometry_implementations/t8_geometry_linear_axis_aligned.hxx \
  src/t8_geometry/t8_geometry_implementations/t8_geometry_lagrange.hxx \
  src/t8_geometry/t8_geometry_implementations/t8_geometry_examples.hxx \
  src/t8_geometry/t8_geometry_implementations/t8_geometry_zero.hxx \
  src/t8_geometry/t8_geometry_implementations/t8_geometry_zero.h
libt8_installed_headers_vtk = \
  src/t8_vtk/t8_vtk_reader.hxx \
  src/t8_vtk/t8_vtk_writer.hxx \
  src/t8_vtk/t8_vtk_types.h \
  src/t8_vtk/t8_vtk_writer_c_interface.h
libt8_installed_headers_schemes_default =
libt8_installed_headers_default_common =
libt8_installed_headers_default_vertex =
libt8_installed_headers_default_line =
libt8_installed_headers_default_quad =
libt8_installed_headers_default_tri =
libt8_installed_headers_default_hex =
libt8_installed_headers_default_tet =
libt8_installed_headers_default_prism =
libt8_installed_headers_default_pyramid =
libt8_internal_headers = \
  src/t8_cmesh/t8_cmesh_trees.h src/t8_cmesh/t8_cmesh_partition.h \
  src/t8_cmesh/t8_cmesh_copy.h \
  src/t8_cmesh/t8_cmesh_offset.h \
  src/t8_vtk/t8_vtk_polydata.hxx \
  src/t8_vtk/t8_vtk_unstructured.hxx \
  src/t8_vtk/t8_vtk_parallel.hxx \
  src/t8_forest/t8_forest_ghost.h \
  src/t8_forest/t8_forest_balance.h src/t8_forest/t8_forest_types.h \
  src/t8_forest/t8_forest_private.h \
  src/t8_windows.h \
<<<<<<< HEAD
  src/t8_vtk/t8_vtk_writer_impl.hxx \
  src/t8_vtk/t8_vtk_writer_helper.hxx \
  src/t8_vtk/t8_vtk_write_ASCII.hxx
=======
  src/t8_vtk/t8_vtk_writer_helper.hxx
>>>>>>> 56eef455
libt8_compiled_sources = \
  src/t8.c src/t8_eclass.c src/t8_mesh.c \
  src/t8_element.cxx \
  src/t8_element_c_interface.cxx \
  src/t8_refcount.c src/t8_cmesh/t8_cmesh.cxx \
  src/t8_cmesh/t8_cmesh_cad.cxx src/t8_cmesh/t8_cmesh_triangle.cxx \
  src/t8_cmesh/t8_cmesh_stash.c \
  src/t8_cmesh/t8_cmesh_vtk_reader.cxx \
  src/t8_cmesh/t8_cmesh_save.cxx \
  src/t8_cmesh/t8_cmesh_netcdf.c \
  src/t8_cmesh/t8_cmesh_trees.c src/t8_cmesh/t8_cmesh_commit.cxx \
  src/t8_cmesh/t8_cmesh_partition.cxx\
  src/t8_cmesh/t8_cmesh_copy.c src/t8_data/t8_shmem.c \
  src/t8_cmesh/t8_cmesh_geometry.cxx \
  src/t8_cmesh/t8_cmesh_examples.cxx \
  src/t8_cmesh/t8_cmesh_helpers.cxx \
  src/t8_data/t8_containers.cxx \
  src/t8_cmesh/t8_cmesh_offset.c src/t8_cmesh/t8_cmesh_readmshfile.cxx \
  src/t8_forest/t8_forest_adapt.cxx \
  src/t8_geometry/t8_geometry.cxx \
  src/t8_geometry/t8_geometry_handler.cxx \
  src/t8_geometry/t8_geometry_helpers.c \
  src/t8_geometry/t8_geometry_base.cxx \
  src/t8_geometry/t8_geometry_with_vertices.cxx \
  src/t8_geometry/t8_geometry_implementations/t8_geometry_analytic.cxx \
  src/t8_geometry/t8_geometry_implementations/t8_geometry_cad.cxx \
  src/t8_geometry/t8_geometry_implementations/t8_geometry_linear.cxx \
  src/t8_geometry/t8_geometry_implementations/t8_geometry_linear_axis_aligned.cxx \
  src/t8_geometry/t8_geometry_implementations/t8_geometry_lagrange.cxx \
  src/t8_geometry/t8_geometry_implementations/t8_geometry_zero.cxx \
  src/t8_geometry/t8_geometry_implementations/t8_geometry_examples.cxx \
  src/t8_forest/t8_forest_partition.cxx src/t8_forest/t8_forest.cxx \
  src/t8_forest/t8_forest_private.c \
  src/t8_forest/t8_forest_ghost.cxx src/t8_forest/t8_forest_iterate.cxx \
  src/t8_version.c \
  src/t8_vtk.c src/t8_forest/t8_forest_balance.cxx \
  src/t8_forest/t8_forest_netcdf.cxx \
  src/t8_element_shape.c \
  src/t8_netcdf.c \
  src/t8_vtk/t8_vtk_polydata.cxx \
  src/t8_vtk/t8_vtk_unstructured.cxx \
  src/t8_vtk/t8_vtk_parallel.cxx \
  src/t8_vtk/t8_vtk_reader.cxx \
<<<<<<< HEAD
  src/t8_vtk/t8_vtk_writer_c_interface.cxx \
  src/t8_vtk/t8_vtk_write_ASCII.cxx
=======
  src/t8_vtk/t8_vtk_writer_c_interface.cxx
>>>>>>> 56eef455


# this variable is used for headers that are not publicly installed
T8_CPPFLAGS =

justlibs-local: src/libt8.la
lib_LTLIBRARIES += src/libt8.la
src_libt8_la_SOURCES = \
	$(libt8_internal_headers) \
	$(libt8_compiled_sources)
src_libt8_la_CPPFLAGS = $(AM_CPPFLAGS) $(T8_CPPFLAGS)
## This is the official API versioning scheme of libtool.  Please see:
## Read https://www.gnu.org/software/libtool/manual/libtool.html#Versioning
src_libt8_la_LDFLAGS = -version-info 2:0:0
src_libt8_la_LIBADD = @T8_P4EST_LIBADD@ @T8_SC_LIBADD@
EXTRA_src_libt8_la_DEPENDENCIES = @T8_SC_EDEPS@

AM_LDFLAGS =
AM_LDFLAGS += @T8_SC_RPATH@
LDADD += src/libt8.la @T8_P4EST_LDADD@ @T8_SC_LDADD@


nodist_include_HEADERS += $(libt8_generated_headers)
dist_include_HEADERS = $(libt8_installed_headers)
dist_cmeshinclude_HEADERS = $(libt8_installed_headers_cmesh)
dist_datainclude_HEADERS = $(libt8_installed_headers_data)
dist_forestinclude_HEADERS = $(libt8_installed_headers_forest)
dist_geometryinclude_HEADERS = $(libt8_installed_headers_geometry)
dist_geometryimplinclude_HEADERS = $(libt8_installed_headers_geometry_impl)
dist_schemesdefaultinclude_HEADERS = $(libt8_installed_headers_schemes_default)
dist_vtkinclude_HEADERS = $(libt8_installed_headers_vtk)
dist_defaultcommoninclude_HEADERS = $(libt8_installed_headers_default_common)
dist_defaultvertexinclude_HEADERS = $(libt8_installed_headers_default_vertex)
dist_defaultlineinclude_HEADERS = $(libt8_installed_headers_default_line)
dist_defaultquadinclude_HEADERS = $(libt8_installed_headers_default_quad)
dist_defaulttriinclude_HEADERS = $(libt8_installed_headers_default_tri)
dist_defaulthexinclude_HEADERS = $(libt8_installed_headers_default_hex)
dist_defaulttetinclude_HEADERS = $(libt8_installed_headers_default_tet)
dist_defaultprisminclude_HEADERS = $(libt8_installed_headers_default_prism)
dist_defaultpyramidinclude_HEADERS = $(libt8_installed_headers_default_pyramid)

AM_CPPFLAGS += -I@top_srcdir@/src @T8_SC_CPPFLAGS@ @T8_P4EST_CPPFLAGS@<|MERGE_RESOLUTION|>--- conflicted
+++ resolved
@@ -103,13 +103,8 @@
   src/t8_forest/t8_forest_balance.h src/t8_forest/t8_forest_types.h \
   src/t8_forest/t8_forest_private.h \
   src/t8_windows.h \
-<<<<<<< HEAD
-  src/t8_vtk/t8_vtk_writer_impl.hxx \
   src/t8_vtk/t8_vtk_writer_helper.hxx \
   src/t8_vtk/t8_vtk_write_ASCII.hxx
-=======
-  src/t8_vtk/t8_vtk_writer_helper.hxx
->>>>>>> 56eef455
 libt8_compiled_sources = \
   src/t8.c src/t8_eclass.c src/t8_mesh.c \
   src/t8_element.cxx \
@@ -153,12 +148,9 @@
   src/t8_vtk/t8_vtk_unstructured.cxx \
   src/t8_vtk/t8_vtk_parallel.cxx \
   src/t8_vtk/t8_vtk_reader.cxx \
-<<<<<<< HEAD
   src/t8_vtk/t8_vtk_writer_c_interface.cxx \
-  src/t8_vtk/t8_vtk_write_ASCII.cxx
-=======
-  src/t8_vtk/t8_vtk_writer_c_interface.cxx
->>>>>>> 56eef455
+  src/t8_vtk/t8_vtk_write_ASCII.cxx \
+  src/t8_vtk/t8_vtk_writer_helper.cxx
 
 
 # this variable is used for headers that are not publicly installed
