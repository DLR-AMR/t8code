/*
  This file is part of t8code.
  t8code is a C library to manage a collection (a forest) of multiple
  connected adaptive space-trees of general element classes in parallel.

  Copyright (C) 2015 the developers

  t8code is free software; you can redistribute it and/or modify
  it under the terms of the GNU General Public License as published by
  the Free Software Foundation; either version 2 of the License, or
  (at your option) any later version.

  t8code is distributed in the hope that it will be useful,
  but WITHOUT ANY WARRANTY; without even the implied warranty of
  MERCHANTABILITY or FITNESS FOR A PARTICULAR PURPOSE.  See the
  GNU General Public License for more details.

  You should have received a copy of the GNU General Public License
  along with t8code; if not, write to the Free Software Foundation, Inc.,
  51 Franklin Street, Fifth Floor, Boston, MA 02110-1301, USA.
*/

#include <t8_schemes/t8_default/t8_default_common/t8_default_common.hxx>
#include <t8_schemes/t8_default/t8_default_vertex/t8_default_vertex.hxx>

/** Print a vertex (unused static helper function for debugging)
 * \param [in] v  vertex to be considered.
 */
inline static void
t8_dvertex_debug_print (const t8_dvertex_t *v)
{
  t8_debugf ("level: %i\n", v->level);
}

size_t
t8_default_scheme_vertex::get_element_size (void) const
{
  return sizeof (t8_dvertex_t);
}

int
t8_default_scheme_vertex::get_maxlevel (void) const
{
  return T8_DVERTEX_MAXLEVEL;
}

int
t8_default_scheme_vertex::element_get_level (const t8_element_t *elem) const
{
  T8_ASSERT (element_is_valid (elem));
  return ((const t8_dvertex_t *) elem)->level;
}

void
t8_default_scheme_vertex::element_copy (const t8_element_t *source, t8_element_t *dest) const
{
  T8_ASSERT (element_is_valid (source));
  T8_ASSERT (element_is_valid (dest));
  memcpy ((t8_dvertex_t *) dest, (const t8_dvertex_t *) source, sizeof (t8_dvertex_t));
}

int
t8_default_scheme_vertex::element_compare (const t8_element_t *elem1, const t8_element_t *elem2) const
{
  return ((const t8_dvertex_t *) elem1)->level - ((const t8_dvertex_t *) elem2)->level;
}

int
t8_default_scheme_vertex::element_is_equal (const t8_element_t *elem1, const t8_element_t *elem2) const
{
  return ((const t8_dvertex_t *) elem1)->level == ((const t8_dvertex_t *) elem2)->level;
}

void
t8_default_scheme_vertex::element_get_parent (const t8_element_t *elem, t8_element_t *parent) const
{
  const t8_dvertex_t *v = (const t8_dvertex_t *) elem;
  t8_dvertex_t *p = (t8_dvertex_t *) parent;

  T8_ASSERT (element_is_valid (elem));
  T8_ASSERT (element_is_valid (parent));
  T8_ASSERT (v->level > 0);

  /* Set the parent's level */
  p->level = v->level - 1;
}

void
t8_default_scheme_vertex::element_get_sibling (const t8_element_t *elem, [[maybe_unused]] const int sibid,
                                               t8_element_t *sibling) const
{
  T8_ASSERT (element_is_valid (elem));
  T8_ASSERT (element_is_valid (sibling));
  T8_ASSERT (sibid == 0);

  this->element_copy (elem, sibling);
}

int
t8_default_scheme_vertex::element_get_num_faces ([[maybe_unused]] const t8_element_t *elem) const
{
  T8_ASSERT (element_is_valid (elem));
  return T8_DVERTEX_FACES;
}

int
t8_default_scheme_vertex::element_get_max_num_faces ([[maybe_unused]] const t8_element_t *elem) const
{
  return T8_DVERTEX_FACES;
}

int
t8_default_scheme_vertex::element_get_num_children ([[maybe_unused]] const t8_element_t *elem) const
{
  T8_ASSERT (element_is_valid (elem));
  return T8_DVERTEX_CHILDREN;
}

int
t8_default_scheme_vertex::element_get_num_face_children ([[maybe_unused]] const t8_element_t *elem,
                                                         [[maybe_unused]] int face) const
{
  T8_ASSERT (element_is_valid (elem));
  return T8_DVERTEX_FACE_CHILDREN;
}

void
t8_default_scheme_vertex::element_get_child (const t8_element_t *elem, [[maybe_unused]] int childid,
                                             t8_element_t *child) const
{
  const t8_dvertex_t *v = (const t8_dvertex_t *) elem;
  t8_dvertex_t *c = (t8_dvertex_t *) child;
  T8_ASSERT (element_is_valid (elem));
  T8_ASSERT (element_is_valid (child));

  T8_ASSERT (childid == 0);
  T8_ASSERT (v->level < T8_DVERTEX_MAXLEVEL);

  /* The children level */
  c->level = v->level + 1;
}

void
t8_default_scheme_vertex::element_get_children (const t8_element_t *elem, [[maybe_unused]] int length,
                                                t8_element_t *c[]) const
{
  T8_ASSERT (length == T8_DVERTEX_CHILDREN);
  T8_ASSERT (element_is_valid (elem));
#ifdef T8_ENABLE_DEBUG
  for (int i = 0; i < T8_DVERTEX_CHILDREN; i++) {
    T8_ASSERT (element_is_valid (c[i]));
  }
#endif
  const t8_dvertex_t *v = (const t8_dvertex_t *) elem;
  T8_ASSERT (v->level < T8_DVERTEX_MAXLEVEL);

  /* Set the Level, Level increases */
  ((t8_dvertex_t **) c)[0]->level = v->level + 1;
}

int
t8_default_scheme_vertex::element_get_child_id ([[maybe_unused]] const t8_element_t *elem) const
{
  T8_ASSERT (element_is_valid (elem));
  return 0;
}

int
t8_default_scheme_vertex::element_get_ancestor_id ([[maybe_unused]] const t8_element_t *elem,
                                                   [[maybe_unused]] int level) const
{
  return 0;
}

int
t8_default_scheme_vertex::elements_are_family (t8_element_t *const *fam) const
{
#ifdef T8_ENABLE_DEBUG
  for (int i = 0; i < T8_DVERTEX_CHILDREN; i++) {
    T8_ASSERT (element_is_valid (fam[i]));
  }
#endif
  return ((const t8_dvertex_t **) fam)[0]->level > 0;
}

void
t8_default_scheme_vertex::element_get_nca (const t8_element_t *elem1, const t8_element_t *elem2,
                                           t8_element_t *nca) const
{
  const t8_dvertex_t *v1 = (const t8_dvertex_t *) elem1;
  const t8_dvertex_t *v2 = (const t8_dvertex_t *) elem2;
  t8_dvertex_t *c = (t8_dvertex_t *) nca;

  T8_ASSERT (element_is_valid (elem1));
  T8_ASSERT (element_is_valid (elem2));

  /* The nca is the one of the two vertices with smaller level */
  c->level = SC_MIN (v1->level, v2->level);
}

/** Transform the coordinates of a vertex considered as boundary element
 *  in a tree-tree connection. */
void
t8_default_scheme_vertex::element_transform_face (const t8_element_t *elem1, t8_element_t *elem2,
                                                  [[maybe_unused]] int orientation, [[maybe_unused]] int sign,
                                                  [[maybe_unused]] int is_smaller_face) const
{
  T8_ASSERT (element_is_valid (elem1));
  T8_ASSERT (element_is_valid (elem2));

  ((t8_dvertex_t *) elem2)->level = ((const t8_dvertex_t *) elem1)->level;
}

int
t8_default_scheme_vertex::element_is_root_boundary ([[maybe_unused]] const t8_element_t *elem,
                                                    [[maybe_unused]] int face) const
{
  T8_ASSERT (element_is_valid (elem));
  return 1;
}

void
t8_default_scheme_vertex::element_set_linear_id (t8_element_t *elem, const int level,
                                                 [[maybe_unused]] const t8_linearidx_t id)
{
  T8_ASSERT (0 <= level && level <= T8_DVERTEX_MAXLEVEL);
  T8_ASSERT (0 == id);
  T8_ASSERT (element_is_valid (elem));

  /* Set the level */
  ((t8_dvertex_t *) elem)->level = level;
}

t8_linearidx_t
t8_default_scheme_vertex::element_get_linear_id ([[maybe_unused]] const t8_element_t *elem,
                                                 [[maybe_unused]] int level) const
{
  T8_ASSERT (element_is_valid (elem));
  T8_ASSERT (0 <= level && level <= T8_DVERTEX_MAXLEVEL);

  return 0;
}

void
t8_default_scheme_vertex::element_get_first_descendant ([[maybe_unused]] const t8_element_t *elem, t8_element_t *desc,
                                                        int level) const
{
  T8_ASSERT (element_is_valid (elem));
  T8_ASSERT (element_is_valid (desc));
  T8_ASSERT (0 <= level && level <= T8_DVERTEX_MAXLEVEL);
  T8_ASSERT (level >= ((const t8_dvertex_t *) elem)->level);

  ((t8_dvertex_t *) desc)->level = level;
}

void
t8_default_scheme_vertex::element_get_last_descendant ([[maybe_unused]] const t8_element_t *elem, t8_element_t *desc,
                                                       int level) const
{
  T8_ASSERT (element_is_valid (elem));
  T8_ASSERT (element_is_valid (desc));
  T8_ASSERT (0 <= level && level <= T8_DVERTEX_MAXLEVEL);
  T8_ASSERT (level >= ((const t8_dvertex_t *) elem)->level);

  ((t8_dvertex_t *) desc)->level = level;
}

void
t8_default_scheme_vertex::element_get_anchor ([[maybe_unused]] const t8_element_t *elem, int anchor[3]) const
{
  T8_ASSERT (element_is_valid (elem));

  anchor[0] = 0;
  anchor[1] = 0;
  anchor[2] = 0;
}

void
t8_default_scheme_vertex::element_get_vertex_integer_coords ([[maybe_unused]] const t8_element_t *elem,
                                                             [[maybe_unused]] int vertex, int coords[]) const
{
  T8_ASSERT (element_is_valid (elem));
  T8_ASSERT (vertex == 0);

  coords[0] = 0;
}

void
t8_default_scheme_vertex::element_get_vertex_reference_coords ([[maybe_unused]] const t8_element_t *elem,
                                                               [[maybe_unused]] const int vertex, double coords[]) const
{
  T8_ASSERT (element_is_valid (elem));
  T8_ASSERT (vertex == 0);

  coords[0] = 0;
}

void
t8_default_scheme_vertex::element_get_reference_coords ([[maybe_unused]] const t8_element_t *elem,
                                                        [[maybe_unused]] const double *ref_coords,
                                                        const size_t num_coords, double *out_coords) const
{
  T8_ASSERT (element_is_valid (elem));
  T8_ASSERT (fabs (ref_coords[0]) <= T8_PRECISION_EPS);

  for (size_t coord = 0; coord < num_coords; ++coord) {
    out_coords[coord] = 0;
  }
}

#ifdef T8_ENABLE_DEBUG
int
<<<<<<< HEAD
t8_default_scheme_vertex::element_is_valid (const t8_element_t *elem)

{
  const t8_dvertex *v = (const t8_dvertex_t *) elem;
  return 0 <= v->level && v->level <= T8_DVERTEX_MAXLEVEL;
=======
t8_default_scheme_vertex::element_is_valid ([[maybe_unused]] const t8_element_t *elem)

{
  /* A vertex is always valid, since it only saves the level as uint8, 
     which therefore automatically is >= 0 and <= 255 (=MAXLEVEL)*/
  return 1;
>>>>>>> 515e7f57
}

void
t8_default_scheme_vertex::element_to_string (const t8_element_t *elem, char *debug_string, const int string_size) const
{
  T8_ASSERT (element_is_valid (elem));
  T8_ASSERT (debug_string != NULL);
  t8_dvertex_t *vertex = (t8_dvertex_t *) elem;
  snprintf (debug_string, string_size, "level: %i", vertex->level);
}
#endif

int
t8_default_scheme_vertex::refines_irregular () const
{
  /*vertices refine regularly */
  return false;
}

void
t8_default_scheme_vertex::element_new (int length, t8_element_t **elem) const
{
  /* allocate memory for a vertex */
  t8_default_scheme_common::element_new (length, elem);

  /* in debug mode, set sensible default values. */
#ifdef T8_ENABLE_DEBUG
  {
    for (int i = 0; i < length; i++) {
      set_to_root (elem[i]);
    }
  }
#endif
}

void
t8_default_scheme_vertex::element_init ([[maybe_unused]] int length, [[maybe_unused]] t8_element_t *elem) const
{
#ifdef T8_ENABLE_DEBUG
  t8_dvertex_t *vertexs = (t8_dvertex_t *) elem;
  for (int i = 0; i < length; i++) {
    vertexs[i].level = 0;
  }
#endif
}

void
t8_default_scheme_vertex::set_to_root (t8_element_t *elem) const
{
  t8_dvertex_t *vertex = (t8_dvertex_t *) elem;
  vertex->level = 0;
}
/* vertices are packed as the level */
void
t8_default_scheme_vertex::element_MPI_Pack (t8_element_t **const elements, const unsigned int count, void *send_buffer,
                                            const int buffer_size, int *position, sc_MPI_Comm comm) const
{
  int mpiret;
  t8_dvertex_t **vertices = (t8_dvertex_t **) elements;
  for (unsigned int ielem = 0; ielem < count; ielem++) {
    mpiret = sc_MPI_Pack (&vertices[ielem]->level, 1, sc_MPI_INT8_T, send_buffer, buffer_size, position, comm);
    SC_CHECK_MPI (mpiret);
  }
}

/* vertices are packed as the level */
void
t8_default_scheme_vertex::element_MPI_Pack_size (const unsigned int count, sc_MPI_Comm comm, int *pack_size) const
{
  int singlesize = 0;
  int datasize = 0;
  int mpiret;

  mpiret = sc_MPI_Pack_size (1, sc_MPI_INT8_T, comm, &datasize);
  SC_CHECK_MPI (mpiret);
  singlesize += datasize;

  *pack_size = count * singlesize;
}

/* vertices are packed as the level */
void
t8_default_scheme_vertex::element_MPI_Unpack (void *recvbuf, const int buffer_size, int *position,
                                              t8_element_t **elements, const unsigned int count, sc_MPI_Comm comm) const
{
  int mpiret;
  t8_dvertex_t **vertices = (t8_dvertex_t **) elements;
  for (unsigned int ielem = 0; ielem < count; ielem++) {
    mpiret = sc_MPI_Unpack (recvbuf, buffer_size, position, &(vertices[ielem]->level), 1, sc_MPI_INT8_T, comm);
    SC_CHECK_MPI (mpiret);
  }
}<|MERGE_RESOLUTION|>--- conflicted
+++ resolved
@@ -310,20 +310,12 @@
 
 #ifdef T8_ENABLE_DEBUG
 int
-<<<<<<< HEAD
-t8_default_scheme_vertex::element_is_valid (const t8_element_t *elem)
-
-{
-  const t8_dvertex *v = (const t8_dvertex_t *) elem;
-  return 0 <= v->level && v->level <= T8_DVERTEX_MAXLEVEL;
-=======
 t8_default_scheme_vertex::element_is_valid ([[maybe_unused]] const t8_element_t *elem)
 
 {
   /* A vertex is always valid, since it only saves the level as uint8, 
      which therefore automatically is >= 0 and <= 255 (=MAXLEVEL)*/
   return 1;
->>>>>>> 515e7f57
 }
 
 void
