--- conflicted
+++ resolved
@@ -354,17 +354,10 @@
 void
 t8_default_scheme_vertex::element_init ([[maybe_unused]] int length, [[maybe_unused]] t8_element_t *elem) const
 {
-<<<<<<< HEAD
-#ifdef T8_ENABLE_DEBUG
-  t8_dvertex_t *vertex = (t8_dvertex_t *) elem;
-  for (int i = 0; i < length; i++) {
-    t8_dvertex_init (vertex + i);
-=======
 #if T8_ENABLE_DEBUG
   t8_dvertex_t *vertices = (t8_dvertex_t *) elem;
   for (int i = 0; i < length; i++) {
     vertices[i].level = 0;
->>>>>>> d443f3e1
   }
 #endif
 }
