--- conflicted
+++ resolved
@@ -446,8 +446,6 @@
 #endif
 }
 
-<<<<<<< HEAD
-=======
 void
 t8_dtri_compute_reference_coords (const t8_dtri_t *elem,
                                   const double *ref_coords,
@@ -519,7 +517,6 @@
 #endif
 }
 
->>>>>>> af5657ef
 /* Compute the coordinates of each vertex of a triangle/tet */
 void
 t8_dtri_compute_all_coords (const t8_dtri_t *elem,
