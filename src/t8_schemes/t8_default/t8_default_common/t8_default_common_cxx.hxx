/*
  This file is part of t8code.
  t8code is a C library to manage a collection (a forest) of multiple
  connected adaptive space-trees of general element classes in parallel.

  Copyright (C) 2015 the developers

  t8code is free software; you can redistribute it and/or modify
  it under the terms of the GNU General Public License as published by
  the Free Software Foundation; either version 2 of the License, or
  (at your option) any later version.

  t8code is distributed in the hope that it will be useful,
  but WITHOUT ANY WARRANTY; without even the implied warranty of
  MERCHANTABILITY or FITNESS FOR A PARTICULAR PURPOSE.  See the
  GNU General Public License for more details.

  You should have received a copy of the GNU General Public License
  along with t8code; if not, write to the Free Software Foundation, Inc.,
  51 Franklin Street, Fifth Floor, Boston, MA 02110-1301, USA.
*/

/** \file t8_default_common_cxx.hxx
 * We provide some functions that are useful across element classes.
 */

#ifndef T8_DEFAULT_COMMON_CXX_HXX
#define T8_DEFAULT_COMMON_CXX_HXX

#include <t8_element_cxx.hxx>

/* Macro to check whether a pointer (VAR) to a base class, comes from an
 * implementation of a child class (TYPE). */
#define T8_COMMON_IS_TYPE(VAR, TYPE) ((dynamic_cast<TYPE> (VAR)) != NULL)

class t8_default_scheme_common_c: public t8_eclass_scheme_c {
 public:
  /** Destructor for all default schemes */
  virtual ~t8_default_scheme_common_c ();

  /** Compute the number of corners of a given element. */
  virtual int
  t8_element_num_corners (const t8_element_t *elem) const;

  /** Allocate space for a bunch of elements. */
  virtual void
  t8_element_new (int length, t8_element_t **elem) const;

  /** Deallocate space for a bunch of elements. */
  virtual void
  t8_element_destroy (int length, t8_element_t **elem) const;

  /** Return the shape of an element */
  virtual t8_element_shape_t
  t8_element_shape (const t8_element_t *elem) const;

  /** Count how many leaf descendants of a given uniform level an element would produce.
   * \param [in] t     The element to be checked.
   * \param [in] level A refinement level.
   * \return Suppose \a t is uniformly refined up to level \a level. The return value
   * is the resulting number of elements (of the given level).
   * Each default element (except pyramids) refines into 2^{dim * (level - level(t))}
   * children.
   */
  virtual t8_gloidx_t
  t8_element_count_leafs (const t8_element_t *t, int level) const;

  /** Compute the number of siblings of an element. That is the number of 
   * Children of its parent.
   * \param [in] elem The element.
   * \return          The number of siblings of \a element.
   * Note that this number is >= 1, since we count the element itself as a sibling.
   */
  virtual int
  t8_element_num_siblings (const t8_element_t *elem) const;

  /** Count how many leaf descendants of a given uniform level the root element will produce.
   * \param [in] level A refinement level.
   * \return The value of \ref t8_element_count_leafs if the input element
   *      is the root (level 0) element.
   */
  virtual t8_gloidx_t
  t8_element_count_leafs_from_root (int level) const;

  /** The common implementation of the general function for the default scheme
   * has no effect. This function literally does nothing.
   * The tri, tet and prism scheme override this implementation with a function that
   * stores the type of the element in \a outdata.
   *  \param [in] elem A valid element
   *  \param [in] indata Is ignored. Can be NULL.
   *  \param [out] outdata Is ignored. Can be NULL.
   * \note Calling this function has no effect. See the specialized implementations in
   * t8_default_tri_cxx.hxx, t8_default_tet_cxx.hxx and t8_default_prism_cxx.hxx.
   */
  virtual void
  t8_element_general_function (const t8_element_t *elem, const void *indata, void *outdata) const;

  /** Compute the integer coordinates of a given element vertex.
   * The default scheme implements the Morton type SFCs. In these SFCs the
   * elements are positioned in a cube [0,1]^(dL) with dimension d (=0,1,2,3) and 
   * L the maximum refinement level. 
   * All element vertices have integer coordinates in this cube.
   *   \param [in] elem    The element.
   *   \param [in] vertex  The id of the vertex whose coordinates shall be computed.
   *   \param [out] coords An array of at least as many integers as the element's dimension
   *                      whose entries will be filled with the coordinates of \a vertex.
   */
  virtual void
  t8_element_vertex_coords (const t8_element_t *elem, int vertex, int coords[]) const
    = 0;

  /** Convert points in the reference space of an element to points in the
   *  reference space of the tree.
   * 
   * \param [in] elem         The element.
   * \param [in] coords_input The coordinates \f$ [0,1]^\mathrm{dim} \f$ of the point
   *                          in the reference space of the element.
   * \param [in] num_coords   Number of \f$ dim\f$-sized coordinates to evaluate.
   * \param [out] out_coords  The coordinates of the points in the
   *                          reference space of the tree.
   */
<<<<<<< HEAD
  virtual void        t8_element_reference_coords (const t8_element_t *elem,
                                                   const double *ref_coords,
                                                   const size_t num_coords,
                                                   double *out_coords)
    const = 0;
=======
  virtual void
  t8_element_reference_coords (const t8_element_t *elem, const double *ref_coords, const void *user_data,
                               double *out_coords) const
    = 0;
>>>>>>> abf0d26c

  /** Get the integer coordinates of the anchor node of an element.
   * The default scheme implements the Morton type SFCs. In these SFCs the
   * elements are positioned in a cube [0,1]^(dL) with dimension d (=0,1,2,3) and 
   * L the maximum refinement level. 
   * All element vertices have integer coordinates in this cube and the anchor
   * node is the first of all vertices (index 0). It also has the lowest x,y and z
   * coordinates.
   * \param [in] elem   The element.
   * \param [out] anchor The integer coordinates of the anchor node in the cube [0,1]^(dL)
   */
  virtual void
  t8_element_anchor (const t8_element_t *elem, int anchor[3]) const
    = 0;
};

#endif /* !T8_DEFAULT_COMMON_CXX_HXX */<|MERGE_RESOLUTION|>--- conflicted
+++ resolved
@@ -119,18 +119,11 @@
    * \param [out] out_coords  The coordinates of the points in the
    *                          reference space of the tree.
    */
-<<<<<<< HEAD
   virtual void        t8_element_reference_coords (const t8_element_t *elem,
                                                    const double *ref_coords,
                                                    const size_t num_coords,
                                                    double *out_coords)
     const = 0;
-=======
-  virtual void
-  t8_element_reference_coords (const t8_element_t *elem, const double *ref_coords, const void *user_data,
-                               double *out_coords) const
-    = 0;
->>>>>>> abf0d26c
 
   /** Get the integer coordinates of the anchor node of an element.
    * The default scheme implements the Morton type SFCs. In these SFCs the
