--- conflicted
+++ resolved
@@ -115,11 +115,7 @@
    */
   void
   t8_element_reference_coords (const t8_element_t *elem, const double *ref_coords, const size_t num_coords,
-<<<<<<< HEAD
-                               const size_t padding, double *out_coords) const
-=======
-                               double *out_coords) const override
->>>>>>> 4fa06404
+                               const size_t padding, double *out_coords) const override
     = 0;
 
   /** Get the integer coordinates of the anchor node of an element.
