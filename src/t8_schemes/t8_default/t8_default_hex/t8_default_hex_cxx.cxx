--- conflicted
+++ resolved
@@ -584,7 +584,6 @@
 }
 
 void
-<<<<<<< HEAD
 t8_default_scheme_hex_c::t8_element_reference_coords (const t8_element_t
                                                       *elem,
                                                       const double
@@ -596,13 +595,6 @@
   T8_ASSERT (t8_element_is_valid (elem));
   t8_dhex_compute_reference_coords ((const t8_dhex_t *) elem, ref_coords,
                                     num_coords, out_coords);
-=======
-t8_default_scheme_hex_c::t8_element_reference_coords (const t8_element_t *elem, const double *ref_coords,
-                                                      const void *user_data, double *out_coords) const
-{
-  T8_ASSERT (t8_element_is_valid (elem));
-  t8_dhex_compute_reference_coords ((const t8_dhex_t *) elem, ref_coords, out_coords);
->>>>>>> abf0d26c
 }
 
 int
