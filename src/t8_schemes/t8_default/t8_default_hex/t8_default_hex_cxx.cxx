--- conflicted
+++ resolved
@@ -584,7 +584,6 @@
 }
 
 void
-<<<<<<< HEAD
 t8_default_scheme_hex_c::t8_element_reference_coords (const t8_element_t
                                                       *elem,
                                                       const double
@@ -592,10 +591,6 @@
                                                       const size_t num_coords,
                                                       double *out_coords)
   const
-=======
-t8_default_scheme_hex_c::t8_element_reference_coords (const t8_element_t *elem, const double *ref_coords,
-                                                      const size_t num_coords, double *out_coords) const
->>>>>>> de9419f4
 {
   T8_ASSERT (t8_element_is_valid (elem));
   t8_dhex_compute_reference_coords ((const t8_dhex_t *) elem, ref_coords, num_coords, out_coords);
