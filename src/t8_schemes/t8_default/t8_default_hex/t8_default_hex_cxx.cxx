--- conflicted
+++ resolved
@@ -541,20 +541,8 @@
   coord[2] = q->z;
 }
 
-<<<<<<< HEAD
-int
-t8_default_scheme_hex_c::t8_element_root_len (const t8_element_t *elem) const
-{
-  T8_ASSERT (t8_element_is_valid (elem));
-  return P8EST_ROOT_LEN;
-}
-
 static void
 t8_dhex_vertex_integer_coords (const p8est_quadrant_t *elem, int vertex, int coords[])
-=======
-void
-t8_default_scheme_hex_c::t8_element_vertex_coords (const t8_element_t *elem, int vertex, int coords[]) const
->>>>>>> 75732228
 {
   int len;
 
