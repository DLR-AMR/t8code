/*
  This file is part of t8code.
  t8code is a C library to manage a collection (a forest) of multiple
  connected adaptive space-trees of general element classes in parallel.

  Copyright (C) 2015 the developers

  t8code is free software; you can redistribute it and/or modify
  it under the terms of the GNU General Public License as published by
  the Free Software Foundation; either version 2 of the License, or
  (at your option) any later version.

  t8code is distributed in the hope that it will be useful,
  but WITHOUT ANY WARRANTY; without even the implied warranty of
  MERCHANTABILITY or FITNESS FOR A PARTICULAR PURPOSE.  See the
  GNU General Public License for more details.

  You should have received a copy of the GNU General Public License
  along with t8code; if not, write to the Free Software Foundation, Inc.,
  51 Franklin Street, Fifth Floor, Boston, MA 02110-1301, USA.
*/

/** \file t8_default_hex.h
 */

#ifndef T8_DEFAULT_HEX_HXX
#define T8_DEFAULT_HEX_HXX

#include <p8est.h>
#include <t8_element_cxx.hxx>
#include <t8_schemes/t8_default/t8_default_hex/t8_dhex.h>
#include <t8_schemes/t8_default/t8_default_hex/t8_dhex_bits.h>
#include <t8_schemes/t8_default/t8_default_quad/t8_default_quad_cxx.hxx>

/** The structure holding a hexahedral element in the default scheme.
 * We make this definition public for interoperability of element classes.
 * We might want to put this into a private, scheme-specific header file.
 */
typedef p8est_quadrant_t t8_phex_t;

struct t8_default_scheme_hex_c: public t8_default_scheme_common_c
{
 public:
  /** The virtual table for a particular implementation of an element class. */

  /** Constructor. */
  t8_default_scheme_hex_c ();

  ~t8_default_scheme_hex_c ();

  /** Allocate memory for an array of hexaedra and initialize them.
   * \param [in] length   The number of hex to be allocated.
   * \param [in,out] elems On input an array of \b length many unallocated
   *                      element pointers.
   *                      On output all these pointers will point to an allocated
   *                      and initialized element.
   * \note Not every element that is created in t8code will be created by a call
   * to this function. However, if an element is not created using \ref t8_element_new,
   * then it is guaranteed that \ref t8_element_init is called on it.
   * \note In debugging mode, an element that was created with \ref t8_element_new
   * must pass \ref t8_element_is_valid.
   * \note If an element was created by \ref t8_element_new then \ref t8_element_init
   * may not be called for it. Thus, \ref t8_element_new should initialize an element
   * in the same way as a call to \ref t8_element_init would.
   * \see t8_element_init
   * \see t8_element_is_valid
   */
  virtual void
  t8_element_new (int length, t8_element_t **elem) const;

  /** Initialize an array of allocated hexaedra.
   * \param [in] length   The number of hex to be initialized.
   * \param [in,out] elems On input an array of \b length many allocated
   *                       elements.
   * \param [in] called_new True if the elements in \a elem were created by a call
   *                       to \ref t8_element_new. False if no element in \a elem
   *                       was created in this way. The case that only some elements
   *                       were created by \ref t8_element_new should never occur.
   * \note In debugging mode, an element that was passed to \ref t8_element_init
   * must pass \ref t8_element_is_valid.
   * \note If an element was created by \ref t8_element_new then \ref t8_element_init
   * may not be called for it. Thus, \ref t8_element_new should initialize an element
   * in the same way as a call to \ref t8_element_init would.
   * Thus, if \a called_new is true this function should usually do nothing.
   * \see t8_element_new
   * \see t8_element_is_valid
   */
  virtual void
  t8_element_init (int length, t8_element_t *elem, int called_new) const;

  /** Return the refinement level of an element.
   * \param [in] elem    The element whose level should be returned.
   * \return             The level of \b elem.
   */
  virtual int
  t8_element_level (const t8_element_t *elem) const;

  /** Return the maximum allowed level for this element class.
   * \return                      The maximum allowed level for elements of this class.
   */
  virtual int
  t8_element_maxlevel (void) const;

  /** Copy all entries of \b source to \b dest. \b dest must be an existing
   *  element. No memory is allocated by this function.
   * \param [in] source The element whose entries will be copied to \b dest.
   * \param [in,out] dest This element's entries will be overwritten with the
   *                    entries of \b source.
   * \note \a source and \a dest may point to the same element.
   */
  virtual void
  t8_element_copy (const t8_element_t *source, t8_element_t *dest) const;

  /** Compare two elements.
    * \param [in] elem1  The first element.
    * \param [in] elem2  The second element.
    * \return       negative if elem1 < elem2, zero if elem1 equals elem2
    *               and positive if elem1 > elem2.
    *  If elem2 is a copy of elem1 then the elements are equal.
    */
  virtual int
  t8_element_compare (const t8_element_t *elem1, const t8_element_t *elem2) const;

  /** Compute the parent of a given element \b elem and store it in \b parent.
   *  \b parent needs to be an existing element. No memory is allocated by this function.
   *  \b elem and \b parent can point to the same element, then the entries of
   *  \b elem are overwritten by the ones of its parent.
   * \param [in] elem   The element whose parent will be computed.
   * \param [in,out] parent This element's entries will be overwritten by those
   *                    of \b elem's parent.
   *                    The storage for this element must exist
   *                    and match the element class of the parent.
   *                    For a pyramid, for example, it may be either a
   *                    tetrahedron or a pyramid depending on \b elem's childid.
   */
  virtual void
  t8_element_parent (const t8_element_t *elem, t8_element_t *parent) const;

  /** Compute a specific sibling of a given hex element \b elem and store it in \b sibling.
   *  \b sibling needs to be an existing element. No memory is allocated by this function.
   *  \b elem and \b sibling can point to the same element, then the entries of
   *  \b elem are overwritten by the ones of its \b sibid -th sibling.
   * \param [in] elem   The element whose sibling will be computed.
   * \param [in] sibid  The id of the sibling computed.
   * \param [in,out] sibling This element's entries will be overwritten by those
   *                    of \b elem's sibid-th sibling.
   *                    The storage for this element must exist
   *                    and match the element class of the sibling.
   */
  virtual void
  t8_element_sibling (const t8_element_t *elem, int sibid, t8_element_t *sibling) const;

  /** Compute the number of faces of a given element.
   * \param [in] elem The element.
   * \return          The number of faces of \a elem.
   */
  virtual int
  t8_element_num_faces (const t8_element_t *elem) const;

  /** Compute the maximum number of faces of a given element and all of its
   *  descendants.
   * \param [in] elem The element.
   * \return          The maximum number of faces of \a elem and its descendants.
   */
  virtual int
  t8_element_max_num_faces (const t8_element_t *elem) const;

  /** Return the number of children of an element when it is refined.
   * \param [in] elem   The element whose number of children is returned.
   * \return            The number of children of \a elem if it is to be refined.
   */
  virtual int
  t8_element_num_children (const t8_element_t *elem) const;

  /** Return the number of children of an element's face when the element is refined.
   * \param [in] elem   The element whose face is considered.
   * \param [in] face   A face of \a elem.
   * \return            The number of children of \a face if \a elem is to be refined.
   */
  virtual int
  t8_element_num_face_children (const t8_element_t *elem, int face) const;
  /** Return the corner number of an element's face corner.
   * \param [in] element  The element.
   * \param [in] face     A face index for \a element.
   * \param [in] corner   A corner index for the face 0 <= \a corner < num_face_corners.
   * \return              The corner number of the \a corner-th vertex of \a face.
   */
  virtual int
  t8_element_get_face_corner (const t8_element_t *element, int face, int corner) const;

  /** Return the face numbers of the faces sharing an element's corner.
   * \param [in] element  The element.
   * \param [in] corner   A corner index for the face.
   * \param [in] face     A face index for \a corner.
   * \return              The face number of the \a face-th face at \a corner.
   */
  virtual int
  t8_element_get_corner_face (const t8_element_t *element, int corner, int face) const
  {
    SC_ABORT ("This function is not implemented yet.\n");
    return 0; /* suppresses compiler warning */
  }

  /** Return the type of each child in the ordering of the implementation.
   * \param [in] childid  Must be between 0 and the number of children (exclusive).
   *                      The number of children is defined in \a t8_element_num_children.
   * \return              The type for the given child.
   */
  virtual t8_eclass_t
  t8_element_child_eclass (int childid) const;

  /** Construct the child element of a given number.
   * \param [in] elem     This must be a valid element, bigger than maxlevel.
   * \param [in] childid  The number of the child to construct.
   * \param [in,out] child        The storage for this element must exist
   *                              and match the element class of the child.
   *                              On output, a valid element.
   * It is valid to call this function with elem = child.
   * \see t8_element_child_eclass
   */
  virtual void
  t8_element_child (const t8_element_t *elem, int childid, t8_element_t *child) const;

  /** Construct all children of a given element.
   * \param [in] elem     This must be a valid element, bigger than maxlevel.
   * \param [in] length   The length of the output array \a c must match
   *                      the number of children.
   * \param [in,out] c    The storage for these \a length elements must exist
   *                      and match the element class in the children's ordering.
   *                      On output, all children are valid.
   * It is valid to call this function with elem = c[0].
   * \see t8_element_num_children
   * \see t8_element_child_eclass
   */
  virtual void
  t8_element_children (const t8_element_t *elem, int length, t8_element_t *c[]) const;

  /** Compute the child id of an element.
   * \param [in] elem     This must be a valid element.
   * \return              The child id of elem.
   */
  virtual int
  t8_element_child_id (const t8_element_t *elem) const;

  /** Compute the ancestor id of an element, that is the child id
   * at a given level.
   * \param [in] elem     This must be a valid element.
   * \param [in] level    A refinement level. Must satisfy \a level < elem.level
   * \return              The child_id of \a elem in regard to its \a level ancestor.
   */
  virtual int
  t8_element_ancestor_id (const t8_element_t *elem, int level) const;

  /** Query whether a given set of elements is a family or not.
   * \param [in] fam      An array of as many elements as an element of class
   *                      \b ts has siblings.
   * \return              Zero if \b fam is not a family, nonzero if it is.
   * \note level 0 elements do not form a family.
   */
  virtual int
  t8_element_is_family (t8_element_t **fam) const;

  /** Compute the nearest common ancestor of two elements. That is,
   * the element with highest level that still has both given elements as
   * descendants.
   * \param [in] elem1    The first of the two input elements.
   * \param [in] elem2    The second of the two input elements.
   * \param [in,out] nca  The storage for this element must exist
   *                      and match the element class of the child.
   *                      On output the unique nearest common ancestor of
   *                      \b elem1 and \b elem2.
   */
  virtual void
  t8_element_nca (const t8_element_t *elem1, const t8_element_t *elem2, t8_element_t *nca) const;

  /** Compute the shape of the face of an element.
   * \param [in] elem     The element.
   * \param [in] face     A face of \a elem.
   * \return              The element shape of the face.
   */
  virtual t8_element_shape_t
  t8_element_face_shape (const t8_element_t *elem, int face) const;

  /** Given an element and a face of the element, compute all children of
   * the element that touch the face.
   * \param [in] elem     The element.
   * \param [in] face     A face of \a elem.
   * \param [in,out] children Allocated elements, in which the children of \a elem
   *                      that share a face with \a face are stored.
   *                      They will be stored in order of their linear id.
   * \param [in] num_children The number of elements in \a children. Must match
   *                      the number of children that touch \a face.
   *                      \ref t8_element_num_face_children
   * \param [in,out] child_indices If not NULL, an array of num_children integers must be given,
   *                      on output its i-th entry is the child_id of the i-th face_child.
   * It is valid to call this function with elem = children[0].
   */
  virtual void
  t8_element_children_at_face (const t8_element_t *elem, int face, t8_element_t *children[], int num_children,
                               int *child_indices) const;

  /** Given a face of an element and a child number of a child of that face, return the face number
   * of the child of the element that matches the child face.
   * \verbatim
      x ---- x   x      x           x ---- x
      |      |   |      |           |   |  | <-- f
      |      |   |      x           |   x--x
      |      |   |                  |      |
      x ---- x   x                  x ---- x
       elem    face  face_child    Returns the face number f
     \endverbatim

   * \param [in]  elem    The element.
   * \param [in]  face    Then number of the face.
   * \param [in]  face_child A number 0 <= \a face_child < num_face_children,
   *                      specifying a child of \a elem that shares a face with \a face.
   *                      These children are counted in linear order. This coincides with
   *                      the order of children from a call to \ref t8_element_children_at_face.
   * \return              The face number of the face of a child of \a elem
   *                      that coincides with \a face_child.
   */
  virtual int
  t8_element_face_child_face (const t8_element_t *elem, int face, int face_child) const;

  /** Given a face of an element return the face number
     * of the parent of the element that matches the element's face. Or return -1 if
     * no face of the parent matches the face.

     * \param [in]  elem    The element.
     * \param [in]  face    Then number of the face.
     * \return              If \a face of \a elem is also a face of \a elem's parent,
     *                      the face number of this face. Otherwise -1.
     * \note For the root element this function always returns \a face.
     */
  virtual int
  t8_element_face_parent_face (const t8_element_t *elem, int face) const;

  /** Given an element and a face of this element. If the face lies on the
   *  tree boundary, return the face number of the tree face.
   *  If not the return value is arbitrary.
   * \param [in] elem     The element.
   * \param [in] face     The index of a face of \a elem.
   * \return The index of the tree face that \a face is a subface of, if
   *         \a face is on a tree boundary.
   *         Any arbitrary integer if \a is not at a tree boundary.
   */
  virtual int
  t8_element_tree_face (const t8_element_t *elem, int face) const;

  /** Suppose we have two trees that share a common face f.
   *  Given an element e that is a subface of f in one of the trees
   *  and given the orientation of the tree connection, construct the face
   *  element of the respective tree neighbor that logically coincides with e
   *  but lies in the coordinate system of the neighbor tree.
   *  \param [in] elem1     The face element.
   *  \param [in,out] elem2 On return the face element  \a elem1 with respect
   *                        to the coordinate system of the other tree.
   *  \param [in] orientation The orientation of the tree-tree connection.
   *                        \see t8_cmesh_set_join
   *  \param [in] sign      Depending on the topological orientation of the two tree faces,
   *                        either 0 (both faces have opposite orientation)
   *                        or 1 (both faces have the same top. orientattion).
   *                        \ref t8_eclass_face_orientation
   *  \param [in] is_smaller_face Flag to declare whether \a elem1 belongs to
   *                        the smaller face. A face f of tree T is smaller than
   *                        f' of T' if either the eclass of T is smaller or if
   *                        the classes are equal and f<f'. The orientation is
   *                        defined in relation to the smaller face.
   * \note \a elem1 and \a elem2 may point to the same element.
   */
  virtual void
  t8_element_transform_face (const t8_element_t *elem1, t8_element_t *elem2, int orientation, int sign,
                             int is_smaller_face) const
  {
    SC_ABORT ("This function is not implemented yet.\n");
    return; /* suppresses compiler warning */
  }

  /** Given a boundary face inside a root tree's face construct
   *  the element inside the root tree that has the given face as a
   *  face.
   * \param [in] face     A face element.
   * \param [in] face_scheme The scheme for the face element.
   * \param [in,out] elem An allocated element. The entries will be filled with
   *                      the data of the element that has \a face as a face and
   *                      lies within the root tree.
   * \param [in] root_face The index of the face of the root tree in which \a face
   *                      lies.
   * \return              The face number of the face of \a elem that coincides
   *                      with \a face.
   */
  virtual int
  t8_element_extrude_face (const t8_element_t *face, const t8_eclass_scheme_c *face_scheme, t8_element_t *elem,
                           int root_face) const;

  /** Construct the first descendant of an element at a given level that touches a given face.
   * \param [in] elem      The input element.
   * \param [in] face      A face of \a elem.
   * \param [in, out] first_desc An allocated element. This element's data will be
   *                       filled with the data of the first descendant of \a elem
   *                       that shares a face with \a face.
   * \param [in] level     The level, at which the first descendant is constructed
   */
  virtual void
  t8_element_first_descendant_face (const t8_element_t *elem, int face, t8_element_t *first_desc, int level) const;

  /** Construct the last descendant of an element at a given level that touches a given face.
   * \param [in] elem      The input element.
   * \param [in] face      A face of \a elem.
   * \param [in, out] last_desc An allocated element. This element's data will be
   *                       filled with the data of the last descendant of \a elem
   *                       that shares a face with \a face.
   * \param [in] level     The level, at which the last descendant is constructed
   */
  virtual void
  t8_element_last_descendant_face (const t8_element_t *elem, int face, t8_element_t *last_desc, int level) const;

  /** Construct the boundary element at a specific face.
   * \param [in] elem     The input element.
   * \param [in] face     The index of the face of which to construct the
   *                      boundary element.
   * \param [in,out] boundary An allocated element of dimension of \a element
   *                      minus 1. The entries will be filled with the entries
   *                      of the face of \a element.
   * \param [in] boundary_scheme The scheme for the eclass of the boundary face.
   */
  virtual void
  t8_element_boundary_face (const t8_element_t *elem, int face, t8_element_t *boundary,
                            const t8_eclass_scheme_c *boundary_scheme) const;

  /** Construct all codimension-one boundary elements of a given element. */
  virtual void
  t8_element_boundary (const t8_element_t *elem, int min_dim, int length, t8_element_t **boundary) const;

  /** Compute whether a given element shares a given face with its root tree.
   * \param [in] elem     The input element.
   * \param [in] face     A face of \a elem.
   * \return              True if \a face is a subface of the element's root element.
   */
  virtual int
  t8_element_is_root_boundary (const t8_element_t *elem, int face) const;

  /** Construct the face neighbor of a given element if this face neighbor
   * is inside the root tree. Return 0 otherwise.
   * \param [in] elem The element to be considered.
   * \param [in,out] neigh If the face neighbor of \a elem along \a face is inside
   *                  the root tree, this element's data is filled with the
   *                  data of the face neighbor. Otherwise the data can be modified
   *                  arbitrarily.
   * \param [in] face The number of the face along which the neighbor should be
   *                  constructed.
   * \param [out] neigh_face The number of \a face as viewed from \a neigh.
   *                  An arbitrary value, if the neighbor is not inside the root tree.
   * \return          True if \a neigh is inside the root tree.
   *                  False if not. In this case \a neigh's data can be arbitrary
   *                  on output.
   */
  virtual int
  t8_element_face_neighbor_inside (const t8_element_t *elem, t8_element_t *neigh, int face, int *neigh_face) const;

  /** Initialize the entries of an allocated element according to a
   *  given linear id in a uniform refinement.
   * \param [in,out] elem The element whose entries will be set.
   * \param [in] level    The level of the uniform refinement to consider.
   * \param [in] id       The linear id.
   *                      id must fulfil 0 <= id < 'number of leafs in the uniform refinement'
   */
  virtual void
  t8_element_set_linear_id (t8_element_t *elem, int level, t8_linearidx_t id) const;

  /** Compute the linear id of a given element in a hypothetical uniform
   * refinement of a given level.
   * \param [in] elem     The element whose id we compute.
   * \param [in] level    The level of the uniform refinement to consider.
   * \return              The linear id of the element.
   */
  virtual t8_linearidx_t
  t8_element_get_linear_id (const t8_element_t *elem, int level) const;

  /** Compute the first descendant of a given element.
   * \param [in] elem     The element whose descendant is computed.
   * \param [out] desc    The first element in a uniform refinement of \a elem
   *                      of the given level.
   * \param [in] level    The level, at which the descendant is computed.
   */
  virtual void
  t8_element_first_descendant (const t8_element_t *elem, t8_element_t *desc, int level) const;

  /** Compute the last descendant of a given element.
   * \param [in] elem     The element whose descendant is computed.
   * \param [out] desc    The last element in a uniform refinement of \a elem
   *                      of the given level.
   * \param [in] level    The level, at which the descendant is computed.
   */
  virtual void
  t8_element_last_descendant (const t8_element_t *elem, t8_element_t *desc, int level) const;

  /** Construct the successor in a uniform refinement of a given element.
   * \param [in] elem1    The element whose successor should be constructed.
   * \param [in,out] elem2  The element whose entries will be set.
   * \param [in] level    The level of the uniform refinement to consider.
   */
  virtual void
  t8_element_successor (const t8_element_t *t, t8_element_t *s, int level) const;

  /** Get the integer coordinates of the anchor node of an element.
   * The default scheme implements the Morton type SFCs. In these SFCs the
   * elements are positioned in a cube [0,1]^(dL) with dimension d (=0,1,2,3) and 
   * L the maximum refinement level. 
   * All element vertices have integer coordinates in this cube and the anchor
   * node is the first of all vertices (index 0). It also has the lowest x,y and z
   * coordinates.
   * \param [in] elem   The element.
   * \param [out] anchor The integer coordinates of the anchor node in the cube [0,1]^(dL)
   */
  virtual void
  t8_element_anchor (const t8_element_t *elem, int anchor[3]) const;

  /** Compute the root length of a given element, that is the length of
   * its level 0 ancestor.
   * \param [in] elem     The element whose root length should be computed.
   * \return              The root length of \a elem
   */
  virtual int
  t8_element_root_len (const t8_element_t *elem) const;

  /** Compute the integer coordinates of a given element vertex.
   * The default scheme implements the Morton type SFCs. In these SFCs the
   * elements are positioned in a cube [0,1]^(dL) with dimension d (=0,1,2,3) and 
   * L the maximum refinement level. 
   * All element vertices have integer coordinates in this cube.
   *   \param [in] elem   The element to be considered.
   *   \param [in] vertex The id of the vertex whose coordinates shall be computed.
   *   \param [out] coords An array of at least as many integers as the element's dimension
   *                      whose entries will be filled with the coordinates of \a vertex.
   */
  virtual void
  t8_element_vertex_coords (const t8_element_t *elem, int vertex, int coords[]) const;

  /** Compute the coordinates of a given element vertex inside a reference tree
   *  that is embedded into [0,1]^d (d = dimension).
   *   \param [in] elem   The element to be considered.
   *   \param [in] vertex The id of the vertex whose coordinates shall be computed.
   *   \param [out] coords An array of at least as many doubles as the element's dimension
   *                      whose entries will be filled with the coordinates of \a vertex.
   */
  virtual void
  t8_element_vertex_reference_coords (const t8_element_t *elem, const int vertex, double coords[]) const;

  /** Convert points in the reference space of an element to points in the
   *  reference space of the tree.
   * 
   * \param [in] elem         The element.
   * \param [in] coords_input The coordinates \f$ [0,1]^\mathrm{dim} \f$ of the point
   *                          in the reference space of the element.
   * \param [in] num_coords   Number of \f$ dim\f$-sized coordinates to evaluate.
   * \param [out] out_coords  The coordinates of the points in the
   *                          reference space of the tree.
   */
<<<<<<< HEAD
  virtual void        t8_element_reference_coords (const t8_element_t *elem,
                                                   const double *ref_coords,
                                                   const size_t num_coords,
                                                   double *out_coords)
    const;
=======
  virtual void
  t8_element_reference_coords (const t8_element_t *elem, const double *ref_coords, const size_t num_coords,
                               double *out_coords) const;
>>>>>>> de9419f4

  /** Returns true, if there is one element in the tree, that does not refine into 2^dim children.
   * Returns false otherwise.
   * * \return           0, because hexs refine regularly
   */
  virtual int
  t8_element_refines_irregular (void) const;

#ifdef T8_ENABLE_DEBUG
  /** Query whether a given element can be considered as 'valid' and it is
   *  safe to perform any of the above algorithms on it.
   * \param [in]      elem  The element to be checked.
   * \return          True if \a elem is safe to use. False otherwise.
   * \note            An element that is constructed with \ref t8_element_new
   *                  must pass this test.
   * \note            An element for which \ref t8_element_init was called must pass
   *                  this test.
   * \note            This function is used for debugging to catch certain errors.
   *                  These can for example occur when an element points to a region
   *                  of memory which should not be interpreted as an element.
   * \note            We recommend to use the assertion T8_ASSERT (t8_element_is_valid (elem))
   *                  in the implementation of each of the functions in this file.
   */
  virtual int
  t8_element_is_valid (const t8_element_t *t) const;

  /**
  * Print a given element. For a example for a triangle print the coordinates
  * and the level of the triangle. This function is only available in the
  * debugging configuration. 
  * 
  * \param [in]        elem  The element to print
  */
  virtual void
  t8_element_debug_print (const t8_element_t *elem) const;
#endif
};

#endif /* !T8_DEFAULT_HEX_HXX */<|MERGE_RESOLUTION|>--- conflicted
+++ resolved
@@ -557,17 +557,11 @@
    * \param [out] out_coords  The coordinates of the points in the
    *                          reference space of the tree.
    */
-<<<<<<< HEAD
   virtual void        t8_element_reference_coords (const t8_element_t *elem,
                                                    const double *ref_coords,
                                                    const size_t num_coords,
                                                    double *out_coords)
     const;
-=======
-  virtual void
-  t8_element_reference_coords (const t8_element_t *elem, const double *ref_coords, const size_t num_coords,
-                               double *out_coords) const;
->>>>>>> de9419f4
 
   /** Returns true, if there is one element in the tree, that does not refine into 2^dim children.
    * Returns false otherwise.
