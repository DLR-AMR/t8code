/*
  This file is part of t8code.
  t8code is a C library to manage a collection (a forest) of multiple
  connected adaptive space-trees of general element classes in parallel.

  Copyright (C) 2015 the developers

  t8code is free software; you can redistribute it and/or modify
  it under the terms of the GNU General Public License as published by
  the Free Software Foundation; either version 2 of the License, or
  (at your option) any later version.

  t8code is distributed in the hope that it will be useful,
  but WITHOUT ANY WARRANTY; without even the implied warranty of
  MERCHANTABILITY or FITNESS FOR A PARTICULAR PURPOSE.  See the
  GNU General Public License for more details.

  You should have received a copy of the GNU General Public License
  along with t8code; if not, write to the Free Software Foundation, Inc.,
  51 Franklin Street, Fifth Floor, Boston, MA 02110-1301, USA.
*/

/** \file t8_default_pyramid_cxx.hxx
 * The default implementation for pyramid.
 */

#ifndef T8_DEFAULT_PYRAMID_CXX_HXX
#define T8_DEFAULT_PYRAMID_CXX_HXX

#include <t8_element_cxx.hxx>
#include <t8_schemes/t8_default/t8_default_common/t8_default_common_cxx.hxx>

/** Provide an implementation for the pyramid element class.
 * It is written as a self-contained library in the t8_dpyramid_* files.
 */

struct t8_default_scheme_pyramid_c:public t8_default_scheme_common_c
{
public:
  /** The virtual table for a particular implementation of an element class. */

  /** Constructor. */
  t8_default_scheme_pyramid_c (void);

                     ~t8_default_scheme_pyramid_c ();

  /** Initialize an array of allocated elements.
   * \param [in] length   The number of prism elements to be allocated.
   * \param [in,out] elems On input an array of \b length many allocated
   *                       elements.
   * \param [in] called_new True if the elements in \a elem were created by a call
   *                       to \ref t8_element_new. False if no element in \a elem
   *                       was created in this way. The case that only some elements
   *                       were created by \ref t8_element_new should never occur.
   * \note In debugging mode, an element that was passed to \ref t8_element_init
   * must pass \ref t8_element_is_valid.
   * \note If an element was created by \ref t8_element_new then \ref t8_element_init
   * may not be called for it. Thus, \ref t8_element_new should initialize an element
   * in the same way as a call to \ref t8_element_init would.
   * Thus, if \a called_new is true this function should usually do nothing.
   * \see t8_element_new
   * \see t8_element_is_valid
   */
  virtual void        t8_element_init (int length, t8_element_t *elem,
                                       int called_new);

  /** Return the refinement level of an element.
   * \param [in] elem    The element whose level should be returned.
   * \return             The level of \b elem.
   */
  virtual int         t8_element_level (const t8_element_t *elem);

  /** Return the maximum allowed level for this element class.
   * \return                      The maximum allowed level for elements of this class.
   */
  virtual int         t8_element_maxlevel (void);

  /** Copy all entries of \b source to \b dest. \b dest must be an existing
   *  element. No memory is allocated by this function.
   * \param [in] source The element whose entries will be copied to \b dest.
   * \param [in,out] dest This element's entries will be overwritted with the
   *                    entries of \b source.
   * \note \a source and \a dest may point to the same element.
   */
  virtual void        t8_element_copy (const t8_element_t *source,
                                       t8_element_t *dest);

  /** Compare two elements.
   * \param [in] elem1  The first element.
   * \param [in] elem2  The second element.
   * \return       negativ if elem1 < elem2, zero if elem1 equals elem2
   *               and positiv if elem1 > elem2.
   *  If elem2 is a copy of elem1 then the elements are equal.
   */
  virtual int         t8_element_compare (const t8_element_t *elem1,
                                          const t8_element_t *elem2);

  /** Compute the parent of a given element \b elem and store it in \b parent.
   *  \b parent needs to be an existing element. No memory is allocated by this function.
   *  \b elem and \b parent can point to the same element, then the entries of
   *  \b elem are overwritten by the ones of its parent.
   * \param [in] elem   The element whose parent will be computed.
   * \param [in,out] parent This element's entries will be overwritten by those
   *                    of \b elem's parent.
   *                    The storage for this element must exist
   *                    and match the element class of the parent.
   *                    For a pyramid, for example, it may be either a
   *                    tetrahedron or a pyramid depending on \b elem's childid.
   */
  virtual void        t8_element_parent (const t8_element_t *elem,
                                         t8_element_t *parent);

  /** Compute the number of siblings of an element. That is the number of 
   * Children of its parent.
   * \param [in] elem The element.
   * \return          The number of siblings of \a element.
   * Note that this number is >= 1, since we count the element itself as a sibling.
   */
  virtual int         t8_element_num_siblings (const t8_element_t *elem)
    const;

  /** Compute a specific sibling of a given pyramid element \b elem and store it in \b sibling.
   *  \b sibling needs to be an existing element. No memory is allocated by this function.
   *  \b elem and \b sibling can point to the same element, then the entries of
   *  \b elem are overwritten by the ones of its \b sibid -th sibling.
   * \param [in] elem   The element whose sibling will be computed.
   * \param [in] sibid  The id of the sibling computed.
   * \param [in,out] sibling This element's entries will be overwritten by those
   *                    of \b elem's sibid-th sibling.
   *                    The storage for this element must exist
   *                    and match the element class of the sibling.
   */
  virtual void        t8_element_sibling (const t8_element_t *elem,
                                          int sibid, t8_element_t *sibling)
  {
    SC_ABORT ("This function is not implemented yet.\n");
    return;                     /* suppresses compiler warning */
  }

  /** Compute the number of faces of a given element.
   * \param [in] elem The element.
   * \return          The number of faces of \a elem.
   */
  virtual int         t8_element_num_faces (const t8_element_t *elem);

  /** Compute the maximum number of faces of a given element and all of its
   *  descendants.
   * \param [in] elem The element.
   * \return          The maximum number of faces of \a elem and its descendants.
   */
  virtual int         t8_element_max_num_faces (const t8_element_t *elem);

  /** Return the number of children of an element when it is refined.
   * \param [in] elem   The element whose number of children is returned.
   * \return            The number of children of \a elem if it is to be refined.
   */
  virtual int         t8_element_num_children (const t8_element_t *elem);

  /** Return the number of children of an element's face when the element is refined.
   * \param [in] elem   The element whose face is considered.
   * \param [in] face   A face of \a elem.
   * \return            The number of children of \a face if \a elem is to be refined.
   */
  virtual int         t8_element_num_face_children (const t8_element_t *elem,
                                                    int face);
  /** Return the corner number of an element's face corner.
   * \param [in] element  The element.
   * \param [in] face     A face index for \a element.
   * \param [in] corner   A corner index for the face 0 <= \a corner < num_face_corners.
   * \return              The corner number of the \a corner-th vertex of \a face.
   */
  virtual int         t8_element_get_face_corner (const t8_element_t *element,
                                                  int face, int corner);

  /** Compute the number of corners of a given element.
   * \param [in] elem The element.
   * \return          The number of corners of \a elem.
   */
  virtual int         t8_element_num_corners (const t8_element_t *elem);

  /** Return the face numbers of the faces sharing an element's corner.
   * \param [in] element  The element.
   * \param [in] corner   A corner index for the face.
   * \param [in] face     A face index for \a corner.
   * \return              The face number of the \a face-th face at \a corner.
   */
  virtual int         t8_element_get_corner_face (const t8_element_t *element,
                                                  int corner, int face)
  {
    SC_ABORT ("Not implemented.\n");
    return 0;                   /* prevents compiler warning */
  }

  /** Return the type of each child in the ordering of the implementation.
   * \param [in] childid  Must be between 0 and the number of children (exclusive).
   *                      The number of children is defined in \a t8_element_num_children.
   * \return              The type for the given child.
   */
  virtual t8_eclass_t t8_element_child_eclass (int childid)
  {
    SC_ABORT ("This function is not implemented yet.\n");
    return T8_ECLASS_ZERO;      /* suppresses compiler warning */
  }

  /** Construct the child element of a given number.
   * \param [in] elem     This must be a valid element, bigger than maxlevel.
   * \param [in] childid  The number of the child to construct.
   * \param [in,out] child        The storage for this element must exist
   *                              and match the element class of the child.
   *                              On output, a valid element.
   * It is valid to call this function with elem = child.
   * \see t8_element_child_eclass
   */
  virtual void        t8_element_child (const t8_element_t *elem,
                                        int childid, t8_element_t *child);

  /** Construct all children of a given element.
   * \param [in] elem     This must be a valid element, bigger than maxlevel.
   * \param [in] length   The length of the output array \a c must match
   *                      the number of children.
   * \param [in,out] c    The storage for these \a length elements must exist
   *                      and match the element class in the children's ordering.
   *                      On output, all children are valid.
   * It is valid to call this function with elem = c[0].
   * \see t8_element_num_children
   * \see t8_element_child_eclass
   */
  virtual void        t8_element_children (const t8_element_t *elem,
                                           int length, t8_element_t *c[]);

  /** Compute the child id of an element.
   * \param [in] elem     This must be a valid element.
   * \return              The child id of elem.
   */
  virtual int         t8_element_child_id (const t8_element_t *elem);

  /** Compute the ancestor id of an element, that is the child id
   * at a given level.
   * \param [in] elem     This must be a valid element.
   * \param [in] level    A refinement level. Must satisfy \a level < elem.level
   * \return              The child_id of \a elem in regard to its \a level ancestor.
   */
  virtual int         t8_element_ancestor_id (const t8_element_t *elem,
                                              int level);

  /** Query whether a given set of elements is a family or not.
   * \param [in] fam      An array of as many elements as an element of class
   *                      \b ts has children.
   * \return              Zero if \b fam is not a family, nonzero if it is.
   */
  virtual int         t8_element_is_family (t8_element_t **fam);

  /** Compute the nearest common ancestor of two elements. That is,
   * the element with highest level that still has both given elements as
   * descendants.
   * \param [in] elem1    The first of the two input elements.
   * \param [in] elem2    The second of the two input elements.
   * \param [in,out] nca  The storage for this element must exist
   *                      and match the element class of the child.
   *                      On output the unique nearest common ancestor of
   *                      \b elem1 and \b elem2.
   */
  virtual void        t8_element_nca (const t8_element_t *elem1,
                                      const t8_element_t *elem2,
                                      t8_element_t *nca)
  {
    SC_ABORT ("This function is not implemented yet.\n");
    return;                     /* suppresses compiler warning */
  }

   /** Return the shape of an allocated element according its type.
    *  For example, a child of an element can be an element of a different shape
    *  and has to be handled differently - according to its shape.
    *  \param [in] elem     The element to be considered
    *  \return              The shape of the element as an eclass
   */
  virtual t8_element_shape_t t8_element_shape (const t8_element_t *elem);

  /** Compute the shape of the face of an element.
   * \param [in] elem     The element.
   * \param [in] face     A face of \a elem.
   * \return              The element shape of the face.
   */
  virtual t8_element_shape_t t8_element_face_shape (const t8_element_t *elem,
                                                    int face);

  /** Given an element and a face of the element, compute all children of
   * the element that touch the face.
   * \param [in] elem     The element.
   * \param [in] face     A face of \a elem.
   * \param [in,out] children Allocated elements, in which the children of \a elem
   *                      that share a face with \a face are stored.
   *                      They will be stored in order of their linear id.
   * \param [in] num_children The number of elements in \a children. Must match
   *                      the number of children that touch \a face.
   *                      \ref t8_element_num_face_children
   * \param [in,out] child_indices If not NULL, an array of num_children integers must be given,
   *                      on output its i-th entry is the child_id of the i-th face_child.
   * It is valid to call this function with elem = children[0].
   */
  virtual void        t8_element_children_at_face (const t8_element_t *elem,
                                                   int face,
                                                   t8_element_t *children[],
                                                   int num_children,
                                                   int *child_indices);

  /** Given a face of an element and a child number of a child of that face, return the face number
   * of the child of the element that matches the child face.
   * \verbatim
      x ---- x   x      x           x ---- x
      |      |   |      |           |   |  | <-- f
      |      |   |      x           |   x--x
      |      |   |                  |      |
      x ---- x   x                  x ---- x
       elem    face  face_child    Returns the face number f
     \endverbatim

   * \param [in]  elem    The element.
   * \param [in]  face    Then number of the face.
   * \param [in]  face_child A number 0 <= \a face_child < num_face_children,
   *                      specifying a child of \a elem that shares a face with \a face.
   *                      These children are counted in linear order. This coincides with
   *                      the order of children from a call to \ref t8_element_children_at_face.
   * \return              The face number of the face of a child of \a elem
   *                      that conincides with \a face_child.
   */
  virtual int         t8_element_face_child_face (const t8_element_t *elem,
                                                  int face, int face_child);

    /** Given a face of an element return the face number
     * of the parent of the element that matches the element's face. Or return -1 if
     * no face of the parent matches the face.

     * \param [in]  elem    The element.
     * \param [in]  face    Then number of the face.
     * \return              If \a face of \a elem is also a face of \a elem's parent,
     *                      the face number of this face. Otherwise -1.
     * \note For the root element this function always returns \a face.
     */
  virtual int         t8_element_face_parent_face (const t8_element_t *elem,
                                                   int face);

<<<<<<< HEAD
/** Construct the nearest common ancestor of two elements in the same tree. 
 * \param [in]      elem1       The first element
 * \param [in]      elem2       The second element
 * \param [in,out]  nca         Existing element whose data will be filled with
 *                              the data of the nearest common ancestor of \a elem1 and \a elem2
*/
  virtual void        t8_element_nca (const t8_element_t *elem1,
                                      const t8_element_t *elem2,
                                      t8_element_t *nca);
=======
  /** Given an element and a face of this element. If the face lies on the
   *  tree boundary, return the face number of the tree face.
   *  If not the return value is arbitrary.
   * \param [in] elem     The element.
   * \param [in] face     The index of a face of \a elem.
   * \return The index of the tree face that \a face is a subface of, if
   *         \a face is on a tree boundary.
   *         Any arbitrary integer if \a is not at a tree boundary.
   */
  virtual int         t8_element_tree_face (const t8_element_t *elem,
                                            int face);

  /** Suppose we have two trees that share a common face f.
   *  Given an element e that is a subface of f in one of the trees
   *  and given the orientation of the tree connection, construct the face
   *  element of the respective tree neighbor that logically coincides with e
   *  but lies in the coordinate system of the neighbor tree.
   *  \param [in] elem1     The face element.
   *  \param [in,out] elem2 On return the face elment \a elem1 with respective
   *                        to the coordinate system of the other tree.
   *  \param [in] orientation The orientation of the tree-tree connection.
   *                        \see t8_cmesh_set_join
   *  \param [in] sign      Depending on the topological orientation of the two tree faces,
   *                        either 0 (both faces have opposite orientation)
   *                        or 1 (both faces have the same top. orientattion).
   *                        \ref t8_eclass_face_orientation
   *  \param [in] is_smaller_face Flag to declare whether \a elem1 belongs to
   *                        the smaller face. A face f of tree T is smaller than
   *                        f' of T' if either the eclass of T is smaller or if
   *                        the classes are equal and f<f'. The orientation is
   *                        defined in relation to the smaller face.
   * \note \a elem1 and \a elem2 may point to the same element.
   */
  virtual void        t8_element_transform_face (const t8_element_t *elem1,
                                                 t8_element_t *elem2,
                                                 int orientation, int sign,
                                                 int is_smaller_face)
  {
    SC_ABORT ("This function is not implemented yet.\n");
  }
>>>>>>> 214e8516

  /** Given a boundary face inside a root tree's face construct
   *  the element inside the root tree that has the given face as a
   *  face.
   * \param [in] face     A face element.
   * \param [in] face_scheme The scheme for the face element.
   * \param [in,out] elem An allocated element. The entries will be filled with
   *                      the data of the element that has \a face as a face and
   *                      lies within the root tree.
   * \param [in] root_face The index of the face of the root tree in which \a face
   *                      lies.
   * \return              The face number of the face of \a elem that coincides
   *                      with \a face.
   */
  virtual int         t8_element_extrude_face (const t8_element_t *face,
                                               const t8_eclass_scheme_c
                                               *face_scheme,
                                               t8_element_t *elem,
                                               int root_face);

  /** Construct the first descendant of an element at a given level that touches a given face.
   * \param [in] elem      The input element.
   * \param [in] face      A face of \a elem.
   * \param [in, out] first_desc An allocated element. This element's data will be
   *                       filled with the data of the first descendant of \a elem
   *                       that shares a face with \a face.
   * \param [in] level     The level, at which the first descendant is constructed
   */
  virtual void        t8_element_first_descendant_face (const t8_element_t
                                                        *elem, int face,
                                                        t8_element_t
                                                        *first_desc,
                                                        int level);

  /** Construct the last descendant of an element at a given level that touches a given face.
   * \param [in] elem      The input element.
   * \param [in] face      A face of \a elem.
   * \param [in, out] last_desc An allocated element. This element's data will be
   *                       filled with the data of the last descendant of \a elem
   *                       that shares a face with \a face.
   * \param [in] level     The level, at which the last descendant is constructed
   */
  virtual void        t8_element_last_descendant_face (const t8_element_t
                                                       *elem, int face,
                                                       t8_element_t
                                                       *last_desc, int level);

  /** Construct the boundary element at a specific face.
   * \param [in] elem     The input element.
   * \param [in] face     The index of the face of which to construct the
   *                      boundary element.
   * \param [in,out] boundary An allocated element of dimension of \a element
   *                      minus 1. The entries will be filled with the entries
   *                      of the face of \a element.
   * \param [in] boundary_scheme The scheme for the eclass of the boundary face.
   */
  virtual void        t8_element_boundary_face (const t8_element_t *elem,
                                                int face,
                                                t8_element_t *boundary,
                                                const t8_eclass_scheme_c
                                                *boundary_scheme);

  /** Construct all codimension-one boundary elements of a given element.
   * \param [in] elem     The input element.
   * \param [in] face     A face of \a elem.
   * \return              True if \a face is a subface of the element's root element.
   */
  virtual void        t8_element_boundary (const t8_element_t *elem,
                                           int min_dim, int length,
                                           t8_element_t **boundary)
  {
    SC_ABORT ("This function is not implemented yet.\n");
    return;                     /* suppresses compiler warning */
  }
  /** Compute whether a given element shares a given face with its root tree.
   * \param [in] elem     The input element.
   * \param [in] face     A face of \a elem.
   * \return              True if \a face is a subface of the element's root element.
   */
  virtual int         t8_element_is_root_boundary (const t8_element_t *elem,
                                                   int face);

  /** Construct the face neighbor of a given element if this face neighbor
   * is inside the root tree. Return 0 otherwise.
   * \param [in] elem The element to be considered.
   * \param [in,out] neigh If the face neighbor of \a elem along \a face is inside
   *                  the root tree, this element's data is filled with the
   *                  data of the face neighbor. Otherwise the data can be modified
   *                  arbitrarily.
   * \param [in] face The number of the face along which the neighbor should be
   *                  constructed.
   * \param [out] neigh_face The number of \a face as viewed from \a neigh.
   *                  An arbitrary value, if the neighbor is not inside the root tree.
   * \return          True if \a neigh is inside the root tree.
   *                  False if not. In this case \a neigh's data can be arbitrary
   *                  on output.
   */
  virtual int         t8_element_face_neighbor_inside (const t8_element_t
                                                       *elem,
                                                       t8_element_t *neigh,
                                                       int face,
                                                       int *neigh_face);

  /** Initialize the entries of an allocated element according to a
   *  given linear id in a uniform refinement.
   * \param [in,out] elem The element whose entries will be set.
   * \param [in] level    The level of the uniform refinement to consider.
   * \param [in] id       The linear id.
   *                      id must fulfil 0 <= id < 'number of leafs in the uniform refinement'
   */
  virtual void        t8_element_set_linear_id (t8_element_t *elem,
                                                int level, t8_linearidx_t id);

  /** Compute the linear id of a given element in a hypothetical uniform
   * refinement of a given level.
   * \param [in] elem     The element whose id we compute.
   * \param [in] level    The level of the uniform refinement to consider.
   * \return              The linear id of the element.
   */
  virtual t8_linearidx_t t8_element_get_linear_id (const
                                                   t8_element_t *elem,
                                                   int level);

  /** Compute the first descendant of a given element.
   * \param [in] elem     The element whose descendant is computed.
   * \param [out] desc    The first element in a uniform refinement of \a elem
   *                      of the given level.
   * \param [in] level    The level, at which the descendant is computed.
   */
  virtual void        t8_element_first_descendant (const t8_element_t *elem,
                                                   t8_element_t *desc,
                                                   int level);

  /** Compute the last descendant of a given element.
   * \param [in] elem     The element whose descendant is computed.
   * \param [out] desc    The last element in a uniform refinement of \a elem
   *                      of the given level.
   * \param [in] level    The level, at which the descendant is computed.
   */
  virtual void        t8_element_last_descendant (const t8_element_t *elem,
                                                  t8_element_t *desc,
                                                  int level);

  /** Construct the successor in a uniform refinement of a given element.
   * \param [in] elem1    The element whose successor should be constructed.
   * \param [in,out] elem2  The element whose entries will be set.
   * \param [in] level    The level of the uniform refinement to consider.
   */
  virtual void        t8_element_successor (const t8_element_t *t,
                                            t8_element_t *s, int level);

  /** Get the integer coordinates of the anchor node of an element.
   * The default scheme implements the Morton type SFCs. In these SFCs the
   * elements are positioned in a cube [0,1]^(dL) with dimension d (=0,1,2,3) and 
   * L the maximum refinement level. 
   * All element vertices have integer coordinates in this cube and the anchor
   * node is the first of all vertices (index 0). It also has the lowest x,y and z
   * coordinates.
   * \param [in] elem   The element.
   * \param [out] anchor The integer coordinates of the anchor node in the cube [0,1]^(dL)
   */
  virtual void        t8_element_anchor (const t8_element_t *elem,
                                         int anchor[3]);

  /** Compute the root length of a given element, that is the length of
   * its level 0 ancestor.
   * \param [in] elem     The element whose root length should be computed.
   * \return              The root length of \a elem
   */
  virtual int         t8_element_root_len (const t8_element_t *elem);

  /** Compute the integer coordinates of a given element vertex.
   * The default scheme implements the Morton type SFCs. In these SFCs the
   * elements are positioned in a cube [0,1]^(dL) with dimension d (=0,1,2,3) and 
   * L the maximum refinement level. 
   * All element vertices have integer coordinates in this cube.
   *   \param [in] t      The element to be considered.
   *   \param [in] vertex The id of the vertex whose coordinates shall be computed.
   *   \param [out] coords An array of at least as many integers as the element's dimension
   *                      whose entries will be filled with the coordinates of \a vertex.
   */
  virtual void        t8_element_vertex_coords (const t8_element_t *t,
                                                int vertex, int coords[]);

  /** The tetrahedron schemes uses the general function to return the type of
   * a tetrahedron.
   *  \param [in] elem An valid element
   *  \param [in] indata Is ignored. Can be NULL.
   *  \param [out] outdata Pointer to an int8_t. The type of \a elem will be stored here.
   *  On output the type of the tetrahedron will be stored in \a outdata
   */
  virtual void        t8_element_general_function (const t8_element_t *elem,
                                                   const void *indata,
                                                   void *outdata);

  /** Compute the coordinates of a given element vertex inside a reference tree
   *  that is embedded into [0,1]^d (d = dimension).
   *   \param [in] t      The element to be considered.
   *   \param [in] vertex The id of the vertex whose coordinates shall be computed.
   *   \param [out] coords An array of at least as many doubles as the element's dimension
   *                      whose entries will be filled with the coordinates of \a vertex.
   */
  virtual void        t8_element_vertex_reference_coords (const t8_element_t
                                                          *t, int vertex,
                                                          double coords[]);

  /** Returns true, if there is one element in the tree, that does not refine into 2^dim children.
   * Returns false otherwise.
   * * \return           1, because pyramids refine irregularly
   */
  virtual int         t8_element_refines_irregular (void);

#ifdef T8_ENABLE_DEBUG
  /** Query whether a given element can be considered as 'valid' and it is
   *  safe to perform any of the above algorithms on it.
   * \param [in]      elem  The element to be checked.
   * \return          True if \a elem is safe to use. False otherwise.
   * \note            An element that is constructed with \ref t8_element_new
   *                  must pass this test.
   * \note            An element for which \ref t8_element_init was called must pass
   *                  this test.
   * \note            This function is used for debugging to catch certain errors.
   *                  These can for example occur when an element points to a region
   *                  of memory which should not be interpreted as an element.
   * \note            We recommend to use the assertion T8_ASSERT (t8_element_is_valid (elem))
   *                  in the implementation of each of the functions in this file.
   */
  virtual int         t8_element_is_valid (const t8_element_t *t) const;

  /**
  * Print a given element. For a example for a triangle print the coordinates
  * and the level of the triangle. This function is only available in the
  * debugging configuration. 
  * 
  * \param [in]        elem  The element to print
  */
  virtual void        t8_element_debug_print (const t8_element_t *elem) const;
#endif
};

#endif /* !T8_DEFAULT_pyramid_CXX_HXX */<|MERGE_RESOLUTION|>--- conflicted
+++ resolved
@@ -262,11 +262,7 @@
    */
   virtual void        t8_element_nca (const t8_element_t *elem1,
                                       const t8_element_t *elem2,
-                                      t8_element_t *nca)
-  {
-    SC_ABORT ("This function is not implemented yet.\n");
-    return;                     /* suppresses compiler warning */
-  }
+                                      t8_element_t *nca);
 
    /** Return the shape of an allocated element according its type.
     *  For example, a child of an element can be an element of a different shape
@@ -340,17 +336,6 @@
   virtual int         t8_element_face_parent_face (const t8_element_t *elem,
                                                    int face);
 
-<<<<<<< HEAD
-/** Construct the nearest common ancestor of two elements in the same tree. 
- * \param [in]      elem1       The first element
- * \param [in]      elem2       The second element
- * \param [in,out]  nca         Existing element whose data will be filled with
- *                              the data of the nearest common ancestor of \a elem1 and \a elem2
-*/
-  virtual void        t8_element_nca (const t8_element_t *elem1,
-                                      const t8_element_t *elem2,
-                                      t8_element_t *nca);
-=======
   /** Given an element and a face of this element. If the face lies on the
    *  tree boundary, return the face number of the tree face.
    *  If not the return value is arbitrary.
@@ -391,7 +376,6 @@
   {
     SC_ABORT ("This function is not implemented yet.\n");
   }
->>>>>>> 214e8516
 
   /** Given a boundary face inside a root tree's face construct
    *  the element inside the root tree that has the given face as a
