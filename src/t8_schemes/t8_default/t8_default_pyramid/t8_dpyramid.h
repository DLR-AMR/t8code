--- conflicted
+++ resolved
@@ -68,9 +68,6 @@
   t8_dpyramid_coord_t     x;        /**< The x integer coordinate of the anchor node. */
   t8_dpyramid_coord_t     y;        /**< The y integer coordinate of the anchor node. */
   t8_dpyramid_coord_t     z;        /**< The z integer coordinate of the anchor node. */
-<<<<<<< HEAD
-=======
 } t8_dpyramid_t;
->>>>>>> 53e29960
 
 #endif /* T8_DPYRAMID_H */