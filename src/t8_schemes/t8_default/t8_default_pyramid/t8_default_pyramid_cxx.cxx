/*
  This file is part of t8code.
  t8code is a C library to manage a collection (a forest) of multiple
  connected adaptive space-trees of general element classes in parallel.

  Copyright (C) 2015 the developers

  t8code is free software; you can redistribute it and/or modify
  it under the terms of the GNU General Public License as published by
  the Free Software Foundation; either version 2 of the License, or
  (at your option) any later version.

  t8code is distributed in the hope that it will be useful,
  but WITHOUT ANY WARRANTY; without even the implied warranty of
  MERCHANTABILITY or FITNESS FOR A PARTICULAR PURPOSE.  See the
  GNU General Public License for more details.

  You should have received a copy of the GNU General Public License
  along with t8code; if not, write to the Free Software Foundation, Inc.,
  51 Franklin Street, Fifth Floor, Boston, MA 02110-1301, USA.
*/

#include <t8_schemes/t8_default/t8_default_common/t8_default_common_cxx.hxx>
#include <t8_schemes/t8_default/t8_default_pyramid/t8_default_pyramid_cxx.hxx>
#include <t8_schemes/t8_default/t8_default_tet/t8_default_tet_cxx.hxx>
#include <t8_schemes/t8_default/t8_default_pyramid/t8_dpyramid_bits.h>
#include <t8_schemes/t8_default/t8_default_pyramid/t8_dpyramid.h>

typedef t8_dpyramid_t t8_default_pyramid_t;

T8_EXTERN_C_BEGIN ();

void
t8_default_scheme_pyramid_c::t8_element_new (int length, t8_element_t **elem) const
{
  /* allocate memory for a tet */
  t8_default_scheme_common_c::t8_element_new (length, elem);

  /* in debug mode, set sensible default values. */
#ifdef T8_ENABLE_DEBUG
  {
    int                 i;
    for (i = 0; i < length; i++) {
      t8_element_init (1, elem[i], 0);
    }
  }
#endif
}

void
t8_default_scheme_pyramid_c::t8_element_init (int length, t8_element_t *elem,
                                              int called_new) const
{
#ifdef T8_ENABLE_DEBUG
  if (!called_new) {
    int                 i;
    t8_dpyramid_t      *pyramid = (t8_dpyramid_t *) elem;
    /* Set all values to 0 */
    for (i = 0; i < length; i++) {
      t8_dpyramid_init_linear_id (pyramid + i, 0, 0);
      T8_ASSERT (t8_dpyramid_is_valid (pyramid + i));
    }
    pyramid->pyramid.type = 6;
  }
#endif
}

int
t8_default_scheme_pyramid_c::t8_element_maxlevel (void) const
{
  return T8_DPYRAMID_MAXLEVEL;
}

int
t8_default_scheme_pyramid_c::t8_element_max_num_faces (const t8_element_t
                                                       *elem) const
{
  T8_ASSERT (t8_element_is_valid (elem));
  return t8_dpyramid_max_num_faces ((const t8_dpyramid_t *) elem);
}

int
t8_default_scheme_pyramid_c::t8_element_ancestor_id (const t8_element_t *elem,
                                                     int level) const
{
  T8_ASSERT (t8_element_is_valid (elem));
  T8_ASSERT (0 <= level && level <= T8_DPYRAMID_MAXLEVEL);
  return t8_dpyramid_ancestor_id ((const t8_dpyramid_t *) elem, level);
}

int
t8_default_scheme_pyramid_c::t8_element_num_children (const t8_element_t
                                                      *elem) const
{
  T8_ASSERT (t8_element_is_valid (elem));
  return t8_dpyramid_num_children ((const t8_dpyramid_t *) elem);
}

int
t8_default_scheme_pyramid_c::t8_element_num_corners (const t8_element_t *elem) const
{
  T8_ASSERT (t8_element_is_valid (elem));
  return t8_dpyramid_num_corners ((const t8_dpyramid_t *) elem);
}

int
t8_default_scheme_pyramid_c::t8_element_num_siblings (const t8_element_t
                                                      *elem) const
{
  T8_ASSERT (t8_element_is_valid (elem));
  return t8_dpyramid_num_siblings ((const t8_dpyramid_t *) elem);
}

int
t8_default_scheme_pyramid_c::t8_element_num_faces (const t8_element_t *elem) const
{
  T8_ASSERT (t8_element_is_valid (elem));
  return t8_dpyramid_num_faces ((const t8_dpyramid_t *) elem);
}

int
t8_default_scheme_pyramid_c::t8_element_compare (const t8_element_t *elem1,
                                                 const t8_element_t *elem2)
  const
{
  T8_ASSERT (t8_element_is_valid (elem1));
  T8_ASSERT (t8_element_is_valid (elem2));
  return t8_dpyramid_compare ((const t8_dpyramid_t *) elem1,
                              (const t8_dpyramid_t *) elem2);
}

void
t8_default_scheme_pyramid_c::t8_element_copy (const t8_element_t *source,
                                              t8_element_t *dest) const
{
  T8_ASSERT (t8_element_is_valid (source));
  t8_dpyramid_copy ((const t8_dpyramid_t *) source, (t8_dpyramid_t *) dest);
  T8_ASSERT (t8_element_is_valid (dest));
}

void
t8_default_scheme_pyramid_c::t8_element_child (const t8_element_t *elem,
                                               int childid,
                                               t8_element_t *child) const
{
  T8_ASSERT (t8_element_is_valid (elem));
  T8_ASSERT (0 <= childid
             && childid <
             t8_dpyramid_num_children ((const t8_dpyramid_t *) elem));
  t8_dpyramid_child ((t8_dpyramid_t *) elem, childid,
                     (t8_dpyramid_t *) child);
  T8_ASSERT (t8_element_is_valid (child));
}

void
t8_default_scheme_pyramid_c::t8_element_children (const t8_element_t *elem,
                                                  int length,
                                                  t8_element_t *c[]) const
{
  T8_ASSERT (t8_element_is_valid (elem));
  t8_dpyramid_children ((const t8_dpyramid_t *) elem, (t8_dpyramid_t **) c);
#if T8_ENABLE_DEBUG
  for (int i = 0; i < length; i++) {
    T8_ASSERT (t8_element_is_valid (c[i]));
  }
#endif
}

void
t8_default_scheme_pyramid_c::t8_element_children_at_face (const t8_element_t
                                                          *elem, int face,
                                                          t8_element_t
                                                          *children[],
                                                          int num_children,
                                                          int *child_indices)
  const
{
  T8_ASSERT (t8_element_is_valid (elem));
  t8_dpyramid_children_at_face ((const t8_dpyramid_t *) elem, face,
                                (t8_dpyramid_t **) children, num_children,
                                child_indices);
#if T8_ENABLE_DEBUG
  for (int i = 0; i < num_children; i++) {
    T8_ASSERT (t8_element_is_valid (children[i]));
  }
#endif
}

int
t8_default_scheme_pyramid_c::t8_element_face_child_face (const t8_element_t
                                                         *elem, int face,
                                                         int face_child) const
{
  T8_ASSERT (t8_element_is_valid (elem));
  return t8_dpyramid_face_child_face ((const t8_dpyramid_t *) elem,
                                      face, face_child);
}

t8_element_shape_t
t8_default_scheme_pyramid_c::t8_element_face_shape (const t8_element_t *elem,
                                                    int face) const
{
  T8_ASSERT (t8_element_is_valid (elem));
  return t8_dpyramid_face_shape ((const t8_dpyramid_t *) elem, face);
}

int
t8_default_scheme_pyramid_c::t8_element_child_id (const t8_element_t *p) const
{
  T8_ASSERT (t8_element_is_valid (p));
  return t8_dpyramid_child_id ((const t8_dpyramid_t *) p);
}

int
t8_default_scheme_pyramid_c::t8_element_face_neighbor_inside (const
                                                              t8_element_t
                                                              *elem,
                                                              t8_element_t
                                                              *neigh,
                                                              int face,
                                                              int *neigh_face)
  const
{
  T8_ASSERT (t8_element_is_valid (elem));
  return t8_dpyramid_face_neighbor_inside ((const t8_dpyramid_t *) elem,
                                           (t8_dpyramid_t *) neigh,
                                           face, neigh_face);
}

int
t8_default_scheme_pyramid_c::t8_element_face_parent_face (const t8_element_t
                                                          *elem,
                                                          int face) const
{
  T8_ASSERT (t8_element_is_valid (elem));
  return t8_dpyramid_face_parent_face ((const t8_dpyramid_t *) elem, face);
}

void
t8_default_scheme_pyramid_c::t8_element_first_descendant (const t8_element_t
                                                          *elem,
                                                          t8_element_t *desc,
                                                          int level) const
{
  T8_ASSERT (t8_element_is_valid (elem));
  t8_dpyramid_first_descendant ((const t8_dpyramid_t *) elem,
                                (t8_dpyramid_t *) desc, level);
  T8_ASSERT (t8_element_is_valid (desc));
}

void
t8_default_scheme_pyramid_c::t8_element_first_descendant_face (const
                                                               t8_element_t
                                                               *elem,
                                                               int face,
                                                               t8_element_t
                                                               *first_desc,
                                                               int level)
  const
{
  T8_ASSERT (t8_element_is_valid (elem));
  t8_dpyramid_first_descendant_face ((const t8_dpyramid_t *) elem, face,
                                     (t8_dpyramid_t *) first_desc, level);
  T8_ASSERT (t8_element_is_valid (first_desc));
}

int
t8_default_scheme_pyramid_c::t8_element_get_face_corner (const
                                                         t8_element_t
                                                         *element, int face,
                                                         int corner) const
{
  T8_ASSERT (t8_element_is_valid (element));
  return t8_dpyramid_get_face_corner ((const t8_dpyramid_t *) element,
                                      face, corner);
}

int
t8_default_scheme_pyramid_c::t8_element_level (const t8_element_t *elem) const
{
  T8_ASSERT (t8_element_is_valid (elem));
  return t8_dpyramid_get_level ((const t8_dpyramid_t *) elem);
}

int
t8_default_scheme_pyramid_c::t8_element_root_len (const t8_element_t *elem) const
{
  T8_ASSERT (t8_element_is_valid (elem));
  return T8_DPYRAMID_ROOT_LEN;
}

void
t8_default_scheme_pyramid_c::t8_element_set_linear_id (t8_element_t *elem,
                                                       int level,
<<<<<<< HEAD
                                                       uint64_t id) const
=======
                                                       t8_linearidx_t id)
>>>>>>> 138d9100
{
  t8_dpyramid_init_linear_id ((t8_dpyramid_t *) elem, level, id);
  T8_ASSERT (t8_element_is_valid (elem));
}

int
t8_default_scheme_pyramid_c::t8_element_is_family (t8_element_t **fam) const
{
#if T8_ENABLE_DEBUG
  int                 num_siblings = t8_element_num_siblings (fam[0]);
  for (int i = 0; i < num_siblings; i++) {
    T8_ASSERT (t8_element_is_valid (fam[i]));
  }
#endif
  return t8_dpyramid_is_family ((t8_dpyramid_t **) fam);
}

int
t8_default_scheme_pyramid_c::t8_element_is_root_boundary (const t8_element_t
                                                          *elem,
                                                          int face) const
{
  T8_ASSERT (t8_element_is_valid (elem));
  return t8_dpyramid_is_root_boundary ((const t8_dpyramid_t *) elem, face);
}

void
t8_default_scheme_pyramid_c::t8_element_boundary_face (const t8_element_t
                                                       *elem, int face,
                                                       t8_element_t *boundary,
                                                       const
                                                       t8_eclass_scheme_c
                                                       *boundary_scheme) const
{
  T8_ASSERT (t8_element_is_valid (elem));
  t8_dpyramid_boundary_face ((const t8_dpyramid_t *) elem, face, boundary);
  T8_ASSERT (boundary_scheme->t8_element_is_valid (boundary));
}

int
t8_default_scheme_pyramid_c::t8_element_extrude_face (const t8_element_t
                                                      *face,
                                                      const t8_eclass_scheme_c
                                                      *face_scheme,
                                                      t8_element_t *elem,
                                                      int root_face) const
{
  T8_ASSERT (face_scheme->t8_element_is_valid (face));
  return t8_dpyramid_extrude_face (face, (t8_dpyramid_t *) elem, root_face);
  T8_ASSERT (t8_element_is_valid (elem));
}

t8_element_shape_t
t8_default_scheme_pyramid_c::t8_element_shape (const t8_element_t *elem) const
{
  T8_ASSERT (t8_element_is_valid (elem));
  return t8_dpyramid_shape ((const t8_dpyramid_t *) elem);
}

int
t8_default_scheme_pyramid_c::t8_element_tree_face (const t8_element_t *elem,
                                                   int face) const
{
  T8_ASSERT (t8_element_is_valid (elem));
  return t8_dpyramid_tree_face ((const t8_dpyramid_t *) elem, face);
}

int
t8_default_scheme_pyramid_c::t8_element_num_face_children (const t8_element_t
                                                           *elem,
                                                           int face) const
{
  T8_ASSERT (t8_element_is_valid (elem));
  return T8_DPYRAMID_FACE_CHILDREN;
}

t8_linearidx_t
  t8_default_scheme_pyramid_c::t8_element_get_linear_id (const t8_element_t
                                                         *elem,
                                                         int level) const
{
  T8_ASSERT (t8_element_is_valid (elem));
  return t8_dpyramid_linear_id ((const t8_dpyramid_t *) elem, level);
}

void
t8_default_scheme_pyramid_c::t8_element_last_descendant (const t8_element_t
                                                         *elem,
                                                         t8_element_t *desc,
                                                         int level) const
{
  T8_ASSERT (t8_element_is_valid (elem));
  t8_dpyramid_last_descendant ((const t8_dpyramid_t *) elem,
                               (t8_dpyramid_t *) desc, level);
  T8_ASSERT (t8_element_is_valid (desc));
}

void
t8_default_scheme_pyramid_c::t8_element_last_descendant_face (const
                                                              t8_element_t
                                                              *elem, int face,
                                                              t8_element_t
                                                              *last_desc,
                                                              int level) const
{
  T8_ASSERT (t8_element_is_valid (elem));
  t8_dpyramid_last_descendant_face ((const t8_dpyramid_t *) elem,
                                    face, (t8_dpyramid_t *) last_desc, level);
  T8_ASSERT (t8_element_is_valid (last_desc));
}

void
t8_default_scheme_pyramid_c::t8_element_parent (const t8_element_t *elem,
                                                t8_element_t *parent) const
{
  T8_ASSERT (t8_element_is_valid (elem));
  t8_dpyramid_parent ((const t8_dpyramid_t *) elem, (t8_dpyramid_t *) parent);
  T8_ASSERT (t8_element_is_valid (parent));
}

void
t8_default_scheme_pyramid_c::t8_element_successor (const t8_element_t *elem,
                                                   t8_element_t *s,
                                                   int level) const
{
  T8_ASSERT (t8_element_is_valid (elem));
  t8_dpyramid_successor ((const t8_dpyramid_t *) elem, (t8_dpyramid_t *) s,
                         level);
  T8_ASSERT (t8_element_is_valid (s));
}

void
t8_default_scheme_pyramid_c::t8_element_anchor (const t8_element_t *elem,
                                                int anchor[3]) const
{
  t8_dpyramid_t      *pyra = (t8_dpyramid_t *) elem;

  T8_ASSERT (t8_element_is_valid (elem));
  anchor[0] = pyra->pyramid.x;
  anchor[1] = pyra->pyramid.y;
  anchor[2] = pyra->pyramid.z;
}

void
t8_default_scheme_pyramid_c::t8_element_vertex_coords (const t8_element_t *t,
                                                       int vertex,
                                                       int coords[]) const
{
  T8_ASSERT (t8_element_is_valid (t));
  t8_dpyramid_compute_coords ((const t8_dpyramid_t *) t, vertex, coords);
}

void
t8_default_scheme_pyramid_c::t8_element_nca (const t8_element_t *elem1,
                                             const t8_element_t *elem2,
                                             t8_element_t *nca) const
{
  T8_ASSERT (t8_element_is_valid (elem1));
  T8_ASSERT (t8_element_is_valid (elem2));

  t8_dpyramid_nearest_common_ancestor ((const t8_dpyramid_t *) elem1,
                                       (const t8_dpyramid_t *) elem2,
                                       (t8_dpyramid_t *) nca);
  T8_ASSERT (t8_element_is_valid (nca));
}

void
t8_default_scheme_pyramid_c::t8_element_vertex_reference_coords (const
                                                                 t8_element_t
                                                                 *elem,
                                                                 const int
                                                                 vertex,
                                                                 double
                                                                 coords[])
  const
{
  T8_ASSERT (t8_element_is_valid (elem));
  t8_dpyramid_vertex_reference_coords ((const t8_dpyramid_t *) elem,
                                       vertex, coords);
}

int
t8_default_scheme_pyramid_c::t8_element_refines_irregular () const
{
  /*Pyramids do not refine regularly */
  return 1;
}

void
t8_default_scheme_pyramid_c::t8_element_general_function (const t8_element_t
                                                          *elem,
                                                          const void *indata,
                                                          void *outdata) const
{
  T8_ASSERT (outdata != NULL);
  T8_ASSERT (t8_element_is_valid (elem));
  *((int8_t *) outdata) = ((const t8_dpyramid_t *) elem)->pyramid.type;
  /* Safety check to catch datatype conversion errors */
  T8_ASSERT (*((int8_t *) outdata) ==
             ((const t8_dpyramid_t *) elem)->pyramid.type);
}

#ifdef T8_ENABLE_DEBUG
int
t8_default_scheme_pyramid_c::t8_element_is_valid (const t8_element_t *elem) const
{
  T8_ASSERT (elem != NULL);
  return t8_dpyramid_is_valid ((const t8_dpyramid_t *) elem);
}

void
t8_default_scheme_pyramid_c::t8_element_debug_print (const t8_element_t *elem) const
{
  T8_ASSERT (t8_element_is_valid (elem));
  t8_dpyramid_debug_print ((const t8_dpyramid_t *) elem);
}
#endif

/* Constructor */
t8_default_scheme_pyramid_c::t8_default_scheme_pyramid_c (void)
{
  eclass = T8_ECLASS_PYRAMID;
  element_size = sizeof (t8_default_pyramid_t);
  ts_context = sc_mempool_new (element_size);
}

t8_default_scheme_pyramid_c::~t8_default_scheme_pyramid_c ()
{
  /* This destructor is empty since the destructor of the
   * default_common scheme is called automatically and it
   * suffices to destroy the quad_scheme.
   * However we need to provide an implementation of the destructor
   * and hence this empty function. */
}

T8_EXTERN_C_END ();<|MERGE_RESOLUTION|>--- conflicted
+++ resolved
@@ -292,11 +292,7 @@
 void
 t8_default_scheme_pyramid_c::t8_element_set_linear_id (t8_element_t *elem,
                                                        int level,
-<<<<<<< HEAD
-                                                       uint64_t id) const
-=======
-                                                       t8_linearidx_t id)
->>>>>>> 138d9100
+                                                       t8_linearidx_t id) const
 {
   t8_dpyramid_init_linear_id ((t8_dpyramid_t *) elem, level, id);
   T8_ASSERT (t8_element_is_valid (elem));
