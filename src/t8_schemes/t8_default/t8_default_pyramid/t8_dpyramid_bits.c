/*
  This file is part of t8code.
  t8code is a C library to manage a collection (a forest) of multiple
  connected adaptive space-trees of general element classes in parallel.

  Copyright (C) 2015 the developers

  t8code is free software; you can redistribute it and/or modify
  it under the terms of the GNU General Public License as published by
  the Free Software Foundation; either version 2 of the License, or
  (at your option) any later version.

  t8code is distributed in the hope that it will be useful,
  but WITHOUT ANY WARRANTY; without even the implied warranty of
  MERCHANTABILITY or FITNESS FOR A PARTICULAR PURPOSE.  See the
  GNU General Public License for more details.

  You should have received a copy of the GNU General Public License
  along with t8code; if not, write to the Free Software Foundation, Inc.,
  51 Franklin Street, Fifth Floor, Boston, MA 02110-1301, USA.
*/

#include "t8_dpyramid_bits.h"
#include "t8_dpyramid_connectivity.h"
#include <sc_functions.h>
#include <p4est_bits.h>
#include <t8_schemes/t8_default/t8_default_tet/t8_dtet_bits.h>
#include <t8_schemes/t8_default/t8_default_tet/t8_dtet_connectivity.h>
#include <t8_schemes/t8_default/t8_default_tri/t8_dtri_connectivity.h>
#include <t8_schemes/t8_default/t8_default_tri/t8_dtri_bits.h>

typedef int8_t t8_dpyramid_cube_id_t;

static t8_dpyramid_cube_id_t
compute_cubeid (const t8_dpyramid_t *p, const int level)
{
  t8_dpyramid_cube_id_t cube_id = 0;
  t8_dpyramid_coord_t h;

  T8_ASSERT (0 <= p->pyramid.level
             && p->pyramid.level <= T8_DPYRAMID_MAXLEVEL);
  h = T8_DPYRAMID_LEN (level);

  if (level == 0) {
    return 0;
  }
  cube_id |= ((p->pyramid.x & h) ? 0x01 : 0);
  cube_id |= ((p->pyramid.y & h) ? 0x02 : 0);
  cube_id |= ((p->pyramid.z & h) ? 0x04 : 0);

  return cube_id;
}

/**
 * 
 *
 * Starting from a level where the type of \a p is known compute the type
 * of \a p at level \a level
 * 
 * \param [in]  p           Input pyramid
 * \param [in]  level       The level at which we want to know the type of \a p. Must be lower than the level of \a p
 * \param [in]  known_type  The type of \a p at \a known_level
 * \param [in]  known_level The level where we already know the type of \a p
 * \return      t8_dpyramid_type_t The type of \a p at level \a level.
 * 
 * CARFULL: This computation assumes that the shape of the element does not switch between \a known_level
 *          and \a level. 
 */
static t8_dpyramid_type_t
compute_type_same_shape_ext (const t8_dpyramid_t *p, const int level,
                             const t8_dpyramid_type_t known_type,
                             const int known_level)
{
  t8_dpyramid_cube_id_t cube_id;
  t8_dpyramid_type_t  type = known_type;
  int                 i;

  T8_ASSERT (0 <= level && level <= known_level);
  T8_ASSERT (0 <= p->pyramid.level
             && p->pyramid.level <= T8_DPYRAMID_MAXLEVEL);
  T8_ASSERT (known_level <= p->pyramid.level);
  if (level == known_level) {
    return known_type;
  }
  if (level == 0) {
    /*Type of the root pyra */
    return T8_DPYRAMID_ROOT_TPYE;
  }
  for (i = known_level; i > level; i--) {
    cube_id = compute_cubeid (p, i);
    type = t8_dpyramid_cid_type_to_parenttype[cube_id][type];
  }
  return type;
}

/**
 * Compute the type of a pyramid at \a level.
 * Pay attention, this function assumes that the shape of the element does not switch. 
 * 
 * 
 * \param         p 
 * \param         level 
 * \return        The type of \a p at \a level
 * 
 * CAREFUL: This computation assumes that the shape of the element does not switch between \a known_level
 *          and \a level.
 */
t8_dpyramid_type_t
compute_type_same_shape (const t8_dpyramid_t *p, const int level)
{
<<<<<<< HEAD
  T8_ASSERT (0 <= p->pyramid.level
             && p->pyramid.level <= T8_DPYRAMID_MAXLEVEL);
  return compute_type_ext (p, level, p->pyramid.type, p->pyramid.level);
=======
  T8_ASSERT (0 <= p->level && p->level <= T8_DPYRAMID_MAXLEVEL);
  return compute_type_same_shape_ext (p, level, p->type, p->level);
>>>>>>> b5e8d2c9
}

/**
 * Set the \a shift last bits of every coordinate to zero. 
 * 
 * \param[in, out]  p     Input pyramid
 * \param[in]       shift Number of bits to set to zero
 */
static void
t8_dpyramid_cut_coordinates (t8_dpyramid_t *p, const int shift)
{
  T8_ASSERT (0 <= shift && shift <= T8_DPYRAMID_MAXLEVEL);
  p->pyramid.x = (p->pyramid.x >> shift) << shift;
  p->pyramid.y = (p->pyramid.y >> shift) << shift;
  p->pyramid.z = (p->pyramid.z >> shift) << shift;
}

int
t8_dpyramid_ancestor_id (const t8_dpyramid_t *p, const int level)
{
  t8_dpyramid_t       helper;
  T8_ASSERT (0 <= p->pyramid.level
             && p->pyramid.level <= T8_DPYRAMID_MAXLEVEL);
  t8_dpyramid_ancestor (p, level, &helper);
  return t8_dpyramid_child_id (&helper);
}

int
t8_dpyramid_is_family (t8_dpyramid_t **fam)
{

  const int           level = fam[0]->pyramid.level;
  int                 i, type_of_first;
  t8_dpyramid_coord_t inc = T8_DPYRAMID_LEN (level), x_inc, y_inc;
  if (t8_dpyramid_shape (fam[0]) == T8_ECLASS_TET) {
    int                 is_family;
    t8_dtet_t         **tet_fam = T8_ALLOC (t8_dtet_t *, T8_DTET_CHILDREN);
    for (i = 0; i < T8_DTET_CHILDREN; i++) {
      tet_fam[i] = &fam[i]->pyramid;
    }

    is_family = t8_dtet_is_familypv ((const t8_dtet_t **) tet_fam);
    T8_FREE (tet_fam);
    return is_family;
  }
  else {
    if (level == 0) {
      return 0;
    }
    /*The type of parent is the type of the first child in z-curve-order */
    type_of_first = fam[0]->pyramid.type;
    T8_ASSERT (type_of_first == T8_DPYRAMID_FIRST_TYPE
               || type_of_first == T8_DPYRAMID_SECOND_TYPE);
    for (i = 1; i < T8_DPYRAMID_CHILDREN; i++) {
      /*All elements must have the same level to be a family */
      if (fam[i]->pyramid.level != level) {
        return 0;
      }
      /*Check if every family-member has the correct type */
      if (t8_dpyramid_parenttype_Iloc_to_type[type_of_first][i] !=
          fam[i]->pyramid.type) {
        return 0;
      }
    }

    x_inc = fam[0]->pyramid.x + inc;
    y_inc = fam[0]->pyramid.y + inc;
    /*Check the coordinates of the anchor-coordinate */
    if (type_of_first == T8_DPYRAMID_FIRST_TYPE) {
      return fam[0]->pyramid.z == fam[1]->pyramid.z
        && fam[0]->pyramid.z == fam[2]->pyramid.z
        && fam[0]->pyramid.z == fam[3]->pyramid.z
        && fam[0]->pyramid.z == fam[4]->pyramid.z
        && fam[0]->pyramid.z == fam[5]->pyramid.z
        && fam[0]->pyramid.z == fam[6]->pyramid.z
        && fam[0]->pyramid.z == fam[7]->pyramid.z
        && fam[0]->pyramid.z == fam[8]->pyramid.z
        && fam[0]->pyramid.z == (fam[9]->pyramid.z - inc)
        && fam[0]->pyramid.x == fam[3]->pyramid.x
        && fam[0]->pyramid.x == fam[4]->pyramid.x
        && x_inc == fam[1]->pyramid.x && x_inc == fam[2]->pyramid.x
        && x_inc == fam[5]->pyramid.x && x_inc == fam[6]->pyramid.x
        && x_inc == fam[7]->pyramid.x && x_inc == fam[8]->pyramid.x
        && x_inc == fam[9]->pyramid.x
        && fam[0]->pyramid.y == fam[1]->pyramid.y
        && fam[0]->pyramid.y == fam[2]->pyramid.y
        && y_inc == fam[3]->pyramid.y && y_inc == fam[4]->pyramid.y
        && y_inc == fam[5]->pyramid.y && y_inc == fam[6]->pyramid.y
        && y_inc == fam[7]->pyramid.y && y_inc == fam[8]->pyramid.y
        && y_inc == fam[9]->pyramid.y;
    }
    else {
      return fam[1]->pyramid.z == fam[0]->pyramid.z + inc
        && fam[1]->pyramid.z == fam[2]->pyramid.z
        && fam[1]->pyramid.z == fam[3]->pyramid.z
        && fam[1]->pyramid.z == fam[4]->pyramid.z
        && fam[1]->pyramid.z == fam[5]->pyramid.z
        && fam[1]->pyramid.z == fam[6]->pyramid.z
        && fam[1]->pyramid.z == fam[7]->pyramid.z
        && fam[1]->pyramid.z == fam[8]->pyramid.z
        && fam[1]->pyramid.z == fam[9]->pyramid.z
        && fam[0]->pyramid.x == fam[1]->pyramid.x
        && fam[0]->pyramid.x == fam[2]->pyramid.x
        && fam[0]->pyramid.x == fam[3]->pyramid.x
        && fam[0]->pyramid.x == fam[4]->pyramid.x
        && fam[0]->pyramid.x == fam[7]->pyramid.x
        && fam[0]->pyramid.x == fam[8]->pyramid.x
        && x_inc == fam[5]->pyramid.x && x_inc == fam[6]->pyramid.x
        && x_inc == fam[9]->pyramid.x
        && fam[0]->pyramid.y == fam[1]->pyramid.y
        && fam[0]->pyramid.y == fam[2]->pyramid.y
        && fam[0]->pyramid.y == fam[3]->pyramid.y
        && fam[0]->pyramid.y == fam[4]->pyramid.y
        && fam[0]->pyramid.y == fam[5]->pyramid.y
        && fam[0]->pyramid.y == fam[6]->pyramid.y
        && y_inc == fam[7]->pyramid.y && y_inc == fam[8]->pyramid.y
        && y_inc == fam[9]->pyramid.y;
    }
  }
}

int
t8_dpyramid_is_root_boundary (const t8_dpyramid_t *p, const int face)
{
  T8_ASSERT (0 <= face && face <= T8_DPYRAMID_FACES);
  T8_ASSERT (0 <= p->pyramid.level
             && p->pyramid.level <= T8_DPYRAMID_MAXLEVEL);
  t8_dpyramid_coord_t coord_touching_root =
    T8_DPYRAMID_ROOT_LEN - T8_DPYRAMID_LEN (p->pyramid.level);
  if (!t8_dpyramid_is_inside_root (p)) {
    return 0;
  }
  switch (p->pyramid.type) {
  case 0:
    return (face == 1 && p->pyramid.x == p->pyramid.z) ||
      (face == 0 && p->pyramid.x == coord_touching_root);
  case 1:
    return (face == 2 && p->pyramid.y == p->pyramid.z) ||
      (face == 0 && p->pyramid.x == coord_touching_root);
  case 2:
    return (face == 2 && p->pyramid.x == p->pyramid.z) ||
      (face == 0 && p->pyramid.y == coord_touching_root);
  case 3:
    return (face == 1 && p->pyramid.y == p->pyramid.z) ||
      (face == 0 && p->pyramid.y == coord_touching_root);
  case 4:
    return 0;                   /*type 4 tets never touch a root boundary */
  case 5:
    return 0;                   /*type 5 tets never touch a root boundary */
  case T8_DPYRAMID_FIRST_TYPE:
    switch (face) {
    case 0:
      return p->pyramid.x == p->pyramid.z;
    case 1:
      return p->pyramid.x == coord_touching_root;
    case 2:
      return p->pyramid.y == p->pyramid.z;
    case 3:
      return p->pyramid.y == coord_touching_root;
    case 4:
      return p->pyramid.z == 0;
    default:
      SC_ABORT_NOT_REACHED ();
    }
  case T8_DPYRAMID_SECOND_TYPE:
    return 0;                   /*type 7 pyramids are never at the root boundary */
  default:
    SC_ABORT_NOT_REACHED ();
  }
}

/*Copies a pyramid from source to dest*/
void
t8_dpyramid_copy (const t8_dpyramid_t *source, t8_dpyramid_t *dest)
{
  T8_ASSERT (source != NULL && dest != NULL);
  if (source == dest) {
    return;
  }
  memcpy (dest, source, sizeof (t8_dpyramid_t));
}

int
t8_dpyramid_compare (const t8_dpyramid_t *p1, const t8_dpyramid_t *p2)
{
  int                 maxlvl;
  t8_linearidx_t      id1, id2;
  T8_ASSERT (p1->pyramid.x >= 0 && p1->pyramid.y >= 0 && p1->pyramid.z >= 0 &&
             p1->pyramid.level >= 0
             && p1->pyramid.level <= T8_DPYRAMID_MAXLEVEL);
  T8_ASSERT (p2->pyramid.x >= 0 && p2->pyramid.y >= 0 && p2->pyramid.z >= 0
             && p2->pyramid.level >= 0
             && p2->pyramid.level <= T8_DPYRAMID_MAXLEVEL);
  maxlvl = SC_MAX (p1->pyramid.level, p2->pyramid.level);

  id1 = t8_dpyramid_linear_id (p1, maxlvl);
  id2 = t8_dpyramid_linear_id (p2, maxlvl);
  if (id1 == id2) {
    /* The linear ids are the same, the pyramid with the smaller level
     * is considered smaller */
    if (p1->pyramid.level == p2->pyramid.level) {
      T8_ASSERT (p1->pyramid.type == p2->pyramid.type);
      return 0;
    }
    else {
      return p1->pyramid.level - p2->pyramid.level;
    }
  }
  /* return negative if id1 < id2, zero if id1 = id2, positive if id1 >
     id2 */
  return id1 < id2 ? -1 : 1;
}

int
t8_dpyramid_get_level (const t8_dpyramid_t *p)
{
  T8_ASSERT (0 <= p->pyramid.level
             && p->pyramid.level <= T8_DPYRAMID_MAXLEVEL);
  return p->pyramid.level;
}

/**
 * Computes the local index of a pyramid and updates its current global index. 
 * for further computation of init_linear_id. For each sibling that is a predecessor
 * the number of pyramids or tets on the level used in init_linear_id is substracted from
 * the id. 
 * 
 * \\param[in, out] id       The current id that will be updated
 * \\param[in] type          The type of the current pyramid
 * \\param[in] pyra          Number of pyramids to shift 
 * \\param[in] tet           Number of tets to shift
 * \return int              The local-id of the child
 */
static int
t8_dpyramid_update_index (t8_linearidx_t * id, const t8_dpyramid_type_t type,
                          const t8_linearidx_t pyra, const t8_linearidx_t tet)
{
  t8_linearidx_t      test = 0;
  t8_linearidx_t      shift;
  T8_ASSERT (id != NULL);
  T8_ASSERT (*id >= 0);
  int                 remain = -1;
  do {
    /* Iterate through the local-id. Get the current shift by the type of the
     * current element*/
    shift =
      t8_dpyramid_parenttype_Iloc_to_type[type][remain + 1] >=
      T8_DPYRAMID_FIRST_TYPE ? pyra : tet;
    /*Add the shift to test */
    test += shift;
    remain++;
  } while (test <= (*id));
  /*test is now larger than id, subtract last shift from test */
  test -= shift;
  /*Compute the remaining ID */
  (*id) -= test;
  T8_ASSERT (0 <= remain && remain < T8_DPYRAMID_CHILDREN);
  return remain;
}

void
t8_dpyramid_init_linear_id (t8_dpyramid_t *p, const int level,
                            t8_linearidx_t id)
{
  t8_dpyramid_type_t  type;
  t8_linearidx_t      local_index;
  t8_linearidx_t      p_sum1 = ((t8_linearidx_t) 1) << (3 * level);
  t8_linearidx_t      p_sum2 = sc_intpow64u (6, level);
  t8_dpyramid_cube_id_t cube_id;
  int                 i, offset_expo;

  T8_ASSERT (0 <= level && level <= T8_DPYRAMID_MAXLEVEL);
  T8_ASSERT (0 <= id && id <= 2 * p_sum1 - p_sum2);

  p->pyramid.level = level;
  p->pyramid.x = 0;
  p->pyramid.y = 0;
  p->pyramid.z = 0;
  type = T8_DPYRAMID_ROOT_TPYE; /*This is the type of the root pyramid */
  for (i = 1; i <= level; i++) {
    offset_expo = T8_DPYRAMID_MAXLEVEL - i;
    p_sum1 >>= 3;
    p_sum2 /= 6;
    // Thy types of the tetrahedron children of pyramid are always 0 or 3
    if (type == 0 || type == 3) {
      /* Ensure that a valid tet is used in init_linear_id_with_level */
      p->pyramid.type = type;
      p->pyramid.level = i;
#if T8_ENABLE_DEBUG
      ((t8_dtet_t *) p)->eclass_int8 = T8_ECLASS_TET;
#endif
      t8_dtet_init_linear_id_with_level (&(p->pyramid), id, i, level, type);
      return;
    }
    /* The local index depends on the alternating number of predecessors
     * caused by switching between pyramids and tetrahedrons, which have
     * a different number of children.*/
    local_index = t8_dpyramid_update_index (&id, type, 2 * p_sum1 - p_sum2,
                                            p_sum1);
    cube_id = t8_dpyramid_parenttype_Iloc_to_cid[type][local_index];
    T8_ASSERT (cube_id >= 0);
    /* Set the element in its cube */
    p->pyramid.x |= (cube_id % 2 == 1) ? 1 << offset_expo : 0;
    p->pyramid.y |= (cube_id == 2 || cube_id == 3 || cube_id == 6
                     || cube_id == 7) ? 1 << offset_expo : 0;
    p->pyramid.z |= (cube_id > 3) ? 1 << offset_expo : 0;
    /*Compute the type */
    type = t8_dpyramid_parenttype_Iloc_to_type[type][local_index];
    T8_ASSERT (type >= 0);
  }
  T8_ASSERT (id == 0);
  p->pyramid.type = type;
}

int
t8_dpyramid_type_at_level (const t8_dpyramid_t *p, const int level)
{
  T8_ASSERT (0 <= level && level <= T8_DPYRAMID_MAXLEVEL);

  if (level >= p->pyramid.level) {
    return p->pyramid.type;
  }
  if (t8_dpyramid_shape (p) == T8_ECLASS_PYRAMID) {
    /* The shape does not switch, we can use the compute_type_same_shape function */
    return compute_type_same_shape (p, level);
  }
  else {
    /* The shape may switch */
    T8_ASSERT (t8_dpyramid_shape (p) == T8_ECLASS_TET);
    int                 current_level = p->pyramid.level;
    int                 type_at_level = p->pyramid.type;
    /* The shape can not switch for tets that do not have type 0/3 */
    while (type_at_level != 0 && type_at_level != 3 && current_level > level) {
      /* The shape does not switch, we can use compute_type_same_shape_ext */
      current_level--;
      type_at_level =
        compute_type_same_shape_ext (p, current_level, type_at_level,
                                     current_level + 1);
    }
    if (level == current_level) {
      /* We have already reached the desired level and can return. */
      return type_at_level;
    }
    else {
      /* The shape may switch, we can use t8_dpyramid_is_inside_tet, to find out when. */
      T8_ASSERT (type_at_level == 0 || type_at_level == 3);
      T8_ASSERT (current_level > level);
      t8_dpyramid_t       last_tet;
      t8_dpyramid_t       first_pyra;
      t8_dpyramid_t       tmp_pyra;
      t8_dpyramid_copy (p, &tmp_pyra);
      tmp_pyra.pyramid.type = type_at_level;
      tmp_pyra.pyramid.level = current_level;
      /* Compute the last level where the shape is a tetrahedron. If last_tet_level == 0
       * then the parent is already a pyramid. */
      int                 last_tet_level =
        t8_dpyramid_is_inside_tet (&tmp_pyra, current_level, &last_tet);
      if (last_tet_level != 0) {
        /* last_tet was calculated by t8_dpyramid_is_inside_tet */
        current_level = SC_MAX (last_tet_level, level);
        if (current_level > last_tet_level) {
          t8_dtet_ancestor (&(p->pyramid), current_level,
                            &(last_tet.pyramid));
        }
        type_at_level = last_tet.pyramid.type;
      }
      else {
        /* last_tet_level is the current_level */
        t8_dtet_ancestor (&(p->pyramid), current_level, &(last_tet.pyramid));
        type_at_level = last_tet.pyramid.type;
      }
      /* At this point the shape switches. */
      if (current_level > level) {
        current_level--;
        t8_dpyramid_tetparent_type (&last_tet, &first_pyra);
        type_at_level = first_pyra.pyramid.type;
      }
      /* The shape is now a pyramid, and won't switch anymore. */
      while (current_level > level) {
        T8_ASSERT (type_at_level == T8_DPYRAMID_FIRST_TYPE ||
                   type_at_level == T8_DPYRAMID_SECOND_TYPE);
        current_level--;
        type_at_level =
          compute_type_same_shape_ext (p, current_level, type_at_level,
                                       current_level + 1);
      }
      T8_ASSERT (level == current_level);
      return type_at_level;
    }
  }
}

t8_linearidx_t
t8_dpyramid_linear_id (const t8_dpyramid_t *p, const int level)
{
  T8_ASSERT (0 <= p->pyramid.level
             && p->pyramid.level <= T8_DPYRAMID_MAXLEVEL);
  t8_linearidx_t      id = 0, pyra_shift, sum_1 = 1, sum_2 = 1, local_id;
  t8_dpyramid_t       parent, copy;
  int                 i, num_pyra, num_tet;

  t8_dpyramid_copy (p, &copy);
  copy.pyramid.type = t8_dpyramid_type_at_level (p, level);
  copy.pyramid.level = level;
  t8_dpyramid_cut_coordinates (&copy, T8_DPYRAMID_MAXLEVEL - level);

  for (i = level; i > 0; i--) {
    /* Compute the number of pyramids with level maxlvl that are in a pyramid
     * of level i*/
    pyra_shift = (sum_1 << 1) - sum_2;

    /*Compute the parent and the local id of the current element */
    t8_dpyramid_parent (&copy, &parent);
    local_id = t8_dpyramid_child_id_known_parent (&copy, &parent);

    /* Compute the number of predecessors within the parent that have the
     * shape of a pyramid or a tet*/
    if (t8_dpyramid_shape (&parent) == T8_ECLASS_TET) {
      /* If the parent is a tet, no predecessors are pyramids */
      num_pyra = 0;
    }
    else {
      /* The number of pyramid-predecessors */
      num_pyra =
        t8_dpyramid_parenttype_iloc_pyra_w_lower_id[parent.pyramid.type -
                                                    T8_DPYRAMID_FIRST_TYPE]
        [local_id];
    }
    /* The number of tets is the local-id minus the number of pyramid-predecessors */
    num_tet = local_id - num_pyra;
    /* The Id shifts by the number of predecessor elements */
    id += num_pyra * pyra_shift + num_tet * sum_1;
    t8_dpyramid_copy (&parent, &copy);
    /* Update the shift */
    sum_1 = sum_1 << 3;
    sum_2 *= 6;
  }
  T8_ASSERT (p->pyramid.level >= 0);
  return id;
}

/**
 * Compute the face-neighbor of p. This function does not allocate memory for the neighbor.
 * 
 * \param[in] p               Input element
 * \param[in] face            A face of \a p
 * \param[in, out] neigh      Allocated memory, will be filled with the data of the neighbor of \a p along the given \a face.
 * \return int                The face of \a neigh that touches \a p
 */
static int
t8_dpyramid_face_neighbour (const t8_dpyramid_t *p, const int face,
                            t8_dpyramid_t *neigh)
{
  T8_ASSERT (0 <= face && face < T8_DPYRAMID_FACES);
  T8_ASSERT (0 <= p->pyramid.level
             && p->pyramid.level <= T8_DPYRAMID_MAXLEVEL);
  t8_dpyramid_coord_t length = T8_DPYRAMID_LEN (p->pyramid.level);
  neigh->pyramid.x = p->pyramid.x;
  neigh->pyramid.y = p->pyramid.y;
  neigh->pyramid.z = p->pyramid.z;
  neigh->pyramid.level = p->pyramid.level;
  if (t8_dpyramid_shape (p) == T8_ECLASS_PYRAMID) {
    /*pyramid touches tet or pyra */
    /*Compute the type of the neighbour */
    if (face == 0 || face == 1) {
      neigh->pyramid.type = 3;
    }
    else if (face == 2 || face == 3) {
      neigh->pyramid.type = 0;
    }
    else {
      /*face == 4 */
      neigh->pyramid.type =
        ((p->pyramid.type ==
          T8_DPYRAMID_FIRST_TYPE) ? T8_DPYRAMID_SECOND_TYPE :
         T8_DPYRAMID_FIRST_TYPE);
    }
    /*Compute the coords of the neighbour */
    /*Do nothing for face == 0 || face == 2 */
    if (face == 1) {
      neigh->pyramid.x +=
        ((p->pyramid.type == T8_DPYRAMID_FIRST_TYPE) ? length : 0);
      neigh->pyramid.y +=
        ((p->pyramid.type == T8_DPYRAMID_FIRST_TYPE) ? 0 : -length);
    }
    else if (face == 3) {
      neigh->pyramid.x +=
        ((p->pyramid.type == T8_DPYRAMID_FIRST_TYPE) ? 0 : -length);
      neigh->pyramid.y +=
        ((p->pyramid.type == T8_DPYRAMID_FIRST_TYPE) ? length : 0);
    }
    else if (face == 4) {
      neigh->pyramid.z +=
        ((p->pyramid.type == T8_DPYRAMID_FIRST_TYPE) ? -length : length);
    }

    return t8_dpyramid_type_face_to_nface[p->pyramid.type -
                                          T8_DPYRAMID_FIRST_TYPE][face];
  }
  else {
    /*Check if the neighbor is a tet, or a pyra */
    if (p->pyramid.type != 0 && p->pyramid.type != 3) {
      /*tets of these types never have a pyra-neighbor */
      return t8_dtet_face_neighbour (&(p->pyramid), face, &(neigh->pyramid));
    }
    if (t8_dpyramid_tet_boundary (p, face)) {
      /*tet touches pyra, compute the pyra */
      if (p->pyramid.type == 0) {
        switch (face) {
        case 0:
          neigh->pyramid.x += length;
          neigh->pyramid.type = T8_DPYRAMID_SECOND_TYPE;
          return 3;
        case 1:
          neigh->pyramid.type = T8_DPYRAMID_SECOND_TYPE;
          return 2;
        case 2:
          neigh->pyramid.type = T8_DPYRAMID_FIRST_TYPE;
          return 2;
        case 3:
          neigh->pyramid.y -= length;
          neigh->pyramid.type = T8_DPYRAMID_FIRST_TYPE;
          return 3;
        default:
          SC_ABORT_NOT_REACHED ();
        }
      }
      else {
        /*p->pyramid.type == 3 */
        switch (face) {
        case 0:
          neigh->pyramid.y += length;
          neigh->pyramid.type = T8_DPYRAMID_SECOND_TYPE;
          return 1;
        case 1:
          neigh->pyramid.type = T8_DPYRAMID_SECOND_TYPE;
          return 0;
        case 2:
          neigh->pyramid.type = T8_DPYRAMID_FIRST_TYPE;
          return 0;
        case 3:
          neigh->pyramid.x -= length;
          neigh->pyramid.type = T8_DPYRAMID_FIRST_TYPE;
          return 1;
        default:
          SC_ABORT_NOT_REACHED ();
        }
      }
    }
    else {
      /*tet touches tet */
      return t8_dtet_face_neighbour (&(p->pyramid), face, &(neigh->pyramid));
    }
  }
}

int
t8_dpyramid_face_parent_face (const t8_dpyramid_t *elem, const int face)
{
  t8_dpyramid_t       parent;
  int                 child_id;
  T8_ASSERT (0 <= elem->pyramid.level
             && elem->pyramid.level <= T8_DPYRAMID_MAXLEVEL);
  T8_ASSERT (0 <= face && face < T8_DPYRAMID_FACES);
  /*parent is a pyramid */
  if (t8_dpyramid_shape (elem) == T8_ECLASS_PYRAMID) {
    child_id = t8_dpyramid_child_id_unknown_parent (elem, &parent);
    int                 i;
    /*If the pyramid is one of the children in the array, its face-num and the face-num
     * of the parent are the same*/
    for (i = 0; i < 4; i++) {
      if (t8_dpyramid_type_face_to_children_at_face
          [parent.pyramid.type - T8_DPYRAMID_FIRST_TYPE][face][i]
          == child_id) {
        return face;
      }
    }
    /*No matching face */
    return -1;
  }
  else {
    child_id = t8_dpyramid_child_id_unknown_parent (elem, &parent);
    /*Parent is also a tet, we can call the tet-routine */
    if (t8_dpyramid_shape (&parent) == T8_ECLASS_TET) {
      return t8_dtet_face_parent_face (&(elem->pyramid), face);
    }
    /*tet with a pyramid-parent */
    else {
      /*Only tets of type 0 or 3 have a pyra-parent.pyramid. Parent can have type 6 or 7 */
      if (elem->pyramid.type == 0
          && parent.pyramid.type == T8_DPYRAMID_FIRST_TYPE) {
        if (child_id == 3 && face == 1) {
          return 0;
        }
        else if (child_id == 5 && face == 0) {
          return 1;
        }
        else
          return -1;
      }
      else if (elem->pyramid.type == 3
               && parent.pyramid.type == T8_DPYRAMID_FIRST_TYPE) {
        if (child_id == 1 && face == 1) {
          return 2;
        }
        else if (child_id == 6 && face == 0) {
          return 3;
        }
        else
          return -1;
      }
      else if (elem->pyramid.type == 0
               && parent.pyramid.type == T8_DPYRAMID_SECOND_TYPE) {
        if (child_id == 1 && face == 3) {
          return 1;
        }
        else if (child_id == 7 && face == 2) {
          return 0;
        }
        else
          return -1;
      }
      else if (elem->pyramid.type == 3
               && parent.pyramid.type == T8_DPYRAMID_SECOND_TYPE) {
        if (child_id == 2 && face == 3) {
          return 3;
        }
        else if (child_id == 5 && face == 2) {
          return 2;
        }
        else
          return -1;
      }
      return -1;
    }
  }
}

/**
 *  Check if anc-face is connecting to a tet or to a pyra 
 * 
 * \param[in] p       Input pyramid
 * \param[in] face    Face of an ancestor of \a p
 * \return            return non-zero if anc-face is connecting to a tet
 */
static int
t8_dpyramid_tet_pyra_face_connection (const t8_dpyramid_t *p, const int face)
{
  T8_ASSERT (p->pyramid.type == 0 || p->pyramid.type == 3);
  T8_ASSERT (0 <= p->pyramid.level
             && p->pyramid.level <= T8_DPYRAMID_MAXLEVEL);
  /* Depending on its cube-id at its level and its type,
   * 3 faces of a tet connect to a pyramid, one is connecting to a tet*/
  t8_dpyramid_cube_id_t cube_id = compute_cubeid (p, p->pyramid.level);
  if ((cube_id == 2 && face != 1) || (cube_id == 6 && face != 2)) {
    return p->pyramid.type == 0;
  }
  else if ((cube_id == 1 && face != 1) || (cube_id == 5 && face != 2)) {
    return p->pyramid.type == 3;
  }
  else if (cube_id == 3) {
    return face != 0;
  }
  else if (cube_id == 4) {
    return face != 3;
  }
  else {
    return 0;
  }
}

int
t8_dpyramid_tet_boundary (const t8_dpyramid_t *p, const int face)
{
  T8_ASSERT (0 <= p->pyramid.level
             && p->pyramid.level <= T8_DPYRAMID_MAXLEVEL);
  t8_dpyramid_t       anc;
  const int           level =
    t8_dpyramid_is_inside_tet (p, p->pyramid.level, &anc);
  int                 bey_id, i, type_temp, valid_touch;
  t8_dpyramid_cube_id_t cube_id;
  if (level == 0) {
    /*Check if the face is connecting to a tet or to a pyra */
    return t8_dpyramid_tet_pyra_face_connection (p, face);
  }
  /*Check if anc-face is connecting to a tet or to a pyra */
  valid_touch = t8_dpyramid_tet_pyra_face_connection (&anc, face);
  if (valid_touch) {
    type_temp = p->pyramid.type;
    /* If so, check if the tet always lies in the corner of of its parent at this face.
     * Otherwise, the neighbor is a tet*/
    for (i = p->pyramid.level; i > anc.pyramid.level; i--) {
      cube_id = compute_cubeid (p, i);
      bey_id = t8_dtet_type_cid_to_beyid[type_temp][cube_id];
      if (t8_dpyramid_face_childid_to_is_inside[face][bey_id] == -1) {
        return 0;
      }
      type_temp = t8_dtet_cid_type_to_parenttype[cube_id][type_temp];
    }
  }
  /*Return if anc-face is connecting to a tet */
  return valid_touch;
}

int
t8_dpyramid_tree_face (const t8_dpyramid_t *p, const int face)
{
  T8_ASSERT (0 <= p->pyramid.level
             && p->pyramid.level <= T8_DPYRAMID_MAXLEVEL);
  if (t8_dpyramid_is_root_boundary (p, face)) {
    if (t8_dpyramid_shape (p) == T8_ECLASS_PYRAMID) {
      /*If p is a pyramid and touches the boundary, the face-number is the same */
      return face;
    }
    else {
      /*p is a tet and in some occasions p shares a face with its tree */
      if (face == 0 && (p->pyramid.type == 3 || p->pyramid.type == 2)) {
        return 3;
      }
      else if (face == 0 && (p->pyramid.type == 0 || p->pyramid.type == 1)) {
        return 1;
      }
      else if ((face == 1 && p->pyramid.type == 3)
               || (face == 2 && p->pyramid.type == 1)) {
        return 2;
      }
      else if ((face == 1 && p->pyramid.type == 0)
               || (face == 2 && p->pyramid.type == 2)) {
        return 0;
      }
      else
        return -1;
    }
  }
  return -1;
}

int
t8_dpyramid_is_inside_root (const t8_dpyramid_t *p)
{
  T8_ASSERT (0 <= p->pyramid.level
             && p->pyramid.level <= T8_DPYRAMID_MAXLEVEL);
  /*Check, if p is root pyramid */
  if (p->pyramid.level == 0) {
    return p->pyramid.type == T8_DPYRAMID_ROOT_TPYE && p->pyramid.x == 0
      && p->pyramid.y == 0 && p->pyramid.z == 0;
  }
  /*Check, if all coordinates are in the limit set by the length of root */
  if ((0 <= p->pyramid.z) && (p->pyramid.z < T8_DPYRAMID_ROOT_LEN) &&
      (p->pyramid.x >= p->pyramid.z) && (p->pyramid.x < T8_DPYRAMID_ROOT_LEN)
      && (p->pyramid.y >= p->pyramid.z)
      && (p->pyramid.y < T8_DPYRAMID_ROOT_LEN)) {
    if ((p->pyramid.x == p->pyramid.z
         && (p->pyramid.type == 3 || p->pyramid.type == 5))
        || (p->pyramid.y == p->pyramid.z
            && (p->pyramid.type == 0 || p->pyramid.type == 4))) {
      return 0;
    }
    else {
      return 1;
    }
  }
  else {
    return 0;
  }
}

int
t8_dpyramid_face_neighbor_inside (const t8_dpyramid_t *p,
                                  t8_dpyramid_t *neigh,
                                  const int face, int *neigh_face)
{
  T8_ASSERT (0 <= p->pyramid.level
             && p->pyramid.level <= T8_DPYRAMID_MAXLEVEL);
  /*Compute the face-neighbor, then check if it is inside root */
  *neigh_face = t8_dpyramid_face_neighbour (p, face, neigh);
  return t8_dpyramid_is_inside_root (neigh);
}

void
t8_dpyramid_first_descendant (const t8_dpyramid_t *p, t8_dpyramid_t *desc,
                              const int level)
{
  t8_linearidx_t      id;
  T8_ASSERT (level >= p->pyramid.level);
  T8_ASSERT (0 <= level && level <= T8_DPYRAMID_MAXLEVEL);
  if (t8_dpyramid_shape (p) == T8_ECLASS_PYRAMID) {
    /*The first descendant of a pyramid has the same anchor coords, but another level */
    t8_dpyramid_copy (p, desc);
    desc->pyramid.level = level;
  }
  else {
    id = t8_dpyramid_linear_id (p, level);
    t8_dpyramid_init_linear_id (desc, level, id);
  }
  T8_ASSERT (p->pyramid.x <= desc->pyramid.x
             && p->pyramid.y <= desc->pyramid.y
             && p->pyramid.z <= desc->pyramid.z);
}

/** Compute the descendant at a corner of a tet up to a given level.
 *  You can not use the tetrahedron algorithm here, because it depends on the linear-id
 *  computation of a tet, which is different to the linear id for pyramids. 
 *  \param[in] p        Input pyramd
 *  \param[in, out] d   Allocated element to fill with the data of element laying in the corner \a corner of \a p
 *  \param[in] corner   A corner of \a p
 *  \param[in] level    The level to compute the corner-descendant at. 
 */
static void
t8_dpyramid_corner_descendant (const t8_dpyramid_t *p, t8_dpyramid_t *d,
                               const int corner, const int level)
{
  int                 child_id, i;
  T8_ASSERT (p->pyramid.level <= level && level <= T8_DPYRAMID_MAXLEVEL);
  T8_ASSERT (t8_dpyramid_shape (p) == T8_ECLASS_TET);
  T8_ASSERT (0 <= corner && corner < T8_DTET_CORNERS);
  if (corner == 0) {
    t8_dpyramid_first_descendant (p, d, level);
  }
  else if (corner == 1 || corner == 2) {
    /*The child at this corner is iterativle the child at child-id up to the
       given level */
    child_id = t8_dtet_parenttype_beyid_to_Iloc[p->pyramid.type][corner];
    t8_dpyramid_t       tmp;
    t8_dpyramid_copy (p, &tmp);
    for (i = p->pyramid.level; i < level; i++) {
      t8_dpyramid_child (&tmp, child_id, d);
      t8_dpyramid_copy (d, &tmp);
    }
  }
  else {
    /*corner == 3 */
    t8_dpyramid_last_descendant (p, d, level);
  }
}

void
t8_dpyramid_first_descendant_face (const t8_dpyramid_t *p, const int face,
                                   t8_dpyramid_t *first_desc, const int level)
{
  int                 corner;
  t8_dpyramid_coord_t off_set = T8_DPYRAMID_LEN (p->pyramid.level) -
    T8_DPYRAMID_LEN (level);
  T8_ASSERT (0 <= face && face < T8_DPYRAMID_FACES);
  T8_ASSERT (0 <= level && level <= T8_DPYRAMID_MAXLEVEL);
  T8_ASSERT (p->pyramid.level <= level);

  if (t8_dpyramid_shape (p) == T8_ECLASS_TET) {
    corner = t8_dtet_face_corner[face][0];
    t8_dpyramid_corner_descendant (p, first_desc, corner, level);
  }
  else if (p->pyramid.level == T8_DPYRAMID_MAXLEVEL) {
    t8_dpyramid_copy (p, first_desc);
  }
  else {
    /*Shift the coordinate of p to compute the descendant */
    if ((p->pyramid.type == T8_DPYRAMID_FIRST_TYPE
         && (face == 0 || face == 2 || face == 4))
        || (p->pyramid.type == T8_DPYRAMID_SECOND_TYPE && face != 4)) {
      /*No shifting is needed, fd is the first child with given level */
      t8_dpyramid_child (p, 0, first_desc);
      first_desc->pyramid.level = level;
    }
    else {
      /*shifting is needed, the fd does not have the same coord as p */
      t8_dpyramid_copy (p, first_desc);
      first_desc->pyramid.level = level;
      if (p->pyramid.type == T8_DPYRAMID_FIRST_TYPE && face == 1) {
        first_desc->pyramid.x |= off_set;
      }
      else if (p->pyramid.type == T8_DPYRAMID_FIRST_TYPE && face == 3) {
        first_desc->pyramid.y |= off_set;
      }
      else if (p->pyramid.type == T8_DPYRAMID_SECOND_TYPE && face == 4) {
        first_desc->pyramid.z |= off_set;
      }
    }
  }
}

void
t8_dpyramid_last_descendant (const t8_dpyramid_t *p, t8_dpyramid_t *desc,
                             const int level)
{
  t8_linearidx_t      id = 0, t_id;
  int                 exponent;
  T8_ASSERT (level >= p->pyramid.level);
  if (t8_dpyramid_shape (p) == T8_ECLASS_PYRAMID) {
    t8_dpyramid_copy (p, desc);
    desc->pyramid.level = level;
    /* Shift the coords to the eights cube. The type of the last descendant is
     * is the type of the input pyramid*/
    t8_dpyramid_coord_t coord_offset =
      T8_DPYRAMID_LEN (p->pyramid.level) - T8_DPYRAMID_LEN (level);
    desc->pyramid.x |= coord_offset;
    desc->pyramid.y |= coord_offset;
    desc->pyramid.z |= coord_offset;
  }
  else {
    /* Compute current id, shift it to the id of the last desendant and compute it
     * via its id*/
    t_id = t8_dpyramid_linear_id (p, level);
    exponent = level - p->pyramid.level;
    id = (((t8_linearidx_t) 1) << 3 * exponent) - 1;
    id += t_id;
    t8_dpyramid_init_linear_id (desc, level, id);
  }
}

void
t8_dpyramid_last_descendant_face (const t8_dpyramid_t *p,
                                  const int face, t8_dpyramid_t *last_desc,
                                  const int level)
{
  /*Computation is similar to first-descendant-face */
  int                 corner;
  t8_dpyramid_coord_t off_set =
    T8_DPYRAMID_LEN (p->pyramid.level) - T8_DPYRAMID_LEN (level);

  T8_ASSERT (0 <= face && face < T8_DPYRAMID_FACES);
  T8_ASSERT (0 <= level && level <= T8_DPYRAMID_MAXLEVEL);
  T8_ASSERT (p->pyramid.level <= level);

  if (t8_dpyramid_shape (p) == T8_ECLASS_TET) {
    T8_ASSERT (0 <= face && face < T8_DTET_FACES);
    corner =
      SC_MAX (t8_dtet_face_corner[face][1], t8_dtet_face_corner[face][2]);
    t8_dpyramid_corner_descendant (p, last_desc, corner, level);
  }
  else {
    t8_dpyramid_copy (p, last_desc);
    last_desc->pyramid.level = level;
    if ((p->pyramid.type == T8_DPYRAMID_FIRST_TYPE && face != 4) ||
        (p->pyramid.type == T8_DPYRAMID_SECOND_TYPE
         && (face == 0 || face == 2 || face == 4))) {
      /*No shifting needed */
      t8_dpyramid_last_descendant (p, last_desc, level);
    }
    else if (p->pyramid.type == T8_DPYRAMID_SECOND_TYPE && face == 1) {
      last_desc->pyramid.x |= off_set;
      last_desc->pyramid.z |= off_set;
    }
    else if (p->pyramid.type == T8_DPYRAMID_SECOND_TYPE && face == 3) {
      last_desc->pyramid.y |= off_set;
      last_desc->pyramid.z |= off_set;
    }
    else if (p->pyramid.type == T8_DPYRAMID_FIRST_TYPE && face == 4) {
      last_desc->pyramid.x |= off_set;
      last_desc->pyramid.y |= off_set;
    }
  }
}

int
t8_dpyramid_num_corners (const t8_dpyramid_t *p)
{
  T8_ASSERT (0 <= p->pyramid.level
             && p->pyramid.level <= T8_DPYRAMID_MAXLEVEL);
  if (t8_dpyramid_shape (p) == T8_ECLASS_TET) {
    return T8_DTET_CORNERS;
  }
  else {
    return T8_DPYRAMID_CORNERS;
  }
}

int
t8_dpyramid_num_children (const t8_dpyramid_t *p)
{
  T8_ASSERT (0 <= p->pyramid.level
             && p->pyramid.level <= T8_DPYRAMID_MAXLEVEL);
  if (t8_dpyramid_shape (p) == T8_ECLASS_TET) {
    return T8_DTET_CHILDREN;
  }
  else {
    return T8_DPYRAMID_CHILDREN;
  }
}

int
t8_dpyramid_num_siblings (const t8_dpyramid_t *p)
{
  T8_ASSERT (0 <= p->pyramid.level
             && p->pyramid.level <= T8_DPYRAMID_MAXLEVEL);
  t8_dpyramid_t       parent;
  if (p->pyramid.level == 0) {
    /* A level zero pyramid has only itself as sibling. */
    return 1;
  }
  t8_dpyramid_parent (p, &parent);
  return t8_dpyramid_num_children (&parent);
}

int
t8_dpyramid_num_faces (const t8_dpyramid_t *p)
{
  T8_ASSERT (0 <= p->pyramid.level
             && p->pyramid.level <= T8_DPYRAMID_MAXLEVEL);
  if (t8_dpyramid_shape (p) == T8_ECLASS_TET) {
    return T8_DTET_FACES;
  }
  else {
    return T8_DPYRAMID_FACES;
  }
}

int
t8_dpyramid_max_num_faces (const t8_dpyramid_t *p)
{
  T8_ASSERT (0 <= p->pyramid.level
             && p->pyramid.level <= T8_DPYRAMID_MAXLEVEL);
  if (t8_dpyramid_shape (p) == T8_ECLASS_TET) {
    return T8_DTET_FACES;
  }
  else {
    return T8_DPYRAMID_FACES;
  }
}

void
t8_dpyramid_boundary_face (const t8_dpyramid_t *p, const int face,
                           t8_element_t *boundary)
{
  /* face is face of of p */
  T8_ASSERT (0 <= face && face < T8_DPYRAMID_FACES);
  T8_ASSERT (0 <= p->pyramid.level
             && p->pyramid.level <= T8_DPYRAMID_MAXLEVEL);
  if (face == 4) {
    /*On the bottom every face is a quad */
    /*Coordinates are scaled, because quad and pyra might have different root-len */
    p4est_quadrant_t   *q = (p4est_quadrant_t *) boundary;
    q->x = ((int64_t) p->pyramid.x * P4EST_ROOT_LEN) / T8_DPYRAMID_ROOT_LEN;
    q->y = ((int64_t) p->pyramid.y * P4EST_ROOT_LEN) / T8_DPYRAMID_ROOT_LEN;
    q->level = p->pyramid.level;
  }
  else {
    /* Boundary-face is a triangle. */
    /* p-x give t->x for root-face 2,3 and p->pyramid.y gives t->x for 0,1.
     * t->y is determined by p->pyramid.z*/
    t8_dtri_t          *t = (t8_dtri_t *) boundary;
    t->level = p->pyramid.level;
    t->y = p->pyramid.z * T8_DTRI_ROOT_BY_DPYRAMID_ROOT;
    if (t8_dpyramid_shape (p) == T8_ECLASS_PYRAMID) {
      t->type = 0;
      switch (face) {
      case 0:
        t->x = p->pyramid.y * T8_DTRI_ROOT_BY_DPYRAMID_ROOT;
        break;
      case 1:
        t->x = p->pyramid.y * T8_DTRI_ROOT_BY_DPYRAMID_ROOT;
        break;
      case 2:
        t->x = p->pyramid.x * T8_DTRI_ROOT_BY_DPYRAMID_ROOT;
        break;
      case 3:
        t->x = p->pyramid.x * T8_DTRI_ROOT_BY_DPYRAMID_ROOT;
        break;
      default:
        SC_ABORT_NOT_REACHED ();
      }
    }
    else {
      /*Boundary is given by a tet-surface. The cases are ordered by root-face-
       * enumeration*/
      if ((face == 1 && p->pyramid.type == 0)
          || (face == 2 && p->pyramid.type == 2)) {
        t->x = p->pyramid.y * T8_DTRI_ROOT_BY_DPYRAMID_ROOT;
        t->type = p->pyramid.type == 0 ? 1 : 0;
      }
      else if (face == 0 && (p->pyramid.type == 0 || p->pyramid.type == 1)) {
        t->x = p->pyramid.y * T8_DTRI_ROOT_BY_DPYRAMID_ROOT;
        t->type = p->pyramid.type == 0 ? 1 : 0;
      }
      else if ((face == 1 && p->pyramid.type == 3)
               || (face == 2 && p->pyramid.type == 1)) {
        t->x = p->pyramid.x * T8_DTRI_ROOT_BY_DPYRAMID_ROOT;
        t->type = p->pyramid.type == 3 ? 1 : 0;
      }
      else {
        t->x = p->pyramid.x * T8_DTRI_ROOT_BY_DPYRAMID_ROOT;
        t->type = p->pyramid.type == 3 ? 1 : 0;
      }
    }
    T8_ASSERT (t->type == 0 || t->type == 1);
  }
}

int
t8_dpyramid_extrude_face (const t8_element_t *face, t8_dpyramid_t *p,
                          const int root_face)
{
  T8_ASSERT (0 <= root_face && root_face < T8_DPYRAMID_FACES);

  int                 extruded_face;
  if (root_face == 4) {
    /* Pyramids on the bottom are always type 6 pyramids at the bottom. We need to
     * scale the coordinates, since a quad and a pyra can have different root-len,
     * depending on their maxlvl.*/
    p4est_quadrant_t   *q = (p4est_quadrant_t *) face;
    /*Typecast to int64, we multiply two (possible at max) int32 */
    p->pyramid.x = ((int64_t) q->x * T8_DPYRAMID_ROOT_LEN) / P4EST_ROOT_LEN;
    p->pyramid.y = ((int64_t) q->y * T8_DPYRAMID_ROOT_LEN) / P4EST_ROOT_LEN;
    p->pyramid.z = 0;
    p->pyramid.type = T8_DPYRAMID_ROOT_TPYE;
    p->pyramid.level = q->level;
    return root_face;
  }
  else {
    /*t->y gives the height of the pyramid, t->x gives the p->pyramid.x or p->pyramid.y, depending on
     * the root_face. The other coordinate is determined by the root_face.*/
    t8_dtri_t          *t = (t8_dtri_t *) face;
    p->pyramid.z = ((int64_t) t->y * T8_DPYRAMID_ROOT_LEN) / T8_DTRI_ROOT_LEN;
    /* level is the same */
    p->pyramid.level = t->level;
    switch (root_face) {
    case 0:
      p->pyramid.x = p->pyramid.z;
      /*Typecast to int64, we multiply two (possible at max) int32 */
      p->pyramid.y =
        ((int64_t) t->x * T8_DPYRAMID_ROOT_LEN) / T8_DTRI_ROOT_LEN;
      break;
    case 1:
      p->pyramid.x =
        T8_DPYRAMID_ROOT_LEN - T8_DPYRAMID_LEN (p->pyramid.level);
      p->pyramid.y =
        ((int64_t) t->x * T8_DPYRAMID_ROOT_LEN) / T8_DTRI_ROOT_LEN;
      break;
    case 2:
      p->pyramid.x =
        ((int64_t) t->x * T8_DPYRAMID_ROOT_LEN) / T8_DTRI_ROOT_LEN;
      p->pyramid.y = p->pyramid.z;
      break;
    case 3:
      p->pyramid.x =
        ((int64_t) t->x * T8_DPYRAMID_ROOT_LEN) / T8_DTRI_ROOT_LEN;
      p->pyramid.y =
        T8_DPYRAMID_ROOT_LEN - T8_DPYRAMID_LEN (p->pyramid.level);
      break;
    default:
      SC_ABORT_NOT_REACHED ();
    }
    /*Description of triangles extruding to a pyramid */
    if ((t->y == (t->x & t->y)) && t->type == 0) {
      /*type zero in a pyramid extend to a pyramid */
      p->pyramid.type = T8_DPYRAMID_FIRST_TYPE;
      extruded_face = root_face;
    }
    else {
      /*type 0 not in a pyramid extend to a tetrahedron */
      p->pyramid.type =
        t8_dpyramid_tritype_rootface_to_tettype[t->type][root_face];
      extruded_face =
        t8_dpyramid_tritype_rootface_to_face[t->type][root_face];
    }
  }
  T8_ASSERT (0 <= p->pyramid.level
             && p->pyramid.level <= T8_DPYRAMID_MAXLEVEL);
  /*return the face-number of the extruded face */
  return extruded_face;
}

int
t8_dpyramid_child_id_unknown_parent (const t8_dpyramid_t *p,
                                     t8_dpyramid_t *parent)
{
  T8_ASSERT (p->pyramid.level >= 0);
  if (p->pyramid.level == 0) {
    /* P has no parent.pyramid. We deliberately set the type of the parent to -1,
     * because a) parent should not be used and setting the type to an invalid
     *            value improves chances of catching a non-allowed use of it in an assertion later.
     *         b) t8_dpyramid_successor caused a compiler warning of parent.pyramid.type may be used uninitialize
     *            in a subsequent call to t8_dpyramid_shape. This case is actually never executed, but the
     *            compiler doesn't know about it. To prevent this warning, we set the type here.
     */
    parent->pyramid.type = -1;
    parent->pyramid.level = -1;
    return -1;
  }
  t8_dpyramid_parent (p, parent);
  return t8_dpyramid_child_id_known_parent (p, parent);

}

int
t8_dpyramid_child_id_known_parent (const t8_dpyramid_t *p,
                                   t8_dpyramid_t *parent)
{
  t8_dpyramid_cube_id_t cube_id = compute_cubeid (p, p->pyramid.level);
  if (t8_dpyramid_shape (parent) == T8_ECLASS_PYRAMID) {
    T8_ASSERT (t8_dpyramid_type_cid_to_Iloc[p->pyramid.type][cube_id] >= 0);
    return t8_dpyramid_type_cid_to_Iloc[p->pyramid.type][cube_id];
  }
  else {
    return t8_dtet_child_id (&(p->pyramid));
  }
}

int
t8_dpyramid_child_id (const t8_dpyramid_t *p)
{
  T8_ASSERT (p->pyramid.level >= 0);
  t8_dpyramid_t       parent;
  if (p->pyramid.level == 0)
    return -1;
  return t8_dpyramid_child_id_unknown_parent (p, &parent);
}

void
t8_dpyramid_child (const t8_dpyramid_t *elem, const int child_id,
                   t8_dpyramid_t *child)
{

  t8_dpyramid_cube_id_t cube_id;
  t8_dpyramid_coord_t length = T8_DPYRAMID_LEN (elem->pyramid.level + 1);
  T8_ASSERT (0 <= child_id && child_id < T8_DPYRAMID_CHILDREN);
  T8_ASSERT (0 <= elem->pyramid.level
             && elem->pyramid.level <= T8_DPYRAMID_MAXLEVEL);

  if (t8_dpyramid_shape (elem) == T8_ECLASS_TET) {
    /*Todo: Set switch_shape_at_level */
    t8_dtet_child (&(elem->pyramid), child_id, &(child->pyramid));
  }
  else {
    /* Compute the cube id and shift the coordinates accordingly */
    cube_id =
      t8_dpyramid_parenttype_Iloc_to_cid[elem->pyramid.type][child_id];
    T8_ASSERT (cube_id >= 0);
    child->pyramid.level = elem->pyramid.level + 1;
    child->pyramid.x = elem->pyramid.x + ((cube_id & 0x01) ? length : 0);
    child->pyramid.y = elem->pyramid.y + ((cube_id & 0x02) ? length : 0);
    child->pyramid.z = elem->pyramid.z + ((cube_id & 0x04) ? length : 0);
    child->pyramid.type =
      t8_dpyramid_parenttype_Iloc_to_type[elem->pyramid.type][child_id];
  }
  T8_ASSERT (child->pyramid.type >= 0);
}

void
t8_dpyramid_children (const t8_dpyramid_t *p, t8_dpyramid_t **c)
{
  T8_ASSERT (0 <= p->pyramid.level
             && p->pyramid.level <= T8_DPYRAMID_MAXLEVEL);
  int                 i, num_children;
  num_children = t8_dpyramid_num_children (p);
  for (i = num_children - 1; i >= 0; i--) {
    t8_dpyramid_child (p, i, c[i]);
  }
}

void
t8_dpyramid_children_at_face (const t8_dpyramid_t *p, const int face,
                              t8_dpyramid_t *children[],
                              const int num_children, int *child_indices)
{
  T8_ASSERT (num_children == T8_DPYRAMID_FACE_CHILDREN);
  T8_ASSERT (0 <= face && face < T8_DPYRAMID_FACES);
  if (t8_dpyramid_shape (p) == T8_ECLASS_TET) {
    /*Use tet-algo */
    t8_dtet_t         **tet_children =
      T8_ALLOC (t8_dtet_t *, T8_DTET_FACE_CHILDREN);
    int                 i;
    for (i = 0; i < T8_DTET_FACE_CHILDREN; i++) {
      tet_children[i] = T8_ALLOC (t8_dtet_t, 1);
    }
    t8_dtet_children_at_face (&(p->pyramid), face, tet_children, num_children,
                              child_indices);
    for (i = 0; i < T8_DTET_FACE_CHILDREN; i++) {
      /* TODO: set switch_shape_at_level */
      t8_dtet_copy (tet_children[i], &(children[i]->pyramid));
      T8_FREE (tet_children[i]);
    }
    T8_FREE (tet_children);
  }
  else {
    int                *children_at_face_id,
      children_at_face_id_local[T8_DPYRAMID_FACE_CHILDREN], i;
    if (child_indices != NULL) {
      children_at_face_id = child_indices;
    }
    else {
      children_at_face_id = children_at_face_id_local;
    }
    /*Fill the child ids with the child-ids at the face */
    for (i = 0; i < T8_DPYRAMID_FACE_CHILDREN; i++) {
      children_at_face_id[i] =
        t8_dpyramid_type_face_to_children_at_face[p->pyramid.type -
                                                  T8_DPYRAMID_FIRST_TYPE]
        [face][i];
    }
    /*Compute the children */
    for (i = T8_DPYRAMID_FACE_CHILDREN - 1; i >= 0; i--) {
      t8_dpyramid_child (p, children_at_face_id[i], children[i]);
    }

  }
}

int
t8_dpyramid_face_child_face (const t8_dpyramid_t *p, const int face,
                             const int face_child)
{
  T8_ASSERT (0 <= face && face < T8_DPYRAMID_FACES);
  T8_ASSERT (0 <= face_child && face_child < T8_DPYRAMID_CHILDREN);
  if (t8_dpyramid_shape (p) == T8_ECLASS_TET) {
    return t8_dtet_face_child_face (&(p->pyramid), face, face_child);
  }
  else {
    int                 child_face =
      t8_dpyramid_type_face_to_child_face[p->pyramid.type -
                                          T8_DPYRAMID_FIRST_TYPE][face]
      [face_child];
    T8_ASSERT (child_face >= 0 && child_face <= T8_DPYRAMID_FACES);
    return child_face;
  }
}

t8_element_shape_t
t8_dpyramid_face_shape (const t8_dpyramid_t *pyra, int face)
{
  T8_ASSERT (0 <= face && face <= T8_DPYRAMID_FACES);
  if (t8_dpyramid_shape (pyra) == T8_ECLASS_TET) {
    return T8_ECLASS_TRIANGLE;
  }
  else if (face != 4) {
    return T8_ECLASS_TRIANGLE;
  }
  else {
    return T8_ECLASS_QUAD;
  }
}

int
t8_dpyramid_get_face_corner (const t8_dpyramid_t *pyra, int face, int corner)
{
  T8_ASSERT (0 <= face && face <= T8_DPYRAMID_FACES);
  if (t8_dpyramid_shape (pyra) == T8_ECLASS_TET) {
    return t8_dtet_face_corner[face][corner];
  }
  else {
    int                 corner_number = t8_dpyramid_face_corner[face][corner];
    T8_ASSERT (0 <= corner_number && corner_number < T8_DPYRAMID_FACES);
    return corner_number;
  }
}

/**
 * Compute if the tetrahedron \a tet lies inside a pyramid  with coordinates given by \a check.
 * Both pyramids of type 6 and 7 are tested, hence the type of \a check does not have to be set.
 * 
 * \param tet     Input pyramid in the shape of a tetrahedron 
 * \param check   Input pyramid, candidate where \a tet could lie in.
 * \return int    the type of the pyramid where tet is inside, or 0 if it does not lie in a pyramid given by the coordinates of \a check.
 */
int
t8_dpyramid_is_inside_pyra (const t8_dpyramid_t *tet,
                            const t8_dpyramid_t *check)
{
  t8_dpyramid_coord_t length = T8_DPYRAMID_LEN (check->pyramid.level);
  t8_dpyramid_coord_t diff = tet->pyramid.z - check->pyramid.z;
  T8_ASSERT (t8_dpyramid_shape (tet) == T8_ECLASS_TET);

  T8_ASSERT (0 <= tet->pyramid.level
             && tet->pyramid.level <= T8_DPYRAMID_MAXLEVEL);

  /* test if tet is inside the pyramids with coordinates given by check and type 6 */
  if (((check->pyramid.x + diff) <= tet->pyramid.x
       && tet->pyramid.x < (check->pyramid.x + length))
      && ((check->pyramid.y + diff) <= tet->pyramid.y
          && tet->pyramid.y < (check->pyramid.y + length))
      && (check->pyramid.z <= tet->pyramid.z
          && tet->pyramid.z < (check->pyramid.z + length))) {
    if ((check->pyramid.x + diff == tet->pyramid.x
         && (tet->pyramid.type == 3 || tet->pyramid.type == 1))
        || (check->pyramid.y + diff == tet->pyramid.y
            && (tet->pyramid.type == 0 || tet->pyramid.type == 2))) {
      /*tet touches face of pyra but is outside of pyra */
      return 0;
    }
    else {
      /*tet is inside pyra of type 6 */
      return T8_DPYRAMID_FIRST_TYPE;
    }
  }
  /* test if tet is inside the pyramids with coordinates given by check and type 7 */
  else
    if ((check->pyramid.x <= tet->pyramid.x
         && tet->pyramid.x <= (check->pyramid.x + diff))
        && (check->pyramid.y <= tet->pyramid.y
            && tet->pyramid.y <= (check->pyramid.y + diff))
        && (check->pyramid.z <= tet->pyramid.z
            && tet->pyramid.z < (check->pyramid.z + length))) {
    if ((check->pyramid.x + diff == tet->pyramid.x
         && (tet->pyramid.type == 0 || tet->pyramid.type == 2))
        || (check->pyramid.y + diff == tet->pyramid.y
            && (tet->pyramid.type == 3 || tet->pyramid.type == 1))) {
      /*tet touches face of pyra, but is outside of pyra */
      return 0;
    }
    else {
      /*tet is inside pyra of type 7 */
      return T8_DPYRAMID_SECOND_TYPE;
    }
  }
  else {
    /*tet is inside tet */
    return 0;
  }
}

/**
 * The i first bits give the anchor coordinate for a possible ancestor of level i
 * for tet.
 * We can store the last tetrahedra ancestor in anc.
 * \param[in] tet     Inpute pyramid in the shape of a tet
 * \param[in] level   the maximal level to check whether \a tet lies in a pyramid
 * \param[in] anc     Can be NULL or an allocated element. If allocated, it will be filled with the data of the last tetrahedral ancestor */
int
t8_dpyramid_is_inside_tet (const t8_dpyramid_t *tet, const int level,
                           t8_dpyramid_t *anc)
{
  T8_ASSERT (t8_dpyramid_shape (tet) == T8_ECLASS_TET);
  T8_ASSERT (tet->pyramid.type == 0 || tet->pyramid.type == 3);
  int                 i;
  t8_dpyramid_coord_t coord_at_level;
  /*the tet is initialized, the ancestor will be computed */
  t8_dpyramid_t       pyra_at_level;    /* Candidate pyramid, where the tet could lie in. */
  pyra_at_level.pyramid.x = 0;
  pyra_at_level.pyramid.y = 0;
  pyra_at_level.pyramid.z = 0;
  for (i = 1; i < level; i++) {
    /*Update the coordinate of tet to i first bits */
    coord_at_level = (1 << (T8_DPYRAMID_MAXLEVEL - i));
    pyra_at_level.pyramid.x =
      pyra_at_level.pyramid.x | (tet->pyramid.x & coord_at_level);
    pyra_at_level.pyramid.y =
      pyra_at_level.pyramid.y | (tet->pyramid.y & coord_at_level);
    pyra_at_level.pyramid.z =
      pyra_at_level.pyramid.z | (tet->pyramid.z & coord_at_level);
    pyra_at_level.pyramid.level = i;
    if (t8_dpyramid_is_inside_pyra (tet, &pyra_at_level) == 0) {
      /*tet is inside a tet */
      if (anc != NULL) {
        t8_dtet_ancestor (&(tet->pyramid), i, &(anc->pyramid));
      }
      return i;
    }
  }
  /*No matching tet-ancestor was found, the parent is a pyramid */
  return 0;
}

void
t8_dpyramid_tetparent_type (const t8_dpyramid_t *p, t8_dpyramid_t *parent)
{
  T8_ASSERT (t8_dpyramid_shape (p) == T8_ECLASS_TET);
  if ((p->pyramid.z >> (T8_DPYRAMID_MAXLEVEL - p->pyramid.level)) % 2 == 0) {
    parent->pyramid.type = T8_DPYRAMID_FIRST_TYPE;
  }
  else {
    parent->pyramid.type = T8_DPYRAMID_SECOND_TYPE;
  }
}

void
t8_dpyramid_parent (const t8_dpyramid_t *p, t8_dpyramid_t *parent)
{
  T8_ASSERT (p->pyramid.level > 0);
  T8_ASSERT (T8_DPYRAMID_MAXLEVEL == T8_DTET_MAXLEVEL);
  t8_dpyramid_coord_t length = T8_DPYRAMID_LEN (p->pyramid.level);

  if (t8_dpyramid_shape (p) == T8_ECLASS_PYRAMID) {
    /*The parent of a pyramid is a pyramid, maybe of different type */

    t8_dpyramid_cube_id_t cube_id = compute_cubeid (p, p->pyramid.level);

    parent->pyramid.type =
      t8_dpyramid_type_cid_to_parenttype[p->pyramid.type -
                                         T8_DPYRAMID_FIRST_TYPE][cube_id];
    parent->pyramid.x = p->pyramid.x & ~length;
    parent->pyramid.y = p->pyramid.y & ~length;
    parent->pyramid.z = p->pyramid.z & ~length;
    T8_ASSERT (parent->pyramid.type >= 0);
    parent->pyramid.level = p->pyramid.level - 1;
  }
  else if (p->pyramid.type != 0 && p->pyramid.type != 3) {
    /* The direct tet-child of a pyra has type 0 or type 3, therefore
     * in this case the parent is a tetrahedron*/
    /*TODO: Set switch_type_at_level */
    t8_dtet_parent (&(p->pyramid), &(parent->pyramid));
  }
  else if (t8_dpyramid_is_inside_tet (p, p->pyramid.level, NULL) != 0) {
    /*Pyramid- / tetparent detection */
    /*If a tetrahedron does not reach a "significant point" its parent is a tet */
    /*Tetcase */ ;
    t8_dtet_parent (&(p->pyramid), &(parent->pyramid));
  }
  else {
    /*p does not lie in larger tet => parent is pyra */
    t8_dpyramid_tetparent_type (p, parent);
    parent->pyramid.x = p->pyramid.x & ~length;
    parent->pyramid.y = p->pyramid.y & ~length;
    parent->pyramid.z = p->pyramid.z & ~length;
    parent->pyramid.level = p->pyramid.level - 1;
  }
  T8_ASSERT (parent->pyramid.level >= 0);
}

t8_element_shape_t
t8_dpyramid_shape (const t8_dpyramid_t *p)
{
  T8_ASSERT (0 <= p->pyramid.level
             && p->pyramid.level <= T8_DPYRAMID_MAXLEVEL);
  /*The pyramid has the shape of a tetrahedron */
  if (p->pyramid.type < T8_DPYRAMID_FIRST_TYPE) {
    return T8_ECLASS_TET;
  }
  else {
    return T8_ECLASS_PYRAMID;
  }

}

static void
t8_dpyramid_successor_recursion (const t8_dpyramid_t *elem,
                                 t8_dpyramid_t *succ, t8_dpyramid_t *parent,
                                 const int level)
{
  int                 child_id, num_children;
  t8_dpyramid_copy (elem, succ);

  T8_ASSERT (1 <= level && level <= T8_DPYRAMID_MAXLEVEL);
  succ->pyramid.level = level;
  T8_ASSERT (succ->pyramid.type >= 0);
  child_id = t8_dpyramid_child_id_unknown_parent (elem, parent);
  /*Compute number of children */
  num_children = t8_dpyramid_num_children (parent);
  T8_ASSERT (0 <= child_id && child_id < num_children);
  if (child_id == num_children - 1) {
    int                 shift = T8_DPYRAMID_MAXLEVEL - level + 1;
    /* Last-child-case. The successor is the successor of the parent element,
     * but with the given level */
    t8_dpyramid_successor_recursion (succ, succ, parent, level - 1);
    succ->pyramid.level = level;
    /* bits auf level auf child 0 setzen */
    t8_dpyramid_cut_coordinates (succ, shift);
  }
  else {
    /* Not the last element. Compute child with local ID child_id+1 */
    t8_dpyramid_child (parent, child_id + 1, succ);
    succ->pyramid.level = level;
  }
}

void
t8_dpyramid_successor (const t8_dpyramid_t *elem, t8_dpyramid_t *succ,
                       const int level)
{
  t8_dpyramid_t       parent;
  t8_dpyramid_successor_recursion (elem, succ, &parent, level);
}

void
t8_dpyramid_compute_coords (const t8_dpyramid_t *p, const int vertex,
                            int coords[])
{
  t8_dpyramid_coord_t length;
  T8_ASSERT (0 <= vertex && vertex < T8_DPYRAMID_CORNERS);

  if (t8_dpyramid_shape (p) == T8_ECLASS_PYRAMID) {
    length = T8_DPYRAMID_LEN (p->pyramid.level);
    coords[0] = p->pyramid.x;
    coords[1] = p->pyramid.y;
    coords[2] = p->pyramid.z;
    switch (vertex) {
    case 0:
      coords[2] += (p->pyramid.type == T8_DPYRAMID_SECOND_TYPE) ? length : 0;
      break;
    case 1:
      coords[0] += length;
      coords[2] += (p->pyramid.type == T8_DPYRAMID_SECOND_TYPE) ? length : 0;
      break;
    case 2:
      coords[1] += length;
      coords[2] += (p->pyramid.type == T8_DPYRAMID_SECOND_TYPE) ? length : 0;
      break;
    case 3:
      coords[0] += length;
      coords[1] += length;
      coords[2] += (p->pyramid.type == T8_DPYRAMID_SECOND_TYPE) ? length : 0;
      break;
    case 4:
      coords[0] += (p->pyramid.type == T8_DPYRAMID_FIRST_TYPE) ? length : 0;
      coords[1] += (p->pyramid.type == T8_DPYRAMID_FIRST_TYPE) ? length : 0;
      coords[2] += (p->pyramid.type == T8_DPYRAMID_FIRST_TYPE) ? length : 0;
      break;
    }
  }
  else {
    T8_ASSERT (0 <= vertex && vertex < T8_DTET_CORNERS);
    t8_dtet_compute_coords (&(p->pyramid), vertex, coords);
  }
}

void
t8_dpyramid_vertex_reference_coords (const t8_dpyramid_t *elem,
                                     int vertex, double coords[])
{
  int                 coords_int[3];
  T8_ASSERT (0 <= vertex && vertex < T8_DPYRAMID_CORNERS);
  t8_dpyramid_compute_coords (elem, vertex, coords_int);
  /*scale the coordinates onto the reference cube */
  coords[0] = coords_int[0] / (double) T8_DPYRAMID_ROOT_LEN;
  coords[1] = coords_int[1] / (double) T8_DPYRAMID_ROOT_LEN;
  coords[2] = coords_int[2] / (double) T8_DPYRAMID_ROOT_LEN;
}

/*Compute the first ancestor in the shape of a pyramid for a tet*/
static void
t8_dpyramid_first_pyra_anc (const t8_dpyramid_t *tet,
                            t8_dpyramid_t *first_pyra_anc)
{
  T8_ASSERT (t8_dpyramid_shape (tet) == T8_ECLASS_TET);
  /*There are no tets on level 0 */
  T8_ASSERT (1 <= tet->pyramid.level
             && tet->pyramid.level <= T8_DPYRAMID_MAXLEVEL);
  /*The ancestor has to have the shape of a pyramid */
  t8_dpyramid_t       last_tet_anc;
  /* t8_dpyramid_is_inside_tet works only for tets of type 0 or type 3 */
  if (tet->pyramid.type != 0 && tet->pyramid.type != 3) {
    /*Find the first tet-anc of type 0 or type 3 */
    t8_dpyramid_type_t  type_at_level = tet->pyramid.type;
    int                 level = tet->pyramid.level;
    while (type_at_level != 0 && type_at_level != 3) {
      level--;
      type_at_level =
        compute_type_same_shape_ext (tet, level, type_at_level, level + 1);
    }
    T8_ASSERT (level > 0);
    T8_ASSERT (type_at_level == 0 || type_at_level == 3);
    t8_dpyramid_t       tmp_tet;

    t8_dtet_ancestor (&(tet->pyramid), level, &(tmp_tet.pyramid));
    T8_ASSERT (tmp_tet.pyramid.type == 0 || tmp_tet.pyramid.type == 3);
    /* With this call tmp_tet has type 0 or type 3 and the first-pyra-anc
     * will be computed using one of the next cases. */
    t8_dpyramid_first_pyra_anc (&tmp_tet, first_pyra_anc);
  }
  else if (t8_dpyramid_is_inside_tet (tet, tet->pyramid.level, &last_tet_anc)
           != 0) {
    /*The parent of last_tet_anc is a pyramid */
    if (last_tet_anc.pyramid.level == 1) {
      first_pyra_anc->pyramid.type = 6;
    }
    else {
      t8_dpyramid_tetparent_type (&last_tet_anc, first_pyra_anc);
    }
    T8_ASSERT (last_tet_anc.pyramid.level >= 1);
    /*Update coordinates */
    t8_dpyramid_coord_t length = T8_DPYRAMID_LEN (last_tet_anc.pyramid.level);
    first_pyra_anc->pyramid.x = last_tet_anc.pyramid.x & ~length;
    first_pyra_anc->pyramid.y = last_tet_anc.pyramid.y & ~length;
    first_pyra_anc->pyramid.z = last_tet_anc.pyramid.z & ~length;
    /*set the level */
    first_pyra_anc->pyramid.level = last_tet_anc.pyramid.level - 1;
  }
  else {
    /* The parent of the tet is already a pyramid */
    t8_dpyramid_parent (tet, first_pyra_anc);
  }
}

/**
 * Smallest level at which an anc of \a tet has the shape of a tetrahedron
 * 
 * \param[in] tet The input element
 * \return The level of the last ancestor with the shape of a tetrahedron  
 */
static int
t8_dpyramid_switches_type_at_level (const t8_dpyramid_t *tet)
{
  T8_ASSERT (t8_dpyramid_shape (tet) == T8_ECLASS_TET);
  t8_dpyramid_type_t  type_at_level = tet->pyramid.type;
  int                 level = tet->pyramid.level;
  int                 last_tet_level;
  t8_dpyramid_t       tmp_tet;
  /* A tetrahedron that has not type 0 or type 3 can not switch the shape, because
   * the tetrahedral children of a pyramid only have type 0 or type 3.*/
  while (type_at_level != 0 && type_at_level != 3) {
    level--;
    type_at_level =
      compute_type_same_shape_ext (tet, level, type_at_level, level + 1);
  }
  T8_ASSERT (type_at_level == 0 || type_at_level == 3);
  t8_dpyramid_copy (tet, &tmp_tet);
  tmp_tet.pyramid.type = type_at_level;
  tmp_tet.pyramid.level = level;
  /* t8_pyramid_is_inside computes the level where the shape switches for 
   * tets of type 0 or 3. */
  last_tet_level = t8_dpyramid_is_inside_tet (&tmp_tet, level, NULL);
  if (last_tet_level != 0) {
    return last_tet_level;
  }
  else {
    /* The parent of tmp_tet is a pyramid, hence we return the current level. */
    return level;
  }
}

/**
 * Compute the ancestor of \a pyra on level \a level.
 * 
 * \param[in]       pyra    Input pyramid
 * \param[in]       level   The level at which we want to compute \a anc
 * \param[in, out]  anc     Allocated input element which will be filled by the data of the anc of \a pyra at level \a level
 */
void
t8_dpyramid_ancestor (const t8_dpyramid_t *pyra, const int level,
                      t8_dpyramid_t *anc)
{
  T8_ASSERT (0 <= level && level <= pyra->pyramid.level);
  /*Set the coordinates and the level of the ancestor */
  t8_dpyramid_copy (pyra, anc);
  if (pyra->pyramid.level == level) {
    return;
  }
  else if (level == pyra->pyramid.level - 1) {
    /* We can reuse the parent computation if we want to go only one level up. */
    t8_dpyramid_parent (pyra, anc);
    return;
  }
  /* The coordinates of the anc are defined by the level. */
  t8_dpyramid_cut_coordinates (anc, T8_DPYRAMID_MAXLEVEL - level);
  anc->pyramid.level = level;
  anc->pyramid.type = t8_dpyramid_type_at_level (pyra, level);
}

void
t8_dpyramid_nearest_common_ancestor (const t8_dpyramid_t *pyra1,
                                     const t8_dpyramid_t *pyra2,
                                     t8_dpyramid_t *nca)
{
  /* If the input elements have different shapes, the nca has to have the
   * shape of a pyramid. The element in the shape of a tet switches the shape. */
  if (t8_dpyramid_shape (pyra1) == T8_ECLASS_PYRAMID &&
      t8_dpyramid_shape (pyra2) == T8_ECLASS_TET) {
    t8_dpyramid_t       first_pyramid_anc;

    t8_dpyramid_first_pyra_anc (pyra2, &first_pyramid_anc);

    /* pyra1 and first_pyramid_anc have the shape of a pyramid now, 
     * we can call the nca again.
     */
    t8_dpyramid_nearest_common_ancestor (pyra1, &first_pyramid_anc, nca);
    return;
  }
  else if (t8_dpyramid_shape (pyra1) == T8_ECLASS_TET &&
           t8_dpyramid_shape (pyra2) == T8_ECLASS_PYRAMID) {
    t8_dpyramid_t       first_pyramid_anc;

    t8_dpyramid_first_pyra_anc (pyra1, &first_pyramid_anc);
    /* pyra2 and first_pyramid_anc have the shape of a pyramid now, 
     * we can call the nca again.
     */
    t8_dpyramid_nearest_common_ancestor (&first_pyramid_anc, pyra2, nca);
    return;
  }
  /* both elements have the shape of a pyramid, hence the nca */
  else if (t8_dpyramid_shape (pyra1) == T8_ECLASS_PYRAMID &&
           t8_dpyramid_shape (pyra2) == T8_ECLASS_PYRAMID) {
    /* The following computations are necessary to find the 
     * first ancestors of pyra1 and pyra2 with the same type. We 
     * have already computed the level at which they have the same
     * coordinate, but the type could be different. */
    int                 level;  /* To iterate over level */
    int                 cube_level;     /* the level of the cube where pyra1 and pyra2 have the same coords */
    int                 real_level;     /* the level of the nca */
    t8_dpyramid_coord_t maxclor;
    t8_dpyramid_type_t  p1_type_at_level;       /* type of pyra1 at level */
    t8_dpyramid_type_t  p2_type_at_level;       /* type of pyra2 at level */
    /* Compute the first level, at which the coordinates differ */
    maxclor = pyra1->pyramid.x ^ pyra2->pyramid.x;
    maxclor |= pyra1->pyramid.y ^ pyra2->pyramid.y;
    maxclor |= pyra1->pyramid.z ^ pyra2->pyramid.z;
    level = SC_LOG2_32 (maxclor) + 1;
    T8_ASSERT (level <= T8_DPYRAMID_MAXLEVEL);
    /* This is the highest possible level. The coordinates are the same,
     * but the types can be different.*/
    cube_level = SC_MIN (T8_DPYRAMID_MAXLEVEL - level,
                         (int) SC_MIN (pyra1->pyramid.level,
                                       pyra2->pyramid.level));
    real_level = cube_level;
    p1_type_at_level = compute_type_same_shape (pyra1, cube_level);
    p2_type_at_level = compute_type_same_shape (pyra2, cube_level);
    /* Iterate over the levels and compute both types at that level.
     * If they are the same, we know the level of the nearest common ancestor. */
    while (p1_type_at_level != p2_type_at_level) {
      real_level--;
      p1_type_at_level =
        compute_type_same_shape_ext (pyra1, real_level, p1_type_at_level,
                                     real_level + 1);
      p2_type_at_level =
        compute_type_same_shape_ext (pyra2, real_level, p2_type_at_level,
                                     real_level + 1);
    }
    T8_ASSERT (real_level >= 0);
    /* Fill the nca */
    t8_dpyramid_copy (pyra1, nca);
    nca->pyramid.level = real_level;
    /* Correct the coordinates of the nca */
    t8_dpyramid_cut_coordinates (nca, T8_DPYRAMID_MAXLEVEL - real_level);
    /* Set the computed type */
    nca->pyramid.type = p1_type_at_level;
    return;
  }
  else {
    /* Both elements are a tet. The ancestor can be at a level befor any of the
     * elementes switches the shape from a tet to a pyra. If one of the tets switches
     * the shape, both tets have to switch the shape. */
    T8_ASSERT (t8_dpyramid_shape (pyra1) == T8_ECLASS_TET);
    T8_ASSERT (t8_dpyramid_shape (pyra2) == T8_ECLASS_TET);
    int                 level;  /* To iterate over level */
    int                 cube_level;     /* the level of the cube where pyra1 and pyra2 have the same coords */
    int                 real_level;     /* the level of the nca */
    t8_dpyramid_coord_t maxclor;
    t8_dpyramid_type_t  p1_type_at_level;       /* type of pyra1 at level */
    t8_dpyramid_type_t  p2_type_at_level;       /* type of pyra2 at level */
    /* Compute the first level, at which the coordinates differ */
    maxclor = pyra1->pyramid.x ^ pyra2->pyramid.x;
    maxclor |= pyra1->pyramid.y ^ pyra2->pyramid.y;
    maxclor |= pyra1->pyramid.z ^ pyra2->pyramid.z;
    level = SC_LOG2_32 (maxclor) + 1;
    T8_ASSERT (level <= T8_DPYRAMID_MAXLEVEL);
    t8_dpyramid_t       pyra1_anc;
    t8_dpyramid_t       pyra2_anc;
    t8_dpyramid_t       last_tet1;
    t8_dpyramid_t       last_tet2;

    /* Cube level is the highest possible level where the nca can be. the coordinates
     * match at the level, but the type can be different.*/
    cube_level = SC_MIN (T8_DPYRAMID_MAXLEVEL - level,
                         (int) SC_MIN (pyra1->pyramid.level,
                                       pyra2->pyramid.level));
    real_level = cube_level;

    /* Get the levels where the elements switch from a tet-shape to a pyra-shape. */
    int                 level_switch_pyra1 =
      t8_dpyramid_switches_type_at_level (pyra1);
    int                 level_switch_pyra2 =
      t8_dpyramid_switches_type_at_level (pyra2);
    t8_dpyramid_ancestor (pyra1, real_level, &pyra1_anc);
    t8_dpyramid_ancestor (pyra2, real_level, &pyra2_anc);

    p1_type_at_level = pyra1_anc.pyramid.type;
    p2_type_at_level = pyra2_anc.pyramid.type;

    /* We iterate over the levels and check if the types of both tets match and 
     * stop at that level.
     * The loop is interupted, if we get to a level where one element switches 
     * the shape.*/
    while (p1_type_at_level != p2_type_at_level &&
           real_level >= level_switch_pyra1 &&
           real_level >= level_switch_pyra2) {
      real_level--;
      p1_type_at_level =
        compute_type_same_shape_ext (pyra1, real_level, p1_type_at_level,
                                     real_level + 1);
      p2_type_at_level =
        compute_type_same_shape_ext (pyra2, real_level, p2_type_at_level,
                                     real_level + 1);
    }
    if (real_level < level_switch_pyra1) {
      /* The first element switches the shape. The type is computed using 
       * assuming a pyramid-parent.pyramid.*/
      t8_dpyramid_t       first_pyra1;
      t8_dtet_ancestor (&(pyra1->pyramid), level_switch_pyra1,
                        &(last_tet1.pyramid));
      t8_dpyramid_coord_t length = T8_DPYRAMID_LEN (level_switch_pyra1);
      first_pyra1.pyramid.x = last_tet1.pyramid.x & ~length;
      first_pyra1.pyramid.y = last_tet1.pyramid.y & ~length;
      first_pyra1.pyramid.z = last_tet1.pyramid.z & ~length;
      t8_dpyramid_tetparent_type (&last_tet1, &first_pyra1);
      first_pyra1.pyramid.level = level_switch_pyra1 - 1;
      t8_dpyramid_nearest_common_ancestor (&first_pyra1, pyra2, nca);
      return;
    }
    else if (real_level < level_switch_pyra2) {

      /* The second element switches the shape. The type is computed using 
       * assuming a pyramid-parent.pyramid.*/
      t8_dpyramid_t       first_pyra2;
      t8_dtet_ancestor (&(pyra2->pyramid), level_switch_pyra2,
                        &(last_tet2.pyramid));
      t8_dpyramid_coord_t length = T8_DPYRAMID_LEN (level_switch_pyra2);
      first_pyra2.pyramid.x = last_tet2.pyramid.x & ~length;
      first_pyra2.pyramid.y = last_tet2.pyramid.y & ~length;
      first_pyra2.pyramid.z = last_tet2.pyramid.z & ~length;
      t8_dpyramid_tetparent_type (&last_tet2, &first_pyra2);
      first_pyra2.pyramid.level = level_switch_pyra2 - 1;
      t8_dpyramid_nearest_common_ancestor (&first_pyra2, pyra1, nca);
      return;
    }
    else {
      /* No anc switches the shape, the nca is a tet */
      T8_ASSERT (p1_type_at_level == p2_type_at_level);
      T8_ASSERT (p1_type_at_level < T8_DPYRAMID_FIRST_TYPE);
      t8_dtet_ancestor (&(pyra1->pyramid), real_level, &(nca->pyramid));
      return;
    }
  }
}

int
t8_dpyramid_is_valid (const t8_dpyramid_t *p)
{
  int                 is_valid;
  const t8_dpyramid_coord_t max_coord =
    ((int64_t) 2 * T8_DPYRAMID_ROOT_LEN) - 1;
  t8_element_shape_t  shape = t8_dpyramid_shape (p);
  /*Check the level */
  is_valid = 0 <= p->pyramid.level
    && p->pyramid.level <= T8_DPYRAMID_MAXLEVEL;
  /*Check coordinates, we allow a boundary layer around the root-pyramid */
  is_valid = is_valid && -T8_DPYRAMID_ROOT_LEN <= p->pyramid.x
    && p->pyramid.x <= max_coord;
  is_valid = is_valid && -T8_DPYRAMID_ROOT_LEN <= p->pyramid.y
    && p->pyramid.y <= max_coord;
  is_valid = is_valid && -T8_DPYRAMID_ROOT_LEN <= p->pyramid.z
    && p->pyramid.z <= max_coord;

  /*The shape can be a pyramid or a tet */
  is_valid = is_valid && (shape == T8_ECLASS_PYRAMID
                          || shape == T8_ECLASS_TET);
  /*Check the type */
  is_valid = is_valid && 0 <= p->pyramid.type
    && p->pyramid.type < T8_DPYRAMID_NUM_TYPES;

  if (p->pyramid.level == 0) {
    is_valid = is_valid && (p->pyramid.type == T8_DPYRAMID_ROOT_TPYE);
  }

  return is_valid;
}

void
t8_dpyramid_debug_print (const t8_dpyramid_t *p)
{
  t8_debugf ("x: %i, y: %i, z: %i, type %i, level: %i\n", p->pyramid.x,
             p->pyramid.y, p->pyramid.z, p->pyramid.type, p->pyramid.level);
}<|MERGE_RESOLUTION|>--- conflicted
+++ resolved
@@ -108,14 +108,10 @@
 t8_dpyramid_type_t
 compute_type_same_shape (const t8_dpyramid_t *p, const int level)
 {
-<<<<<<< HEAD
-  T8_ASSERT (0 <= p->pyramid.level
-             && p->pyramid.level <= T8_DPYRAMID_MAXLEVEL);
-  return compute_type_ext (p, level, p->pyramid.type, p->pyramid.level);
-=======
-  T8_ASSERT (0 <= p->level && p->level <= T8_DPYRAMID_MAXLEVEL);
-  return compute_type_same_shape_ext (p, level, p->type, p->level);
->>>>>>> b5e8d2c9
+  T8_ASSERT (0 <= p->pyramid.level
+             && p->pyramid.level <= T8_DPYRAMID_MAXLEVEL);
+  return compute_type_same_shape_ext (p, level, p->pyramid.type,
+                                      p->pyramid.level);
 }
 
 /**
