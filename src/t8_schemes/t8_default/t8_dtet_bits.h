--- conflicted
+++ resolved
@@ -264,24 +264,6 @@
  */
 t8_linearidx_t      t8_dtet_linear_id (const t8_dtet_t * t, int level);
 
-<<<<<<< HEAD
-
-=======
->>>>>>> cf61173e
-/** Computes the linear position of a tetrahedron in a uniform grid up to a given level.
- * \param [in] t  tetrahedron whose id will be computed.
- * \param [in] level level of uniform grid to be considered.
- * \param [in] stop  level, where the computation should stop.
- * \return Returns the linear position of this tetrahedron on a grid of level \a level.
- * \note This id is not the Morton index.
- */
-t8_linearidx_t
-<<<<<<< HEAD
-     t8_dtet_linear_id_with_level (const t8_dtet_t * t, int level, int stop);
-=======
-t8_dtet_linear_id_with_level (const t8_dtet_t * t, int level, int stop);
->>>>>>> cf61173e
-
 /**
  * Same as init_linear_id, but we only consider the subtree. Used for computing the index of a
  * tetrahedron lying in a pyramid
@@ -291,25 +273,10 @@
  * \param end_level     Level of uniform grid to be considered
  * \param parenttype    The type of the parent.
  */
-void
-<<<<<<< HEAD
-=======
- 
- 
- 
- 
- 
- 
- 
->>>>>>> cf61173e
- t8_dtet_init_linear_id_with_level (t8_dtet_t * t, t8_linearidx_t id,
+void                  t8_dtet_init_linear_id_with_level (t8_dtet_t * t, t8_linearidx_t id,
                                     int start_level, int end_level,
                                     t8_dtet_type_t parenttype);
 
-<<<<<<< HEAD
-
-=======
->>>>>>> cf61173e
 /** Initialize a tetrahedron as the tetrahedron with a given global id in a uniform
  *  refinement of a given level. *
  * \param [in,out] t  Existing tetrahedron whose data will be filled.
