--- conflicted
+++ resolved
@@ -488,7 +488,6 @@
 }
 
 void
-<<<<<<< HEAD
 t8_default_scheme_tet_c::t8_element_reference_coords (const t8_element_t
                                                       *elem,
                                                       const double
@@ -496,10 +495,6 @@
                                                       const size_t num_coords,
                                                       double *out_coords)
   const
-=======
-t8_default_scheme_tet_c::t8_element_reference_coords (const t8_element_t *elem, const double *ref_coords,
-                                                      const size_t num_coords, double *out_coords) const
->>>>>>> de9419f4
 {
   T8_ASSERT (t8_element_is_valid (elem));
   t8_dtet_compute_reference_coords ((const t8_dtet_t *) elem, ref_coords, num_coords, out_coords);
