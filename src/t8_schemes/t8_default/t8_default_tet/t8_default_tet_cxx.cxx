/*
  This file is part of t8code.
  t8code is a C library to manage a collection (a forest) of multiple
  connected adaptive space-trees of general element classes in parallel.

  Copyright (C) 2015 the developers

  t8code is free software; you can redistribute it and/or modify
  it under the terms of the GNU General Public License as published by
  the Free Software Foundation; either version 2 of the License, or
  (at your option) any later version.

  t8code is distributed in the hope that it will be useful,
  but WITHOUT ANY WARRANTY; without even the implied warranty of
  MERCHANTABILITY or FITNESS FOR A PARTICULAR PURPOSE.  See the
  GNU General Public License for more details.

  You should have received a copy of the GNU General Public License
  along with t8code; if not, write to the Free Software Foundation, Inc.,
  51 Franklin Street, Fifth Floor, Boston, MA 02110-1301, USA.
*/

#include <t8_schemes/t8_default/t8_default_common/t8_default_common_cxx.hxx>
#include <t8_schemes/t8_default/t8_default_tet/t8_default_tet_cxx.hxx>
#include <t8_schemes/t8_default/t8_default_tet/t8_dtet_bits.h>
#include <t8_schemes/t8_default/t8_default_tri/t8_dtri_bits.h>
#include <t8_schemes/t8_default/t8_default_tet/t8_dtet_connectivity.h>

/* We want to export the whole implementation to be callable from "C" */
T8_EXTERN_C_BEGIN ();

typedef t8_dtet_t t8_default_tet_t;

int
t8_default_scheme_tet_c::t8_element_maxlevel (void) const
{
  return T8_DTET_MAXLEVEL;
}

int
t8_default_scheme_tet_c::t8_element_level (const t8_element_t *elem) const
{
  T8_ASSERT (t8_element_is_valid (elem));
  return t8_dtet_get_level ((t8_dtet_t *) elem);
}

void
t8_default_scheme_tet_c::t8_element_copy (const t8_element_t *source, t8_element_t *dest) const
{
  T8_ASSERT (t8_element_is_valid (source));
  T8_ASSERT (t8_element_is_valid (dest));
  t8_dtet_copy ((const t8_dtet_t *) source, (t8_dtet_t *) dest);
}

int
t8_default_scheme_tet_c::t8_element_compare (const t8_element_t *elem1, const t8_element_t *elem2) const
{
  return t8_dtet_compare ((const t8_dtet_t *) elem1, (const t8_dtet_t *) elem2);
}

int
t8_default_scheme_tet_c::t8_element_equal (const t8_element_t *elem1, const t8_element_t *elem2) const
{
  return t8_dtet_equal ((const t8_dtet_t *) elem1, (const t8_dtet_t *) elem2);
}

void
t8_default_scheme_tet_c::t8_element_parent (const t8_element_t *elem, t8_element_t *parent) const
{
  const t8_default_tet_t *t = (const t8_default_tet_t *) elem;
  t8_default_tet_t *p = (t8_default_tet_t *) parent;

  T8_ASSERT (t8_element_is_valid (elem));
  T8_ASSERT (t8_element_is_valid (parent));
  t8_dtet_parent (t, p);
}

void
t8_default_scheme_tet_c::t8_element_sibling (const t8_element_t *elem, int sibid, t8_element_t *sibling) const
{
  const t8_default_tet_t *t = (const t8_default_tet_t *) elem;
  t8_default_tet_t *s = (t8_default_tet_t *) sibling;

  T8_ASSERT (t8_element_is_valid (elem));
  T8_ASSERT (t8_element_is_valid (sibling));
  t8_dtet_sibling (t, sibid, s);
}

int
t8_default_scheme_tet_c::t8_element_num_faces (const t8_element_t *elem) const
{
  T8_ASSERT (t8_element_is_valid (elem));
  return T8_DTET_FACES;
}

int
t8_default_scheme_tet_c::t8_element_max_num_faces (const t8_element_t *elem) const
{
  return T8_DTET_FACES;
}

int
t8_default_scheme_tet_c::t8_element_num_children (const t8_element_t *elem) const
{
  T8_ASSERT (t8_element_is_valid (elem));
  return T8_DTET_CHILDREN;
}

int
t8_default_scheme_tet_c::t8_element_num_face_children (const t8_element_t *elem, int face) const
{
  T8_ASSERT (t8_element_is_valid (elem));
  return T8_DTET_FACE_CHILDREN;
}

int
t8_default_scheme_tet_c::t8_element_get_face_corner (const t8_element_t *element, int face, int corner) const
{
  T8_ASSERT (0 <= face && face < T8_DTET_FACES);
  T8_ASSERT (0 <= corner && corner < 3);
  return t8_dtet_face_corner[face][corner];
}

void
t8_default_scheme_tet_c::t8_element_child (const t8_element_t *elem, int childid, t8_element_t *child) const
{
  const t8_default_tet_t *t = (const t8_default_tet_t *) elem;
  t8_default_tet_t *c = (t8_default_tet_t *) child;
  T8_ASSERT (t8_element_is_valid (elem));
  T8_ASSERT (t8_element_is_valid (child));

  t8_dtet_child (t, childid, c);
}

void
t8_default_scheme_tet_c::t8_element_children (const t8_element_t *elem, int length, t8_element_t *c[]) const
{
  T8_ASSERT (length == T8_DTET_CHILDREN);
  T8_ASSERT (t8_element_is_valid (elem));
#ifdef T8_ENABLE_DEBUG
  int i;
  for (i = 0; i < T8_DTET_CHILDREN; i++) {
    T8_ASSERT (t8_element_is_valid (c[i]));
  }
#endif
  t8_dtet_childrenpv ((const t8_dtet_t *) elem, (t8_dtet_t **) c);
}

int
t8_default_scheme_tet_c::t8_element_child_id (const t8_element_t *elem) const
{
  T8_ASSERT (t8_element_is_valid (elem));
  return t8_dtet_child_id ((const t8_dtet_t *) elem);
}

int
t8_default_scheme_tet_c::t8_element_ancestor_id (const t8_element_t *elem, int level) const
{
  return t8_dtet_ancestor_id ((t8_dtet_t *) elem, level);
}

int
t8_default_scheme_tet_c::t8_element_is_family (t8_element_t *const *fam) const
{
#ifdef T8_ENABLE_DEBUG
  int i;
  for (i = 0; i < T8_DTET_CHILDREN; i++) {
    T8_ASSERT (t8_element_is_valid (fam[i]));
  }
#endif
  return t8_dtet_is_familypv ((const t8_dtet_t **) fam);
}

void
t8_default_scheme_tet_c::t8_element_nca (const t8_element_t *elem1, const t8_element_t *elem2, t8_element_t *nca) const
{
  const t8_default_tet_t *t1 = (const t8_default_tet_t *) elem1;
  const t8_default_tet_t *t2 = (const t8_default_tet_t *) elem2;
  t8_default_tet_t *c = (t8_default_tet_t *) nca;

  T8_ASSERT (t8_element_is_valid (elem1));
  T8_ASSERT (t8_element_is_valid (elem2));
  t8_dtet_nearest_common_ancestor (t1, t2, c);
}

t8_element_shape_t
t8_default_scheme_tet_c::t8_element_face_shape (const t8_element_t *elem, int face) const
{
  T8_ASSERT (t8_element_is_valid (elem));
  return T8_ECLASS_TRIANGLE;
}

void
t8_default_scheme_tet_c::t8_element_children_at_face (const t8_element_t *elem, int face, t8_element_t *children[],
                                                      int num_children, int *child_indices) const
{
  const t8_dtet_t *t = (const t8_dtet_t *) elem;
  t8_dtet_t **c = (t8_dtet_t **) children;

  T8_ASSERT (t8_element_is_valid (elem));
  T8_ASSERT (0 <= face && face < T8_DTET_FACES);
  T8_ASSERT (num_children == T8_DTET_FACE_CHILDREN);

#ifdef T8_ENABLE_DEBUG
  /* debugging check that all children elements are valid */
  {
    int i;
    for (i = 0; i < num_children; i++) {
      T8_ASSERT (t8_element_is_valid (children[i]));
    }
  }
#endif

  t8_dtet_children_at_face (t, face, c, num_children, child_indices);
}

int
t8_default_scheme_tet_c::t8_element_face_child_face (const t8_element_t *elem, int face, int face_child) const
{
  T8_ASSERT (t8_element_is_valid (elem));
  T8_ASSERT (0 <= face && face < T8_DTET_FACES);
  T8_ASSERT (0 <= face && face < T8_DTET_FACE_CHILDREN);
  return t8_dtet_face_child_face ((const t8_dtet_t *) elem, face, face_child);
}

int
t8_default_scheme_tet_c::t8_element_face_parent_face (const t8_element_t *elem, int face) const
{
  T8_ASSERT (0 <= face && face < T8_DTET_FACES);

  return t8_dtet_face_parent_face ((const t8_dtet_t *) elem, face);
}

int
t8_default_scheme_tet_c::t8_element_tree_face (const t8_element_t *elem, int face) const
{
  T8_ASSERT (t8_element_is_valid (elem));
  T8_ASSERT (0 <= face && face < T8_DTET_FACES);
  return t8_dtet_tree_face ((t8_dtet_t *) elem, face);
}

/* Construct the inner element from a boundary element. */
/* This function is defined here instead of in t8_dri_bits.c since
 * the compile logic does not allow for t8_dtri_t and t8_dtet_t to exist
 * both in t8_dtri_bits.c. This would be needed by an implementation, at least
 * for tets. */
int
t8_default_scheme_tet_c::t8_element_extrude_face (const t8_element_t *face, const t8_eclass_scheme_c *face_scheme,
                                                  t8_element_t *elem, int root_face) const
{
  const t8_dtri_t *b = (const t8_dtri_t *) face;
  t8_dtet_t *t = (t8_dtet_t *) elem;

  T8_ASSERT (t8_element_is_valid (elem));
  T8_ASSERT (face_scheme->eclass == T8_ECLASS_TRIANGLE);
  T8_ASSERT (face_scheme->t8_element_is_valid (face));
  T8_ASSERT (0 <= root_face && root_face < T8_DTET_FACES);
  t->level = b->level;
  switch (root_face) {
    /* Since the root triangle may have a different scale then the
     * root tetrahedron, we have to rescale the coordinates. */
  case 0:
    t->type = b->type == 0 ? 0 : 1;
    t->x = T8_DTET_ROOT_LEN - T8_DTET_LEN (t->level);
    t->y = ((int64_t) b->y * T8_DTET_ROOT_LEN) / T8_DTRI_ROOT_LEN;
    t->z = ((int64_t) b->x * T8_DTET_ROOT_LEN) / T8_DTRI_ROOT_LEN;
    break;
  case 1:
    t->type = b->type == 0 ? 0 : 2;
    t->x = t->z = ((int64_t) b->x * T8_DTET_ROOT_LEN) / T8_DTRI_ROOT_LEN;
    t->y = ((int64_t) b->y * T8_DTET_ROOT_LEN) / T8_DTRI_ROOT_LEN;
    break;
  case 2:
    t->type = b->type == 0 ? 0 : 4;
    t->x = ((int64_t) b->x * T8_DTET_ROOT_LEN) / T8_DTRI_ROOT_LEN;
    t->y = t->z = ((int64_t) b->y * T8_DTET_ROOT_LEN) / T8_DTRI_ROOT_LEN;
    break;
  case 3:
    t->type = b->type == 0 ? 0 : 5;
    t->x = ((int64_t) b->x * T8_DTET_ROOT_LEN) / T8_DTRI_ROOT_LEN;
    t->y = 0;
    t->z = ((int64_t) b->y * T8_DTET_ROOT_LEN) / T8_DTRI_ROOT_LEN;
    break;
  default:
    SC_ABORT_NOT_REACHED ();
  }
  /* Compute the face as seen from t */
  return t8_dtet_root_face_to_face (t, root_face);
}

void
t8_default_scheme_tet_c::t8_element_first_descendant_face (const t8_element_t *elem, int face, t8_element_t *first_desc,
                                                           int level) const
{
  int corner;
  T8_ASSERT (0 <= face && face < T8_DTET_FACES);
  T8_ASSERT (0 <= level && level <= T8_DTET_MAXLEVEL);

  /* Compute the first corner of this face */
  corner = t8_dtet_face_corner[face][0];
  /* Compute the descendant in this corner */
  t8_dtet_corner_descendant ((const t8_dtet_t *) elem, (t8_dtet_t *) first_desc, corner, level);
}

void
t8_default_scheme_tet_c::t8_element_last_descendant_face (const t8_element_t *elem, int face, t8_element_t *last_desc,
                                                          int level) const
{
  int corner;
  T8_ASSERT (0 <= face && face < T8_DTET_FACES);
  T8_ASSERT (0 <= level && level <= T8_DTET_MAXLEVEL);

  /* Compute the last corner of this face */
  corner = SC_MAX (t8_dtet_face_corner[face][1], t8_dtet_face_corner[face][2]);
  /* Compute the descendant in this corner */
  t8_dtet_corner_descendant ((const t8_dtet_t *) elem, (t8_dtet_t *) last_desc, corner, level);
}

/* Construct the boundary element at a specific face. */
/* This function is defined here instead of in t8_dtet_bits.c since
 * the compile logic does not allow for t8_dtri_t and t8_dtet_t to exist
 * both in t8_dtet_bits.c. */
void
t8_default_scheme_tet_c::t8_element_boundary_face (const t8_element_t *elem, int face, t8_element_t *boundary,
                                                   const t8_eclass_scheme_c *boundary_scheme) const
{
  const t8_default_tet_t *t = (const t8_default_tet_t *) elem;
  t8_dtri_t *b = (t8_dtri_t *) boundary;
  int face_cat;

  T8_ASSERT (t8_element_is_valid (elem));
  T8_ASSERT (boundary_scheme->eclass == T8_ECLASS_TRIANGLE);
  T8_ASSERT (boundary_scheme->t8_element_is_valid (boundary));
  T8_ASSERT (0 <= face && face < T8_DTET_FACES);
  /* The level of the boundary element is the same as the quadrant's level */
  b->level = t->level;
  /*
   * Depending on t's type and face, b's coordinates and type are defined
   * through t's coordinates. The faces can be divided into 3 categories.
   * category 1: b.x = t.z b.y = t.x - t.y
   * category 2: b.x = t.x b.y = t.z
   * category 3: b.x = t.x b.y = t.y
   *
   * This coordinate then has to be rescaled, since a tet has side length
   * T8_DTET_ROOT_LEN and a triangle T8_DTRI_ROOT_LEN
   *
   */
  face_cat = t8_dtet_type_face_to_boundary[t->type][face][0];
  b->type = t8_dtet_type_face_to_boundary[t->type][face][1];
  T8_ASSERT (face_cat == 1 || face_cat == 2);
  T8_ASSERT (b->type == 0 || b->type == 1);
  switch (face_cat) {
  case 1:
    b->x = t->z * T8_DTRI_ROOT_BY_DTET_ROOT;
    b->y = t->y * T8_DTRI_ROOT_BY_DTET_ROOT;
    break;
  case 2:
    b->x = t->x * T8_DTRI_ROOT_BY_DTET_ROOT;
    b->y = t->z * T8_DTRI_ROOT_BY_DTET_ROOT;
    break;
  case 3:
    b->x = t->x * T8_DTRI_ROOT_BY_DTET_ROOT;
    b->y = t->y * T8_DTRI_ROOT_BY_DTET_ROOT;
    break;
  default:
    SC_ABORT_NOT_REACHED ();
  }
}

int
t8_default_scheme_tet_c::t8_element_is_root_boundary (const t8_element_t *elem, int face) const
{
  const t8_dtet_t *t = (const t8_dtet_t *) elem;

  T8_ASSERT (t8_element_is_valid (elem));
  return t8_dtet_is_root_boundary (t, face);
}

int
t8_default_scheme_tet_c::t8_element_face_neighbor_inside (const t8_element_t *elem, t8_element_t *neigh, int face,
                                                          int *neigh_face) const
{
  const t8_dtet_t *t = (const t8_dtet_t *) elem;
  t8_dtet_t *n = (t8_dtet_t *) neigh;

  T8_ASSERT (t8_element_is_valid (elem));
  T8_ASSERT (t8_element_is_valid (neigh));
  T8_ASSERT (0 <= face && face < T8_DTET_FACES);
  T8_ASSERT (neigh_face != NULL);
  *neigh_face = t8_dtet_face_neighbour (t, face, n);
  /* return true if neigh is inside the root */
  return t8_dtet_is_inside_root (n);
}

void
t8_default_scheme_tet_c::t8_element_set_linear_id (t8_element_t *elem, int level, t8_linearidx_t id) const
{
  T8_ASSERT (0 <= level && level <= T8_DTET_MAXLEVEL);
  T8_ASSERT (0 <= id && id < ((t8_linearidx_t) 1) << 3 * level);
  T8_ASSERT (t8_element_is_valid (elem));

  t8_dtet_init_linear_id ((t8_default_tet_t *) elem, id, level);
}

t8_linearidx_t
t8_default_scheme_tet_c::t8_element_get_linear_id (const t8_element_t *elem, int level) const
{
  T8_ASSERT (t8_element_is_valid (elem));
  T8_ASSERT (0 <= level && level <= T8_DTET_MAXLEVEL);

  return t8_dtet_linear_id ((t8_default_tet_t *) elem, level);
}

void
t8_default_scheme_tet_c::t8_element_successor (const t8_element_t *elem1, t8_element_t *elem2) const
{
  T8_ASSERT (t8_element_is_valid (elem1));
  T8_ASSERT (t8_element_is_valid (elem2));
  T8_ASSERT (0 <= t8_element_level (elem1) && t8_element_level (elem1) <= T8_DTET_MAXLEVEL);

  t8_dtet_successor ((const t8_default_tet_t *) elem1, (t8_default_tet_t *) elem2, t8_element_level (elem1));
}

void
t8_default_scheme_tet_c::t8_element_first_descendant (const t8_element_t *elem, t8_element_t *desc, int level) const
{
  T8_ASSERT (t8_element_is_valid (elem));
  T8_ASSERT (t8_element_is_valid (desc));
  T8_ASSERT (0 <= level && level <= T8_DTET_MAXLEVEL);
  t8_dtet_first_descendant ((t8_dtet_t *) elem, (t8_dtet_t *) desc, level);
}

void
t8_default_scheme_tet_c::t8_element_last_descendant (const t8_element_t *elem, t8_element_t *desc, int level) const
{
  T8_ASSERT (t8_element_is_valid (elem));
  T8_ASSERT (t8_element_is_valid (desc));
  T8_ASSERT (0 <= level && level <= T8_DTET_MAXLEVEL);
  t8_dtet_last_descendant ((t8_dtet_t *) elem, (t8_dtet_t *) desc, level);
}

void
t8_default_scheme_tet_c::t8_element_anchor (const t8_element_t *elem, int anchor[3]) const
{
  t8_dtet_t *tet = (t8_dtet_t *) elem;
  T8_ASSERT (t8_element_is_valid (elem));

  anchor[0] = tet->x;
  anchor[1] = tet->y;
  anchor[2] = tet->z;
}

void
<<<<<<< HEAD
t8_default_scheme_tet_c::t8_element_general_function (const t8_element_t *elem, const void *indata, void *outdata) const
{
  T8_ASSERT (t8_element_is_valid (elem));
  T8_ASSERT (outdata != NULL);
  *((int8_t *) outdata) = ((const t8_dtet_t *) elem)->type;
  /* Safety check to catch datatype conversion errors */
  T8_ASSERT (*((int8_t *) outdata) == ((const t8_dtet_t *) elem)->type);
=======
t8_default_scheme_tet_c::t8_element_vertex_coords (const t8_element_t *elem, int vertex, int coords[]) const
{
  T8_ASSERT (t8_element_is_valid (elem));
  t8_dtet_compute_coords ((const t8_default_tet_t *) elem, vertex, coords);
>>>>>>> a315a1f1
}

void
t8_default_scheme_tet_c::t8_element_vertex_reference_coords (const t8_element_t *elem, const int vertex,
                                                             double coords[]) const
{
  T8_ASSERT (t8_element_is_valid (elem));
  t8_dtet_compute_vertex_ref_coords ((const t8_default_tet_t *) elem, vertex, coords);
}

void
t8_default_scheme_tet_c::t8_element_reference_coords (const t8_element_t *elem, const double *ref_coords,
                                                      const size_t num_coords, double *out_coords) const
{
  T8_ASSERT (t8_element_is_valid (elem));
  t8_dtet_compute_reference_coords ((const t8_dtet_t *) elem, ref_coords, num_coords, out_coords);
}

/** Returns true, if there is one element in the tree, that does not refine into 2^dim children.
 * Returns false otherwise.
 */
int
t8_default_scheme_tet_c::t8_element_refines_irregular () const
{
  /*Tets refine regularly */
  return 0;
}

#ifdef T8_ENABLE_DEBUG
int
t8_default_scheme_tet_c::t8_element_is_valid (const t8_element_t *t) const

{
  return t8_dtet_is_valid ((const t8_dtet_t *) t);
}

void
t8_default_scheme_tet_c::t8_element_to_string (const t8_element_t *elem, char *debug_string,
                                               const int string_size) const
{
  T8_ASSERT (t8_element_is_valid (elem));
  T8_ASSERT (debug_string != NULL);
  t8_dtet_t *tet = (t8_dtet_t *) elem;
  snprintf (debug_string, BUFSIZ, "x: %i, y: %i, z: %i, type: %i, level: %i", tet->x, tet->y, tet->z, tet->type,
            tet->level);
}
#endif

void
t8_default_scheme_tet_c::t8_element_new (int length, t8_element_t **elem) const
{
  /* allocate memory for a tet */
  t8_default_scheme_common_c::t8_element_new (length, elem);

  /* in debug mode, set sensible default values. */
#ifdef T8_ENABLE_DEBUG
  {
    int i;
    for (i = 0; i < length; i++) {
      t8_element_root (elem[i]);
    }
  }
#endif
}

void
t8_default_scheme_tet_c::t8_element_init (int length, t8_element_t *elem) const
{
#ifdef T8_ENABLE_DEBUG
  t8_dtet_t *tets = (t8_dtet_t *) elem;
  for (int i = 0; i < length; i++) {
    t8_dtet_init (tets + i);
  }
#endif
}

/* Constructor */
t8_default_scheme_tet_c::t8_default_scheme_tet_c (void)
{
  eclass = T8_ECLASS_TET;
  element_size = sizeof (t8_dtet_t);
  ts_context = sc_mempool_new (element_size);
}

/* Destructor */
t8_default_scheme_tet_c::~t8_default_scheme_tet_c ()
{
  /* This destructor is empty since the destructor of the
   * default_common scheme is called automatically and it
   * suffices to destroy the quad_scheme.
   * However we need to provide an implementation of the destructor
   * and hence this empty function. */
}
void
t8_default_scheme_tet_c::t8_element_root (t8_element_t *elem) const
{
  t8_dtet_t *tet = (t8_dtet_t *) elem;
  tet->level = 0;
  tet->x = 0;
  tet->y = 0;
  tet->z = 0;
  tet->type = 0;
}
/* use macro tri functionality */
void
t8_default_scheme_tet_c::t8_element_MPI_Pack (t8_element_t **const elements, const unsigned int count,
                                              void *send_buffer, const int buffer_size, int *position,
                                              sc_MPI_Comm comm) const
{
  t8_dtet_element_pack ((t8_dtet_t **) elements, count, send_buffer, buffer_size, position, comm);
}

/* use macro tri functionality */
void
t8_default_scheme_tet_c::t8_element_MPI_Pack_size (const unsigned int count, sc_MPI_Comm comm, int *pack_size) const
{
  t8_dtet_element_pack_size (count, comm, pack_size);
}

/* use macro tri functionality */
void
t8_default_scheme_tet_c::t8_element_MPI_Unpack (void *recvbuf, const int buffer_size, int *position,
                                                t8_element_t **elements, const unsigned int count,
                                                sc_MPI_Comm comm) const
{
  t8_dtet_element_unpack (recvbuf, buffer_size, position, (t8_dtet_t **) elements, count, comm);
}

T8_EXTERN_C_END ();<|MERGE_RESOLUTION|>--- conflicted
+++ resolved
@@ -451,23 +451,6 @@
 }
 
 void
-<<<<<<< HEAD
-t8_default_scheme_tet_c::t8_element_general_function (const t8_element_t *elem, const void *indata, void *outdata) const
-{
-  T8_ASSERT (t8_element_is_valid (elem));
-  T8_ASSERT (outdata != NULL);
-  *((int8_t *) outdata) = ((const t8_dtet_t *) elem)->type;
-  /* Safety check to catch datatype conversion errors */
-  T8_ASSERT (*((int8_t *) outdata) == ((const t8_dtet_t *) elem)->type);
-=======
-t8_default_scheme_tet_c::t8_element_vertex_coords (const t8_element_t *elem, int vertex, int coords[]) const
-{
-  T8_ASSERT (t8_element_is_valid (elem));
-  t8_dtet_compute_coords ((const t8_default_tet_t *) elem, vertex, coords);
->>>>>>> a315a1f1
-}
-
-void
 t8_default_scheme_tet_c::t8_element_vertex_reference_coords (const t8_element_t *elem, const int vertex,
                                                              double coords[]) const
 {
