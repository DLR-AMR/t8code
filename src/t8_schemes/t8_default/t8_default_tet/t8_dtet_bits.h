--- conflicted
+++ resolved
@@ -43,12 +43,8 @@
 void
 t8_dtet_compute_coords (const t8_dtet_t *elem, int vertex, t8_dtet_coord_t coordinates[3]);
 
-<<<<<<< HEAD
 /** Compute the coordinates of a vertex of a tetrahedron when the 
  * tree (level 0 tetrahedron) is embedded in \f$ [0,1]^3 \f$.
-=======
-/** Compute the coordinates of a vertex of a tetrahedron when the tree (level 0 tetrahedron) is embedded in [0,1]^3.
->>>>>>> b20d6082
  * \param [in] elem         Input tetrahedron.
  * \param [in] vertex       The number of the vertex.
  * \param [out] coordinates An array of 3 double that will be filled with the reference coordinates of the vertex.
@@ -56,7 +52,6 @@
 void
 t8_dtet_compute_vertex_ref_coords (const t8_dtet_t *elem, int vertex, double coordinates[3]);
 
-<<<<<<< HEAD
 /** Convert a point in the reference space of a tet element to a point in the
  *  reference space of the tree (level 0) embedded in \f$ [0,1]^3 \f$.
  * \param [in]  elem       Input tetrahedron.
@@ -64,14 +59,6 @@
  *                         tet element \f$ [0,1]^2 \f$
  * \param [out] out_coords An array of 3 doubles that will be filled with the
  *                         reference coordinates in the tree of the tet.
-=======
-/** Convert a point in the reference space of a tet element to a point in the reference space of the tree (level 0) 
- * embedded in [0,1]^3.
- * \param [in]  elem       Input tetrahedron.
- * \param [in]  ref_coords The reference coordinates inside the tet element [0,1]^2
- * \param [out] out_coords An array of 3 doubles that will be filled with the reference coordinates in the tree of the 
- *                         tet.
->>>>>>> b20d6082
  */
 void
 t8_dtet_compute_reference_coords (const t8_dtet_t *elem, const double *ref_coords, double out_coords[3]);
