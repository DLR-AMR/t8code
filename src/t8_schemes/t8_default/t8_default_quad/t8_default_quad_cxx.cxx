--- conflicted
+++ resolved
@@ -792,8 +792,13 @@
    * However we need to provide an implementation of the destructor
    * and hence this empty function. */
 }
-<<<<<<< HEAD
-
+void
+t8_default_scheme_quad_c::t8_element_root (t8_element_t *elem) const
+{
+  t8_pquad_t *quad = (t8_pquad_t *) elem;
+  p4est_quadrant_set_morton (quad, 0, 0);
+  T8_ASSERT (p4est_quadrant_is_extended (quad));
+}
 /* each quad is packed as x,y coordinates and the level */
 void
 t8_default_scheme_quad_c::t8_element_MPI_Pack (t8_element_t **const elements, const int count, void *send_buffer,
@@ -851,13 +856,4 @@
   }
 }
 
-=======
-void
-t8_default_scheme_quad_c::t8_element_root (t8_element_t *elem) const
-{
-  t8_pquad_t *quad = (t8_pquad_t *) elem;
-  p4est_quadrant_set_morton (quad, 0, 0);
-  T8_ASSERT (p4est_quadrant_is_extended (quad));
-}
->>>>>>> 8d624861
 T8_EXTERN_C_END ();