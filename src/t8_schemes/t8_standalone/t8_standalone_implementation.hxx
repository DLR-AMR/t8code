--- conflicted
+++ resolved
@@ -1429,10 +1429,6 @@
   element_init ([[maybe_unused]] const int length, [[maybe_unused]] t8_element_t *elem) noexcept
   {
 #if T8_ENABLE_DEBUG
-<<<<<<< HEAD
-    int ielem;
-=======
->>>>>>> 73e03577
     t8_standalone_element<TEclass> *el = (t8_standalone_element<TEclass> *) elem;
     /* Set all values to 0 */
     for (int ielem = 0; ielem < length; ielem++) {
