--- conflicted
+++ resolved
@@ -211,12 +211,7 @@
    *                      'outside' of the element.
    */
   static constexpr int
-<<<<<<< HEAD
-  element_get_face_corner ([[maybe_unused]] const t8_element_t *element, [[maybe_unused]] const int face,
-                           [[maybe_unused]] const int corner) noexcept
-=======
   element_get_face_corner ([[maybe_unused]] const t8_element_t *element, const int face, const int corner) noexcept
->>>>>>> 515e7f57
   {
     T8_ASSERT (element_is_valid (element));
     T8_ASSERT (0 <= face && face < T8_ELEMENT_NUM_FACES[TEclass]);
@@ -239,12 +234,7 @@
    * \return              The face number of the \a face-th face at \a corner.
    */
   static constexpr int
-<<<<<<< HEAD
-  element_get_corner_face ([[maybe_unused]] const t8_element_t *element, [[maybe_unused]] const int corner,
-                           [[maybe_unused]] const int face) noexcept
-=======
   element_get_corner_face ([[maybe_unused]] const t8_element_t *element, const int corner, const int face) noexcept
->>>>>>> 515e7f57
   {
     T8_ASSERT (element_is_valid (element));
     T8_ASSERT (0 <= face && face < T8_ELEMENT_NUM_FACES[TEclass]);
@@ -729,14 +719,9 @@
    * It is valid to call this function with elem = children[0].
    */
   static constexpr void
-<<<<<<< HEAD
   element_get_children_at_face ([[maybe_unused]] const t8_element_t *elem, [[maybe_unused]] int face,
                                 [[maybe_unused]] t8_element_t *children[], [[maybe_unused]] const int num_children,
                                 [[maybe_unused]] int *child_indices) noexcept
-=======
-  element_get_children_at_face ([[maybe_unused]] const t8_element_t *elem, const int face, t8_element_t *children[],
-                                const int num_children, [[maybe_unused]] int *child_indices) noexcept
->>>>>>> 515e7f57
   {
     T8_ASSERT (element_is_valid (elem));
     T8_ASSERT (0 <= num_children && num_children == element_get_num_face_children (elem, face));
@@ -779,11 +764,7 @@
     *                      that coincides with \a face_child.
     */
   static constexpr int
-<<<<<<< HEAD
   element_face_get_child_face ([[maybe_unused]] const t8_element_t *elem, [[maybe_unused]] const int face,
-=======
-  element_face_get_child_face ([[maybe_unused]] const t8_element_t *elem, const int face,
->>>>>>> 515e7f57
                                [[maybe_unused]] const int face_child) noexcept
   {
     return face;
@@ -800,11 +781,7 @@
     * \note For the root element this function always returns \a face.
     */
   static constexpr int
-<<<<<<< HEAD
   element_face_get_parent_face ([[maybe_unused]] const t8_element_t *elem, [[maybe_unused]] const int face) noexcept
-=======
-  element_face_get_parent_face ([[maybe_unused]] const t8_element_t *elem, const int face) noexcept
->>>>>>> 515e7f57
   {
     T8_ASSERT (element_is_valid (elem));
     T8_ASSERT (0 <= face && face < T8_ELEMENT_NUM_FACES[TEclass]);
@@ -871,14 +848,9 @@
    * \param [in] level     The level, at which the last descendant is constructed
    */
   static constexpr void
-<<<<<<< HEAD
   element_get_last_descendant_face ([[maybe_unused]] const t8_element_t *elem, [[maybe_unused]] const int face,
                                     [[maybe_unused]] t8_element_t *last_desc,
                                     [[maybe_unused]] const t8_element_level level) noexcept
-=======
-  element_get_last_descendant_face ([[maybe_unused]] const t8_element_t *elem, const int face, t8_element_t *last_desc,
-                                    const t8_element_level level) noexcept
->>>>>>> 515e7f57
   {
     T8_ASSERT (element_is_valid (elem));
     T8_ASSERT (0 <= face && face < T8_ELEMENT_NUM_FACES[TEclass]);
@@ -967,11 +939,7 @@
    *   the element does not lie on the root boundary.
    */
   static constexpr int
-<<<<<<< HEAD
   element_get_tree_face ([[maybe_unused]] const t8_element_t *elem, [[maybe_unused]] const int face) noexcept
-=======
-  element_get_tree_face ([[maybe_unused]] const t8_element_t *elem, const int face) noexcept
->>>>>>> 515e7f57
   {
     T8_ASSERT (element_is_valid (elem));
     T8_ASSERT (0 <= face && face < T8_ELEMENT_NUM_FACES[TEclass]);
@@ -994,13 +962,8 @@
    *                  on output.
    */
   static constexpr int
-<<<<<<< HEAD
   element_get_face_neighbor_inside ([[maybe_unused]] const t8_element_t *elem, [[maybe_unused]] t8_element_t *neigh,
                                     [[maybe_unused]] const int face, [[maybe_unused]] int *neigh_face) noexcept
-=======
-  element_get_face_neighbor_inside ([[maybe_unused]] const t8_element_t *elem, t8_element_t *neigh, const int face,
-                                    int *neigh_face) noexcept
->>>>>>> 515e7f57
   {
     T8_ASSERT (element_is_valid (elem));
     T8_ASSERT (0 <= face && face < T8_ELEMENT_NUM_FACES[TEclass]);
@@ -1075,13 +1038,7 @@
    */
   static constexpr int
   element_extrude_face ([[maybe_unused]] const t8_element_t *face, [[maybe_unused]] t8_element_t *elem,
-<<<<<<< HEAD
                         [[maybe_unused]] const int root_face, [[maybe_unused]] const t8_scheme *face_scheme) noexcept
-  {
-    SC_ABORT ("This function is not implemented in this scheme yet.\n");
-    return 0;
-=======
-                        [[maybe_unused]] const int root_face, [[maybe_unused]] const t8_scheme *scheme) noexcept
   {
     const t8_eclass_t TFaceEclass = get_face_eclass ();
     T8_ASSERT (0 <= root_face && root_face < T8_ELEMENT_NUM_FACES[TEclass]);
@@ -1105,7 +1062,6 @@
       return 0;
       break;
     }
->>>>>>> 515e7f57
   }
 
   /** Construct the boundary element at a specific face.
@@ -1120,14 +1076,9 @@
    * and will not be modified.
    */
   static constexpr void
-<<<<<<< HEAD
   element_get_boundary_face ([[maybe_unused]] const t8_element_t *elem, [[maybe_unused]] const int face,
                              [[maybe_unused]] t8_element_t *boundary,
                              [[maybe_unused]] const t8_scheme *boundary_scheme) noexcept
-=======
-  element_get_boundary_face (const t8_element_t *elem, const int face, [[maybe_unused]] t8_element_t *boundary,
-                             [[maybe_unused]] const t8_scheme *scheme) noexcept
->>>>>>> 515e7f57
   {
     T8_ASSERT (element_is_valid (elem));
     T8_ASSERT (0 <= face && face < T8_ELEMENT_NUM_FACES[TEclass]);
