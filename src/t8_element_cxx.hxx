/*
  This file is part of t8code.
  t8code is a C library to manage a collection (a forest) of multiple
  connected adaptive space-trees of general element classes in parallel.

  Copyright (C) 2015 the developers

  t8code is free software; you can redistribute it and/or modify
  it under the terms of the GNU General Public License as published by
  the Free Software Foundation; either version 2 of the License, or
  (at your option) any later version.

  t8code is distributed in the hope that it will be useful,
  but WITHOUT ANY WARRANTY; without even the implied warranty of
  MERCHANTABILITY or FITNESS FOR A PARTICULAR PURPOSE.  See the
  GNU General Public License for more details.

  You should have received a copy of the GNU General Public License
  along with t8code; if not, write to the Free Software Foundation, Inc.,
  51 Franklin Street, Fifth Floor, Boston, MA 02110-1301, USA.
*/

/** \file t8_element_cxx.hxx
 * This file defines basic operations on an element in a refinement tree.
 *
 * All operations work for all element classes by providing a virtual function table.
 * For each element class, one implementation of the type and virtual table is required.
 */

#ifndef T8_ELEMENT_CXX_HXX
#define T8_ELEMENT_CXX_HXX

#include <sc_refcount.h>
#include <t8_eclass.h>
#include <t8_element.h>

T8_EXTERN_C_BEGIN ();

/* TODO: Implement a set of rules that have to hold between different eclass,
 *       i.e. lines must have a greater or equal maxlevel than quads and triangles.
 *       Check whether this rules are fulfilled in the construction of a scheme.
 */
/* TODO: Implement a test that boundary and extrude leads to the original element. */

/** This struct holds virtual functions for a particular element class. */
struct t8_eclass_scheme
{
  /** This scheme defines the operations for a particular element class. */
protected:
  size_t              element_size;             /**< The size in bytes of an element of class \a eclass */
  void               *ts_context;               /**< Anonymous implementation context. */

public:
  t8_eclass_t         eclass;
                              /**< The element class */

  /** The destructor. It does nothing but has to be defined since
   * we may want to delete an eclass_scheme that is actually inherited
   * (for example t8_default_scheme_quad) and providing an implementation
   * for the destructor ensures that the
   * destructor of the child class will be executed. */
                      virtual ~ t8_eclass_scheme ()
  {
  }

  /** The virtual table for a particular implementation of an element class. */

  /** Return the size of any element of a given class.
   * \return                      The size of an element of class \b ts.
   * We provide a default implementation of this routine that should suffice
   * for most use cases.
   */
  virtual size_t      t8_element_size (void);

  /** Returns true, if there is one element in the tree, that does not refine into 2^dim children.
   * Returns false otherwise.
   * \return                    non-zero if there is one element in the tree that does not refine into 2^dim children.
   */
  virtual int         t8_element_refines_irregular (void) = 0;

  /** Return the maximum allowed level for any element of a given class.
   * \return                      The maximum allowed level for elements of class \b ts.
   */
  virtual int         t8_element_maxlevel (void) = 0;

  /** Return the type of each child in the ordering of the implementation.
   * \param [in] childid  Must be between 0 and the number of children (exclusive).
   *                      The number of children is defined in \a t8_element_num_children.
   * \return              The type for the given child.
   */
  virtual t8_eclass_t t8_element_child_eclass (int childid) = 0;

  /** Return the level of a particular element.
   * \param [in] elem    The element whose level should be returned.
   * \return             The level of \b elem.
   */
  virtual int         t8_element_level (const t8_element_t *elem) = 0;

  /** Copy all entries of \b source to \b dest. \b dest must be an existing
   *  element. No memory is allocated by this function.
   * \param [in] source The element whose entries will be copied to \b dest.
   * \param [in,out] dest This element's entries will be overwritted with the
   *                    entries of \b source.
   * \note \a source and \a dest may point to the same element.
   */
  virtual void        t8_element_copy (const t8_element_t *source,
                                       t8_element_t *dest) = 0;

  /** Compare two elements.
   * \param [in] elem1  The first element.
   * \param [in] elem2  The second element.
   * \return       negativ if elem1 < elem2, zero if elem1 equals elem2
   *               and positiv if elem1 > elem2.
   *  If elem2 is a copy of elem1 then the elements are equal.
   */
  virtual int         t8_element_compare (const t8_element_t *elem1,
                                          const t8_element_t *elem2) = 0;

  /** Compute the parent of a given element \b elem and store it in \b parent.
   *  \b parent needs to be an existing element. No memory is allocated by this function.
   *  \b elem and \b parent can point to the same element, then the entries of
   *  \b elem are overwritten by the ones of its parent.
   * \param [in] elem   The element whose parent will be computed.
   * \param [in,out] parent This element's entries will be overwritten by those
   *                    of \b elem's parent.
   *                    The storage for this element must exist
   *                    and match the element class of the parent.
   *                    For a pyramid, for example, it may be either a
   *                    tetrahedron or a pyramid depending on \b elem's childid.
   */
  virtual void        t8_element_parent (const t8_element_t *elem,
                                         t8_element_t *parent) = 0;

  /** Compute the number of siblings of an element. That is the number of 
   * Children of its parent.
   * \param [in] elem The element.
   * \return          The number of siblings of \a element.
   * Note that this number is >= 1, since we count the element itself as a sibling.
   */
  virtual int         t8_element_num_siblings (const t8_element_t *elem) const
    = 0;

  /** Compute a specific sibling of a given element \b elem and store it in \b sibling.
   *  \b sibling needs to be an existing element. No memory is allocated by this function.
   *  \b elem and \b sibling can point to the same element, then the entries of
   *  \b elem are overwritten by the ones of its sibid-th sibling.
   * \param [in] elem   The element whose sibling will be computed.
   * \param [in] sibid  The id of the sibling computed.
   * \param [in,out] sibling This element's entries will be overwritten by those
   *                    of \b elem's sibid-th sibling.
   *                    The storage for this element must exist
   *                    and match the element class of the sibling.
   */
  virtual void        t8_element_sibling (const t8_element_t *elem,
                                          int sibid,
                                          t8_element_t *sibling) = 0;

  /** Compute the number of corners of a given element.
   * \param [in] elem The element.
   * \return          The number of corners of \a elem.
   */
<<<<<<< HEAD
  virtual int         t8_element_num_corners (const t8_element_t *elem) = 0;
=======
  virtual int         t8_element_num_corners (const t8_element_t *elem) const
    = 0;
>>>>>>> 3e515e3a

  /** Compute the number of faces of a given element.
   * \param [in] elem The element.
   * \return          The number of faces of \a elem.
   */
  virtual int         t8_element_num_faces (const t8_element_t *elem) = 0;

  /** Compute the maximum number of faces of a given element and all of its
   *  descendants.
   * \param [in] elem The element.
   * \return          The maximum number of faces of \a elem and its descendants.
   */
  virtual int         t8_element_max_num_faces (const t8_element_t *elem) = 0;

  /** Return the number of children of an element when it is refined.
   * \param [in] elem   The element whose number of children is returned.
   * \return            The number of children of \a elem if it is to be refined.
   */
  virtual int         t8_element_num_children (const t8_element_t *elem) = 0;

  /** Return the number of children of an element's face when the element is refined.
   * \param [in] elem   The element whose face is considered.
   * \param [in] face   A face of \a elem.
   * \return            The number of children of \a face if \a elem is to be refined.
   */
  virtual int         t8_element_num_face_children (const t8_element_t *elem,
                                                    int face) = 0;

  /** Return the corner number of an element's face corner.
   * Example quad: 2 x --- x 3
   *                 |     |
   *                 |     |   face 1
   *               0 x --- x 1
   *      Thus for face = 1 the output is: corner=0 : 1, corner=1: 3
   *
   * \param [in] element  The element.
   * \param [in] face     A face index for \a element.
   * \param [in] corner   A corner index for the face 0 <= \a corner < num_face_corners.
   * \return              The corner number of the \a corner-th vertex of \a face.
   *
   * The order in which the corners must be given is determined by the eclass of \a element:
   * LINE/QUAD/TRIANGLE:  No specific order.
   * HEX               :  In Z-order of the face starting with the lowest corner number.
   * TET               :  Starting with the lowest corner number counterclockwise as seen from
   *                      'outside' of the element.
   */
  /* TODO: Prism order, Pyramid order. */
  virtual int         t8_element_get_face_corner (const t8_element_t *element,
                                                  int face, int corner) = 0;

  /** Return the face numbers of the faces sharing an element's corner.
   * Example quad: 2 x --- x 3
   *                 |     |
   *                 |     |   face 1
   *               0 x --- x 1
   *                  face 2
   *      Thus for corner = 1 the output is: face=0 : 2, face=1: 1
   * \param [in] element  The element.
   * \param [in] corner   A corner index for the face.
   * \param [in] face     A face index for \a corner.
   * \return              The face number of the \a face-th face at \a corner.
   */
  virtual int         t8_element_get_corner_face (const t8_element_t *element,
                                                  int corner, int face) = 0;

  /** Construct the child element of a given number.
   * \param [in] elem     This must be a valid element, bigger than maxlevel.
   * \param [in] childid  The number of the child to construct.
   * \param [in,out] child        The storage for this element must exist
   *                              and match the element class of the child.
   *                              For a pyramid, for example, it may be either a
   *                              tetrahedron or a pyramid depending on \a childid.
   *                              This can be checked by \a t8_element_child_eclass.
   *                              On output, a valid element.
   * It is valid to call this function with elem = child.
   * \see t8_element_child_eclass
   */
  virtual void        t8_element_child (const t8_element_t *elem,
                                        int childid, t8_element_t *child) = 0;

  /** Construct all children of a given element.
   * \param [in] elem     This must be a valid element, bigger than maxlevel.
   * \param [in] length   The length of the output array \a c must match
   *                      the number of children.
   * \param [in,out] c    The storage for these \a length elements must exist
   *                      and match the element class in the children's ordering.
   *                      On output, all children are valid.
   * It is valid to call this function with elem = c[0].
   * \see t8_element_num_children
   * \see t8_element_child_eclass
   */
  virtual void        t8_element_children (const t8_element_t *elem,
                                           int length, t8_element_t *c[]) = 0;

  /** Compute the child id of an element.
   * \param [in] elem     This must be a valid element.
   * \return              The child id of elem.
   */
  virtual int         t8_element_child_id (const t8_element_t *elem) = 0;

  /** Compute the ancestor id of an element, that is the child id
   * at a given level.
   * \param [in] elem     This must be a valid element.
   * \param [in] level    A refinement level. Must satisfy \a level < elem.level
   * \return              The child_id of \a elem in regard to its \a level ancestor.
   */
  virtual int         t8_element_ancestor_id (const t8_element_t *elem,
                                              int level) = 0;

  /** Query whether a given set of elements is a family or not.
   * \param [in] fam      An array of as many elements as an element of class
   *                      \b ts has children.
   * \return              Zero if \b fam is not a family, nonzero if it is.
   */
  virtual int         t8_element_is_family (t8_element_t **fam) = 0;

  /* TODO: This could be problematic for pyramids, since elem1 and elem2
   *       could be of different classes. Would need two eclass_schemes as input */
  /** Compute the nearest common ancestor of two elements. That is,
   * the element with highest level that still has both given elements as
   * descendants.
   * \param [in] elem1    The first of the two input elements.
   * \param [in] elem2    The second of the two input elements.
   * \param [in,out] nca  The storage for this element must exist
   *                      and match the element class of the child.
   *                      On output the unique nearest common ancestor of
   *                      \b elem1 and \b elem2.
   */
  virtual void        t8_element_nca (const t8_element_t *elem1,
                                      const t8_element_t *elem2,
                                      t8_element_t *nca) = 0;

  /** Compute the shape of the face of an element.
   * \param [in] elem     The element.
   * \param [in] face     A face of \a elem.
   * \return              The element shape of the face.
   * I.e. T8_ECLASS_LINE for quads, T8_ECLASS_TRIANGLE for tets
   *      and depending on the face number either T8_ECLASS_QUAD or
   *      T8_ECLASS_TRIANGLE for prisms.
   */
  virtual t8_element_shape_t t8_element_face_shape (const t8_element_t *elem,
                                                    int face) = 0;

  /** Given an element and a face of the element, compute all children of
   * the element that touch the face.
   * \param [in] elem     The element.
   * \param [in] face     A face of \a elem.
   * \param [in,out] children Allocated elements, in which the children of \a elem
   *                      that share a face with \a face are stored.
   *                      They will be stored in order of their linear id.
   * \param [in] num_children The number of elements in \a children. Must match
   *                      the number of children that touch \a face.
   *                      \ref t8_element_num_face_children
   * \param [in,out] child_indices If not NULL, an array of num_children integers must be given,
   *                      on output its i-th entry is the child_id of the i-th face_child.
   * It is valid to call this function with elem = children[0].
   */
  virtual void        t8_element_children_at_face (const t8_element_t *elem,
                                                   int face,
                                                   t8_element_t *children[],
                                                   int num_children,
                                                   int *child_indices) = 0;

  /** Given a face of an element and a child number of a child of that face, return the face number
   * of the child of the element that matches the child face.
   * \verbatim
      x ---- x   x      x           x ---- x
      |      |   |      |           |   |  | <-- f
      |      |   |      x           |   x--x
      |      |   |                  |      |
      x ---- x   x                  x ---- x
       elem    face  face_child    Returns the face number f
     \endverbatim

   * \param [in]  elem    The element.
   * \param [in]  face    Then number of the face.
   * \param [in]  face_child A number 0 <= \a face_child < num_face_children,
   *                      specifying a child of \a elem that shares a face with \a face.
   *                      These children are counted in linear order. This coincides with
   *                      the order of children from a call to \ref t8_element_children_at_face.
   * \return              The face number of the face of a child of \a elem
   *                      that conincides with \a face_child.
   */
  virtual int         t8_element_face_child_face (const t8_element_t *elem,
                                                  int face, int face_child) =
    0;

    /** Given a face of an element return the face number
     * of the parent of the element that matches the element's face. Or return -1 if
     * no face of the parent matches the face.

     * \param [in]  elem    The element.
     * \param [in]  face    Then number of the face.
     * \return              If \a face of \a elem is also a face of \a elem's parent,
     *                      the face number of this face. Otherwise -1.
     * \note For the root element this function always returns \a face.
     */
  virtual int         t8_element_face_parent_face (const t8_element_t *elem,
                                                   int face) = 0;

  /** Given an element and a face of this element. If the face lies on the
   *  tree boundary, return the face number of the tree face.
   *  If not the return value is arbitrary.
   * \param [in] elem     The element.
   * \param [in] face     The index of a face of \a elem.
   * \return The index of the tree face that \a face is a subface of, if
   *         \a face is on a tree boundary.
   *         Any arbitrary integer if \a is not at a tree boundary.
   */
  virtual int         t8_element_tree_face (const t8_element_t *elem,
                                            int face) = 0;

  /** Suppose we have two trees that share a common face f.
   *  Given an element e that is a subface of f in one of the trees
   *  and given the orientation of the tree connection, construct the face
   *  element of the respective tree neighbor that logically coincides with e
   *  but lies in the coordinate system of the neighbor tree.
   *  \param [in] elem1     The face element.
   *  \param [in,out] elem2 On return the face elment \a elem1 with respective
   *                        to the coordinate system of the other tree.
   *  \param [in] orientation The orientation of the tree-tree connection.
   *                        \see t8_cmesh_set_join
   *  \param [in] sign      Depending on the topological orientation of the two tree faces,
   *                        either 0 (both faces have opposite orientation)
   *                        or 1 (both faces have the same top. orientattion).
   *                        \ref t8_eclass_face_orientation
   *  \param [in] is_smaller_face Flag to declare whether \a elem1 belongs to
   *                        the smaller face. A face f of tree T is smaller than
   *                        f' of T' if either the eclass of T is smaller or if
   *                        the classes are equal and f<f'. The orientation is
   *                        defined in relation to the smaller face.
   * \note \a elem1 and \a elem2 may point to the same element.
   */
  virtual void        t8_element_transform_face (const t8_element_t *elem1,
                                                 t8_element_t *elem2,
                                                 int orientation,
                                                 int sign,
                                                 int is_smaller_face) = 0;

  /** Given a boundary face inside a root tree's face construct
   *  the element inside the root tree that has the given face as a
   *  face.
   * \param [in] face     A face element.
   * \param [in] face_scheme The scheme for the face element.
   * \param [in,out] elem An allocated element. The entries will be filled with
   *                      the data of the element that has \a face as a face and
   *                      lies within the root tree.
   * \param [in] root_face The index of the face of the root tree in which \a face
   *                      lies.
   * \return              The face number of the face of \a elem that coincides
   *                      with \a face.
   */
<<<<<<< HEAD
  /* TODO: update documentation with face_scheme */
=======
>>>>>>> 3e515e3a
  virtual int         t8_element_extrude_face (const t8_element_t *face,
                                               const t8_eclass_scheme_c
                                               *face_scheme,
                                               t8_element_t *elem,
                                               int root_face) = 0;

  /** Construct the boundary element at a specific face.
   * \param [in] elem     The input element.
   * \param [in] face     The index of the face of which to construct the
   *                      boundary element.
   * \param [in,out] boundary An allocated element of dimension of \a element
   *                      minus 1. The entries will be filled with the entries
   *                      of the face of \a element.
   * \param [in] boundary_scheme The scheme for the eclass of the boundary face.
   * If \a elem is of class T8_ECLASS_VERTEX, then \a boundary must be NULL
   * and will not be modified.
   */
<<<<<<< HEAD
  /* TODO: update documentation with boundary_scheme */
=======
>>>>>>> 3e515e3a
  virtual void        t8_element_boundary_face (const t8_element_t *elem,
                                                int face,
                                                t8_element_t *boundary,
                                                const t8_eclass_scheme_c
                                                *boundary_scheme) = 0;

  /** Construct the first descendant of an element at a given level that touches a given face.
   * \param [in] elem      The input element.
   * \param [in] face      A face of \a elem.
   * \param [in, out] first_desc An allocated element. This element's data will be
   *                       filled with the data of the first descendant of \a elem
   *                       that shares a face with \a face.
   * \param [in] level     The level, at which the first descendant is constructed
   */
<<<<<<< HEAD
  /* TODO: Add a level and call with forest->maxlevel */
=======
>>>>>>> 3e515e3a
  virtual void        t8_element_first_descendant_face (const t8_element_t
                                                        *elem, int face,
                                                        t8_element_t
                                                        *first_desc,
                                                        int level) = 0;

  /** Construct the last descendant of an element at a given level that touches a given face.
   * \param [in] elem      The input element.
   * \param [in] face      A face of \a elem.
   * \param [in, out] last_desc An allocated element. This element's data will be
   *                       filled with the data of the last descendant of \a elem
   *                       that shares a face with \a face.
   * \param [in] level     The level, at which the last descendant is constructed
   */
<<<<<<< HEAD
  /* TODO: Add a level and call with forest->maxlevel */
=======
>>>>>>> 3e515e3a
  virtual void        t8_element_last_descendant_face (const t8_element_t
                                                       *elem, int face,
                                                       t8_element_t
                                                       *last_desc,
                                                       int level) = 0;

  /* TODO:  Do we need this function at all?
   *        If not remove it. If so, what to do with prisms and pyramids?
   *        Here the boundary elements are of different eclasses, so we cannot
   *        store them in an array...
   */
<<<<<<< HEAD
/** Construct all codimension-one boundary elements of a given element. */
=======
  /** Construct all codimension-one boundary elements of a given element.
   * \param [in] elem     The input element.
   * \param [in] face     A face of \a elem.
   * \return              True if \a face is a subface of the element's root element.
   */
>>>>>>> 3e515e3a
  virtual void        t8_element_boundary (const t8_element_t *elem,
                                           int min_dim, int length,
                                           t8_element_t **boundary) = 0;

  /** Compute whether a given element shares a given face with its root tree.
   * \param [in] elem     The input element.
   * \param [in] face     A face of \a elem.
   * \return              True if \a face is a subface of the element's root element.
   */
  virtual int         t8_element_is_root_boundary (const t8_element_t *elem,
                                                   int face) = 0;

  /** Construct the face neighbor of a given element if this face neighbor
   * is inside the root tree. Return 0 otherwise.
   * \param [in] elem The element to be considered.
   * \param [in,out] neigh If the face neighbor of \a elem along \a face is inside
   *                  the root tree, this element's data is filled with the
   *                  data of the face neighbor. Otherwise the data can be modified
   *                  arbitrarily.
   * \param [in] face The number of the face along which the neighbor should be
   *                  constructed.
   * \param [out] neigh_face The number of \a face as viewed from \a neigh.
   *                  An arbitrary value, if the neighbor is not inside the root tree.
   * \return          True if \a neigh is inside the root tree.
   *                  False if not. In this case \a neigh's data can be arbitrary
   *                  on output.
   */
  virtual int         t8_element_face_neighbor_inside (const t8_element_t
                                                       *elem,
                                                       t8_element_t *neigh,
                                                       int face,
                                                       int *neigh_face) = 0;
   /** Return the shape of an allocated element according its type.
    *  For example, a child of an element can be an element of a different shape
    *  and has to be handled differently - according to its shape.
    *  \param [in] elem     The element to be considered
    *  \return              The shape of the element as an eclass
   */
  virtual t8_element_shape_t t8_element_shape (const t8_element_t *elem) = 0;

  /** Initialize the entries of an allocated element according to a
   *  given linear id in a uniform refinement.
   * \param [in,out] elem The element whose entries will be set.
   * \param [in] level    The level of the uniform refinement to consider.
   * \param [in] id       The linear id.
   *                      id must fulfil 0 <= id < 'number of leafs in the uniform refinement'
   */
  virtual void        t8_element_set_linear_id (t8_element_t *elem,
                                                int level,
                                                t8_linearidx_t id) = 0;

<<<<<<< HEAD
   /** Return the shape of an allocated element according its type.
    *  For example, a child of an element can be an element of a different shape
    *  and has to be handled differently - according to its shape.
    *  \param [in] elem     The element to be considered
    *  \return              The shape of the element as an eclass
   */
  virtual t8_element_shape_t t8_element_shape (const t8_element_t *elem) = 0;

=======
>>>>>>> 3e515e3a
  /** Compute the linear id of a given element in a hypothetical uniform
   * refinement of a given level.
   * \param [in] elem     The element whose id we compute.
   * \param [in] level    The level of the uniform refinement to consider.
   * \return              The linear id of the element.
   */
  virtual t8_linearidx_t t8_element_get_linear_id (const
                                                   t8_element_t *elem,
                                                   int level) = 0;

  /** Compute the first descendant of a given element.
   * \param [in] elem     The element whose descendant is computed.
   * \param [out] desc    The first element in a uniform refinement of \a elem
   *                      of the given level.
   * \param [in] level    The level, at which the descendant is computed.
   */
<<<<<<< HEAD
  /* TODO: Add a level and call with forest->maxlevel */
=======
>>>>>>> 3e515e3a
  virtual void        t8_element_first_descendant (const t8_element_t *elem,
                                                   t8_element_t *desc,
                                                   int level) = 0;

  /** Compute the last descendant of a given element.
   * \param [in] elem     The element whose descendant is computed.
   * \param [out] desc    The last element in a uniform refinement of \a elem
   *                      of the given level.
   * \param [in] level    The level, at which the descendant is computed.
   */
  virtual void        t8_element_last_descendant (const t8_element_t *elem,
                                                  t8_element_t *desc,
                                                  int level) = 0;

  /** Construct the successor in a uniform refinement of a given element.
   * \param [in] elem1    The element whose successor should be constructed.
   * \param [in,out] elem2  The element whose entries will be set.
   * \param [in] level    The level of the uniform refinement to consider.
   */
  virtual void        t8_element_successor (const t8_element_t *t,
                                            t8_element_t *s, int level) = 0;

/* TODO: This function should be removed, since root length is not a general concept that exists for all possible elements. */
  /** Compute the root length of a given element, that is the length of
   * its level 0 ancestor.
   * \param [in] elem     The element whose root length should be computed.
   * \return              The root length of \a elem
   */
  virtual int         t8_element_root_len (const t8_element_t *elem) = 0;

  /** Compute the coordinates of a given element vertex inside a reference tree
   *  that is embedded into [0,1]^d (d = dimension).
   *   \param [in] t      The element to be considered.
   *   \param [in] vertex The id of the vertex whose coordinates shall be computed.
   *   \param [out] coords An array of at least as many doubles as the element's dimension
   *                      whose entries will be filled with the coordinates of \a vertex.
   */
  virtual void        t8_element_vertex_reference_coords (const t8_element_t
                                                          *t, int vertex,
                                                          double coords[]) =
    0;

  /* TODO: deactivate */
  /** Return a pointer to a t8_element in an array indexed by a size_t.
   * \param [in] array    The \ref sc_array storing \t t8_element_t pointers.
   * \param [in] it       The index of the element that should be returned.
   * \return              A pointer to the it-th element in \b array.
   * We provide a default implementation of this routine that should suffice
   * for most use cases.
   */
  virtual t8_element_t *t8_element_array_index (sc_array_t *array, size_t it);

  /** Count how many leaf descendants of a given uniform level an element would produce.
   * \param [in] t     The element to be checked.
   * \param [in] level A refinement level.
   * \return Suppose \a t is uniformly refined up to level \a level. The return value
   * is the resulting number of elements (of the given level).
   * If \a level < t8_element_level(t), the return value should be 0.
   *
   * Example: If \a t is a line element that refines into 2 line elements on each level,
   *  then the return value is max(0, 2^{\a level - level(\a t)}).
   *  Thus, if \a t's level is 0, and \a level = 3, the return value is 2^3 = 8.
   */
  virtual t8_gloidx_t t8_element_count_leafs (const t8_element_t *t,
                                              int level) = 0;

  /** Count how many leaf descendants of a given uniform level the root element will produce.
   * \param [in] level A refinement level.
   * \return The value of \ref t8_element_count_leafs if the input element
   *      is the root (level 0) element.
   *
   * This is a convenience function, and can be implemented via
   * \ref t8_element_count_leafs.
   */
  virtual t8_gloidx_t t8_element_count_leafs_from_root (int level) = 0;

  /** This function has no defined effect but each implementation is free to
   *  provide its own meaning of it. Thus this function can be used to compute or
   *  lookup very scheme implementation specific data.
   *  \param [in] elem An valid element
   *  \param [in] indata Pointer to input data
   *  \param [out] outdata Pointer to output data.
   *  For the correct usage of \a indata and \a outdata see the specific implementations
   *  of the scheme.
   *  For example the default scheme triangle and tetrahedron implementations use 
   *  this function to return the type of a tri/tet to the caller.
   */
  virtual void        t8_element_general_function (const t8_element_t *elem,
                                                   const void *indata,
                                                   void *outdata) = 0;

#ifdef T8_ENABLE_DEBUG
  /** Query whether a given element can be considered as 'valid' and it is
   *  safe to perform any of the above algorithms on it.
   *  For example this could mean that all coordinates are in valid ranges
   *  and other membervariables do have meaningful values.
   * \param [in]      elem  The element to be checked.
   * \return          True if \a elem is safe to use. False otherwise.
   * \note            An element that is constructed with \ref t8_element_new
   *                  must pass this test.
   * \note            An element for which \ref t8_element_init was called must pass
   *                  this test.
   * \note            This function is used for debugging to catch certain errors.
   *                  These can for example occur when an element points to a region
   *                  of memory which should not be interpreted as an element.
   * \note            We recommend to use the assertion T8_ASSERT (t8_element_is_valid (elem))
   *                  in the implementation of each of the functions in this file.
   */
  virtual int         t8_element_is_valid (const t8_element_t *elem) const =
    0;

/**
 * Print a given element. For a example for a triangle print the coordinates
 * and the level of the triangle. This function is only available in the
 * debugging configuration. 
 * 
 * \param [in]        elem  The element to print
 */
  virtual void        t8_element_debug_print (const t8_element_t *elem) const
    = 0;
#endif

  /** Allocate memory for an array of elements of a given class and initialize them.
   * \param [in] length   The number of elements to be allocated.
   * \param [in,out] elems On input an array of \b length many unallocated
   *                      element pointers.
   *                      On output all these pointers will point to an allocated
   *                      and initialized element.
   * \note Not every element that is created in t8code will be created by a call
   * to this function. However, if an element is not created using \ref t8_element_new,
   * then it is guaranteed that \ref t8_element_init is called on it.
   * \note In debugging mode, an element that was created with \ref t8_element_new
   * must pass \ref t8_element_is_valid.
   * \note If an element was created by \ref t8_element_new then \ref t8_element_init
   * may not be called for it. Thus, \ref t8_element_new should initialize an element
   * in the same way as a call to \ref t8_element_init would.
   * \see t8_element_init
   * \see t8_element_is_valid
   */
  /* TODO: would it be better to directly allocate an array of elements,
   *       not element pointers? */
  virtual void        t8_element_new (int length, t8_element_t **elem) = 0;

 /** Initialize an array of allocated elements.
   * \param [in] length   The number of elements to be initialized.
   * \param [in,out] elems On input an array of \b length many allocated
   *                       elements.
   * \param [in] called_new True if the elements in \a elem were created by a call
   *                       to \ref t8_element_new. False if no element in \a elem
   *                       was created in this way. The case that only some elements
   *                       were created by \ref t8_element_new should never occur.
   * \note In debugging mode, an element that was passed to \ref t8_element_init
   * must pass \ref t8_element_is_valid.
   * \note If an element was created by \ref t8_element_new then \ref t8_element_init
   * may not be called for it. Thus, \ref t8_element_new should initialize an element
   * in the same way as a call to \ref t8_element_init would.
   * Thus, if \a called_new is true this function should usually do nothing.
   * \see t8_element_new
   * \see t8_element_is_valid
   */
  virtual void        t8_element_init (int length, t8_element_t *elem,
                                       int called_new) = 0;

  /** Deallocate an array of elements.
   * \param [in] length   The number of elements in the array.
   * \param [in,out] elems On input an array of \b length many allocated
   *                      element pointers.
   *                      On output all these pointers will be freed.
   *                      \b elem itself will not be freed by this function.
   */
  virtual void        t8_element_destroy (int length,
                                          t8_element_t **elem) = 0;
};

<<<<<<< HEAD
/* TODO: document */
=======
/** Destroy an implementation of a particular element class. 
  * param [in] scheme           Defines the implementation of the element class. */
>>>>>>> 3e515e3a
void                t8_scheme_cxx_destroy (t8_scheme_cxx_t *s);

#if 0
/* TODO: These functions defined for the deprecated t8_scheme_t and t8_eclass_t
 * do not yet exist for t8_eclass_scheme_c class */

/** Allocate a set of elements suitable for the boundary of a given class.
 * \param [in] scheme           Defines the implementation of the element class.
 * \param [in] theclass         The element class whose boundary we want.
 * \param [in] min_dim          Ignore boundary points of lesser dimension.
 * \param [in] length           Must be equal to the return value
 *                              of \ref t8_eclass_count_boundary.
 * \param [in,out] boundary     On input, array of element pointers of at
 *                              least length \b length.  Filled on output.
 */
void                t8_eclass_boundary_new (t8_scheme_t * scheme,
                                            t8_eclass_t theclass, int min_dim,
                                            int length,
                                            t8_element_t **boundary);

/** Destroy a set of elements suitable for the boundary of a given class.
 * \param [in] scheme           Defines the implementation of the element class.
 * \param [in] theclass         The element class whose boundary we have.
 * \param [in] min_dim          Ignore boundary points of lesser dimension.
 * \param [in] length           Must be equal to the return value
 *                              of \ref t8_eclass_count_boundary.
 * \param [in,out] boundary     Array of element pointers holding elements
 *                              as created by \ref t8_eclass_boundary_new.
 *                              The elements are destroyed by this function.
 */
void                t8_eclass_boundary_destroy (t8_scheme_t * scheme,
                                                t8_eclass_t theclass,
                                                int min_dim, int length,
                                                t8_element_t **boundary);
#endif /* if 0 */

T8_EXTERN_C_END ();

#endif /* !T8_ELEMENT_CXX_HXX */<|MERGE_RESOLUTION|>--- conflicted
+++ resolved
@@ -159,12 +159,8 @@
    * \param [in] elem The element.
    * \return          The number of corners of \a elem.
    */
-<<<<<<< HEAD
-  virtual int         t8_element_num_corners (const t8_element_t *elem) = 0;
-=======
   virtual int         t8_element_num_corners (const t8_element_t *elem) const
     = 0;
->>>>>>> 3e515e3a
 
   /** Compute the number of faces of a given element.
    * \param [in] elem The element.
@@ -417,10 +413,7 @@
    * \return              The face number of the face of \a elem that coincides
    *                      with \a face.
    */
-<<<<<<< HEAD
-  /* TODO: update documentation with face_scheme */
-=======
->>>>>>> 3e515e3a
+
   virtual int         t8_element_extrude_face (const t8_element_t *face,
                                                const t8_eclass_scheme_c
                                                *face_scheme,
@@ -438,10 +431,7 @@
    * If \a elem is of class T8_ECLASS_VERTEX, then \a boundary must be NULL
    * and will not be modified.
    */
-<<<<<<< HEAD
-  /* TODO: update documentation with boundary_scheme */
-=======
->>>>>>> 3e515e3a
+
   virtual void        t8_element_boundary_face (const t8_element_t *elem,
                                                 int face,
                                                 t8_element_t *boundary,
@@ -456,10 +446,7 @@
    *                       that shares a face with \a face.
    * \param [in] level     The level, at which the first descendant is constructed
    */
-<<<<<<< HEAD
-  /* TODO: Add a level and call with forest->maxlevel */
-=======
->>>>>>> 3e515e3a
+
   virtual void        t8_element_first_descendant_face (const t8_element_t
                                                         *elem, int face,
                                                         t8_element_t
@@ -474,10 +461,7 @@
    *                       that shares a face with \a face.
    * \param [in] level     The level, at which the last descendant is constructed
    */
-<<<<<<< HEAD
-  /* TODO: Add a level and call with forest->maxlevel */
-=======
->>>>>>> 3e515e3a
+
   virtual void        t8_element_last_descendant_face (const t8_element_t
                                                        *elem, int face,
                                                        t8_element_t
@@ -489,15 +473,13 @@
    *        Here the boundary elements are of different eclasses, so we cannot
    *        store them in an array...
    */
-<<<<<<< HEAD
-/** Construct all codimension-one boundary elements of a given element. */
-=======
+
   /** Construct all codimension-one boundary elements of a given element.
    * \param [in] elem     The input element.
    * \param [in] face     A face of \a elem.
    * \return              True if \a face is a subface of the element's root element.
    */
->>>>>>> 3e515e3a
+
   virtual void        t8_element_boundary (const t8_element_t *elem,
                                            int min_dim, int length,
                                            t8_element_t **boundary) = 0;
@@ -549,17 +531,6 @@
                                                 int level,
                                                 t8_linearidx_t id) = 0;
 
-<<<<<<< HEAD
-   /** Return the shape of an allocated element according its type.
-    *  For example, a child of an element can be an element of a different shape
-    *  and has to be handled differently - according to its shape.
-    *  \param [in] elem     The element to be considered
-    *  \return              The shape of the element as an eclass
-   */
-  virtual t8_element_shape_t t8_element_shape (const t8_element_t *elem) = 0;
-
-=======
->>>>>>> 3e515e3a
   /** Compute the linear id of a given element in a hypothetical uniform
    * refinement of a given level.
    * \param [in] elem     The element whose id we compute.
@@ -576,10 +547,7 @@
    *                      of the given level.
    * \param [in] level    The level, at which the descendant is computed.
    */
-<<<<<<< HEAD
-  /* TODO: Add a level and call with forest->maxlevel */
-=======
->>>>>>> 3e515e3a
+
   virtual void        t8_element_first_descendant (const t8_element_t *elem,
                                                    t8_element_t *desc,
                                                    int level) = 0;
@@ -754,12 +722,8 @@
                                           t8_element_t **elem) = 0;
 };
 
-<<<<<<< HEAD
-/* TODO: document */
-=======
 /** Destroy an implementation of a particular element class. 
   * param [in] scheme           Defines the implementation of the element class. */
->>>>>>> 3e515e3a
 void                t8_scheme_cxx_destroy (t8_scheme_cxx_t *s);
 
 #if 0
