--- conflicted
+++ resolved
@@ -287,16 +287,11 @@
 t8_element_anchor (t8_eclass_scheme_t * ts, const t8_element_t * elem,
                    int anchor[3])
 {
-<<<<<<< HEAD
   T8_ASSERT (ts != NULL && ts->elem_anchor != NULL);
-=======
-  T8_ASSERT (ts != NULL && ts->elem_successor != NULL);
->>>>>>> 8ee60ee0
 
   ts->elem_anchor (elem, anchor);
 }
 
-<<<<<<< HEAD
 int
 t8_element_root_len (t8_eclass_scheme_t * ts, const t8_element_t * elem)
 {
@@ -304,8 +299,6 @@
   return ts->elem_root_len (elem);
 }
 
-=======
->>>>>>> 8ee60ee0
 void
 t8_element_new (t8_eclass_scheme_t * ts, int length, t8_element_t ** elems)
 {
