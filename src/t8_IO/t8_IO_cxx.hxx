--- conflicted
+++ resolved
@@ -33,12 +33,6 @@
 #include <sc_mpi.h>
 
 T8_EXTERN_C_BEGIN ();
-
-typedef enum t8_partition
-{
-  T8_NO_PARTITION = 0,
-  T8_PARTITION
-} t8_partition_t;
 
 typedef enum t8_partition
 {
@@ -89,12 +83,8 @@
     /**
    * A reader function, that translates an external object into a forest.
    */
-<<<<<<< HEAD
   virtual t8_read_status_t read (t8_cmesh_t cmesh) = 0;
 
-=======
-  virtual t8_read_status_t read (void) = 0;
->>>>>>> 9a85e7c4
   /**
    *  Set the Communicator
    * 
@@ -114,49 +104,6 @@
   {
     return comm;
   }
-<<<<<<< HEAD
-
-  /**
-   * Set the main proc 
-   * 
-   * \param proc The rank of the process to use
-   */
-  void                set_main_proc (const unsigned int proc)
-  {
-    main_proc = proc;
-  }
-
-  /**
-   * Get the main proc
-   * 
-   * \return unsigned int The main-reader proc.
-   */
-  unsigned int        get_main_proc ()
-  {
-    return main_proc;
-  }
-
-  /**
-   * Set partition 
-   * 
-   * \param proc The rank of the process to use
-   */
-  void                set_partition (const t8_partition_t part)
-  {
-    partition = part;
-  }
-
-  /**
-   * Get the main proc
-   * 
-   * \return unsigned int The main-reader proc.
-   */
-  t8_partition_t      get_partition ()
-  {
-    return partition;
-  }
-=======
->>>>>>> 9a85e7c4
 
   /**
    * Set the main proc 
