/*
  This file is part of t8code.
  t8code is a C library to manage a collection (a forest) of multiple
  connected adaptive space-trees of general element classes in parallel.

  Copyright (C) 2015 the developers

  t8code is free software; you can redistribute it and/or modify
  it under the terms of the GNU General Public License as published by
  the Free Software Foundation; either version 2 of the License, or
  (at your option) any later version.

  t8code is distributed in the hope that it will be useful,
  but WITHOUT ANY WARRANTY; without even the implied warranty of
  MERCHANTABILITY or FITNESS FOR A PARTICULAR PURPOSE.  See the
  GNU General Public License for more details.

  You should have received a copy of the GNU General Public License
  along with t8code; if not, write to the Free Software Foundation, Inc.,
  51 Franklin Street, Fifth Floor, Boston, MA 02110-1301, USA.
*/

/** \file t8_cmesh_geometry.cxx
 *
 * TODO: document this file
 */

#include <t8_cmesh.h>
#include <t8_cmesh/t8_cmesh_types.h>
#include <t8_cmesh/t8_cmesh_geometry.hxx>
#include <t8_geometry/t8_geometry.h>
#include <t8_geometry/t8_geometry_base.hxx>
#include <t8_geometry/t8_geometry_handler.hxx>

void
t8_cmesh_register_geometry (t8_cmesh_t cmesh, t8_geometry_c *geometry)
{
  if (cmesh->geometry_handler == NULL) {
    /* The handler was not constructed, do it now. */
    cmesh->geometry_handler = new t8_geometry_handler ();
  }
  cmesh->geometry_handler->register_geometry (geometry);
}

void
t8_cmesh_set_tree_geometry (t8_cmesh_t cmesh, const t8_gloidx_t gtreeid, const t8_geometry_c *geom)
{
  T8_ASSERT (t8_cmesh_is_initialized (cmesh));
  /* Add the hash of the geometry as an attribute to the tree. */
<<<<<<< HEAD
  t8_geometry_hash_t hash = geom->t8_geom_get_hash ();
  t8_cmesh_set_attribute (cmesh, gtreeid, t8_get_package_id (), T8_CMESH_GEOMETRY_ATTRIBUTE_KEY, &hash,
                          sizeof (t8_geometry_hash_t), 0);
=======
  t8_geometry_hash hash = geom->t8_geom_get_hash ();
  t8_cmesh_set_attribute (cmesh, gtreeid, t8_get_package_id (), T8_CMESH_GEOMETRY_ATTRIBUTE_KEY, &hash,
                          sizeof (t8_geometry_hash), 0);
>>>>>>> 640e70f6
}

const t8_geometry_c *
t8_cmesh_get_tree_geometry (const t8_cmesh_t cmesh, const t8_gloidx_t gtreeid)
{
  T8_ASSERT (t8_cmesh_is_committed (cmesh));
  t8_geometry_handler *geom_handler = cmesh->geometry_handler;

  if (geom_handler == nullptr) {
    /* If no geometry handler is present, no geometries have been registered and 
    * the tree does not have a geometry. */
    return nullptr;
  }

  if (geom_handler->get_num_geometries () == 1) {
    /* The geometry handler only has one geometry and the trees 
     * thus do not need to store their geometry's hash
     * (we assume all trees have this geometry).
     */
    return geom_handler->get_unique_geometry ();
  }
<<<<<<< HEAD
  const t8_geometry_hash_t geom_hash = t8_cmesh_get_tree_geom_hash (cmesh, gtreeid);
=======
  const t8_geometry_hash geom_hash = t8_cmesh_get_tree_geom_hash (cmesh, gtreeid);
>>>>>>> 640e70f6

  /* Look up the geometry in the geometry handler's hash table and return it. */
  return geom_handler->get_geometry (geom_hash);
}

<<<<<<< HEAD
t8_geometry_hash_t
=======
t8_geometry_hash
>>>>>>> 640e70f6
t8_cmesh_get_tree_geom_hash (const t8_cmesh_t cmesh, const t8_gloidx_t gtreeid)
{
  T8_ASSERT (t8_cmesh_is_committed (cmesh));
  t8_geometry_handler *geom_handler = cmesh->geometry_handler;

  if (geom_handler == nullptr) {
    /* If no geometry handler is present, no geometries have been registered and 
    * the tree does not have a geometry. */
    return t8_geometry_empty_hash;
  }

  if (geom_handler->get_num_geometries () == 1) {
    /* There is only one geometry registered in this cmesh, so we assume
     * that this geometry is used for all trees. */
    auto geom = geom_handler->get_unique_geometry ();
    T8_ASSERT (geom != NULL);  // If there is exactly one geometry, then it must be active.
#if T8_ENABLE_DEBUG
    /* In debug mode, get the tree's geometry anyways and check that it is either
     * NULL or the hash of the unique geometry. */

    t8_locidx_t ltreeid = t8_cmesh_get_local_id (cmesh, gtreeid);
    /* Look up the hash of the geometry in the attributes. */
<<<<<<< HEAD
    const t8_geometry_hash_t *geom_hash = (const t8_geometry_hash_t *) t8_cmesh_get_attribute (
=======
    const t8_geometry_hash *geom_hash = (const t8_geometry_hash *) t8_cmesh_get_attribute (
>>>>>>> 640e70f6
      cmesh, t8_get_package_id (), T8_CMESH_GEOMETRY_ATTRIBUTE_KEY, ltreeid);
    T8_ASSERT (geom_hash != NULL);
    T8_ASSERT (*geom_hash == geom->t8_geom_get_hash ());
#endif /* T8_ENABLE_DEBUG */
    return geom->t8_geom_get_hash ();
  }

  t8_locidx_t ltreeid = t8_cmesh_get_local_id (cmesh, gtreeid);
  /* Look up the hash of the geometry in the attributes. */
<<<<<<< HEAD
  const t8_geometry_hash_t *geometry_hash = (const t8_geometry_hash_t *) t8_cmesh_get_attribute (
=======
  const t8_geometry_hash *geometry_hash = (const t8_geometry_hash *) t8_cmesh_get_attribute (
>>>>>>> 640e70f6
    cmesh, t8_get_package_id (), T8_CMESH_GEOMETRY_ATTRIBUTE_KEY, ltreeid);
  return *geometry_hash;
}<|MERGE_RESOLUTION|>--- conflicted
+++ resolved
@@ -47,15 +47,9 @@
 {
   T8_ASSERT (t8_cmesh_is_initialized (cmesh));
   /* Add the hash of the geometry as an attribute to the tree. */
-<<<<<<< HEAD
-  t8_geometry_hash_t hash = geom->t8_geom_get_hash ();
-  t8_cmesh_set_attribute (cmesh, gtreeid, t8_get_package_id (), T8_CMESH_GEOMETRY_ATTRIBUTE_KEY, &hash,
-                          sizeof (t8_geometry_hash_t), 0);
-=======
   t8_geometry_hash hash = geom->t8_geom_get_hash ();
   t8_cmesh_set_attribute (cmesh, gtreeid, t8_get_package_id (), T8_CMESH_GEOMETRY_ATTRIBUTE_KEY, &hash,
                           sizeof (t8_geometry_hash), 0);
->>>>>>> 640e70f6
 }
 
 const t8_geometry_c *
@@ -77,21 +71,13 @@
      */
     return geom_handler->get_unique_geometry ();
   }
-<<<<<<< HEAD
-  const t8_geometry_hash_t geom_hash = t8_cmesh_get_tree_geom_hash (cmesh, gtreeid);
-=======
   const t8_geometry_hash geom_hash = t8_cmesh_get_tree_geom_hash (cmesh, gtreeid);
->>>>>>> 640e70f6
 
   /* Look up the geometry in the geometry handler's hash table and return it. */
   return geom_handler->get_geometry (geom_hash);
 }
 
-<<<<<<< HEAD
-t8_geometry_hash_t
-=======
 t8_geometry_hash
->>>>>>> 640e70f6
 t8_cmesh_get_tree_geom_hash (const t8_cmesh_t cmesh, const t8_gloidx_t gtreeid)
 {
   T8_ASSERT (t8_cmesh_is_committed (cmesh));
@@ -114,11 +100,7 @@
 
     t8_locidx_t ltreeid = t8_cmesh_get_local_id (cmesh, gtreeid);
     /* Look up the hash of the geometry in the attributes. */
-<<<<<<< HEAD
-    const t8_geometry_hash_t *geom_hash = (const t8_geometry_hash_t *) t8_cmesh_get_attribute (
-=======
     const t8_geometry_hash *geom_hash = (const t8_geometry_hash *) t8_cmesh_get_attribute (
->>>>>>> 640e70f6
       cmesh, t8_get_package_id (), T8_CMESH_GEOMETRY_ATTRIBUTE_KEY, ltreeid);
     T8_ASSERT (geom_hash != NULL);
     T8_ASSERT (*geom_hash == geom->t8_geom_get_hash ());
@@ -128,11 +110,7 @@
 
   t8_locidx_t ltreeid = t8_cmesh_get_local_id (cmesh, gtreeid);
   /* Look up the hash of the geometry in the attributes. */
-<<<<<<< HEAD
-  const t8_geometry_hash_t *geometry_hash = (const t8_geometry_hash_t *) t8_cmesh_get_attribute (
-=======
   const t8_geometry_hash *geometry_hash = (const t8_geometry_hash *) t8_cmesh_get_attribute (
->>>>>>> 640e70f6
     cmesh, t8_get_package_id (), T8_CMESH_GEOMETRY_ATTRIBUTE_KEY, ltreeid);
   return *geometry_hash;
 }