--- conflicted
+++ resolved
@@ -27,11 +27,7 @@
 #include <t8_refcount.h>
 #include <t8_data/t8_shmem.h>
 #include <t8_geometry/t8_geometry.h>
-<<<<<<< HEAD
-#include <t8_cmesh/t8_cmesh_vertex_connectivity.h>
-=======
 #include <t8_cmesh/t8_cmesh_vertex_connectivity/t8_cmesh_vertex_connectivity.h>
->>>>>>> 67b8c1cc
 #include "t8_cmesh_stash.h"
 #include "t8_element.h"
 
@@ -145,17 +141,11 @@
   t8_geometry_handler_c *geometry_handler; /**< Handles all geometries that are used by trees in this cmesh. */
 
   struct t8_cmesh_vertex_connectivity
-<<<<<<< HEAD
     *vertex_connectivity;         /**< Structure that manages tree_to_vertex and vertex_to_tree connectivity. */
   int compute_boundary_node_list; /**< If true, compute the boundary node list during commit. */
   t8_boundary_node_list_c *boundary_node_list;
 
-#ifdef T8_ENABLE_DEBUG
-=======
-    *vertex_connectivity; /**< Structure that manages tree_to_vertex and vertex_to_tree connectivity. */
-
 #if T8_ENABLE_DEBUG
->>>>>>> 67b8c1cc
   t8_locidx_t inserted_trees;  /**< Count the number of inserted trees to
                                            check at commit if it equals the total number. */
   t8_locidx_t inserted_ghosts; /**< Count the number of inserted ghosts to
