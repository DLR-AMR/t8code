/*
  This file is part of t8code.
  t8code is a C library to manage a collection (a forest) of multiple
  connected adaptive space-trees of general element classes in parallel.

  Copyright (C) 2015 the developers

  t8code is free software; you can redistribute it and/or modify
  it under the terms of the GNU General Public License as published by
  the Free Software Foundation; either version 2 of the License, or
  (at your option) any later version.

  t8code is distributed in the hope that it will be useful,
  but WITHOUT ANY WARRANTY; without even the implied warranty of
  MERCHANTABILITY or FITNESS FOR A PARTICULAR PURPOSE.  See the
  GNU General Public License for more details.

  You should have received a copy of the GNU General Public License
  along with t8code; if not, write to the Free Software Foundation, Inc.,
  51 Franklin Street, Fifth Floor, Boston, MA 02110-1301, USA.
*/

/** \file t8_cmesh_types.h
 * We define here the datatypes needed for internal cmesh routines.
 */

#ifndef T8_CMESH_TYPES_H
#define T8_CMESH_TYPES_H

#include <t8.h>
#include <t8_refcount.h>
#include <t8_data/t8_shmem.h>
#include <t8_geometry/t8_geometry.h>
#include <t8_cmesh/t8_cmesh_vertex_connectivity/t8_cmesh_vertex_connectivity.h>
#include "t8_cmesh_stash.h"
#include "t8_element.h"

/** Opaque pointer to a t8_part_tree */
typedef struct t8_part_tree *t8_part_tree_t;
/** Opaque pointer to a tree */
typedef struct t8_cmesh_trees *t8_cmesh_trees_t;
/** Opaque pointer to a tree */
typedef struct t8_cprofile t8_cprofile_t; /* Defined below */

/* TODO: no longer needed.
 *       User may use set_derived_from, then set_from is non-NULL.
 *       When refinement is desired, level shall be set positive.
 *       When partition is desired, we expect set_partition to be true.
 *       Any combination can be called.
 *       In t8_commit we check whether the parameters are consistent,
 *       and whether a combination is currently supported,
 *       and provide informative error messages both in debug and non-debug.
 */

/* Definitions for attribute identifiers that are reserved for a special purpose. 
 * T8_CMESH_NEXT_POSSIBLE_KEY is the first unused key, hence it can be repurposed for different attributes.*/
<<<<<<< HEAD
/* clang-format off */
#define T8_CMESH_VERTICES_ATTRIBUTE_KEY             0 /* Used to store vertex coordinates. */
#define T8_CMESH_GLOBAL_VERTICES_ATTRIBUTE_KEY      1 /* Used to store global vertex ids. */
#define T8_CMESH_GEOMETRY_ATTRIBUTE_KEY             2 /* Used to store the name of a tree's geometry. */
#define T8_CMESH_NODE_GEOMETRY_ATTRIBUTE_KEY        3 /* Used to store the geometry dimension and tag of the nodes of a tree. */
#define T8_CMESH_NODE_PARAMETERS_ATTRIBUTE_KEY      4 /* Used to store node parameters of a tree. Used in combination with T8_CMESH_NODE_GEOMETRY_ATTRIBUTE_KEY */
#define T8_CMESH_CAD_EDGE_ATTRIBUTE_KEY             5 /* Used to store which edge is linked to which geometry */
#define T8_CMESH_CAD_EDGE_PARAMETERS_ATTRIBUTE_KEY  6 /* Used to store edge parameters */
#define T8_CMESH_CAD_FACE_ATTRIBUTE_KEY             T8_CMESH_CAD_EDGE_PARAMETERS_ATTRIBUTE_KEY + T8_ECLASS_MAX_EDGES  /* Used to store which face is linked to which surface */
#define T8_CMESH_CAD_FACE_PARAMETERS_ATTRIBUTE_KEY  T8_CMESH_CAD_FACE_ATTRIBUTE_KEY + 1                               /* Used to store face parameters */
#define T8_CMESH_LAGRANGE_POLY_DEGREE_KEY           T8_CMESH_CAD_FACE_PARAMETERS_ATTRIBUTE_KEY + T8_ECLASS_MAX_FACES
#define T8_CMESH_NEXT_POSSIBLE_KEY                  T8_CMESH_LAGRANGE_POLY_DEGREE_KEY + 1                             /* The next free value for a t8code attribute key */
/* clang-format on */
=======
/** Used to store vertex coordinates. */
#define T8_CMESH_VERTICES_ATTRIBUTE_KEY 0
/** Used to store global vertex ids. */
#define T8_CMESH_GLOBAL_VERTICES_ATTRIBUTE_KEY 1
/** Used to store the name of a tree's geometry. */
#define T8_CMESH_GEOMETRY_ATTRIBUTE_KEY 2
/** Used to store which edge is linked to which geometry */
#define T8_CMESH_CAD_EDGE_ATTRIBUTE_KEY 3
/** Used to store edge parameters */
#define T8_CMESH_CAD_EDGE_PARAMETERS_ATTRIBUTE_KEY 4
/** Used to store which face is linked to which surface */
#define T8_CMESH_CAD_FACE_ATTRIBUTE_KEY \
  T8_CMESH_CAD_EDGE_PARAMETERS_ATTRIBUTE_KEY \
  +T8_ECLASS_MAX_EDGES
/** Used to store face parameters */
#define T8_CMESH_CAD_FACE_PARAMETERS_ATTRIBUTE_KEY T8_CMESH_CAD_FACE_ATTRIBUTE_KEY + 1
/** Used to store parameters of lagrangian polynomials */
#define T8_CMESH_LAGRANGE_POLY_DEGREE_KEY T8_CMESH_CAD_FACE_PARAMETERS_ATTRIBUTE_KEY + T8_ECLASS_MAX_FACES
/** The next free value for a t8code attribute key */
#define T8_CMESH_NEXT_POSSIBLE_KEY T8_CMESH_LAGRANGE_POLY_DEGREE_KEY + 1
>>>>>>> da5deeda

/** This structure holds the connectivity data of the coarse mesh.
 *  It can either be replicated, then each process stores a copy of the whole
 *  mesh, or partitioned. In the latter case, each process only stores a local
 *  portion of the mesh plus information about ghost elements.
 *
 *  The coarse mesh is a collection of coarse trees that can be identified
 *  along faces.
 *  TODO: this description is outdated. rewrite it.
 *  The array ctrees stores these coarse trees sorted by their (global) tree_id.
 *  If the mesh if partitioned it is partitioned according to an (possible only
 *  virtually existing) underlying fine mesh. Therefore the ctrees array can
 *  store duplicated trees on different processes, if each of these processes
 *  owns elements of the same tree in the fine mesh.
 *
 *  Each tree stores information about its face-neighbours.
 *
 *  If partitioned the ghost trees are stored in a hash table that is backed up
 *  by an array. The hash value of a ghost tree is its tree_id modulo the number
 *  of ghosts on this process.
 */
typedef struct t8_cmesh
{
  /* TODO: make the comments more legible */
  int committed; /**< Flag that specifies whether the cmesh is committed or not. \ref t8_cmesh_commit */
  int dimension; /**< The dimension of the cmesh. It is set when the first tree is inserted. */

  int set_partition;  /**< If nonzero the cmesh is partitioned.
                                            If zero each process has the whole cmesh. */
  int face_knowledge; /**< If partitioned the level of face knowledge that is expected.
*/

  const t8_scheme_c *set_partition_scheme; /**< If the cmesh is to be partitioned according to a uniform level,
                                                the scheme that describes the refinement pattern. */
  int8_t set_partition_level;  /**< Non-negative if the cmesh should be partitioned from an already existing cmesh
                                         with an assumed \a level uniform mesh underneath. */
  struct t8_cmesh *set_from;   /**< If this cmesh shall be derived from an
                                  existing cmesh by copy or more elaborate
                                  modification, we store a pointer to this
                                  other cmesh here. */
  int mpirank;                 /**< Number of this MPI process. */
  int mpisize;                 /**< Number of MPI processes. */
  t8_refcount_t rc;            /**< The reference count of the cmesh. */
  t8_gloidx_t num_trees;       /**< The global number of trees */
  t8_locidx_t num_local_trees; /**< If partitioned the number of trees on this process. 
                                    Otherwise the global number of trees. */
  t8_locidx_t num_ghosts;      /**< If partitioned the number of neighbor trees
                                    owned by different processes. */
  /* TODO: wouldnt a local num_trees_per_eclass be better?
   *       only as an additional info. we need the global count. i.e. for forest_maxlevel computation.
   */
  t8_locidx_t num_local_trees_per_eclass[T8_ECLASS_COUNT]; /**< After commit the number of local
                                                                 trees for each eclass.
                                                                 Stores the same entries as \a num_trees_per_eclass,
                                                                 if the cmesh is replicated. */
  t8_gloidx_t num_trees_per_eclass[T8_ECLASS_COUNT];       /**< After commit the number of global
                                                                 trees for each eclass. */

  t8_cmesh_trees_t trees; /**< structure that holds all local trees and ghosts */

  t8_gloidx_t first_tree;   /**< The global index of the first local tree on this process. 
                                       Zero if the cmesh is not partitioned. -1 if this processor is empty.
                                       See also https://github.com/DLR-AMR/t8code/wiki/Tree-indexing */
  int8_t first_tree_shared; /**< If partitioned true if the first tree on this process is also the last tree 
                                  on the next process. Always zero if num_local_trees = 0 */

  t8_shmem_array_t tree_offsets; /**< If partitioned for each process the global index of its first local tree
                                        or -(first local tree) - 1
                                        if the first tree on that process is shared.
                                        Since this is very memory consuming we only fill it when needed. */

  t8_geometry_handler_c *geometry_handler; /**< Handles all geometries that are used by trees in this cmesh. */

  struct t8_cmesh_vertex_connectivity
    *vertex_connectivity; /**< Structure that manages tree_to_vertex and vertex_to_tree connectivity. */

#if T8_ENABLE_DEBUG
  t8_locidx_t inserted_trees;  /**< Count the number of inserted trees to
                                           check at commit if it equals the total number. */
  t8_locidx_t inserted_ghosts; /**< Count the number of inserted ghosts to
                                           check at commit if it equals the total number. */
#endif
  t8_stash_t stash;       /**< Used as temporary storage for the trees before commit. */
  t8_cprofile_t *profile; /**< Used to measure runtimes and statistics of the cmesh algorithms. */
} t8_cmesh_struct_t;

/* TODO: cghost could be the same type as ctree.
 *       treeid for ghosts then negative?!
 *       1. typedef cghost ctree
 *       2. completely replace
 */
/* TODO: document */
/**
 * This structure holds the data of a coarse ghost including the information
 */
typedef struct t8_cghost
{
  t8_gloidx_t treeid;  /**< The global number of this ghost. */
  t8_eclass_t eclass;  /**< The eclass of this ghost. */
  size_t neigh_offset; /**< Offset to the array of face neighbors of this ghost.
                                        This count has to be added to the address of the ghost to get its face neighbors. */
  size_t att_offset;   /**< Adding this offset to the address of the ghost
                                       yields the array of attribute_info entries */
  /* TODO: Could be a size_t */
  int num_attributes; /**< The number of attributes at this ghost */
} t8_cghost_struct_t;

/** This structure holds the data of a local tree including the information
 * about face neighbors. For those
 * the tree_to_face index is computed as follows.
 * Let F be the maximal number of faces of any eclass of the cmesh's dimension, then
 * ttf % F is the face number and ttf / F is the orientation. (\a t8_eclass_max_num_faces)
 * The orientation is determined as follows. Let my_face and other_face
 * be the two face numbers of the connecting trees.
 * We chose a main_face from them as follows: Either both trees have the same
 * element class, then the face with the lower face number is the main_face or
 * the trees belong to different classes in which case the face belonging to the
 * tree with the lower class according to the ordering
 * triangle < quad, hex < tet < prism < pyramid, is the main_face.
 * Then face corner 0 of the main_face connects to a face
 * corner k in the other face.  The face orientation is defined as the number k.
 * If the classes are equal and my_face == other_face, treating
 * either of both faces as the main_face leads to the same result.
 * See https://arxiv.org/pdf/1611.02929.pdf for more details.
 */
typedef struct t8_ctree
{
  t8_locidx_t treeid; /**< The local number of this tree. */
  /* TODO: The local id of a tree should be clear from context, the entry can
   *       be optimized out. */
  t8_eclass_t eclass;  /**< The eclass of this tree. */
  size_t neigh_offset; /**< Adding this offset to the address of the tree
                                       yields the array of face_neighbor entries */
  size_t att_offset;   /**< Adding this offset to the address of the tree
                                       yields the array of attribute_info entries */
  /* TODO: Could be a size_t */
  int num_attributes; /**< The number of attributes at this tree */
} t8_ctree_struct_t;

/** This structure holds the information associated to an attribute of a tree.
 *  The attributes of each are stored in a key-value storage, where the key consists
 *  of the two entries (package_id,key) both being integers.
 *  The package_id serves to identify the application layer that added the attribute
 *  and the key identifies the attribute within that application layer.
 *
 *  All attribute info objects of one tree are stored in an array and adding
 *  a tree's att_offset entry to the tree's address yields this array.
 *  The attributes themselves are stored in an array directly behind the array of
 *  the attribute infos.
 */
typedef struct t8_attribute_info
{
  int package_id;
  /**< The identifier of the application layer that added this attribute */
  int key;
  /**< The (tree unique) key of the attribute within this AL. */
  size_t attribute_offset;
  /**< The offset of the attribute data from the first
                    attribute info of the tree.
                    (Thus, the attribute is stored at address tree + tree->att_offset + attribute_offset) */
  /* TODO: eventually remove the size */
  size_t attribute_size;
  /**< The size in bytes of the attribute */
} t8_attribute_info_struct_t;

/**
 * This structure holds the trees and ghosts of a cmesh.
 */
typedef struct t8_cmesh_trees
{
  sc_array_t *from_proc;                 /**< array of t8_part_tree, one for each process */
  int *tree_to_proc;                     /**< for each tree its process */
  int *ghost_to_proc;                    /**< for each ghost its process */
  sc_hash_t *ghost_globalid_to_local_id; /**< A hash table storing the map
                                                           global_id -> local_id for the ghost trees.
                                                           The local_id is the local ghost id starting at num_local_trees  */
  sc_mempool_t *global_local_mempool;    /**< Memory pool for the entries in the hash table */
} t8_cmesh_trees_struct_t;

/**
 * t8_part_tree
 * This structure holds the data of a trees in a partition.
 */
typedef struct t8_part_tree
{
  char *first_tree;           /**< Stores the trees, the ghosts and the attributes.
                                           The last 2*sizeof(t8_locidx) bytes store num_trees and num_ghosts */
  t8_locidx_t first_tree_id;  /**< local tree_id of the first tree. -1 if num_trees = 0 */
  t8_locidx_t first_ghost_id; /**< TODO: document. -1 if num_ghost=0, 0 for the first part, (not num_local_trees!)
                                           0 <= first_ghost_id < num_ghosts */
  t8_locidx_t num_trees;      /**< The number of trees */
  t8_locidx_t num_ghosts;     /**< The number of ghosts */
} t8_part_tree_struct_t;

/* TODO: Extend this structure with meaningful entries.
 *       Maybe the number of shipped trees per process is useful?
 */
/** 
 * This struct is used to profile cmesh algorithms.
 * The cmesh struct stores a pointer to a profile struct, and if
 * it is nonzero, various runtimes and data measurements are stored here.
 * \see t8_cmesh_set_profiling and \see t8_cmesh_print_profile
 */
typedef struct t8_cprofile
{
  t8_locidx_t partition_trees_shipped;  /**< The number of trees this process has
                                                 sent to other in the last partition call. */
  t8_locidx_t partition_ghosts_shipped; /**< The number of ghosts this process has
                                                 sent to other in the last partition call. */
  t8_locidx_t partition_trees_recv;     /**< The number of trees this process has
                                                 received from other in the last partition call. */
  t8_locidx_t partition_ghosts_recv;    /**< The number of ghosts this process has
                                                 received from other in the last partition call. */
  size_t partition_bytes_sent;          /**< The total number of bytes sent to other processes in the
                                                last partition call. */
  int partition_procs_sent;             /**< The number of different processes this process has send
                                           local trees or ghosts to in the last partition call. */
  int first_tree_shared;                /**< 1 if this processes' first tree is shared. 0 if not. */
  double partition_runtime;             /**< The runtime of  the last call to \a t8_cmesh_partition. */
  double commit_runtime;                /**< The runtime of the last call to \a t8_cmesh_commit. */
  double geometry_evaluate_num_calls;   /**< The number of calls to \a t8_geometry_evaluate. */
  double geometry_evaluate_runtime;     /**< The accumulated runtime of calls to \a t8_geometry_evaluate. */
} t8_cprofile_struct_t;

/** The number of entries in a cprofile struct */
#define T8_CPROFILE_NUM_STATS 11

#endif /* !T8_CMESH_TYPES_H */<|MERGE_RESOLUTION|>--- conflicted
+++ resolved
@@ -52,44 +52,21 @@
  *       and provide informative error messages both in debug and non-debug.
  */
 
-/* Definitions for attribute identifiers that are reserved for a special purpose. 
+/* Definitions for attribute identifiers that are reserved for a special purpose.
  * T8_CMESH_NEXT_POSSIBLE_KEY is the first unused key, hence it can be repurposed for different attributes.*/
-<<<<<<< HEAD
 /* clang-format off */
-#define T8_CMESH_VERTICES_ATTRIBUTE_KEY             0 /* Used to store vertex coordinates. */
-#define T8_CMESH_GLOBAL_VERTICES_ATTRIBUTE_KEY      1 /* Used to store global vertex ids. */
-#define T8_CMESH_GEOMETRY_ATTRIBUTE_KEY             2 /* Used to store the name of a tree's geometry. */
-#define T8_CMESH_NODE_GEOMETRY_ATTRIBUTE_KEY        3 /* Used to store the geometry dimension and tag of the nodes of a tree. */
-#define T8_CMESH_NODE_PARAMETERS_ATTRIBUTE_KEY      4 /* Used to store node parameters of a tree. Used in combination with T8_CMESH_NODE_GEOMETRY_ATTRIBUTE_KEY */
-#define T8_CMESH_CAD_EDGE_ATTRIBUTE_KEY             5 /* Used to store which edge is linked to which geometry */
-#define T8_CMESH_CAD_EDGE_PARAMETERS_ATTRIBUTE_KEY  6 /* Used to store edge parameters */
-#define T8_CMESH_CAD_FACE_ATTRIBUTE_KEY             T8_CMESH_CAD_EDGE_PARAMETERS_ATTRIBUTE_KEY + T8_ECLASS_MAX_EDGES  /* Used to store which face is linked to which surface */
-#define T8_CMESH_CAD_FACE_PARAMETERS_ATTRIBUTE_KEY  T8_CMESH_CAD_FACE_ATTRIBUTE_KEY + 1                               /* Used to store face parameters */
-#define T8_CMESH_LAGRANGE_POLY_DEGREE_KEY           T8_CMESH_CAD_FACE_PARAMETERS_ATTRIBUTE_KEY + T8_ECLASS_MAX_FACES
-#define T8_CMESH_NEXT_POSSIBLE_KEY                  T8_CMESH_LAGRANGE_POLY_DEGREE_KEY + 1                             /* The next free value for a t8code attribute key */
+#define T8_CMESH_VERTICES_ATTRIBUTE_KEY             0 /** Used to store vertex coordinates. */
+#define T8_CMESH_GLOBAL_VERTICES_ATTRIBUTE_KEY      1 /** Used to store global vertex ids. */
+#define T8_CMESH_GEOMETRY_ATTRIBUTE_KEY             2 /** Used to store the name of a tree's geometry. */
+#define T8_CMESH_NODE_GEOMETRY_ATTRIBUTE_KEY        3 /** Used to store the geometry dimension and tag of the nodes of a tree. */
+#define T8_CMESH_NODE_PARAMETERS_ATTRIBUTE_KEY      4 /** Used to store node parameters of a tree. Used in combination with T8_CMESH_NODE_GEOMETRY_ATTRIBUTE_KEY */
+#define T8_CMESH_CAD_EDGE_ATTRIBUTE_KEY             5 /** Used to store which edge is linked to which geometry */
+#define T8_CMESH_CAD_EDGE_PARAMETERS_ATTRIBUTE_KEY  6 /** Used to store edge parameters */
+#define T8_CMESH_CAD_FACE_ATTRIBUTE_KEY             T8_CMESH_CAD_EDGE_PARAMETERS_ATTRIBUTE_KEY + T8_ECLASS_MAX_EDGES  /** Used to store which face is linked to which surface */
+#define T8_CMESH_CAD_FACE_PARAMETERS_ATTRIBUTE_KEY  T8_CMESH_CAD_FACE_ATTRIBUTE_KEY + 1                               /** Used to store face parameters */
+#define T8_CMESH_LAGRANGE_POLY_DEGREE_KEY           T8_CMESH_CAD_FACE_PARAMETERS_ATTRIBUTE_KEY + T8_ECLASS_MAX_FACES  /** Used to store parameters of lagrangian polynomials */
+#define T8_CMESH_NEXT_POSSIBLE_KEY                  T8_CMESH_LAGRANGE_POLY_DEGREE_KEY + 1                             /** The next free value for a t8code attribute key */
 /* clang-format on */
-=======
-/** Used to store vertex coordinates. */
-#define T8_CMESH_VERTICES_ATTRIBUTE_KEY 0
-/** Used to store global vertex ids. */
-#define T8_CMESH_GLOBAL_VERTICES_ATTRIBUTE_KEY 1
-/** Used to store the name of a tree's geometry. */
-#define T8_CMESH_GEOMETRY_ATTRIBUTE_KEY 2
-/** Used to store which edge is linked to which geometry */
-#define T8_CMESH_CAD_EDGE_ATTRIBUTE_KEY 3
-/** Used to store edge parameters */
-#define T8_CMESH_CAD_EDGE_PARAMETERS_ATTRIBUTE_KEY 4
-/** Used to store which face is linked to which surface */
-#define T8_CMESH_CAD_FACE_ATTRIBUTE_KEY \
-  T8_CMESH_CAD_EDGE_PARAMETERS_ATTRIBUTE_KEY \
-  +T8_ECLASS_MAX_EDGES
-/** Used to store face parameters */
-#define T8_CMESH_CAD_FACE_PARAMETERS_ATTRIBUTE_KEY T8_CMESH_CAD_FACE_ATTRIBUTE_KEY + 1
-/** Used to store parameters of lagrangian polynomials */
-#define T8_CMESH_LAGRANGE_POLY_DEGREE_KEY T8_CMESH_CAD_FACE_PARAMETERS_ATTRIBUTE_KEY + T8_ECLASS_MAX_FACES
-/** The next free value for a t8code attribute key */
-#define T8_CMESH_NEXT_POSSIBLE_KEY T8_CMESH_LAGRANGE_POLY_DEGREE_KEY + 1
->>>>>>> da5deeda
 
 /** This structure holds the connectivity data of the coarse mesh.
  *  It can either be replicated, then each process stores a copy of the whole
@@ -134,7 +111,7 @@
   int mpisize;                 /**< Number of MPI processes. */
   t8_refcount_t rc;            /**< The reference count of the cmesh. */
   t8_gloidx_t num_trees;       /**< The global number of trees */
-  t8_locidx_t num_local_trees; /**< If partitioned the number of trees on this process. 
+  t8_locidx_t num_local_trees; /**< If partitioned the number of trees on this process.
                                     Otherwise the global number of trees. */
   t8_locidx_t num_ghosts;      /**< If partitioned the number of neighbor trees
                                     owned by different processes. */
@@ -150,10 +127,10 @@
 
   t8_cmesh_trees_t trees; /**< structure that holds all local trees and ghosts */
 
-  t8_gloidx_t first_tree;   /**< The global index of the first local tree on this process. 
+  t8_gloidx_t first_tree;   /**< The global index of the first local tree on this process.
                                        Zero if the cmesh is not partitioned. -1 if this processor is empty.
                                        See also https://github.com/DLR-AMR/t8code/wiki/Tree-indexing */
-  int8_t first_tree_shared; /**< If partitioned true if the first tree on this process is also the last tree 
+  int8_t first_tree_shared; /**< If partitioned true if the first tree on this process is also the last tree
                                   on the next process. Always zero if num_local_trees = 0 */
 
   t8_shmem_array_t tree_offsets; /**< If partitioned for each process the global index of its first local tree
@@ -287,7 +264,7 @@
 /* TODO: Extend this structure with meaningful entries.
  *       Maybe the number of shipped trees per process is useful?
  */
-/** 
+/**
  * This struct is used to profile cmesh algorithms.
  * The cmesh struct stores a pointer to a profile struct, and if
  * it is nonzero, various runtimes and data measurements are stored here.
