--- conflicted
+++ resolved
@@ -1568,16 +1568,13 @@
     const t8_scheme *scheme = cmesh->set_partition_scheme; /* The refinement scheme */
     /* Compute first and last tree index */
     T8_ASSERT (cmesh->tree_offsets == NULL);
-<<<<<<< HEAD
-    ts = cmesh->set_partition_scheme; /* The refinement scheme */
-    T8_ASSERT (ts != NULL);
-    t8_cmesh_uniform_bounds_for_irregular_refinement (cmesh_from, cmesh->set_partition_level, ts, &cmesh->first_tree,
-                                                      NULL, &last_tree, NULL, &cmesh->first_tree_shared, comm);
-=======
+
+    scheme = cmesh->set_partition_scheme; /* The refinement scheme */
     T8_ASSERT (scheme != NULL);
-    t8_cmesh_uniform_bounds (cmesh_from, cmesh->set_partition_level, scheme, &cmesh->first_tree, NULL, &last_tree, NULL,
-                             &cmesh->first_tree_shared);
->>>>>>> ce2b3064
+    t8_cmesh_uniform_bounds_for_irregular_refinement (cmesh_from, cmesh->set_partition_level, scheme,
+                                                      &cmesh->first_tree, NULL, &last_tree, NULL,
+                                                      &cmesh->first_tree_shared, comm);
+
     cmesh->num_local_trees = last_tree - cmesh->first_tree + 1;
     /* Compute the tree offset */
     t8_cmesh_gather_treecount_nocommit (cmesh, comm);
