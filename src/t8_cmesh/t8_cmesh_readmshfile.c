--- conflicted
+++ resolved
@@ -99,11 +99,7 @@
  * \return                  The number of read arguments of the last line read.
  *                          negative on failure */
 static int
-<<<<<<< HEAD
-t8_cmesh_msh_read_next_line (char **line, size_t *n, FILE * fp)
-=======
 t8_cmesh_msh_read_next_line (char **line, size_t *n, FILE *fp)
->>>>>>> 80ec2696
 {
   int                 retval;
 
@@ -255,11 +251,7 @@
 /* Read an open .msh file and parse the nodes into a hash table.
  */
 static sc_hash_t   *
-<<<<<<< HEAD
-t8_msh_file_read_nodes (FILE * fp, t8_locidx_t *num_nodes,
-=======
 t8_msh_file_read_nodes (FILE *fp, t8_locidx_t *num_nodes,
->>>>>>> 80ec2696
                         sc_mempool_t ** node_mempool)
 {
   t8_msh_file_node_t *Node;
