/*
  This file is part of t8code.
  t8code is a C library to manage a collection (a forest) of multiple
  connected adaptive space-trees of general element classes in parallel.

  Copyright (C) 2015 the developers

  t8code is free software; you can redistribute it and/or modify
  it under the terms of the GNU General Public License as published by
  the Free Software Foundation; either version 2 of the License, or
  (at your option) any later version.

  t8code is distributed in the hope that it will be useful,
  but WITHOUT ANY WARRANTY; without even the implied warranty of
  MERCHANTABILITY or FITNESS FOR A PARTICULAR PURPOSE.  See the
  GNU General Public License for more details.

  You should have received a copy of the GNU General Public License
  along with t8code; if not, write to the Free Software Foundation, Inc.,
  51 Franklin Street, Fifth Floor, Boston, MA 02110-1301, USA.
*/

/** \file t8_cmesh_partition.c
 *
 * TODO: document this file
 */

#include <t8_data/t8_shmem.h>
#include <t8_cmesh.h>
#include <t8_element.h>
#include "t8_cmesh_types.h"
#include "t8_cmesh_trees.h"
#include "t8_cmesh_partition.h"
#include "t8_cmesh_offset.h"

/* Change the neighbor entry of a tree to match the new partition.
 * Input: A face_neighbor entry in cmesh_from and a process to which the corresponding tree will be send
 * Output: The face neighbor entry is changed to match its new id in cmesh.
 */
static void
t8_cmesh_partition_send_change_neighbor (t8_cmesh_t cmesh, t8_cmesh_t cmesh_from, t8_locidx_t *neighbor, int to_proc)
{
  t8_gloidx_t temp;
  const t8_gloidx_t *tree_offset = t8_shmem_array_get_gloidx_array (cmesh->tree_offsets);
  if (0 <= *neighbor && *neighbor < cmesh_from->num_local_trees) {
    /* Neighbor is a local tree in cmesh */
    temp = cmesh_from->first_tree - t8_offset_first (to_proc, tree_offset);
    /* Assert for possible overflow du to gloidx computation */
    T8_ASSERT ((t8_locidx_t) (temp + *neighbor) == temp + *neighbor);
    *neighbor = temp + *neighbor;
  }
  else {
    t8_cghost_t ghost;
    /* neighbor is a ghost in cmesh_from */
    T8_ASSERT (*neighbor >= cmesh_from->num_local_trees
               && *neighbor < cmesh_from->num_local_trees + cmesh_from->num_ghosts);
    ghost = t8_cmesh_trees_get_ghost (cmesh_from->trees, *neighbor - cmesh_from->num_local_trees);
    /* We only do something if the neighbor will be a local tree
     * of to_proc in cmesh */
    if (t8_offset_in_range (ghost->treeid, to_proc, tree_offset)) {
      /* The new neighbor id is The global index of ghost - first tree of cmesh
       */
      temp = ghost->treeid - t8_offset_first (to_proc, tree_offset);
      /* assert for gloidx overflow */
      T8_ASSERT ((t8_locidx_t) temp == temp);
      *neighbor = temp;
    }
  }
}

/* After we received all parts from the other processes we have to compute
 * the new local ids of the ghosts and set those in the neighbor fields
 * of all local trees.
 * We also insert their global ids into the hash table of global_id -> local_id
 */
static void
t8_partition_new_ghost_ids (t8_cmesh_t cmesh, t8_part_tree_t recv_part, t8_locidx_t first_ghost, int proc)
{
  t8_locidx_t ghost_it;
  t8_cghost_t ghost;
  t8_gloidx_t *face_neighbors, tree_id_glo;
  t8_locidx_t *tree_neighbors;
  int8_t *ttf;
  int iface, face_tree;
  t8_trees_glo_lo_hash_t *new_hash;
#ifdef T8_ENABLE_DEBUG
  int ret;
#endif

  for (ghost_it = 0; ghost_it < recv_part->num_ghosts; ghost_it++) {
    /* loop over all ghosts of recv_part */
    cmesh->trees->ghost_to_proc[ghost_it + first_ghost] = proc;
    ghost = t8_cmesh_trees_get_ghost_ext (cmesh->trees, first_ghost + ghost_it, &face_neighbors, &ttf);
    for (iface = 0; iface < t8_eclass_num_faces[ghost->eclass]; iface++) {
      /* loop over all faces of ghost */
      tree_id_glo = face_neighbors[iface];
      if (cmesh->first_tree <= tree_id_glo && tree_id_glo < cmesh->first_tree + cmesh->num_local_trees) {
        /* the face neighbor is a local tree */
        (void) t8_cmesh_trees_get_tree_ext (cmesh->trees, tree_id_glo - cmesh->first_tree, &tree_neighbors, NULL);
        /* Get the number of the face of tree that is connected with ghost
         * and set the new local ghost id */
        face_tree = ttf[iface] % t8_eclass_max_num_faces[cmesh->dimension];
        tree_neighbors[face_tree] = ghost_it + first_ghost + cmesh->num_local_trees;
      }
    }
    /* Insert this ghost's global and local id into the hash table */
    new_hash = (t8_trees_glo_lo_hash_t *) sc_mempool_alloc (cmesh->trees->global_local_mempool);
    new_hash->global_id = ghost->treeid;
    /* The new local ghost id is the concurrent id of this ghost plus the
     * number of local trees */
    new_hash->local_id = ghost_it + first_ghost + cmesh->num_local_trees;
#ifdef T8_ENABLE_DEBUG
    ret =
#endif
      sc_hash_insert_unique (cmesh->trees->ghost_globalid_to_local_id, new_hash, NULL);
    /* The entry must not have existed before */
    T8_ASSERT (ret);
  }
}

/* From num_local_trees_per_eclass compute num_trees_per_eclass.
 * collective function */
void
t8_cmesh_gather_trees_per_eclass (t8_cmesh_t cmesh, sc_MPI_Comm comm)
{
  t8_gloidx_t temp_trees_per_eclass[T8_ECLASS_COUNT];
  int ieclass;

  T8_ASSERT (t8_cmesh_comm_is_valid (cmesh, comm));

  if (cmesh->set_partition) {
    /* Copy the local values */
    /* We need to do it in a loop since we convert from locidx to gloidx.
     * memcpy is thus not possible */
    for (ieclass = 0; ieclass < T8_ECLASS_COUNT; ieclass++) {
      temp_trees_per_eclass[ieclass] = cmesh->num_local_trees_per_eclass[ieclass];
    }

    if (cmesh->first_tree_shared) {
      t8_eclass_t eclass;
      T8_ASSERT (cmesh->num_local_trees > 0);
      /* If our first tree is shared, we must not count it in the
       * global trees_per_eclass field */
      /* We need to use t8_cmesh_trees_get_tree instead of t8_cmesh_get_tree
       * since the latter performs a is_committed check on cmesh, but we may
       * call t8_cmesh_gather_trees_per_eclass when the cmesh is not
       * yet fully committed.
       * (Since a cmesh only counts as committed if its trees_per_eclass
       * values are set.)
       */
      eclass = t8_cmesh_trees_get_tree (cmesh->trees, 0)->eclass;
      temp_trees_per_eclass[eclass]--;
    }
    sc_MPI_Allreduce (temp_trees_per_eclass, cmesh->num_trees_per_eclass, T8_ECLASS_COUNT, T8_MPI_GLOIDX, sc_MPI_SUM,
                      comm);
  }
  else {
    /* The cmesh is not partitioned, we can just copy local_num_trees_per_eclass */
    for (ieclass = 0; ieclass < T8_ECLASS_COUNT; ieclass++) {
      cmesh->num_trees_per_eclass[ieclass] = cmesh->num_local_trees_per_eclass[ieclass];
    }
  }
#ifdef T8_ENABLE_DEBUG
  /* Count the number of trees and check if it matches cmesh->num_trees */
  {
    t8_gloidx_t num_trees = 0;
    for (ieclass = 0; ieclass < T8_ECLASS_COUNT; ieclass++) {
      num_trees += cmesh->num_trees_per_eclass[ieclass];
    }
    T8_ASSERT (num_trees == cmesh->num_trees);
  }
#endif
}

/* Given a cmesh create its tree_offsets from the local number of
 * trees on each process,
 * additional flag whether we compute the trees per eclass or not
 * additional flag whether to check if cmesh is committed.
 * Warning: use with caution with check_commit = 0 */
static void
t8_cmesh_gather_treecount_ext (t8_cmesh_t cmesh, sc_MPI_Comm comm, int check_commit)
{
  t8_gloidx_t tree_offset;
  int is_empty, has_empty;

  if (check_commit) {
    T8_ASSERT (t8_cmesh_is_committed (cmesh));
  }
  T8_ASSERT (t8_cmesh_comm_is_valid (cmesh, comm));

  tree_offset = cmesh->first_tree_shared ? -cmesh->first_tree - 1 : cmesh->first_tree;
  if (cmesh->tree_offsets == NULL) {
    t8_shmem_init (comm);
    t8_shmem_set_type (comm, T8_SHMEM_BEST_TYPE);
    /* Only allocate the shmem array, if it is not already allocated */
    cmesh->tree_offsets = t8_cmesh_alloc_offsets (cmesh->mpisize, comm);
    t8_shmem_array_allgather (&tree_offset, 1, T8_MPI_GLOIDX, cmesh->tree_offsets, 1, T8_MPI_GLOIDX);
    /* Set the last entry to the total number of trees. */
    if (t8_shmem_array_start_writing (cmesh->tree_offsets)) {
      t8_shmem_array_set_gloidx (cmesh->tree_offsets, cmesh->mpisize, cmesh->num_trees);
    }
    t8_shmem_array_end_writing (cmesh->tree_offsets);

    if (cmesh->num_local_trees <= 0) {
      /* This process is empty */
      is_empty = 1;
    }
    else {
      is_empty = 0;
    }
    /* Communicate whether we have empty processes */
    sc_MPI_Allreduce (&is_empty, &has_empty, 1, sc_MPI_INT, sc_MPI_LOR, comm);
    if (has_empty) {
      int next_nonempty;

      const t8_gloidx_t *tree_offset_array = t8_shmem_array_get_gloidx_array (cmesh->tree_offsets);
      /* there exist empty ranks, we have to recalculate the offset.
       * Each empty rank stores the offset of the next nonempty rank */
      if (is_empty) {
        next_nonempty = t8_offset_next_nonempty_rank (cmesh->mpirank, cmesh->mpisize, tree_offset_array);
        /* Set the tree offset to the first nonshared tree of the next rank */
        tree_offset = t8_offset_first (next_nonempty, tree_offset_array);
        if (tree_offset_array[next_nonempty] < 0) {
          tree_offset++;
        }
      }
      /* Communicate the new tree offsets */
      t8_shmem_array_allgather (&tree_offset, 1, T8_MPI_GLOIDX, cmesh->tree_offsets, 1, T8_MPI_GLOIDX);
    }
  }
}

/* Given a cmesh create its tree_offsets from the local number of
 * trees on each process */
void
t8_cmesh_gather_treecount (t8_cmesh_t cmesh, sc_MPI_Comm comm)
{
  t8_cmesh_gather_treecount_ext (cmesh, comm, 1);
}

/* Given a cmesh create its tree_offsets from the local number of
 * trees on each process */
void
t8_cmesh_gather_treecount_nocommit (t8_cmesh_t cmesh, sc_MPI_Comm comm)
{
  t8_cmesh_gather_treecount_ext (cmesh, comm, 0);
}

/* TODO: currently this function is unused.
 *        Also it better fits to cmesh_offset.c/h */

/* TODO: deprecated, can be removed */

/* TODO: deprecated. Can be removed */

/* A much faster version to compute the sendrange */
static t8_locidx_t
t8_cmesh_partition_alternative_sendrange (t8_cmesh_t cmesh, t8_cmesh_t cmesh_from, int *send_first, int *send_last)
{
  t8_gloidx_t first_tree = t8_cmesh_get_first_treeid (cmesh_from), last_tree;
  t8_gloidx_t ret;
  int alternative_sendfirst, alternative_sendlast = -2;
  int flag, count;
  int some_owner = -1; /* Passes as argument to first/last owner functions */

  const t8_gloidx_t *offset_to = t8_shmem_array_get_gloidx_array (cmesh->tree_offsets);
  if (!cmesh_from->set_partition) {
    /* If cmesh_from is not partitioned we can send/recv all information
     * to/from ourself */
    *send_first = *send_last = cmesh_from->mpirank;
    offset_to = t8_shmem_array_get_gloidx_array (cmesh->tree_offsets);
    return t8_offset_last (cmesh_from->mpirank, offset_to);
  }

  const t8_gloidx_t *offset_from = t8_shmem_array_get_gloidx_array (cmesh_from->tree_offsets);

  /* TODO: try to work around calling this function, since it has log(P) runtime */
  if (t8_offset_nosend (cmesh->mpirank, cmesh->mpisize, offset_from, offset_to)) {
    /* We do not send at all */
    *send_last = -2;
    *send_first = -1;
    return -1;
  }
  flag = 0;
  if (cmesh_from->first_tree_shared == 1) {
    /* If the first tree was shared then we only send it, if
     * we own it in the new partition. In this case we send to ourself first. */
    if (t8_offset_in_range (first_tree, cmesh->mpirank, offset_to)) {
      alternative_sendfirst = cmesh->mpirank;
      flag = 1; /* We found the process */
    }
    else {
      /* We do not own the first tree in the new partition */
      if (cmesh_from->num_local_trees == 1) {
        /* We do not send at all */
        *send_last = -2;
        *send_first = -1;
        return -1;
      }
      /* The second local tree of cmesh_from is the first that is sent */
      first_tree += 1;
    }
  }
  /* If we have not found the process yet, our first tree is not shared
   * or we consider our the second local tree */
  if (flag != 1) {
    /* search for smallest new owner that did not own this tree before */
    /* Get the smallest owner of first_tree in the new partition */
    alternative_sendfirst = t8_offset_first_owner_of_tree (cmesh->mpisize, first_tree, offset_to, &some_owner);
    while (alternative_sendfirst >= 0 && flag == 0) {
      if (alternative_sendfirst == cmesh->mpirank || t8_offset_empty (alternative_sendfirst, offset_from)
          || t8_offset_first (alternative_sendfirst, offset_from) != first_tree) {
        /* We found the process if it is either ourself or it did not own first_tree
         * before */
        flag = 1;
      }
      else {
        /* Compute the next bigger process that has first_tree as local tree in
         * the new partition. */
        alternative_sendfirst
          = t8_offset_next_owner_of_tree (cmesh->mpisize, first_tree, offset_to, alternative_sendfirst);
      }
    }
    T8_ASSERT (flag == 1); /* We must have found the process by now */
  }
  /* Get the last local tree on cmesh_from */
  last_tree = t8_cmesh_get_first_treeid (cmesh_from) + t8_cmesh_get_num_local_trees (cmesh_from) - 1;
  flag = 0;
  count = 0;
  if (last_tree == t8_cmesh_get_first_treeid (cmesh_from) && cmesh_from->first_tree_shared) {
    /* If our last tree is the first tree and it is shared then we only send
     * to ourselves */
    alternative_sendlast = alternative_sendfirst;
    flag = 1;
    T8_ASSERT (alternative_sendfirst == cmesh->mpirank);
  }
  else {
    /* Check the last tree and maybe the second last tree.
     * If we do not send our last tree, we have to check the second last one.
     * This while loop is executed once for the last tree and, if unsuccessful
     * once for the second last tree. */
    while (last_tree >= first_tree && count < 2 && flag == 0) {
      count++;
      flag = 0;
      some_owner = -1; /* Reset some_owner, since we do not know an owner of last_tree */
                       /* Parse the new owners from the top and stop at the first process
       * that did not own last_tree */
      ;
      alternative_sendlast = t8_offset_last_owner_of_tree (cmesh->mpisize, last_tree, offset_to, &some_owner);
      while (alternative_sendlast >= 0 && flag == 0) {
        if (alternative_sendlast == cmesh->mpirank || t8_offset_empty (alternative_sendlast, offset_from)
            || t8_offset_first (alternative_sendlast, offset_from) != last_tree) {
          /* alternative_sendlast is either this process or it did not have
           * last_tree before */
          flag = 1;
        }
        else {
          /* Compute next smaller process that has last_tree as local tree */
          alternative_sendlast
            = t8_offset_prev_owner_of_tree (cmesh->mpisize, last_tree, offset_to, alternative_sendlast);
        }
      }
      /* If we did not found the alternative send here, then all procs
       * owned the last tree before and we have to check the second last tree.
       * Here a success is guaranteed. */
      last_tree--;
      /* If this second last tree is the first tree and the first tree is shared,
       * then we do not send to any other processes than ourselves. */
      if (flag == 0 && last_tree == t8_cmesh_get_first_treeid (cmesh_from) && cmesh_from->first_tree_shared) {
        alternative_sendlast = alternative_sendfirst;
        T8_ASSERT (alternative_sendfirst == cmesh->mpirank);
        flag = 1;
      }
    }
  }
  if (flag == 0) {
    /* This should never happen */
    T8_ASSERT (0 == 1);
  }
  else {
  }
  *send_first = alternative_sendfirst;
  *send_last = alternative_sendlast;

  /* Calculate the last local tree that we need to send to send_first */
  /* Set it to the last tree on send_first */
  ret = t8_offset_last (*send_first, offset_to) - cmesh_from->first_tree;
  /* If there are actually more trees on send_first than we have, we need to send
   * all our local trees to send_first */
  ret = SC_MIN (ret, cmesh_from->num_local_trees - 1);
  if (cmesh_from->mpirank != *send_first
      && t8_offset_in_range (t8_offset_last (cmesh_from->mpirank, offset_from), *send_first, offset_from)
      && ret == cmesh_from->num_local_trees - 1) {
    /* Subtract one if our last tree already belonged to send_first,
     * and we counted this last tree. */
    ret--;
  }

  t8_debugf ("%s_first = %i, %s_last = %i, last_tree = %li\n", "send", *send_first, "send", *send_last, ret);

  T8_ASSERT (*send_first >= 0);
  //TODO:reactivate  T8_ASSERT (*send_last >= 0);
  T8_ASSERT ((ret >= 0 && ret < cmesh_from->num_local_trees));
  T8_ASSERT (ret == (t8_locidx_t) ret);
  return (t8_locidx_t) ret;
}

/* A much faster version to compute the receive range */
static void
t8_cmesh_partition_alternative_recvrange (t8_cmesh_t cmesh, t8_cmesh_t cmesh_from, int *recv_first, int *recv_last)
{
  t8_gloidx_t first_tree, last_tree;
  const t8_gloidx_t *offset_to;
  const t8_gloidx_t *offset_from;
  int alternative_recvfirst, alternative_recvlast;
  int some_owner = -1; /* Passes as argument to first/last owner functions */

  if (cmesh->num_local_trees == 0) {
    /* This process is empty and therefore does not receive anything */
    *recv_last = -2;
    *recv_first = -1;
    return;
  }
  if (!cmesh_from->set_partition) {
    /* If cmesh_from is not partitioned we can receive all information
     * from ourself */
    *recv_first = cmesh_from->mpirank;
    *recv_last = cmesh_from->mpirank;
    return;
  }
  offset_to = t8_shmem_array_get_gloidx_array (cmesh->tree_offsets);
  offset_from = t8_shmem_array_get_gloidx_array (cmesh_from->tree_offsets);
  /* Get the new first local tree */
  first_tree = t8_cmesh_get_first_treeid (cmesh);
  if (t8_offset_in_range (first_tree, cmesh->mpirank, offset_from)) {
    /* It it already was a local tree then we received it from ourselves
     * and are thus the first process we receive from */
    alternative_recvfirst = cmesh->mpirank;
  }
  else {
    /* Otherwise the first process we receive from is the smallest process that
     * had our new first tree as a local tree. */
    some_owner = -1;
    alternative_recvfirst = t8_offset_first_owner_of_tree (cmesh->mpisize, first_tree, offset_from, &some_owner);
  }
  /* Get the new last local tree */
  last_tree = t8_offset_last (cmesh->mpirank, offset_to);
  if (t8_offset_in_range (last_tree, cmesh->mpirank, offset_from)) {
    /* We had our last local tree as a local tree before and thus
     * we are the last process that we receive from */
    alternative_recvlast = cmesh->mpirank;
  }
  else {
    /* We receive from the smallest process that had our new last local tree
     * as a local tree. */
    if (first_tree != last_tree) {
      /* We can reuse the computed owner if first_tree == last_tree,
       * otherwise we have to reset it */
      some_owner = -1;
    }
    alternative_recvlast = t8_offset_first_owner_of_tree (cmesh->mpisize, last_tree, offset_from, &some_owner);
  }
  *recv_first = alternative_recvfirst;
  *recv_last = alternative_recvlast;
}

/* Compute the number of bytes that need to be allocated in the send buffer
 * for the neighbor entries of ghost */
static size_t
t8_partition_compute_gnb (t8_cmesh_t cmesh_from, sc_array_t *send_as_ghost)
{
  size_t ghost_neighbor_bytes = 0, ighost;
  t8_locidx_t ghost_id;
  t8_eclass_t eclass;

  for (ighost = 0; ighost < send_as_ghost->elem_count; ighost++) {
    ghost_id = *(t8_locidx_t *) sc_array_index (send_as_ghost, ighost);
    T8_ASSERT (ghost_id >= 0);
    if (ghost_id < cmesh_from->num_local_trees) {
      /* The ghost to send is currently a tree */
      eclass = t8_cmesh_get_tree_class (cmesh_from, ghost_id);
    }
    else {
      /* The ghost to send is currently a ghost */
      T8_ASSERT (ghost_id < cmesh_from->num_local_trees + cmesh_from->num_ghosts);
      eclass = t8_cmesh_get_ghost_class (cmesh_from, ghost_id - cmesh_from->num_local_trees);
    }
    ghost_neighbor_bytes
      += t8_eclass_num_faces[eclass] * (sizeof (t8_gloidx_t) + sizeof (int8_t))                     /* offset */
         + T8_ADD_PADDING (t8_eclass_num_faces[eclass] * (sizeof (t8_gloidx_t) + sizeof (int8_t))); /* padding */
  }
  return ghost_neighbor_bytes;
}

/* Compute the number of bytes that need to be allocated in the send buffer
 * for the attribute entries of all ghosts. */
static size_t
t8_partition_compute_gab (t8_cmesh_t cmesh_from, sc_array_t *send_as_ghost, size_t *attr_info_bytes)
{
  size_t ghost_attribute_bytes = 0, ighost;
  t8_locidx_t ghost_id, ghost_id_min_offset;
  t8_cghost_t ghost;
  t8_ctree_t tree;

  T8_ASSERT (attr_info_bytes != NULL);
  *attr_info_bytes = 0;
  for (ighost = 0; ighost < send_as_ghost->elem_count; ighost++) {
    ghost_id = *(t8_locidx_t *) sc_array_index (send_as_ghost, ighost);
    T8_ASSERT (ghost_id >= 0);
    if (ghost_id < cmesh_from->num_local_trees) {
      /* This ghost is currently a local tree */
      tree = t8_cmesh_get_tree (cmesh_from, ghost_id);
      ghost_attribute_bytes += t8_cmesh_trees_attribute_size (tree);
      *attr_info_bytes += tree->num_attributes * sizeof (t8_attribute_info_struct_t);
    }
    else {
      /* This ghost is currently a ghost */
      ghost_id_min_offset = ghost_id - t8_cmesh_get_num_local_trees (cmesh_from);
      T8_ASSERT (0 <= ghost_id_min_offset && ghost_id_min_offset < t8_cmesh_get_num_ghosts (cmesh_from));
      ghost = t8_cmesh_trees_get_ghost (cmesh_from->trees, ghost_id_min_offset);
      ghost_attribute_bytes += t8_cmesh_trees_ghost_attribute_size (ghost);
      *attr_info_bytes += ghost->num_attributes * sizeof (t8_attribute_info_struct_t);
    }
  }
  return ghost_attribute_bytes;
}

/* Determine whether a local tree or ghost should be send to process p as a ghost.
 * This is the case if and only if:
 *  - tree will not be a local tree on p
 * and
 *  - If p sends to itself then tree is currently neither
 *    a local tree nor a ghost on p
 * and
 *  - we are the smallest rank under all procs sending a tree to p that
 *    has this tree as ghost or local tree . */
static int
t8_cmesh_send_ghost (t8_cmesh_t cmesh, const struct t8_cmesh *cmesh_from, int p, t8_locidx_t tree)
{
  t8_gloidx_t tree_id, *ghost_neighbors, neighbor;
  const t8_gloidx_t *from_offsets;
  t8_locidx_t *tree_neighbors;
  t8_cghost_t ghost = NULL;
  t8_ctree_t ctree = NULL;
  t8_eclass_t eclass;
  int proc, iface;
  size_t left = 0, right = cmesh->mpirank;
  int found = 0;
  const t8_gloidx_t *offset_to;

  offset_to = t8_shmem_array_get_gloidx_array (cmesh->tree_offsets);

  if (cmesh_from->set_partition) {
    T8_ASSERT (cmesh_from->tree_offsets != NULL);
    from_offsets = t8_shmem_array_get_gloidx_array (cmesh_from->tree_offsets);
  }
  else {
    from_offsets = NULL;
  }
  if (tree < cmesh_from->num_local_trees) {
    /* Given local id belongs to a tree. We compute its global id */
    ctree = t8_cmesh_trees_get_tree_ext (cmesh_from->trees, tree, &tree_neighbors, NULL);
    tree_id = tree + cmesh_from->first_tree;
    eclass = ctree->eclass;
  }
  else {
    /* Given local id belongs to a ghost. We store the ghost and its
     * global id */
    ghost
      = t8_cmesh_trees_get_ghost_ext (cmesh_from->trees, tree - cmesh_from->num_local_trees, &ghost_neighbors, NULL);
    tree_id = ghost->treeid;
    eclass = ghost->eclass;
  }

  if (t8_offset_in_range (tree_id, p, offset_to)) {
    /* The tree/ghost will be a local tree on p */
    return 0;
  }

  /* Parse all processes that own neighbors of tree/ghost and check for each if
   * it sends this neighbor to p. If the current rank is the smallest such rank,
   * then we send the tree/ghost. */
  for (iface = 0; iface < t8_eclass_num_faces[eclass]; iface++) {
    /* Get the global id of the considered neighbor */
    neighbor = ctree != NULL ? t8_cmesh_get_global_id ((t8_cmesh_t) cmesh_from, tree_neighbors[iface])
                             : ghost_neighbors[iface];
    if (neighbor == tree_id) {
      /* There is no neighbor at this face */
      continue;
    }
    if (!t8_offset_in_range (neighbor, p, offset_to)) {
      /* This neighbor will not be send to p */
      continue;
    }
    /* If the receiving rank is the sending rank, we definitely send the ghost */
    if (p == cmesh_from->mpirank) {
      return 1;
    }
    /* If the receiving rank did own neighbor in cmesh_from, then it will
     * send it to itself and thus also this ghost. */
    if (t8_offset_in_range (neighbor, p, from_offsets)) {
      return 0;
    }
    /* We perform a binary search in the offset array to find the
     * process proc that owns the neighbor iface.
     * We start with checking mpirank, since it is most probable.
     */
    found = 0;
    proc = cmesh->mpirank;
    if (!cmesh_from->set_partition) {
      /* If the original cmesh is replicated then we already own
       * all trees */
      found = 1;
    }
    left = 0, right = cmesh->mpisize;
    while (!found) {
      if (t8_offset_first (proc, from_offsets) + (from_offsets[proc] < 0) > neighbor) {
        /* look left */
        right = proc;
        proc = left + (proc - left) / 2;
      }
      else if (t8_offset_last (proc, from_offsets) < neighbor) {
        /* look right */
        left = proc;
        proc++;
        proc += (right - proc) / 2;
      }
      else {
        found = 1;
      }
    }
    if (cmesh_from->set_partition) {
      /* We have to consider the special case where neighbor is owned by more
       * than one process. We find the smallest one of them. */
      while (neighbor == t8_offset_first (proc, from_offsets) && from_offsets[proc] < 0) {
        proc--;
        while (t8_offset_empty (proc, from_offsets)) {
          /* Skip empty processes */
          proc--;
        }
      }
    }
    T8_ASSERT (0 <= proc && proc < cmesh->mpisize);
    T8_ASSERT (t8_offset_in_range (neighbor, proc, from_offsets));
    if (proc < cmesh->mpirank && t8_offset_sendstree (proc, p, neighbor, from_offsets, offset_to)) {
      /* We do not send the ghost */
      return 0;
    }
  }
  /* Under all processes that have our tree/ghost as ghost and send a neighbor
   * of it to p there was none that
   * has smaller rank than myrank and sends a neighbor to p */
  return 1;
}

/* copy all tree/ghost/attribute data to the send buffer */
static void
t8_cmesh_partition_copy_data (char *send_buffer, t8_cmesh_t cmesh, const struct t8_cmesh *cmesh_from,
                              t8_locidx_t num_trees, size_t attr_info_bytes, size_t ghost_attr_info_bytes,
                              size_t ghost_neighbor_bytes, size_t tree_neighbor_bytes, size_t tree_attribute_bytes,
                              sc_array_t *send_as_ghost, t8_locidx_t send_first, t8_locidx_t send_last,
                              size_t total_alloc, int to_proc)
{
  t8_ctree_t tree, tree_cpy;
  int num_attributes;
  size_t temp_offset_tree, temp_offset_att, iz, temp_offset, temp_offset_data, last_offset, last_num_att, last_size,
    temp_offset_ghost_att, temp_offset_ghost_data, temp_offset_ghost, ghost_attr_info_bytes_sofar;
  size_t ghost_att_size;
  //ssize_t             last_attribute_diff;
  t8_attribute_info_struct_t *attr_info;
  void *first_attribute;
  t8_locidx_t num_ghost_send = send_as_ghost->elem_count;
  t8_locidx_t ghosts_left;
  t8_locidx_t *face_neighbor, ghost_id, itree;
  t8_gloidx_t *face_neighbor_g, *face_neighbor_gnew, new_neighbor;
  t8_cghost_t ghost, ghost_cpy;
  int iface, iatt;
  int8_t *ttf_ghost, *ttf;

  /* Copy all trees to the send buffer */
  /* TODO: This is currently inefficient since we copy each tree for itself.
   *       Best practive is to copy chunks of trees out of the different part
   *       arrays of cmesh_from */
  if (total_alloc == 0 || send_buffer == NULL) {
    t8_debugf ("No data to store in buffer.\n");
    return;
  }
  /* offset from the last ghost_faces entry to the current tree_faces entry */
  temp_offset = 0;
  /* offset from the last tree_faces entry to the current tree_att_info entry */
  temp_offset_att = 0;
  /* offset from the last tree_att_info entry to the current attribute's data */
  temp_offset_data = 0;
  /* offset from the beginning to the current tree */
  temp_offset_tree = 0;
  for (itree = send_first; itree <= send_last; itree++) {
    tree = t8_cmesh_trees_get_tree_ext (cmesh_from->trees, itree, &face_neighbor, NULL);

    (void) memcpy (send_buffer + temp_offset_tree, tree, sizeof (t8_ctree_struct_t));
    temp_offset_tree += sizeof (t8_ctree_struct_t);
    /* Copy all face neighbor information to send_buffer */
    (void) memcpy (send_buffer + num_trees * sizeof (t8_ctree_struct_t) + num_ghost_send * sizeof (t8_cghost_struct_t)
                     + ghost_neighbor_bytes + temp_offset,
                   face_neighbor, t8_eclass_num_faces[tree->eclass] * (sizeof (t8_locidx_t) + sizeof (int8_t)));
    temp_offset += t8_eclass_num_faces[tree->eclass] * (sizeof (t8_locidx_t) + sizeof (int8_t))
                   + T8_ADD_PADDING (t8_eclass_num_faces[tree->eclass] * (sizeof (t8_locidx_t) + sizeof (int8_t)));
    /* TODO: ??? temp_offset += T8_ADD_PADDING (temp_offset) instead of the last 2 lines? */
    if (tree->num_attributes > 0) {
      /* Copy all attribute infos to send_buffer */
      (void) memcpy (send_buffer + num_trees * sizeof (t8_ctree_struct_t) + num_ghost_send * sizeof (t8_cghost_struct_t)
                       + ghost_neighbor_bytes + tree_neighbor_bytes + temp_offset_att,
                     T8_TREE_ATTR_INFO (tree, 0), tree->num_attributes * sizeof (t8_attribute_info_struct_t));
      temp_offset_att += tree->num_attributes * sizeof (t8_attribute_info_struct_t);
      /* Copy all attribute data to send_buffer */
      (void) memcpy (send_buffer + num_trees * sizeof (t8_ctree_struct_t) + num_ghost_send * sizeof (t8_cghost_struct_t)
                       + ghost_neighbor_bytes + tree_neighbor_bytes + attr_info_bytes + temp_offset_data,
                     T8_TREE_ATTR (tree, T8_TREE_ATTR_INFO (tree, 0)), t8_cmesh_trees_attribute_size (tree));
      temp_offset_data += t8_cmesh_trees_attribute_size (tree);
    }
  }
  T8_ASSERT (tree_attribute_bytes == temp_offset_data);
  /* Set new face_neighbor offsets */
  /* TODO: indent bug? */
  /* Computes the offset of the face neighbors of the new trees */
  temp_offset
    = num_trees * sizeof (t8_ctree_struct_t) + num_ghost_send * sizeof (t8_cghost_struct_t) + ghost_neighbor_bytes;
  /* Compute the offset of the new attribute infos */
  temp_offset_att = temp_offset + tree_neighbor_bytes;
  temp_offset_tree = 0;

  /* Set attribute offsets of trees and attribute data offsets of info objects */
  tree_cpy = NULL;
  last_num_att = 0;
  last_size = 0;
  last_offset = attr_info_bytes;

  for (itree = send_first; itree <= send_last; itree++) {
    /* Get the current tree */
    tree_cpy = (t8_ctree_t) (send_buffer + temp_offset_tree);

    /* new neighbor offset of tree */
    tree_cpy->neigh_offset = temp_offset - temp_offset_tree;

    /* Set new face neighbor entries, since we store local ids we have to adapt
     * to the local ids of the new process */
    face_neighbor = (t8_locidx_t *) T8_TREE_FACE (tree_cpy);
    for (iface = 0; iface < t8_eclass_num_faces[tree_cpy->eclass]; iface++) {
      t8_cmesh_partition_send_change_neighbor (cmesh, (t8_cmesh_t) cmesh_from, face_neighbor + iface, to_proc);
    }

    /* compute neighbor offset for next tree */
    temp_offset += t8_eclass_num_faces[tree_cpy->eclass] * (sizeof (t8_locidx_t) + sizeof (int8_t))
                   + T8_ADD_PADDING (t8_eclass_num_faces[tree_cpy->eclass] * (sizeof (t8_locidx_t) + sizeof (int8_t)));

    /* new attribute offset for tree */
    tree_cpy->att_offset = temp_offset_att - temp_offset_tree;
    if (tree_cpy->num_attributes > 0) {
      attr_info = T8_TREE_ATTR_INFO (tree_cpy, 0);
      attr_info->attribute_offset = last_offset + last_size - last_num_att * sizeof (t8_attribute_info_struct_t);
      last_offset = attr_info->attribute_offset;
      last_size = attr_info->attribute_size;

      /* set new attribute data offsets */
      for (iz = 1; iz < (size_t) tree_cpy->num_attributes; iz++) {
        attr_info++;
        attr_info->attribute_offset = last_offset + last_size;
        last_offset = attr_info->attribute_offset;
        last_size = attr_info->attribute_size;
      }
      temp_offset_att += tree_cpy->num_attributes * sizeof (t8_attribute_info_struct_t);
    }
    temp_offset_tree += sizeof (t8_ctree_struct_t);
    last_num_att = tree_cpy->num_attributes;
  }

  /* Copy all ghosts and set their face entries and offsets */
  /* Offset of ghost face_neighbor from first ghost */
  temp_offset = num_ghost_send * sizeof (t8_cghost_struct_t);
  /* Offset of current ghost from first ghost */
  temp_offset_ghost = 0;
  /* offset from the last tree_attribute entry to the current tree_att_info entry
   * for the ghost */
  temp_offset_ghost_att = 0;
  /* offset from the last tree_att_info entry to the current attribute */
  temp_offset_ghost_data = 0;
  /* number of bytes of attribute_infos that we already counted */
  ghost_attr_info_bytes_sofar = 0;
  for (iz = 0; iz < send_as_ghost->elem_count; iz++) {
    ghost_id = *((t8_locidx_t *) sc_array_index (send_as_ghost, iz));
    ghost_cpy = (t8_cghost_t) (send_buffer + num_trees * sizeof (t8_ctree_struct_t) + iz * sizeof (t8_cghost_struct_t));
    /* Get the correct element class from the ghost_id.
     * For this we have to check whether ghost_id points to a local tree or ghost */
    ghost_cpy->eclass = ghost_id < cmesh_from->num_local_trees
                          ? t8_cmesh_get_tree_class ((t8_cmesh_t) cmesh_from, ghost_id)
                          : t8_cmesh_get_ghost_class ((t8_cmesh_t) cmesh_from, ghost_id - cmesh_from->num_local_trees);
    ghost_cpy->neigh_offset = temp_offset - temp_offset_ghost; /* New face neighbor offset */
    face_neighbor_gnew = (t8_gloidx_t *) T8_GHOST_FACE (ghost_cpy);
    ttf_ghost = T8_GHOST_TTF (ghost_cpy);
    if (ghost_id >= cmesh_from->num_local_trees) {
      /* The ghost that we send was a local ghost */
      ghost = t8_cmesh_trees_get_ghost_ext (cmesh_from->trees, ghost_id - cmesh_from->num_local_trees, &face_neighbor_g,
                                            &ttf);
      tree = NULL;
      /* Set entries of the new ghost */
      ghost_cpy->eclass = ghost->eclass;
      ghost_cpy->treeid = ghost->treeid;
      ghost_cpy->num_attributes = ghost->num_attributes;
      num_attributes = ghost_cpy->num_attributes;
      if (num_attributes > 0) {
        /* get a pointer to the first att_info and the first attribute */
        attr_info = T8_GHOST_ATTR_INFO (ghost, 0);
        first_attribute = T8_GHOST_ATTR (ghost, attr_info);
        ghost_att_size = t8_cmesh_trees_ghost_attribute_size (ghost);
      }
      else {
        attr_info = NULL;
        first_attribute = NULL;
        ghost_att_size = 0;
      }
      /* Copy face_neighbor entries and ttf entries */
      memcpy (face_neighbor_gnew, face_neighbor_g,
              t8_eclass_num_faces[ghost_cpy->eclass] * (sizeof (t8_gloidx_t) + sizeof (int8_t)));
    }
    else {
      /* The ghost we send was a local tree */
      T8_ASSERT (0 <= ghost_id && ghost_id < cmesh_from->num_local_trees);
      tree = t8_cmesh_trees_get_tree_ext (cmesh_from->trees, ghost_id, &face_neighbor, &ttf);
      ghost = NULL;
      T8_ASSERT (ghost_id == tree->treeid);
      /* Set entries of the new ghost */
      ghost_cpy->eclass = tree->eclass;
      ghost_cpy->treeid = ghost_id + cmesh_from->first_tree;
      ghost_cpy->num_attributes = tree->num_attributes;
      num_attributes = ghost_cpy->num_attributes;
      if (num_attributes > 0) {
        /* get a pointer to the first att_info and the first attribute */
        attr_info = T8_TREE_ATTR_INFO (tree, 0);
        first_attribute = T8_TREE_ATTR (tree, attr_info);
        ghost_att_size = t8_cmesh_trees_attribute_size (tree);
      }
      else {
        attr_info = NULL;
        first_attribute = NULL;
        ghost_att_size = 0;
      }
      /* copy face_neighbor entries, since the ones on the tree are local and
       * we need global, we have to compute each one */
      for (iface = 0; iface < t8_eclass_num_faces[ghost_cpy->eclass]; iface++) {
        if (face_neighbor[iface] < 0) {
          /* TODO: think about this */
          new_neighbor = -1; /* boundary indicator */
        }
        else {
          /* Compute global index from local index */
          new_neighbor = t8_cmesh_get_global_id ((t8_cmesh_t) cmesh_from, face_neighbor[iface]);
        }
        face_neighbor_gnew[iface] = new_neighbor;
      }
      /* Copy tree_to_face entries */
      memcpy (ttf_ghost, ttf, t8_eclass_num_faces[ghost_cpy->eclass] * sizeof (int8_t));
    } /* Done distinction between from tree and from ghost */

    /* Compute and store new attribute offset of this ghost */
    ghosts_left = send_as_ghost->elem_count - iz;
    ghost_cpy->att_offset = ghosts_left * sizeof (t8_cghost_struct_t) + ghost_neighbor_bytes + tree_neighbor_bytes
                            + attr_info_bytes + tree_attribute_bytes + temp_offset_ghost_att;
    if (num_attributes > 0) {
      size_t this_ghosts_att_info_size;
      t8_attribute_info_struct_t *first_attr_info;

      /* The byte count of this ghosts attribute info structs */
      this_ghosts_att_info_size = num_attributes * sizeof (t8_attribute_info_struct_t);
      /* Copy all attribute info data of this ghost */
      first_attr_info = (t8_attribute_info_struct_t *) T8_GHOST_FIRST_ATT (ghost_cpy);
      memcpy (first_attr_info, attr_info, this_ghosts_att_info_size);
      temp_offset_ghost_att += this_ghosts_att_info_size;

      /* Compute all new attribute data offsets */
      for (iatt = 0; iatt < num_attributes; iatt++) {
        /* Get the current attribute info */
        attr_info = T8_GHOST_ATTR_INFO (ghost_cpy, iatt);
        /* The new attribute offset is the offset from the first att_info to the data.
         * Thus, the count of the bytes occupied by the att_info (ghosts_attr_info_bytes)
         * plus the count of all attributes before this attribute (this_data_temp_offset).*/
        /* all att info from this ghost and after. + all attributes before this attribute  */
        attr_info->attribute_offset = ghost_attr_info_bytes - ghost_attr_info_bytes_sofar + temp_offset_ghost_data;
        temp_offset_ghost_data += attr_info->attribute_size;
      }
      ghost_attr_info_bytes_sofar += num_attributes * sizeof (t8_attribute_info_struct_t);
      /* Copy all attribute data of this ghost */
      memcpy (T8_GHOST_ATTR (ghost_cpy, first_attr_info), first_attribute, ghost_att_size);
    } /* end num_attributes > 0 */
    /* compute new offsets */
    temp_offset += t8_eclass_num_faces[ghost_cpy->eclass] * (sizeof (t8_gloidx_t) + sizeof (int8_t)) /* offset */
                   + T8_ADD_PADDING (t8_eclass_num_faces[ghost_cpy->eclass]
                                     * (sizeof (t8_gloidx_t) + sizeof (int8_t))); /* padding */
    temp_offset_ghost += sizeof (t8_cghost_struct_t);
  }
  /* Store number of trees and ghosts at the end of send buffer */
  *(t8_locidx_t *) (send_buffer + total_alloc - 2 * sizeof (t8_locidx_t)) = num_trees;
  *(t8_locidx_t *) (send_buffer + total_alloc - sizeof (t8_locidx_t)) = num_ghost_send;
}

/* For each process that we send trees to, we loop over all these trees and
 * determine
 *  - The number of bytes to send for the neighbor entries,
 *  - the attribute entries,
 *  - the attribute info entries.
 *  - The local trees and ghosts that have to be send as a ghost.
 *  - The local trees that we will be a ghost in the new partition and
 *    therefore need to be kept local.
 */
static void
t8_cmesh_partition_sendtreeloop (t8_cmesh_t cmesh, const struct t8_cmesh *cmesh_from, t8_locidx_t range_start,
                                 t8_locidx_t range_end, size_t *tree_neighbor_bytes, size_t *attr_bytes,
                                 size_t *attr_info_bytes, int8_t *ghost_flag_send, int iproc, sc_array_t *send_as_ghost)
{
  t8_ctree_t tree;
  t8_locidx_t neighbor, *face_neighbor, itree;
  int8_t *ttf;
  int iface;
#ifdef T8_ENABLE_DEBUG
  const t8_gloidx_t *offset_from, *offset_to;

  if (cmesh_from->set_partition) {
    offset_from = t8_shmem_array_get_gloidx_array (cmesh_from->tree_offsets);
  }
  else {
    offset_from = NULL;
  }
  offset_to = t8_shmem_array_get_gloidx_array (cmesh->tree_offsets);
#endif
  /* loop over all trees that will be send */
  for (itree = range_start; itree <= range_end; itree++) {
    /* test if we really send the tree itree to the process iproc */
    T8_ASSERT (
      (!cmesh_from->set_partition && iproc == cmesh_from->mpirank)
      || t8_offset_sendstree (cmesh_from->mpirank, iproc, itree + cmesh_from->first_tree, offset_from, offset_to));
    tree = t8_cmesh_trees_get_tree_ext (cmesh_from->trees, itree, &face_neighbor, &ttf);
    /* Count the additional memory needed per tree from neighbors */
    *tree_neighbor_bytes += t8_eclass_num_faces[tree->eclass] * (sizeof (*face_neighbor) + sizeof (*ttf));
    /* TODO: change padding to sizeof (void*) */
    *tree_neighbor_bytes += T8_ADD_PADDING (*tree_neighbor_bytes); /* padding to make number of bytes per tree
                                                                           a multiple of 4 */
    /*  Compute number of attribute bytes in this tree range.
     *       Not every tree has an attribute */
    *attr_info_bytes += tree->num_attributes * sizeof (t8_attribute_info_struct_t);
    *attr_bytes += t8_cmesh_trees_attribute_size (tree);

    /* loop over all faces of each tree to determine ghost to send */
    for (iface = 0; iface < t8_eclass_num_faces[tree->eclass]; iface++) {
      neighbor = face_neighbor[iface];
      if (neighbor >= 0 && neighbor != itree) { /* Consider only non-boundary neighbors */
        if ((neighbor < cmesh_from->num_local_trees && (neighbor < range_start || neighbor > range_end))
            || neighbor >= cmesh_from->num_local_trees) {
          /* neighbor is a local tree or local ghost and will be ghost on iproc */
          if (ghost_flag_send[neighbor] == 0 && t8_cmesh_send_ghost (cmesh, cmesh_from, iproc, neighbor)) {
            /* we did not add this neighbor yet and it should be send to iproc */
            ghost_flag_send[neighbor] = 1;
            *((t8_locidx_t *) sc_array_push (send_as_ghost)) = neighbor;
          }
        }
      }
    }
  }
}

/*********************************************/
/*        Send loop                          */
/*********************************************/
/* For each process we have to send to, we fill the send buffers and start
 * the communication */
/* Returns the number of processes we send data to */
static int
t8_cmesh_partition_sendloop (t8_cmesh_t cmesh, t8_cmesh_t cmesh_from, int *num_request_alloc, int *send_first,
                             int *send_last, char ***send_buffer, char **my_buffer, size_t *my_buffer_bytes,
                             sc_MPI_Request **requests, sc_MPI_Comm comm)
{
  size_t attr_bytes = 0, tree_neighbor_bytes, ghost_neighbor_bytes, attr_info_bytes, ghost_attribute_bytes,
         ghost_attr_info_bytes;
  size_t total_alloc;
  int iproc, flag;
  int mpiret, num_send_mpi = 0;
  char *buffer;
  t8_locidx_t num_trees, num_ghost_send, range_start, range_end;
  sc_array_t send_as_ghost; /* Stores local id's of trees and ghosts that will be send as ghosts */
  int8_t *ghost_flag_send;  /* For each local tree and ghost set to 1 if it is in send_as_ghost */
  const t8_gloidx_t *offset_from, *offset_to;

  T8_ASSERT (t8_cmesh_comm_is_valid (cmesh, comm));
  /* We use two different flag arrays here, since ghost_flag_send needs to
   * be reset for each process we send to, while ghost_flag_keep keeps is entries.
   * Otherwise we could have set bitflags and only use one array */
  ghost_flag_send = T8_ALLOC (int8_t, cmesh_from->num_local_trees + cmesh_from->num_ghosts);

  sc_array_init (&send_as_ghost, sizeof (t8_locidx_t));

  range_end = t8_cmesh_partition_alternative_sendrange (cmesh, (t8_cmesh_t) cmesh_from, send_first, send_last);

  offset_to = t8_shmem_array_get_gloidx_array (cmesh->tree_offsets);
  if (cmesh_from->set_partition) {
    range_start = cmesh_from->first_tree_shared; /* Stores the first local tree that was not send yet */
    /* We do not send the first tree if it is shared, so we start with the second tree then */
    if (t8_offset_in_range (cmesh_from->first_tree, cmesh->mpirank, offset_to)) {
      /* In the special case that we send our first tree to ourselves, we
       * set it as start even if it is shared */
      range_start = 0;
    }
    offset_from = t8_shmem_array_get_gloidx_array (cmesh_from->tree_offsets);
  }
  else {
    offset_from = NULL;
    range_start = t8_offset_first (cmesh_from->mpirank, offset_to);
  }

  /* Determine the number of request for MPI communication.
   * If the current process is included in the sendrange we do not allocate
   * a request and buffer for it. */
  flag = cmesh->mpirank < *send_first || cmesh->mpirank > *send_last ? 1 : 0;
  *num_request_alloc = *send_last - *send_first + flag;
  /* range_end stores (my rank) local tree_id of last tree on *send_first */

  *send_buffer = T8_ALLOC (char *, *num_request_alloc);
  *requests = T8_ALLOC (sc_MPI_Request, *num_request_alloc);

  flag = 0;

  /* iproc is incremented below such that we skip those processes we do not
   * send to */
  for (iproc = *send_first; iproc <= *send_last;) {
    /* Since we do not allocate a request and buffer for my rank if it is included in
     * the sendrange, we have to offset the index into these array by -1 when the
     * current irpoc is bigger than my rank */
    if (*send_first <= cmesh->mpirank && iproc > cmesh->mpirank) {
      flag = 1;
    }
    while (cmesh_from->set_partition
           && !t8_offset_sendstree (cmesh_from->mpirank, iproc, range_start + cmesh_from->first_tree, offset_from,
                                    offset_to)) {
      /* We skip trees that we do not send */
      range_start++;
    }

    t8_debugf ("send to %i [%i,%i]\n", iproc, range_start, range_end);
    t8_debugf ("Start send loop\n");
    attr_bytes = 0;
    tree_neighbor_bytes = 0;
    attr_info_bytes = 0;
    ghost_neighbor_bytes = 0;
    ghost_attribute_bytes = 0;
    ghost_attr_info_bytes = 0;

    memset (ghost_flag_send, 0,
            (cmesh_from->num_local_trees + cmesh_from->num_ghosts)
              * sizeof (int8_t)); /* Yes, i know that sizeof(int8_t) is always 1, so what?! */
    sc_array_truncate (&send_as_ghost);
    /* loop over trees to calculate buffersize and which trees and ghosts to send */
    t8_cmesh_partition_sendtreeloop (cmesh, cmesh_from, range_start, range_end, &tree_neighbor_bytes, &attr_bytes,
                                     &attr_info_bytes, ghost_flag_send, iproc, &send_as_ghost);
    /* loop over trees ends here */
    /* Calculate and allocate memory for send buffer */
    /**********************************************************/
    /*
     *      The data that we send has the layout
     *
     * | tree 0,1...| ghost 0,1...| face_neighbors0, tree_to_face0,...| ghost_neighbors 0,1,...| Attinfo00,01,...,Attinfoend | attdata00,01,... |
     *
     */
    num_trees = SC_MAX (range_end - range_start + 1, 0);

    num_ghost_send = send_as_ghost.elem_count;
    /* parse through send_as_ghost to compute ghost_neighbor_bytes */
    ghost_neighbor_bytes = t8_partition_compute_gnb (cmesh_from, &send_as_ghost);
    /* parse through send_as_ghost to compute ghost_attribute_bytes and attr_info_bytes */
    ghost_attribute_bytes = t8_partition_compute_gab (cmesh_from, &send_as_ghost, &ghost_attr_info_bytes);
    /* Total number of bytes that we send to the other process */
    total_alloc = num_trees * sizeof (t8_ctree_struct_t) + num_ghost_send * sizeof (t8_cghost_struct_t)
                  + ghost_neighbor_bytes + tree_neighbor_bytes + attr_info_bytes + attr_bytes + ghost_attribute_bytes
                  + ghost_attr_info_bytes;
    /* Extra space to store the number of trees and ghosts in the send buffer */
    total_alloc += 2 * sizeof (t8_locidx_t);

    /* Debugging output about shipped trees and ghosts. */
    t8_debugf ("NT %i -- each %zdB\n", num_trees, sizeof (t8_ctree_struct_t));
    t8_debugf ("NGS %i - each %zdB\n", num_ghost_send, sizeof (t8_cghost_struct_t));
    t8_debugf ("GNB %zd\n", ghost_neighbor_bytes);
    t8_debugf ("TNB %zd\n", tree_neighbor_bytes);
    t8_debugf ("AIB %zd\n", attr_info_bytes);
    t8_debugf ("AB %zd\n", attr_bytes);
    t8_debugf ("GAIB %zd\n", ghost_attr_info_bytes);
    t8_debugf ("GAB %zd\n", ghost_attribute_bytes);
    t8_debugf ("Ta %zd\n", total_alloc);
    /* If profiling is enabled, we count the number of shipped trees/ghosts
     * and processes we ship to. */
    if (cmesh->profile) {
      if (iproc != cmesh->mpirank) {
        /* We do not count if we send to ourself. */
        cmesh->profile->partition_ghosts_shipped += num_ghost_send;
        cmesh->profile->partition_trees_shipped += num_trees;
        cmesh->profile->partition_procs_sent++;
        cmesh->profile->partition_bytes_sent += total_alloc;
      }
    }
    if (iproc != cmesh->mpirank) {
      buffer = (*send_buffer)[iproc - *send_first - flag] = T8_ALLOC (char, total_alloc);
    }
    else if (num_trees > 0 || num_ghost_send > 0) {
      *my_buffer = buffer = T8_ALLOC (char, total_alloc);
      *my_buffer_bytes = total_alloc;
    }
    else {
      my_buffer = NULL;
      buffer = NULL;
    }
    T8_ASSERT (num_trees + num_ghost_send == 0 || (!cmesh_from->set_partition && iproc == cmesh_from->mpirank)
               || t8_offset_sendsto (cmesh->mpirank, iproc, offset_from, offset_to));

    /* Copy all data to the send buffer */
    t8_cmesh_partition_copy_data (buffer, cmesh, cmesh_from, num_trees, attr_info_bytes, ghost_attr_info_bytes,
                                  ghost_neighbor_bytes, tree_neighbor_bytes, attr_bytes, &send_as_ghost, range_start,
                                  range_end, total_alloc, iproc);

    /* If we send to a remote process we post the MPI_Isend here */
    if (iproc != cmesh->mpirank) {
      if (num_trees + num_ghost_send > 0) {
        /* send buffer to remote process */
        t8_debugf ("Post send of %i trees/%zd bytes to %i\n",
                   *(t8_locidx_t *) (buffer + total_alloc - 2 * sizeof (t8_locidx_t)), total_alloc, iproc - flag);
        mpiret = sc_MPI_Isend (buffer, total_alloc, sc_MPI_BYTE, iproc, T8_MPI_PARTITION_CMESH, comm,
                               *requests + iproc - flag - *send_first);
        SC_CHECK_MPI (mpiret);
        num_send_mpi++;
      }
      else {
        /* If num_trees + num_ghost_send = 0 we do not post an MPI_Send
         * and we set the associated request to NULL in order for it to
         * be ignored in the MPI_Waitall call later */
        t8_debugf ("Set request %i to NULL\n", iproc - flag - *send_first);
        *(*requests + iproc - flag - *send_first) = sc_MPI_REQUEST_NULL;
      }
    }
    /* Calculate the next process we send to */
    iproc++;
    while (iproc < *send_last && !t8_offset_sendsto (cmesh_from->mpirank, iproc, offset_from, offset_to)) {
      /* Skip processes we do not send to and set their requests to NULL */

      if (*send_first <= cmesh->mpirank && iproc > cmesh->mpirank) {
        flag = 1;
      }
      t8_debugf ("Set request %i to NULL\n", iproc - flag - *send_first);
      *(*requests + iproc - flag - *send_first) = sc_MPI_REQUEST_NULL;
      (*send_buffer)[iproc - flag - *send_first] = NULL;
      iproc++;
    }
    if (iproc <= *send_last) {
      /* compute new ranges here */
      /* If tree_offset of iproc is < 0 the last tree is shared and has to
       * be send to the next process as well, except when this process already
       * has the last tree */
      /* Set range_start to the first tree that iproc needs */
      t8_gloidx_t first_send;

      first_send = t8_offset_first (iproc, offset_to);
      while (first_send < t8_cmesh_get_num_local_trees (cmesh_from)
             && !t8_offset_sendstree (cmesh_from->mpirank, iproc, first_send, offset_from, offset_to)) {

        first_send++;
      }
      range_start = first_send - cmesh_from->first_tree;
      t8_debugf ("RS: %i\n", range_start);

      /* add number of trees in iproc to send to range_end */
      /* We have to be careful with locidx overflow when we go out of bounds
       * of our process */

      /* Set range end to the last tree of the receiver or to our last tree,
       * whichever is smaller */
      range_end = SC_MIN (t8_offset_last (iproc, offset_to) - cmesh_from->first_tree, cmesh_from->num_local_trees - 1);
      t8_debugf ("RE: %i\n", range_end);
      /* If the last tree was already present on the receiving process
       * we exclude it from sending */
      if (cmesh_from->mpirank != iproc && range_end == cmesh_from->num_local_trees - 1
          && !t8_offset_empty (iproc, offset_from)
          && t8_offset_first (iproc, offset_from) == cmesh_from->first_tree + cmesh_from->num_local_trees - 1) {
        range_end--;
        t8_debugf ("RE: %i\n", range_end);
      }
      if (range_end < range_start || range_start >= t8_cmesh_get_num_local_trees (cmesh_from)) {
        /* We do not send to this process and are finished */
        iproc = *send_last + 1;
        *send_last = -2;
      }
    }
  } /* sending loop ends here */
  T8_FREE (ghost_flag_send);
  sc_array_reset (&send_as_ghost);
  t8_debugf ("End send loop\n");
  return num_send_mpi;
}

void
t8_cmesh_partition_receive_message (t8_cmesh_t cmesh, sc_MPI_Comm comm, int proc_recv, sc_MPI_Status *status,
                                    int *local_procid, int recv_first, t8_locidx_t *num_ghosts)
{
  int mpiret;
  int recv_bytes;
  t8_part_tree_t recv_part;

  T8_ASSERT (proc_recv == status->MPI_SOURCE);
  T8_ASSERT (status->MPI_TAG == T8_MPI_PARTITION_CMESH);

  mpiret = sc_MPI_Get_count (status, sc_MPI_BYTE, &recv_bytes);
  SC_CHECK_MPI (mpiret);
  /* Allocate receive buffer */
  recv_part = t8_cmesh_trees_get_part (cmesh->trees, local_procid[proc_recv - recv_first]);
  /* take first tree of part and allocate recv_bytes */
  recv_part->first_tree = T8_ALLOC (char, recv_bytes);
  /* Receive message */
  mpiret = sc_MPI_Recv (recv_part->first_tree, recv_bytes, sc_MPI_BYTE, proc_recv, T8_MPI_PARTITION_CMESH, comm,
                        sc_MPI_STATUS_IGNORE);
  SC_CHECK_MPI (mpiret);
  /* Read num trees and num ghosts */
  recv_part->num_trees = *((t8_locidx_t *) (recv_part->first_tree + recv_bytes - 2 * sizeof (t8_locidx_t)));
  recv_part->num_ghosts = *((t8_locidx_t *) (recv_part->first_tree + recv_bytes - sizeof (t8_locidx_t)));
  *num_ghosts += recv_part->num_ghosts;

  t8_debugf ("Received %i trees/%i ghosts/%i bytes from %i to %i\n", recv_part->num_trees, recv_part->num_ghosts,
             recv_bytes, proc_recv, local_procid[proc_recv - recv_first]);
  /* If we are profiling, we count the number of trees and ghosts that
   * we received. */
  if (cmesh->profile != NULL && proc_recv != cmesh->mpirank) {
    cmesh->profile->partition_ghosts_recv += recv_part->num_ghosts;
    cmesh->profile->partition_trees_recv += recv_part->num_trees;
  }
}

/* Loop over all the processes that we receive trees from and get the
 * MPI messages. */
/* stores the number of received ghosts in num_ghosts */
/* fr and lr are only for debugging, see t8_cmesh_partition_debug_listprocs */
/* TODO: Remove the const qualifier at the cmesh_from parameter */
static void
t8_cmesh_partition_recvloop (t8_cmesh_t cmesh, const struct t8_cmesh *cmesh_from, const t8_gloidx_t *tree_offset,
                             char *my_buffer, size_t my_buffer_bytes, sc_MPI_Comm comm, int fr, int lr)
{
  int num_receive, *local_procid; /* ranks of the processor from which we will receive */
  int mpiret, proc_recv, iproc;
  int recv_first, recv_last; /* ranks of the processor from which we will receive */
  int num_parts, myrank_part;
  t8_locidx_t num_trees, num_ghosts;
  const t8_gloidx_t *from_offsets;
  t8_part_tree_t recv_part;
  sc_MPI_Status status;

  num_trees = t8_offset_num_trees (cmesh->mpirank, tree_offset);
  /* Receive from other processes */
  if (cmesh_from->set_partition) {
    T8_ASSERT (cmesh_from->tree_offsets != NULL);
    from_offsets = t8_shmem_array_get_gloidx_array (cmesh_from->tree_offsets);
    t8_cmesh_partition_alternative_recvrange (cmesh, (t8_cmesh_t) cmesh_from, &recv_first, &recv_last);
#if T8_ENABLE_DEBUG
    if (recv_first <= recv_last) {
      T8_ASSERT (fr == recv_first);
      T8_ASSERT (lr == recv_last);
    }
#endif

    num_parts = t8_offset_range_send (recv_first, recv_last, cmesh->mpirank, from_offsets, tree_offset);
  }
  else {
    recv_first = cmesh->mpirank;
    recv_last = cmesh->mpirank;
    num_parts = my_buffer != NULL ? 1 : 0;
    from_offsets = NULL;
  }
  /* Initialize trees structure with yet unknown number of ghosts */
  t8_cmesh_trees_init (&cmesh->trees, num_parts, num_trees, 0);
  num_ghosts = 0;

  /* Total number of processors from which we receive a MPI message is one
   * less if we counted our own rank. */
  if (cmesh_from->set_partition) {
    if (t8_offset_sendsto (cmesh->mpirank, cmesh->mpirank, from_offsets, tree_offset)) {
      num_receive = num_parts - 1;
    }
    else {
      num_receive = num_parts;
    }
  }
  else {
    num_receive = 0;
  }

  num_receive = SC_MAX (num_receive, 0); /* num_receive could get negative, so we set it
                                                   to 0 in that case, since we need to pass it to
                                                   malloc */
  if (recv_first < 0 || recv_last < recv_first) {
    recv_last = -2;
    recv_first = -1;
  }
  /* stores at i-th position the new local proc id of the respective process.
   * This is important to account for empty processes */
  local_procid = T8_ALLOC_ZERO (int, recv_last - recv_first + 1);
  /* Allocate memory */
  for (iproc = 1; iproc < recv_last - recv_first + 1; iproc++) {
    local_procid[iproc] = !t8_offset_sendsto (iproc + recv_first, cmesh->mpirank, from_offsets, tree_offset)
                            ? local_procid[iproc - 1]
                            : local_procid[iproc - 1] + 1;
  }
  if (cmesh_from->set_partition) {
    if (recv_first <= cmesh->mpirank && cmesh->mpirank <= recv_last
        && t8_offset_sendsto (cmesh->mpirank, cmesh->mpirank, from_offsets, tree_offset)) {
      myrank_part = local_procid[cmesh->mpirank - recv_first];
    }
    else {
      myrank_part = -1;
    }
  }
  else {
    /* cmesh_from is replicated */
    myrank_part = my_buffer != NULL ? 0 : -1;
  }
  T8_ASSERT (my_buffer == NULL || myrank_part >= 0);

  T8_ASSERT (recv_first == -1 || !cmesh_from->set_partition || !t8_offset_empty (recv_first, from_offsets));

  /**************************************************/
  /*            Receive MPI messages                */
  /**************************************************/

  /****     Setup     ****/

  if (num_receive > 0) {

    /****     Actual communication    ****/

    /* Until there is only one sender left we iprobe for an message for each
     * sender and if there is one we receive it and remove the sender from
     * the list.
     * The last message can be received via probe */
    while (num_receive > 0) {
      t8_debugf ("Probing for %i messages.\n", num_receive);
      mpiret = sc_MPI_Probe (sc_MPI_ANY_SOURCE, T8_MPI_PARTITION_CMESH, comm, &status);
      SC_CHECK_MPI (mpiret);
      num_receive--;
      /* There is a message to receive */
      proc_recv = status.MPI_SOURCE;
      /* TODO: assert that proc_recv is still contained in the list of receivers. */
      T8_ASSERT (status.MPI_TAG == T8_MPI_PARTITION_CMESH);
      T8_ASSERT (recv_first <= proc_recv && proc_recv <= recv_last
                 && t8_offset_sendsto (proc_recv, cmesh->mpirank, from_offsets, tree_offset));
      t8_cmesh_partition_receive_message (cmesh, comm, proc_recv, &status, local_procid, recv_first, &num_ghosts);
    }
  }

  t8_debugf ("End receive\n");

  /**************************************************/
  /*            End receiving MPI messages          */
  /**************************************************/

  /* Got trees and ghosts from myself */
  if (my_buffer != NULL) {
    T8_ASSERT (myrank_part >= 0);
    /* TODO: Get ghosts from myself! */
    recv_part = t8_cmesh_trees_get_part (cmesh->trees, myrank_part);
    recv_part->first_tree = my_buffer;
    /* Read num trees and num ghosts */
    recv_part->num_trees = *(t8_locidx_t *) (recv_part->first_tree + my_buffer_bytes - 2 * sizeof (t8_locidx_t));
    recv_part->num_ghosts = *(t8_locidx_t *) (recv_part->first_tree + my_buffer_bytes - sizeof (t8_locidx_t));
    num_ghosts += recv_part->num_ghosts;

    t8_debugf ("Received %i trees/%i ghosts from myself to %i\n", recv_part->num_trees, recv_part->num_ghosts,
               myrank_part);
  }
  else if (myrank_part >= 0) {
    /* We did not receive trees from ourself, however we allocated the part,
     * so we set everything to 0 there */
    recv_part = t8_cmesh_trees_get_part (cmesh->trees, myrank_part);
    recv_part->num_ghosts = recv_part->num_trees = 0;
    recv_part->first_tree = NULL;
    /* TODO: This case should not happen, eventually remove */
    SC_ABORT_NOT_REACHED ();
  }
  t8_debugf ("Total number of ghosts in new partition: %i\n", num_ghosts);
  cmesh->trees->ghost_to_proc = T8_ALLOC (int, num_ghosts);
  cmesh->num_ghosts = num_ghosts;
  T8_FREE (local_procid);
}

static void
t8_cmesh_partition_debug_listprocs (t8_cmesh_t cmesh, t8_cmesh_t cmesh_from, sc_MPI_Comm comm, int *fs, int *ls,
                                    int *fr, int *lr)
{
  int mpiret, mpisize, mpirank, p;
  char out[BUFSIZ] = "";
  const t8_gloidx_t *from, *to;

  if (cmesh_from->set_partition) {
    from = t8_shmem_array_get_gloidx_array (cmesh_from->tree_offsets);
  }
  else {
    from = NULL;
  }
  to = t8_shmem_array_get_gloidx_array (cmesh->tree_offsets);
  mpiret = sc_MPI_Comm_rank (comm, &mpirank);
  SC_CHECK_MPI (mpiret);
  mpiret = sc_MPI_Comm_size (comm, &mpisize);
  SC_CHECK_MPI (mpiret);
  *fs = *fr = mpisize;
  *ls = *lr = 0;
  for (p = 0; p < mpisize; p++) {
    if (t8_offset_sendsto (mpirank, p, from, to)) {
      snprintf (out + strlen (out), BUFSIZ - strlen (out), "%i%c ", p, p == mpisize - 1 ? '!' : ',');
      *fs = SC_MIN (*fs, p);
      *ls = SC_MAX (*ls, p);
    }
  }
  t8_debugf ("I send to: %s\n", out);
  sprintf (out, " ");
  if (cmesh_from->set_partition) {
    for (p = 0; p < mpisize; p++) {
      if (t8_offset_sendsto (p, mpirank, from, to)) {
        snprintf (out + strlen (out), BUFSIZ - strlen (out), "%i%c ", p, p == mpisize - 1 ? '!' : ',');
        *fr = SC_MIN (*fr, p);
        *lr = SC_MAX (*lr, p);
      }
    }
  }
  else {
    *fr = *lr = cmesh_from->mpirank;
    snprintf (out, BUFSIZ, "%i", cmesh_from->mpirank);
  }
  t8_debugf ("I receive from: %s\n", out);
}

/* Given an initial cmesh (cmesh_from) and a new partition table (tree_offset)
 * create the new partition on the destination cmesh (cmesh) */
/* TODO: remove offset argument and use cmesh_from.tree_offsets */
/* TODO: remove const */
static void
t8_cmesh_partition_given (t8_cmesh_t cmesh, const struct t8_cmesh *cmesh_from, const t8_gloidx_t *tree_offset,
                          sc_MPI_Comm comm)
{
  int send_first, send_last, num_request_alloc; /* ranks of the processor to which we will send */
  int iproc, num_send_mpi, mpiret;
  size_t my_buffer_bytes = -1;
  char **send_buffer = NULL, *my_buffer = NULL;

  int fs, ls, fr, lr;

  sc_MPI_Request *requests = NULL;
  t8_locidx_t num_ghosts, itree, num_trees;
  t8_part_tree_t recv_part;
  t8_ctree_t tree;

  /* TODO: computing recv information needs the shared array of the old partition in cmesh_from,
   *       thus, two of those huge arrays need to exist at the same time.
   *       Using MPI-2.1 One-sided communication we could resolve this, since
   *       pi \in pj_recv if and only if pj \in pi_send. The latter can be computed
   *       using only the new partition array w/o communication and then via one-sided
   *       communication we can compute the number of receiving processes on each process, which
   *       should be enough to receive all messages in a while loop. */

  T8_ASSERT (cmesh != NULL);
  T8_ASSERT (!cmesh->committed);
  T8_ASSERT (cmesh->set_partition);
  T8_ASSERT (cmesh_from != NULL);
  T8_ASSERT (cmesh_from->committed);

  /* determine send and receive range. temp_tree is last local tree of send_first in new partition */
  cmesh->first_tree = t8_offset_first (cmesh->mpirank, tree_offset);
  cmesh->num_local_trees = t8_offset_num_trees (cmesh->mpirank, tree_offset);

  if (cmesh_from->set_partition) {
    t8_cmesh_partition_debug_listprocs (cmesh, (t8_cmesh_t) cmesh_from, comm, &fs, &ls, &fr, &lr);
  }

  /*********************************************/
  /*        Done with setup                    */
  /*********************************************/

  /* Send all trees and ghosts */
  num_send_mpi = t8_cmesh_partition_sendloop (cmesh, (t8_cmesh_t) cmesh_from, &num_request_alloc, &send_first,
                                              &send_last, &send_buffer, &my_buffer, &my_buffer_bytes, &requests, comm);
  T8_ASSERT (!cmesh_from->set_partition || send_first == -1 || send_first == fs);
  T8_ASSERT (!cmesh_from->set_partition || send_last == -2 || send_last == ls);

  /* receive all trees and ghosts */
  t8_cmesh_partition_recvloop (cmesh, cmesh_from, tree_offset, my_buffer, my_buffer_bytes, comm, fr, lr);
  if (num_send_mpi > 0) {
    mpiret = sc_MPI_Waitall (num_request_alloc, requests, sc_MPI_STATUSES_IGNORE);
    SC_CHECK_MPI (mpiret);
  }

  /* Clean-up */
  for (iproc = 0; iproc < send_last - send_first + !(cmesh->mpirank >= send_first && cmesh->mpirank <= send_last);
       iproc++) {
    T8_FREE (send_buffer[iproc]);
  }
  T8_FREE (send_buffer);
  T8_FREE (requests);
  /* Done with Clean-up */

  /* set recv_part->first_tree_id/first_ghost_id */
  /* Use as temporary variables to store the first tree_id/ghost_id of the new parts */
  num_trees = 0;
  num_ghosts = 0;
  for (iproc = 0; iproc < (int) cmesh->trees->from_proc->elem_count; iproc++) {
    recv_part = t8_cmesh_trees_get_part (cmesh->trees, iproc);
    /* Set first ids */
    recv_part->first_tree_id = num_trees;
    recv_part->first_ghost_id = num_ghosts;
    /* count trees_per_eclass */
    for (itree = recv_part->first_tree_id; itree < recv_part->first_tree_id + recv_part->num_trees; itree++) {
      cmesh->trees->tree_to_proc[itree] = iproc;
      tree = t8_cmesh_trees_get_tree (cmesh->trees, itree);
      tree->treeid = itree;
      cmesh->num_local_trees_per_eclass[tree->eclass]++;
    }
    /* Calculate num_trees and num_ghosts for next part */
    num_trees += recv_part->num_trees;
    num_ghosts += recv_part->num_ghosts;
  }
  num_ghosts = 0;
  for (iproc = 0; iproc < (int) cmesh->trees->from_proc->elem_count; iproc++) {
    recv_part = t8_cmesh_trees_get_part (cmesh->trees, iproc);
    /* Assign new local ids to the ghosts of this part, also set ghost_to_proc */
    t8_partition_new_ghost_ids (cmesh, recv_part, num_ghosts, iproc);
    /* We need to do this in a second loop, since all the tree_to_proc entries have
     * to be set before. This is because we may be accessing any tree in the new cmesh.  */
    num_ghosts += recv_part->num_ghosts;
  }
  T8_ASSERT (cmesh->num_local_trees == num_trees);
  cmesh->num_ghosts = num_ghosts;
}

/* Given a cmesh which is to be partitioned, execute the partition task.
 * This includes partitioning by uniform level and partitioning from a second cmesh */
/* TODO: Check whether the input data is consistent.
 *       If tree_offset is set on one process it has to be set on each process.
 *       If first_tree is set   "       "         "
 *       what else? */
void
t8_cmesh_partition (t8_cmesh_t cmesh, sc_MPI_Comm comm)
{
  t8_cmesh_t cmesh_from;
  t8_gloidx_t last_tree;
  const t8_gloidx_t *tree_offsets;
  t8_scheme_cxx_t *ts;

  T8_ASSERT (t8_cmesh_is_committed (cmesh->set_from));
  T8_ASSERT (t8_cmesh_is_initialized (cmesh));
  T8_ASSERT (!cmesh->committed);
  T8_ASSERT (cmesh->set_partition);

  t8_global_productionf ("Enter cmesh partition\n");
  /* If profiling is enabled, we measure the runtime of this routine. */
  if (cmesh->profile != NULL) {
    cmesh->profile->partition_runtime = sc_MPI_Wtime ();
  }
  cmesh_from = (t8_cmesh_t) cmesh->set_from;
  cmesh->num_trees = cmesh_from->num_trees;

  /**********************************************/
  /*      Compute local number of trees         */
  /*         and trees per proc array           */
  /**********************************************/
  if (cmesh->set_partition_level >= 0) {
    /* Compute first and last tree index */
    T8_ASSERT (cmesh->tree_offsets == NULL);
    ts = cmesh->set_partition_scheme; /* The refinement scheme */
    T8_ASSERT (ts != NULL);
<<<<<<< HEAD
    t8_cmesh_uniform_bounds_hybrid (cmesh_from, cmesh->set_partition_level,
                                    ts,
                                    &cmesh->first_tree, NULL, &last_tree,
                                    NULL, &cmesh->first_tree_shared, comm);
=======
    t8_cmesh_uniform_bounds (cmesh_from, cmesh->set_partition_level, ts, &cmesh->first_tree, NULL, &last_tree, NULL,
                             &cmesh->first_tree_shared);
>>>>>>> f4aba68d
    cmesh->num_local_trees = last_tree - cmesh->first_tree + 1;
    /* Compute the tree offset */
    t8_cmesh_gather_treecount_nocommit (cmesh, comm);
    /* Set the tree offsets to the cmesh's offset array */
    tree_offsets = t8_shmem_array_get_gloidx_array (cmesh->tree_offsets);
  }
  else {
    /* We compute the partition after a given partition table in cmesh->tree_offsets */
    T8_ASSERT (cmesh->tree_offsets != NULL);
    tree_offsets = t8_shmem_array_get_gloidx_array (cmesh->tree_offsets);
    /* Check whether the offset at mpirank is smaller 0, if so then the
     * first local tree is also the last local tree of the next smaller nonempty process. */
    cmesh->first_tree_shared = tree_offsets[cmesh->mpirank] < 0;
    /* compute local first tree */
    cmesh->first_tree = t8_offset_first (cmesh->mpirank, tree_offsets);
    /* compute local num trees */
    cmesh->num_local_trees = t8_offset_num_trees (cmesh->mpirank, tree_offsets);
  }
  if (cmesh->set_from->set_partition && cmesh->set_from->tree_offsets == NULL) {
    /* Create the partition table for cmesh_from */
    t8_cmesh_gather_treecount (cmesh->set_from, comm);
  }
  t8_debugf ("Partition from:\n");
  t8_cmesh_offset_print (cmesh->set_from, comm);
  t8_debugf ("To:\n");
  t8_cmesh_offset_print (cmesh, comm);
  /***************************************************/
  /*        Done with local num and tree_offset      */
  /***************************************************/
  t8_cmesh_partition_given (cmesh, cmesh->set_from, tree_offsets, comm);
  /* If profiling is enabled, we measure the runtime of this routine. */
  if (cmesh->profile) {
    /* Runtime = current_time - start_time */
    cmesh->profile->partition_runtime = sc_MPI_Wtime () - cmesh->profile->partition_runtime;
  }
  t8_global_productionf ("Done cmesh partition\n");
}

void
t8_cmesh_offset_print (t8_cmesh_t cmesh, sc_MPI_Comm comm)
{
#if T8_ENABLE_DEBUG
  int offset_isnew = 0;

  if (cmesh->set_partition) {
    if (cmesh->tree_offsets == NULL) {
      t8_cmesh_gather_treecount (cmesh, comm);
      offset_isnew = 1;
    }
    t8_offset_print (cmesh->tree_offsets, comm);
    T8_ASSERT (t8_offset_consistent (cmesh->mpisize, cmesh->tree_offsets, cmesh->num_trees));
    if (offset_isnew == 1) {
      t8_shmem_array_destroy (&cmesh->tree_offsets);
      T8_ASSERT (cmesh->tree_offsets == NULL);
    }
    else {
      t8_debugf ("Replicated cmesh with %lli trees.\n", (long long) cmesh->num_trees);
    }
  }
#endif
}

/* Create a partition that concentrates everything at a given proc */
t8_shmem_array_t
t8_cmesh_offset_concentrate (int proc, sc_MPI_Comm comm, t8_gloidx_t num_trees)
{
  int mpirank, mpiret, mpisize, iproc;
  t8_shmem_array_t shmem_array;
  t8_gloidx_t *offsets;
#ifdef T8_ENABLE_DEBUG
  char out[BUFSIZ] = "";
#endif

  mpiret = sc_MPI_Comm_rank (comm, &mpirank);
  SC_CHECK_MPI (mpiret);
  mpiret = sc_MPI_Comm_size (comm, &mpisize);
  SC_CHECK_MPI (mpiret);

  shmem_array = t8_cmesh_alloc_offsets (mpisize, comm);
  if (t8_shmem_array_start_writing (shmem_array)) {
    offsets = t8_shmem_array_get_gloidx_array_for_writing (shmem_array);
    offsets[0] = 0;
    for (iproc = 1; iproc <= mpisize; iproc++) {
      if (iproc == proc + 1) {
        offsets[iproc] = num_trees;
      }
      else {
        offsets[iproc] = offsets[iproc - 1];
      }
#ifdef T8_ENABLE_DEBUG
      snprintf (out + strlen (out), BUFSIZ - strlen (out), "%li,", offsets[iproc]);
#endif
    }
#ifdef T8_ENABLE_DEBUG
    t8_debugf ("Partition with offsets:0,%s\n", out);
#endif
  }
  t8_shmem_array_end_writing (shmem_array);

  T8_ASSERT (t8_offset_consistent (mpisize, shmem_array, num_trees));
  return shmem_array;
}

/* Create a random partition */
/* if shared is nonzero than first trees can be shared */
t8_shmem_array_t
t8_cmesh_offset_random (sc_MPI_Comm comm, t8_gloidx_t num_trees, int shared, unsigned seed)
{
  int iproc, mpisize, mpiret, random_number, mpirank;
  int first_shared;
  unsigned u_seed;
  t8_gloidx_t *offsets;
  t8_shmem_array_t shmem_array;
  t8_gloidx_t new_first;

  mpiret = sc_MPI_Comm_size (comm, &mpisize);
  SC_CHECK_MPI (mpiret);

  mpiret = sc_MPI_Comm_rank (comm, &mpirank);
  SC_CHECK_MPI (mpiret);

  shmem_array = t8_cmesh_alloc_offsets (mpisize, comm);

  if (seed == 0) {
    u_seed = sc_MPI_Wtime () * 10000;
  }
  else {
    u_seed = seed;
  }

  if (mpirank == 0) {
    t8_debugf ("Random number seed = %u\n", u_seed);
  }
  mpiret = sc_MPI_Bcast (&u_seed, 1, sc_MPI_INT, 0, comm);
  SC_CHECK_MPI (mpiret);
  srand (u_seed);

  if (t8_shmem_array_start_writing (shmem_array)) {
    offsets = t8_shmem_array_get_gloidx_array_for_writing (shmem_array);

    offsets[0] = 0;
    first_shared = 0;
    for (iproc = 1; iproc < mpisize; iproc++) {
      offsets[iproc] = 0;
      /* Create a random number between 0 and 200% of an ideal partition */
      /* This is the number of trees on process iproc-1. */
      if ((int) (num_trees * 2. / mpisize) == 0) {
        /* This case prevents division by 0 */
        random_number = 1;
      }
      else {
        random_number = rand () % (int) (num_trees * 2. / mpisize);
      }

      if (random_number == 0 && first_shared) {
        /* The previous proc is empty but set its first tree to be shared. */
        /* We have to manually reset the shared flag. */
        offsets[iproc - 1] = -offsets[iproc - 1] - 1;
        first_shared = 0;
      }
      random_number += first_shared;
      /* If we would exceed the number of trees we cut the random number */
      new_first = t8_offset_first (iproc - 1, offsets) + random_number;
      if (new_first > num_trees) {
        random_number = num_trees - t8_offset_first (iproc - 1, offsets);
        new_first = num_trees;
      }
      if (shared && new_first < num_trees) { /* new first is num_trees, this process must be empty */
        first_shared = rand () % 2;
      }
      else {
        first_shared = 0;
      }

      offsets[iproc] = random_number + t8_offset_first (iproc - 1, offsets);
      if (first_shared && offsets[iproc] != num_trees) {
        offsets[iproc] = -offsets[iproc] - 1;
      }
    }
    offsets[mpisize] = num_trees;
  }
  t8_shmem_array_end_writing (shmem_array);

  T8_ASSERT (t8_offset_consistent (mpisize, shmem_array, num_trees));
  return shmem_array;
}

/* TODO: Check that percent is the same on each process */
t8_shmem_array_t
t8_cmesh_offset_percent (t8_cmesh_t cmesh, sc_MPI_Comm comm, int percent)
{
  t8_gloidx_t new_first_tree, old_first_tree;
  t8_locidx_t old_num_trees_pm1;
  t8_shmem_array_t partition_array;
  const t8_gloidx_t *old_partition;
  int mpirank, mpisize, mpiret;
  int created = 0;

  T8_ASSERT (t8_cmesh_is_committed (cmesh));
  T8_ASSERT (t8_cmesh_comm_is_valid (cmesh, comm));

  mpiret = sc_MPI_Comm_rank (comm, &mpirank);
  SC_CHECK_MPI (mpiret);
  mpiret = sc_MPI_Comm_size (comm, &mpisize);
  SC_CHECK_MPI (mpiret);

  /* Get old partition table and check for existence. */
  /* TODO: If it does not exists (NULL is returned), we could compute
   * the number of trees and first tree of the next smaller rank by hand. */
  if (cmesh->tree_offsets == NULL) {
    /* We need to create the old partition array. */
    t8_cmesh_gather_treecount (cmesh, comm);
    created = 1;
  }
  old_partition = t8_shmem_array_get_gloidx_array (cmesh->tree_offsets);
  T8_ASSERT (old_partition != NULL);

  /* Allocate new partition array. */
  partition_array = t8_cmesh_alloc_offsets (mpisize, comm);
  /* get the first local tree from the current cmesh */
  old_first_tree = t8_cmesh_get_first_treeid (cmesh);
  /* Get the number of local trees of next smaller process, or
   * 0 if we are rank 0. */
  old_num_trees_pm1 = t8_offset_num_trees (mpirank > 0 ? mpirank - 1 : 0, old_partition);
  /* Compute the new first local tree */
  new_first_tree = old_first_tree - old_num_trees_pm1 * percent / 100;
  /* Compute the new entry in the offset array.
   * If the old first tree was shared, then the new one will be as well
   * and if not it will not be shared. */
  if (mpirank != 0) {
    new_first_tree = t8_offset_first_tree_to_entry (new_first_tree, cmesh->first_tree_shared);
  }
  else {
    new_first_tree = 0;
  }
  t8_shmem_array_allgather (&new_first_tree, 1, T8_MPI_GLOIDX, partition_array, 1, T8_MPI_GLOIDX);
  if (t8_shmem_array_start_writing (partition_array)) {
    t8_shmem_array_set_gloidx (partition_array, mpisize, t8_cmesh_get_num_trees (cmesh));
  }
  t8_shmem_array_end_writing (partition_array);

  if (created) {
    /* We needed to create the old partition array and thus we clean it up
     * again. */
    t8_shmem_array_destroy (&cmesh->tree_offsets);
  }
  T8_ASSERT (t8_offset_consistent (mpisize, partition_array, t8_cmesh_get_num_trees (cmesh)));
  return partition_array;
}

/* Create a repartition array, where each process sends half of its
 * trees to the next process. The last process does not send any trees. */
/* TODO: This function was not tested with shared trees yet. */
t8_shmem_array_t
t8_cmesh_offset_half (t8_cmesh_t cmesh, sc_MPI_Comm comm)
{
  return t8_cmesh_offset_percent (cmesh, comm, 50);
}<|MERGE_RESOLUTION|>--- conflicted
+++ resolved
@@ -1571,15 +1571,8 @@
     T8_ASSERT (cmesh->tree_offsets == NULL);
     ts = cmesh->set_partition_scheme; /* The refinement scheme */
     T8_ASSERT (ts != NULL);
-<<<<<<< HEAD
-    t8_cmesh_uniform_bounds_hybrid (cmesh_from, cmesh->set_partition_level,
-                                    ts,
-                                    &cmesh->first_tree, NULL, &last_tree,
-                                    NULL, &cmesh->first_tree_shared, comm);
-=======
     t8_cmesh_uniform_bounds (cmesh_from, cmesh->set_partition_level, ts, &cmesh->first_tree, NULL, &last_tree, NULL,
                              &cmesh->first_tree_shared);
->>>>>>> f4aba68d
     cmesh->num_local_trees = last_tree - cmesh->first_tree + 1;
     /* Compute the tree offset */
     t8_cmesh_gather_treecount_nocommit (cmesh, comm);
