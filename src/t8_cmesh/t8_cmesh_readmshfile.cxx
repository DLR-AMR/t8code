/*
  This file is part of t8code.
  t8code is a C library to manage a collection (a forest) of multiple
  connected adaptive space-trees of general element classes in parallel.

  Copyright (C) 2015 the developers

  t8code is free software; you can redistribute it and/or modify
  it under the terms of the GNU General Public License as published by
  the Free Software Foundation; either version 2 of the License, or
  (at your option) any later version.

  t8code is distributed in the hope that it will be useful,
  but WITHOUT ANY WARRANTY; without even the implied warranty of
  MERCHANTABILITY or FITNESS FOR A PARTICULAR PURPOSE.  See the
  GNU General Public License for more details.

  You should have received a copy of the GNU General Public License
  along with t8code; if not, write to the Free Software Foundation, Inc.,
  51 Franklin Street, Fifth Floor, Boston, MA 02110-1301, USA.
*/

#include <t8_eclass.h>
#include <t8_cmesh_readmshfile.h>
#include <t8_cmesh.hxx>
#include <t8_geometry/t8_geometry_implementations/t8_geometry_linear.hxx>
#include <t8_geometry/t8_geometry_implementations/t8_geometry_cad.hxx>
#include <t8_geometry/t8_geometry_implementations/t8_geometry_cad.h>
#include "t8_cmesh_types.h"
#include "t8_cmesh_stash.h"

#ifdef _WIN32
#include "t8_windows.h"
#endif

/* The supported number of gmesh tree classes.
 * Currently, we only support first order trees.
 */
#define T8_NUM_GMSH_ELEM_CLASSES 15
/* look-up table to translate the gmsh tree class to a t8code tree class.
 */
/* clang-format off */
const t8_eclass_t t8_msh_tree_type_to_eclass[T8_NUM_GMSH_ELEM_CLASSES + 1] = {
  T8_ECLASS_COUNT,     /* 0 is not valid */
  T8_ECLASS_LINE,      /* 1 */
  T8_ECLASS_TRIANGLE, 
  T8_ECLASS_QUAD, 
  T8_ECLASS_TET, 
  T8_ECLASS_HEX,        /* 5 */
  T8_ECLASS_PRISM, 
  T8_ECLASS_PYRAMID,    /* 7 This is the last first order tree type, except the Point, which is type 15 */
  /* We do not support type 8 to 14 */
  T8_ECLASS_COUNT, T8_ECLASS_COUNT, T8_ECLASS_COUNT, T8_ECLASS_COUNT, 
  T8_ECLASS_COUNT, T8_ECLASS_COUNT, T8_ECLASS_COUNT,
  T8_ECLASS_VERTEX      /* 15 */
};
/* clang-format on */

/* translate the msh file vertex number to the t8code vertex number.
 * See also http://gmsh.info/doc/texinfo/gmsh.html#Node-ordering */
/* TODO: Check if these are correct */
const int t8_msh_tree_vertex_to_t8_vertex_num[T8_ECLASS_COUNT][8] = {
  { 0 },                      /* VERTEX */
  { 0, 1 },                   /* LINE */
  { 0, 1, 3, 2 },             /* QUAD */
  { 0, 1, 2 },                /* TRIANGLE */
  { 0, 1, 3, 2, 4, 5, 7, 6 }, /* HEX */
  { 0, 1, 2, 3 },             /* TET */
  { 0, 1, 2, 3, 4, 5, 6 },    /* PRISM */
  { 0, 1, 3, 2, 4 }           /* PYRAMID */
};

/* translate the t8code vertex number to the .msh file vertex number.
 * See also http://gmsh.info/doc/texinfo/gmsh.html#Node-ordering */
/* TODO: Check if these are correct */
const int t8_vertex_to_msh_vertex_num[T8_ECLASS_COUNT][8] = {
  { 0 },                      /* VERTEX */
  { 0, 1 },                   /* LINE */
  { 0, 1, 3, 2 },             /* QUAD */
  { 0, 1, 2 },                /* TRIANGLE */
  { 0, 1, 3, 2, 4, 5, 7, 6 }, /* HEX */
  { 0, 1, 2, 3 },             /* TET */
  { 0, 1, 2, 3, 4, 5, 6 },    /* PRISM */
  { 0, 1, 3, 2, 4 }           /* PYRAMID */
};

/* TODO: if partitioned then only add the needed face-connections to join faces
 *       maybe also only trees and ghosts to classes.
 *       Specifying all face-connections makes commit algorithm slow! */

/* TODO: eventually compute neighbours only from .node and .ele files, since
 *       creating .neigh files with tetgen/triangle is not common and even seems
 *       to not work sometimes */

/* Read a the next line from a file stream that does not start with '#' or
 * contains only whitespaces (tabs etc.)
 *
 * \param [in,out] line     An allocated string to store the line.
 * \param [in,out] n        The number of allocated bytes.
 *                          If more bytes are needed line is reallocated and
 *                          the new number of bytes is stored in n.
 * \param [in]     fp       The file stream to read from.
 * \return                  The number of read arguments of the last line read.
 *                          negative on failure */
static int
t8_cmesh_msh_read_next_line (char **line, size_t *n, FILE *fp)
{
  int retval;

  do {
    /* read first non-comment line from file */
    /* TODO: getline depends on IEEE Std 1003.1-2008 (``POSIX.1'')
     *       p4est therefore has its own getline function in p4est_connectivity.h. */
    retval = getline (line, n, fp);
    if (retval < 0) {
      return retval;
    }
  }
  /* check if line is a comment (trailing '#') or consists solely of
   * blank spaces/tabs */
  while (*line[0] == '#' || strspn (*line, " \t\r\v\n") == strlen (*line));
  return retval;
}

/* Return the hash value of a node.
 * \param [in]  node    The node whose hash value should be computed.
 * \param [in]  num_nodes A pointer to a locidx_t storing the total number of nodes.
 * \return              The hash value for a node. This is its index modulo the number of nodes.
 */
static unsigned
t8_msh_file_node_hash (const void *node, const void *num_nodes)
{
  t8_msh_file_node_t *Node;
  t8_locidx_t Num_nodes;

  T8_ASSERT (node != NULL);
  T8_ASSERT (num_nodes != NULL);
  /* The data parameter stores the total number of nodes */
  Num_nodes = *(t8_locidx_t *) num_nodes;
  /* The node parameter stores a node structure */
  Node = (t8_msh_file_node_t *) node;
  /* The hash value of the node is its index modulo the number of nodes */
  return Node->index % Num_nodes;
}

/* Returns true if two given nodes are the same.
 * False otherwise.
 * Two nodes are considered equal if their indices are the same.
 * u_data is not needed.
 */
static int
t8_msh_file_node_compare (const void *node_a, const void *node_b, const void *u_data)
{
  t8_msh_file_node_t *Node_a, *Node_b;

  Node_a = (t8_msh_file_node_t *) node_a;
  Node_b = (t8_msh_file_node_t *) node_b;

  return Node_a->index == Node_b->index;
}

/* Reads an open msh-file and checks whether the MeshFormat-Version is supported by t8code or not. */
static int
t8_cmesh_check_version_of_msh_file (FILE *fp)
{
  char *line = (char *) malloc (1024);
  char first_word[2048] = "\0";
  size_t linen = 1024;
  int retval;
  int version_number, sub_version_number;
  int check_format;
  int check_version = 0;

  T8_ASSERT (fp != NULL);

  /* Go to the beginning of the file. */
  fseek (fp, 0, SEEK_SET);

  /* Search for the line starting with "$MeshFormat". */
  while (!feof (fp) && strcmp (first_word, "$MeshFormat")) {
    (void) t8_cmesh_msh_read_next_line (&line, &linen, fp);
    retval = sscanf (line, "%2048s", first_word);

    /* Checking for read/write error */
    if (retval != 1) {
      t8_global_errorf ("Reading the msh-file in order to check the MeshFormat-number failed.\n");
      goto die_format;
    }
  }

  /* Got to the next line containing the MeshFormat. */
  (void) t8_cmesh_msh_read_next_line (&line, &linen, fp);
  /* Get the MeshFormat number of the file */
  retval = sscanf (line, "%d.%d %d", &version_number, &sub_version_number, &check_format);

  /*Checking for read/write error. */
  if (retval != 3) {
    t8_debugf ("Reading of the MeshFormat-number failed.\n");
    goto die_format;
  }

  /* Checks if the file is of Binary-type. */
  if (check_format) {
    t8_global_errorf ("Incompatible file-type. t8code works with ASCII-type msh-files with the versions:\n");
    for (int n_versions = 0; n_versions < T8_CMESH_N_SUPPORTED_MSH_FILE_VERSIONS; ++n_versions) {
      t8_global_errorf ("%d.X\n", t8_cmesh_supported_msh_file_versions[n_versions]);
    }
    goto die_format;
  }

  /* Check if MeshFormat-number is compatible. */
  for (int n_versions = 0; n_versions < T8_CMESH_N_SUPPORTED_MSH_FILE_VERSIONS; ++n_versions) {
    if (version_number == t8_cmesh_supported_msh_file_versions[n_versions]) {
      check_version = 1;
    }
  }
  if (check_version) {
    t8_debugf ("This version of msh-file (%d.%d) is supported.\n", version_number, sub_version_number);
    free (line);
    return version_number;
  }
  else {
    t8_global_errorf ("This version of msh-file (%d.%d) is currently not supported by t8code, "
                      "t8code supports ASCII files with the versions:\n",
                      version_number, sub_version_number);
    for (int n_versions = 0; n_versions < T8_CMESH_N_SUPPORTED_MSH_FILE_VERSIONS; ++n_versions) {
      t8_global_errorf ("%d.X\n", t8_cmesh_supported_msh_file_versions[n_versions]);
    }
    free (line);
    return 0;
  }

/* Will be executed, if reading the MeshFormat failed. */
die_format:
  /* Free memory. */
  free (line);
  /* Returning as error code. */
  return -1;
}

/* Read an open .msh file of version 2 and parse the nodes into a hash table. */
static sc_hash_t *
t8_msh_file_2_read_nodes (FILE *fp, t8_locidx_t *num_nodes, sc_mempool_t **node_mempool)
{
  t8_msh_file_node_t *Node;
  sc_hash_t *node_table = NULL;
  t8_locidx_t ln, last_index;
  char *line = (char *) malloc (1024);
  char first_word[2048] = "\0";
  size_t linen = 1024;
  int retval;
  long index, lnum_nodes;

  T8_ASSERT (fp != NULL);
  /* Go to the beginning of the file */
  fseek (fp, 0, SEEK_SET);
  /* Search for the line beginning with "$Nodes" */
  while (!feof (fp) && strcmp (first_word, "$Nodes")) {
    (void) t8_cmesh_msh_read_next_line (&line, &linen, fp);
    /* Get the first word of this line */
    retval = sscanf (line, "%2048s", first_word);

    /* Checking for read/write error */
    if (retval != 1) {
      t8_global_errorf ("Premature end of line while reading num nodes.\n");
      t8_debugf ("The line is %s", line);
      goto die_node;
    }
  }

  /* Read the line containing the number of nodes */
  (void) t8_cmesh_msh_read_next_line (&line, &linen, fp);
  /* Read the number of nodes in a long int before converting it
   * to t8_locidx_t. */
  retval = sscanf (line, "%li", &lnum_nodes);
  /* Checking for read/write error */
  if (retval != 1) {
    t8_global_errorf ("Premature end of line while reading num nodes.\n");
    t8_debugf ("The line is %s", line);
    goto die_node;
  }
  *num_nodes = lnum_nodes;
  /* Check for type conversion error. */
  T8_ASSERT (*num_nodes == lnum_nodes);

  /* Create the mempool for the nodes */
  *node_mempool = sc_mempool_new (sizeof (t8_msh_file_node_t));
  /* Create the hash table */
  node_table = sc_hash_new (t8_msh_file_node_hash, t8_msh_file_node_compare, num_nodes, NULL);

  /* read each node and add it to the hash table */
  last_index = 0;
  for (ln = 0; ln < *num_nodes; ln++) {
    /* Read the next line. Its format should be %i %f %f %f
     * The node index followed by its coordinates. */
    retval = t8_cmesh_msh_read_next_line (&line, &linen, fp);
    if (retval < 0) {
      t8_global_errorf ("Error reading node file\n");
      goto die_node;
    }
    /* Allocate a new node */
    Node = (t8_msh_file_node_t *) sc_mempool_alloc (*node_mempool);
    /* Fill the node with the entries in the file */
    retval
      = sscanf (line, "%li %lf %lf %lf", &index, &Node->coordinates[0], &Node->coordinates[1], &Node->coordinates[2]);
    if (retval != 4) {
      t8_global_errorf ("Error reading node file after node %li\n", (long) last_index);
      goto die_node;
    }
    Node->index = index;
    /* Check for type conversion error */
    T8_ASSERT (Node->index == index);
    /* Insert the node in the hash table */
    retval = sc_hash_insert_unique (node_table, Node, NULL);
    /* If retval is zero then the node was already in the hash table.
     * This case should not occur. */
    T8_ASSERT (retval);
    last_index = Node->index;
  }

  free (line);
  t8_debugf ("Successfully read all Nodes.\n");
  return node_table;
  /* If everything went well, the function ends here. */

  /* This code is execute when a read/write error occurs */
die_node:
  /* If we allocated the hash table, destroy it */
  if (node_table != NULL) {
    sc_hash_destroy (node_table);
    sc_mempool_destroy (*node_mempool);
    node_mempool = NULL;
  }
  /* Free memory */
  free (line);
  /* Return NULL as error code */
  return NULL;
}

/* Read an open .msh file of version 4 and parse the nodes into a hash table. */
static sc_hash_t *
t8_msh_file_4_read_nodes (FILE *fp, t8_locidx_t *num_nodes, sc_mempool_t **node_mempool)
{
  t8_msh_file_node_parametric_t *Node;
  sc_hash_t *node_table = NULL;
  t8_locidx_t ln, last_index, num_blocks;
  char *line = (char *) malloc (1024);
  char first_word[2048] = "\0";
  size_t linen = 1024;
  int retval, entity_dim, parametric;
  long entity_tag, num_nodes_in_block, lnum_nodes, lnum_blocks;
  long *index_buffer;

  T8_ASSERT (fp != NULL);
  /* Go to the beginning of the file */
  fseek (fp, 0, SEEK_SET);
  /* Search for the line beginning with "$Nodes" */
  while (!feof (fp) && strcmp (first_word, "$Nodes")) {
    (void) t8_cmesh_msh_read_next_line (&line, &linen, fp);
    /* Get the first word of this line */
    retval = sscanf (line, "%2048s", first_word);
    /* Checking for read/write error */
    if (retval != 1) {
      t8_global_errorf ("Premature end of line while reading nodes.\n");
      t8_debugf ("The line is %s", line);
      goto die_node;
    }
  }

  /* Read the line containing the number of entity block and nodes */
  (void) t8_cmesh_msh_read_next_line (&line, &linen, fp);
  /* Read the number of nodes in a long int before converting it
   * to t8_locidx_t. */
  retval = sscanf (line, "%li %li %*i %*i", &lnum_blocks, &lnum_nodes);
  /* Checking for read/write error */
  if (retval != 2) {
    t8_global_errorf ("Premature end of line while reading num nodes and num blocks.\n");
    t8_debugf ("The line is %s", line);
    goto die_node;
  }
  num_blocks = lnum_blocks;
  *num_nodes = lnum_nodes;
  /* Check for type conversion error. */
  T8_ASSERT (num_blocks == lnum_blocks);
  T8_ASSERT (*num_nodes == lnum_nodes);

  /* Create the mempool for the nodes */
  *node_mempool = sc_mempool_new (sizeof (t8_msh_file_node_parametric_t));
  /* Create the hash table */
  node_table = sc_hash_new (t8_msh_file_node_hash, t8_msh_file_node_compare, num_nodes, NULL);

  /* read each node and add it to the hash table */
  last_index = 0;
  for (long n_block = 0; n_block < num_blocks; ++n_block) {
    retval = t8_cmesh_msh_read_next_line (&line, &linen, fp);
    if (retval < 0) {
      t8_global_errorf ("Error reading node file\n");
      goto die_node;
    }
    retval = sscanf (line, "%i %li %i %li", &entity_dim, &entity_tag, &parametric, &num_nodes_in_block);
    if (retval != 4) {
      t8_global_errorf ("Error reading block after node %li in nodes section \n", (long) last_index);
      goto die_node;
    }
    /* Read all node indices in this block */
    index_buffer = T8_ALLOC (long, num_nodes_in_block);
    for (ln = 0; ln < num_nodes_in_block; ++ln) {
      retval = t8_cmesh_msh_read_next_line (&line, &linen, fp);
      if (retval < 0) {
        t8_global_errorf ("Error reading node file\n");
        goto die_node;
      }
      retval = sscanf (line, "%li", &index_buffer[ln]);
      if (retval != 1) {
        t8_global_errorf ("Error reading node file after node %li\n", (long) last_index);
        goto die_node;
      }
    }
    /* Read all coordinates and parameters in this block */
    for (ln = 0; ln < num_nodes_in_block; ++ln) {
      /* Read the next line. Its format should be
       * %f %f %f         if not parametrized,
       * %f %f %f %f      if parametrized and entity_dim == 1,
       * %f %f %f %f %f   if parametrized and entity_dim == 2.
       * The coordinates followed by their parameters. */
      retval = t8_cmesh_msh_read_next_line (&line, &linen, fp);
      if (retval < 0) {
        t8_global_errorf ("Error reading node file\n");
        goto die_node;
      }
      /* Allocate a new node */
      Node = (t8_msh_file_node_parametric_t *) sc_mempool_alloc (*node_mempool);
      /* Fill the node with the entries in the file */
      if (!parametric) {
        retval = sscanf (line, "%lf %lf %lf", &Node->coordinates[0], &Node->coordinates[1], &Node->coordinates[2]);
        if (retval != 3) {
          t8_global_errorf ("Error reading node file after node %li\n", (long) last_index);
          goto die_node;
        }
        Node->parametric = 0;
      }
      else {
        /* Check for entity_dim and retrieve parameters accordingly */
        switch (entity_dim) {
        case 1:
          retval = sscanf (line, "%lf %lf %lf %lf", &Node->coordinates[0], &Node->coordinates[1], &Node->coordinates[2],
                           &Node->parameters[0]);
          if (retval == 4) {
            break;
          }
        case 2:
          retval = sscanf (line, "%lf %lf %lf %lf %lf", &Node->coordinates[0], &Node->coordinates[1],
                           &Node->coordinates[2], &Node->parameters[0], &Node->parameters[1]);
          if (retval == 5) {
            break;
          }
        default:
          t8_global_errorf ("Error reading node file after node %li\n", (long) last_index);
          goto die_node;
        }
        Node->parametric = 1;
      }
      Node->index = index_buffer[ln];
      Node->entity_dim = entity_dim;
      Node->entity_tag = entity_tag;
      /* Check for type conversion error */
      T8_ASSERT (Node->index == index_buffer[ln]);
      /* Insert the node in the hash table */
      retval = sc_hash_insert_unique (node_table, Node, NULL);
      /* If retval is zero then the node was already in the hash table.
       * This case should not occur. */
      T8_ASSERT (retval);
      last_index = Node->index;
    }
    T8_FREE (index_buffer);
  }
  free (line);
  t8_debugf ("Successfully read all Nodes.\n");
  return node_table;
  /* If everything went well, the function ends here. */

  /* This code is execute when a read/write error occurs */
die_node:
  /* If we allocated the hash table, destroy it */
  if (node_table != NULL) {
    sc_hash_destroy (node_table);
    sc_mempool_destroy (*node_mempool);
    node_mempool = NULL;
  }
  /* Free memory */
  free (line);
  /* Return NULL as error code */
  return NULL;
}

/* fp should be set after the Nodes section, right before the tree section.
 * If vertex_indices is not NULL, it is allocated and will store
 * for each tree the indices of its vertices.
 * They are stored as arrays of long ints. */
static int
t8_cmesh_msh_file_2_read_eles (t8_cmesh_t cmesh, FILE *fp, sc_hash_t *vertices, sc_array_t **vertex_indices, int dim)
{
  char *line = (char *) malloc (1024), *line_modify;
  char first_word[2048] = "\0";
  size_t linen = 1024;
  t8_locidx_t num_trees, tree_loop;
  t8_gloidx_t tree_count;
  t8_eclass_t eclass;
  t8_msh_file_node_t Node, **found_node;
  long lnum_trees;
  int retval, i;
  int ele_type, num_tags;
  int num_nodes, t8_vertex_num;
  long node_indices[8], *stored_indices;
  double tree_vertices[24];

  T8_ASSERT (fp != NULL);
  /* Search for the line beginning with "$Elements" */
  while (!feof (fp) && strcmp (first_word, "$Elements")) {
    (void) t8_cmesh_msh_read_next_line (&line, &linen, fp);
    /* Get the first word of this line */
    retval = sscanf (line, "%2048s", first_word);

    /* Checking for read/write error */
    if (retval != 1) {
      t8_global_errorf ("Premature end of line while reading num trees.\n");
      t8_debugf ("The line is %s", line);
      goto die_ele;
    }
  }

  /* Read the line containing the number of trees */
  (void) t8_cmesh_msh_read_next_line (&line, &linen, fp);
  /* Since t8_locidx_t could be int32 or int64, we first read the
   * number of trees in a long int and store it as t8_locidx_t later. */
  retval = sscanf (line, "%li", &lnum_trees);
  /* Checking for read/write error */
  if (retval != 1) {
    t8_global_errorf ("Premature end of line while reading num trees.\n");
    t8_debugf ("The line is %s", line);
    goto die_ele;
  }
  num_trees = lnum_trees;
  /* Check for type conversion error */
  T8_ASSERT (num_trees == lnum_trees);

  if (vertex_indices != NULL) {
    /* We store a list of the vertex indices for each element */
    *vertex_indices = sc_array_new (sizeof (long *));
  }
  tree_count = 0; /* The index of the next tree to insert */
  for (tree_loop = 0; tree_loop < num_trees; tree_loop++) {
    /* Read the next line containing tree information */
    retval = t8_cmesh_msh_read_next_line (&line, &linen, fp);
    if (retval < 0) {
      t8_global_errorf ("Premature end of line while reading trees.\n");
      goto die_ele;
    }
    /* The line describing the tree looks like
     * tree_number tree_type Number_tags tag_1 ... tag_n Node_1 ... Node_m
     *
     * We ignore the tree number, read the type and the number of (integer) tags.
     * We also ignore the tags and after we know the type, we read the
     * nodes.
     */
    sscanf (line, "%*i %i %i", &ele_type, &num_tags);
    /* Check if the tree type is supported */
    if (ele_type > T8_NUM_GMSH_ELEM_CLASSES || ele_type < 0
        || t8_msh_tree_type_to_eclass[ele_type] == T8_ECLASS_COUNT) {
      t8_global_errorf ("tree type %i is not supported by t8code.\n", ele_type);
      goto die_ele;
    }
    /* Continue if tree type is supported */
    eclass = t8_msh_tree_type_to_eclass[ele_type];
    T8_ASSERT (eclass != T8_ECLASS_COUNT);
    /* Check if the tree is of the correct dimension */
    if (t8_eclass_to_dimension[eclass] == dim) {
      /* The tree is of the correct dimension,
       * add it to the cmesh and read its nodes */
      t8_cmesh_set_tree_class (cmesh, tree_count, eclass);
      line_modify = line;
      /* Since the tags are stored before the node indices, we need to
       * skip them first. But since the number of them is unknown and the
       * length (in characters) of them, we have to skip one by one. */
      for (i = 0; i < 3 + num_tags; i++) {
        T8_ASSERT (strcmp (line_modify, "\0"));
        /* move line_modify to the next word in the line */
        (void) strsep (&line_modify, " ");
      }
      /* At this point line_modify contains only the node indices. */
      num_nodes = t8_eclass_num_vertices[eclass];
      for (i = 0; i < num_nodes; i++) {
        T8_ASSERT (strcmp (line_modify, "\0"));
        retval = sscanf (line_modify, "%li", node_indices + i);
        if (retval != 1) {
          t8_global_errorf ("Premature end of line while reading tree.\n");
          t8_debugf ("The line is %s", line);
          goto die_ele;
        }
        /* move line_modify to the next word in the line */
        (void) strsep (&line_modify, " ");
      }
      /* Now the nodes are read and we get their coordinates from
       * the stored nodes */
      for (i = 0; i < num_nodes; i++) {
        Node.index = node_indices[i];
        sc_hash_lookup (vertices, (void *) &Node, (void ***) &found_node);
        /* Add node coordinates to the tree vertices */
        t8_vertex_num = t8_msh_tree_vertex_to_t8_vertex_num[eclass][i];
        tree_vertices[3 * t8_vertex_num] = (*found_node)->coordinates[0];
        tree_vertices[3 * t8_vertex_num + 1] = (*found_node)->coordinates[1];
        tree_vertices[3 * t8_vertex_num + 2] = (*found_node)->coordinates[2];
      }
      /* Detect and correct negative volumes */
      if (t8_cmesh_tree_vertices_negative_volume (eclass, tree_vertices, num_nodes)) {
        /* The volume described is negative. We need to change vertices.
         * For tets we switch 0 and 3.
         * For prisms we switch 0 and 3, 1 and 4, 2 and 5.
         * For hexahedra we switch 0 and 4, 1 and 5, 2 and 6, 3 and 7.
         * For pyramids we switch 0 and 4 */
        double temp;
        int num_switches = 0;
        int switch_indices[4] = { 0 };
        int iswitch;
        T8_ASSERT (t8_eclass_to_dimension[eclass] == 3);
        t8_debugf ("Correcting negative volume of tree %li\n", tree_count);
        switch (eclass) {
        case T8_ECLASS_TET:
          /* We switch vertex 0 and vertex 3 */
          num_switches = 1;
          switch_indices[0] = 3;
          break;
        case T8_ECLASS_PRISM:
          num_switches = 3;
          switch_indices[0] = 3;
          switch_indices[1] = 4;
          switch_indices[2] = 5;
          break;
        case T8_ECLASS_HEX:
          num_switches = 4;
          switch_indices[0] = 4;
          switch_indices[1] = 5;
          switch_indices[2] = 6;
          switch_indices[3] = 7;
          break;
        case T8_ECLASS_PYRAMID:
          num_switches = 1;
          switch_indices[0] = 4;
          break;
        default:
          SC_ABORT_NOT_REACHED ();
        }

        for (iswitch = 0; iswitch < num_switches; ++iswitch) {
          /* We switch vertex 0 + iswitch and vertex switch_indices[iswitch] */
          for (i = 0; i < 3; i++) {
            temp = tree_vertices[3 * iswitch + i];
            tree_vertices[3 * iswitch + i] = tree_vertices[3 * switch_indices[iswitch] + i];
            tree_vertices[3 * switch_indices[iswitch] + i] = temp;
          }
        }
        T8_ASSERT (!t8_cmesh_tree_vertices_negative_volume (eclass, tree_vertices, num_nodes));
      } /* End of negative volume handling */
      /* Set the vertices of this tree */
      t8_cmesh_set_tree_vertices (cmesh, tree_count, tree_vertices, num_nodes);
      /* If wished, we store the vertex indices of that tree. */
      if (vertex_indices != NULL) {
        /* Allocate memory for the inices */
        stored_indices = T8_ALLOC (long, t8_eclass_num_vertices[eclass]);
        for (i = 0; i < t8_eclass_num_vertices[eclass]; i++) {
          /* Get the i-th node index in t8code order and store it. */
          stored_indices[i] = node_indices[t8_vertex_to_msh_vertex_num[eclass][i]];
        }
        /* Set the index array as a new entry in the array */
        *(long **) sc_array_push (*vertex_indices) = stored_indices;
      }
      /* advance the tree counter */
      tree_count++;
    }
  }
  free (line);
  if (tree_count == 0) {
    t8_global_errorf ("Warning: No %iD elements found in msh file.\n", dim);
  }
  return 0;
die_ele:
  /* Error handling */
  free (line);
  t8_cmesh_destroy (&cmesh);
  return -1;
}

#if T8_WITH_OCC
/** Corrects the parameters on closed geometries to prevent disorted elements.
 * \param [in]      geometry_dim    The dimension of the geometry.
 *                                  1 for edges, 2 for surfaces.
 * \param [in]      geometry_index  The index of the geometry.
 * \param [in]      num_face_nodes  The number of the nodes of the surface.
 *                                  NULL if the geometry is an edge.
 * \param [in]      geometry_cad    The cad_geometry.
 * \param [in,out]  parameters      The parameters to be corrected.
 */
static void
t8_cmesh_correct_parameters_on_closed_geometry (const int geometry_dim, const int geometry_index,
                                                const int num_face_nodes, const t8_geometry_cad_c *geometry_cad,
                                                double *parameters)
{
  switch (geometry_dim) {
    /* Check for closed U parameter in case of an edge. */
  case 1:
    /* Only correct the U parameter if the edge is closed. */
    if (geometry_cad->t8_geom_is_edge_closed (geometry_index)) {
      /* Get the parametric bounds of the closed geometry 
       * edge    -> [Umin, Umax]
       */
      double parametric_bounds[2];
      /* Get the parametric edge bounds. */
      geometry_cad->t8_geom_get_edge_parametric_bounds (geometry_index, parametric_bounds);
      /* Check the upper an the lower parametric bound. */
      for (int bound = 0; bound < 2; ++bound) {
        /* Iterate over both nodes of the edge. */
        for (int i_nodes = 0; i_nodes < 2; ++i_nodes) {
          /* Check if one of the U parameters lies on one of the parametric bounds. */
          if (std::abs (parameters[i_nodes] - parametric_bounds[bound]) <= T8_PRECISION_EPS) {
            /* Check the U parameter of the other node ((i_node + 1) % 2) to find out
             * to which parametric bound the tree is closer.
             */
            if (std::abs (parameters[(i_nodes + 1) % 2] - parametric_bounds[bound]) > T8_PRECISION_EPS) {
              /* Now check if the difference of the parameters of both nodes are bigger than the half parametric range.
               * In this case, the parameter at i_nodes has to be changed to the other parametric bound ((bound + 1) % 2).
               */
              if (std::abs (parameters[(i_nodes + 1) % 2] - parameters[i_nodes])
                  > ((parametric_bounds[1] - parametric_bounds[0]) / 2)) {
                /* Switch to the other parametric bound. */
                parameters[i_nodes] = parametric_bounds[(bound + 1) % 2];
                break;
              }
            }
          }
        }
      }
    }
    break;

    /* Check for closed U parameter and closed V parameter in case of a surface. */
  case 2:
    /* Iterate over both parameters. 0 stands for the U parameter an 1 for the V parameter. */
    for (int param_dim = 0; param_dim < 2; ++param_dim) {
      /* Only correct the surface parameters if they are closed */
      if (geometry_cad->t8_geom_is_surface_closed (geometry_index, param_dim)) {
        /* Get the parametric bounds of the closed geometry
         * surface -> [Umin, Umax, Vmin, Vmax]
         */
        double parametric_bounds[4];
        geometry_cad->t8_geom_get_face_parametric_bounds (geometry_index, parametric_bounds);
        /* Check the upper an the lower parametric bound. */
        for (int bound = 0; bound < 2; ++bound) {
          /* Iterate over every corner node of the tree. */
          for (int i_nodes = 0; i_nodes < num_face_nodes; ++i_nodes) {
            /* Check if one of the U parameters lies on one of the parametric bounds. */
            if (std::abs (parameters[2 * i_nodes + param_dim] - parametric_bounds[bound + 2 * param_dim])
                <= T8_PRECISION_EPS) {
              /* Iterate over every corner node of the tree again. */
              for (int j_nodes = 0; j_nodes < num_face_nodes; ++j_nodes) {
                /* Search for a U parameter that is non of the parametric bounds. To check
                 * whether the tree is closer to the lower or the upper parametric bound.
                 */
                if (std::abs (parameters[2 * j_nodes + param_dim] - parametric_bounds[bound + 2 * param_dim])
                      > T8_PRECISION_EPS
                    && std::abs (parameters[2 * j_nodes + param_dim]
                                 - parametric_bounds[((bound + 1) % 2) + 2 * param_dim])
                         > T8_PRECISION_EPS) {
                  /* Now check if the difference of the parameters of both nodes are bigger than the half parametric range.
                   * In this case, the parameter at i_nodes has to be changed to the other parametric bound ((bound + 1) % 2).
                   */
                  if (std::abs (parameters[2 * j_nodes + param_dim] - parameters[2 * i_nodes + param_dim])
                      > ((parametric_bounds[1 + 2 * param_dim] - parametric_bounds[0 + 2 * param_dim]) / 2)) {
                    /* Switch to the other parametric bound. */
                    parameters[2 * i_nodes + param_dim] = parametric_bounds[((bound + 1) % 2) + 2 * param_dim];
                    break;
                  }
                }
              }
            }
          }
        }
      }
    }
    break;
  default:
    SC_ABORT_NOT_REACHED ();
    break;
  }
}
#endif /* T8_WITH_OCC */

/* fp should be set after the Nodes section, right before the tree section.
 * If vertex_indices is not NULL, it is allocated and will store
 * for each tree the indices of its vertices.
 * They are stored as arrays of long ints. 
 * If cad geometry is used, the geometry is passed as a pointer here.
 * We cannot access this geometry over the cmesh interface since the cmesh
 * is not committed yet. */
static int
t8_cmesh_msh_file_4_read_eles (t8_cmesh_t cmesh, FILE *fp, sc_hash_t *vertices, sc_array_t **vertex_indices, int dim,
                               const t8_geometry_c *linear_geometry_base, const int use_cad_geometry,
                               const t8_geometry_c *cad_geometry_base)
{
  char *line = (char *) malloc (1024), *line_modify;
  char first_word[2048] = "\0";
  size_t linen = 1024;
  t8_locidx_t tree_loop, block_loop;
  t8_gloidx_t tree_count;
  t8_eclass_t eclass;
  t8_msh_file_node_parametric_t Node, **found_node, tree_nodes[T8_ECLASS_MAX_CORNERS];
#if T8_WITH_OCC
  t8_msh_file_node_parametric_t face_nodes[T8_ECLASS_MAX_CORNERS_2D], edge_nodes[2];
#endif /* T8_WITH_OCC */
  long lnum_trees, lnum_blocks, entity_tag;
  int retval, i;
  int ele_type;
  int num_nodes, t8_vertex_num;
  int entity_dim;
  long node_indices[T8_ECLASS_MAX_CORNERS], *stored_indices, num_ele_in_block;
  double tree_vertices[T8_ECLASS_MAX_CORNERS * 3];

  T8_ASSERT (fp != NULL);
  /* Search for the line beginning with "$Elements" */
  while (!feof (fp) && strcmp (first_word, "$Elements")) {
    (void) t8_cmesh_msh_read_next_line (&line, &linen, fp);
    /* Get the first word of this line */
    retval = sscanf (line, "%2048s", first_word);

    /* Checking for read/write error */
    if (retval != 1) {
      t8_global_errorf ("Premature end of line while reading num trees.\n");
      t8_debugf ("The line is %s", line);
      goto die_ele;
    }
  }

  /* Read the line containing the number of blocks and trees */
  (void) t8_cmesh_msh_read_next_line (&line, &linen, fp);
  /* Since t8_locidx_t could be int32 or int64, we first read the
   * number of trees in a long int and store it as t8_locidx_t later. */
  retval = sscanf (line, "%li %li %*i %*i", &lnum_blocks, &lnum_trees);
  /* Checking for read/write error */
  if (retval != 2) {
    t8_global_errorf ("Premature end of line while reading num trees and num blocks.\n");
    t8_debugf ("The line is %s", line);
    goto die_ele;
  }

  if (vertex_indices != NULL) {
    /* We store a list of the vertex indices for each element */
    *vertex_indices = sc_array_new (sizeof (long *));
  }
  tree_count = 0; /* The index of the next tree to insert */
  for (block_loop = 0; block_loop < lnum_blocks; block_loop++) {
    /* The line describing the block information looks like
     * entityDim entityTag elementType numElementsInBlock */
    retval = t8_cmesh_msh_read_next_line (&line, &linen, fp);
    if (retval < 0) {
      t8_global_errorf ("Premature end of line while reading trees.\n");
      goto die_ele;
    }
    retval = sscanf (line, "%i %li %i %li", &entity_dim, &entity_tag, &ele_type, &num_ele_in_block);
    /* Checking for read/write error */
    if (retval != 4) {
      t8_global_errorf ("Error while reading element block information.\n");
      t8_debugf ("The line is %s", line);
      goto die_ele;
    }
    /* Check if the tree type is supported */
    if (ele_type > T8_NUM_GMSH_ELEM_CLASSES || ele_type < 0
        || t8_msh_tree_type_to_eclass[ele_type] == T8_ECLASS_COUNT) {
      t8_global_errorf ("tree type %i is not supported by t8code.\n", ele_type);
      goto die_ele;
    }
    eclass = t8_msh_tree_type_to_eclass[ele_type];
    T8_ASSERT (eclass != T8_ECLASS_COUNT);
    /* Check if the tree is of the correct dimension */
    if (t8_eclass_to_dimension[eclass] != dim) {
      /* The trees in this block are not of the correct dimension.
       * Thus, we skip them. */
      for (tree_loop = 0; tree_loop < num_ele_in_block; tree_loop++) {
        retval = t8_cmesh_msh_read_next_line (&line, &linen, fp);
        if (retval < 0) {
          t8_global_errorf ("Premature end of line while reading trees.\n");
          goto die_ele;
        }
      }
    }
    else {
      for (tree_loop = 0; tree_loop < num_ele_in_block; tree_loop++, tree_count++) {
        /* Read the next line containing tree information */
        retval = t8_cmesh_msh_read_next_line (&line, &linen, fp);
        if (retval < 0) {
          t8_global_errorf ("Premature end of line while reading trees.\n");
          goto die_ele;
        }
        t8_cmesh_set_tree_class (cmesh, tree_count, eclass);

        /* The line describing the tree looks like
         * tree_number(every ele type has its own numeration) Node_1 ... Node_m
         *
         * We ignore the tree number and read the nodes.
         */
        line_modify = line;
        T8_ASSERT (strcmp (line_modify, "\0"));
        /* move line_modify to the next word in the line */
        (void) strsep (&line_modify, " ");

        /* At this point line_modify contains only the node indices. */
        num_nodes = t8_eclass_num_vertices[eclass];
        for (i = 0; i < num_nodes; i++) {
          T8_ASSERT (strcmp (line_modify, "\0"));
          retval = sscanf (line_modify, "%li", node_indices + i);
          if (retval != 1) {
            t8_global_errorf ("Premature end of line while reading tree.\n");
            t8_debugf ("The line is %s", line);
            goto die_ele;
          }
          /* move line_modify to the next word in the line */
          (void) strsep (&line_modify, " ");
        }
        /* Now the nodes are read and we get their coordinates from
         * the stored nodes */
        for (i = 0; i < num_nodes; i++) {
          Node.index = node_indices[i];
          sc_hash_lookup (vertices, (void *) &Node, (void ***) &found_node);
          /* Add node coordinates to the tree vertices */
          t8_vertex_num = t8_msh_tree_vertex_to_t8_vertex_num[eclass][i];
          tree_nodes[t8_vertex_num] = **found_node;
          tree_vertices[3 * t8_vertex_num] = (*found_node)->coordinates[0];
          tree_vertices[3 * t8_vertex_num + 1] = (*found_node)->coordinates[1];
          tree_vertices[3 * t8_vertex_num + 2] = (*found_node)->coordinates[2];
        }
        /* Detect and correct negative volumes */
        if (t8_cmesh_tree_vertices_negative_volume (eclass, tree_vertices, num_nodes)) {
          /* The volume described is negative. We need to change vertices.
           * For tets we switch 0 and 3.
           * For prisms we switch 0 and 3, 1 and 4, 2 and 5.
           * For hexahedra we switch 0 and 4, 1 and 5, 2 and 6, 3 and 7.
           * For pyramids we switch 0 and 4 */
          double temp;
          t8_msh_file_node_parametric_t temp_node;
          int num_switches = 0;
          int switch_indices[4] = { 0 };
          int iswitch;
          T8_ASSERT (t8_eclass_to_dimension[eclass] == 3);
          t8_debugf ("Correcting negative volume of tree %li\n", tree_count);
          switch (eclass) {
          case T8_ECLASS_TET:
            /* We switch vertex 0 and vertex 3 */
            num_switches = 1;
            switch_indices[0] = 3;
            break;
          case T8_ECLASS_PRISM:
            num_switches = 3;
            switch_indices[0] = 3;
            switch_indices[1] = 4;
            switch_indices[2] = 5;
            break;
          case T8_ECLASS_HEX:
            num_switches = 4;
            switch_indices[0] = 4;
            switch_indices[1] = 5;
            switch_indices[2] = 6;
            switch_indices[3] = 7;
            break;
          case T8_ECLASS_PYRAMID:
            num_switches = 1;
            switch_indices[0] = 4;
            break;
          default:
            SC_ABORT_NOT_REACHED ();
          }

          for (iswitch = 0; iswitch < num_switches; ++iswitch) {
            /* We switch vertex 0 + iswitch and vertex switch_indices[iswitch] */
            for (i = 0; i < 3; i++) {
              temp = tree_vertices[3 * iswitch + i];
              tree_vertices[3 * iswitch + i] = tree_vertices[3 * switch_indices[iswitch] + i];
              tree_vertices[3 * switch_indices[iswitch] + i] = temp;
            }
            temp_node = tree_nodes[iswitch];
            tree_nodes[iswitch] = tree_nodes[switch_indices[iswitch]];
            tree_nodes[switch_indices[iswitch]] = temp_node;
          }
          T8_ASSERT (!t8_cmesh_tree_vertices_negative_volume (eclass, tree_vertices, num_nodes));
        } /* End of negative volume handling */
        /* Set the vertices of this tree */
        t8_cmesh_set_tree_vertices (cmesh, tree_count, tree_vertices, num_nodes);
        /* If wished, we store the vertex indices of that tree. */
        if (vertex_indices != NULL) {
          /* Allocate memory for the indices */
          stored_indices = T8_ALLOC (long, t8_eclass_num_vertices[eclass]);
          for (i = 0; i < t8_eclass_num_vertices[eclass]; i++) {
            /* Get the i-th node index in t8code order and store it. */
            stored_indices[i] = node_indices[t8_vertex_to_msh_vertex_num[eclass][i]];
          }
          /* Set the index array as a new entry in the array */
          *(long **) sc_array_push (*vertex_indices) = stored_indices;
        }

        if (!use_cad_geometry) {
          /* Set the geometry of the tree to be linear.
           * If we use an cad geometry, we set the geometry in accordance,
           * if the tree is linked to a geometry or not */
          t8_cmesh_set_tree_geometry (cmesh, tree_count, linear_geometry_base);
        }
        else {
          /* Calculate the parametric geometries of the tree */
#if T8_WITH_OCC
          T8_ASSERT (cad_geometry_base->t8_geom_get_type () == T8_GEOMETRY_TYPE_CAD);
          const t8_geometry_cad_c *cad_geometry = dynamic_cast<const t8_geometry_cad_c *> (cad_geometry_base);
          /* Check for right element class */
<<<<<<< HEAD
          if (eclass != T8_ECLASS_TRIANGLE && eclass != T8_ECLASS_QUAD && eclass != T8_ECLASS_TET
              && eclass != T8_ECLASS_HEX && eclass != T8_ECLASS_PYRAMID) {
            t8_errorf (
              "%s element detected. The occ geometry currently only supports quad, tri, tet, hex and pyramid elements.",
=======
          if (eclass != T8_ECLASS_TRIANGLE && eclass != T8_ECLASS_QUAD && eclass != T8_ECLASS_HEX
              && eclass != T8_ECLASS_TET && eclass != T8_ECLASS_PRISM) {
            t8_errorf (
              "%s element detected. The cad geometry currently only supports quad, tri, hex and prism elements.",
>>>>>>> 7f84e4e8
              t8_eclass_to_string[eclass]);
            goto die_ele;
          }
          int tree_is_linked = 0;
          double parameters[T8_ECLASS_MAX_CORNERS_2D * 2];
          int edge_geometries[T8_ECLASS_MAX_EDGES * 2] = { 0 };
          int face_geometries[T8_ECLASS_MAX_FACES] = { 0 };
          /* We look at each face to check, if it is linked to a cad surface */
          T8_ASSERT (t8_eclass_to_dimension[eclass] == dim);
          int num_faces;
          switch (dim) {
          case 0:
            num_faces = 0;
            break;
          case 1:
            num_faces = 0;
            break;
          case 2:
            num_faces = 1;
            break;
          case 3:
            num_faces = t8_eclass_num_faces[eclass];
            break;
          default:
            SC_ABORTF ("Invalid dimension of tree. Dimension: %i\n", dim);
          }
          for (int i_tree_faces = 0; i_tree_faces < num_faces; ++i_tree_faces) {
            const int face_eclass = dim == 2 ? eclass : t8_eclass_face_types[eclass][i_tree_faces];
            const int num_face_nodes = t8_eclass_num_vertices[face_eclass];
            const int num_face_edges = t8_eclass_num_faces[face_eclass];

            /* Save each node of face separately. Face nodes of 2D elements are also tree nodes.
             * Face nodes of 3D elements need to be translated to tree nodes. */
            for (int i_face_node = 0; i_face_node < num_face_nodes; ++i_face_node) {
              if (dim == 2) {
                face_nodes[i_face_node] = tree_nodes[i_face_node];
              }
              else {
                face_nodes[i_face_node] = tree_nodes[t8_face_vertex_to_tree_vertex[eclass][i_tree_faces][i_face_node]];
              }
            }

            /* A face can only be linked to an cad surface if all nodes of the face are parametric or on a vertex 
             * (gmsh labels nodes on vertices as not parametric) */
            int all_parametric = 1;
            for (int i_face_nodes = 0; i_face_nodes < num_face_nodes; ++i_face_nodes) {
              if (!face_nodes[i_face_nodes].parametric && face_nodes[i_face_nodes].entity_dim != 0) {
                all_parametric = 0;
                break;
              }
            }
            /* Skip face if not all nodes are parametric */
            if (!all_parametric) {
              continue;
            }
            /* Now we can check if the face is connected to a surface */
            int surface_index = 0;
            /* If one node is already on a surface we can check if the rest lies also on the surface. */
            for (int i_face_nodes = 0; i_face_nodes < num_face_nodes; ++i_face_nodes) {
              if (face_nodes[i_face_nodes].entity_dim == 2) {
                surface_index = face_nodes[i_face_nodes].entity_tag;
                break;
              }
            }
            /* If not we can take two curves and look if they share a surface and then use this surface */
            if (!surface_index) {
              /* To do this we can look if there are two curves, otherwise we have to check which vertices 
               * share the same curve. */
              int edge1_index = 0;
              int edge2_index = 0;
              /* We search for 2 different curves */
              for (int i_face_nodes = 0; i_face_nodes < num_face_nodes; ++i_face_nodes) {
                if (face_nodes[i_face_nodes].entity_dim == 1) {
                  if (edge1_index == 0) {
                    edge1_index = face_nodes[i_face_nodes].entity_tag;
                  }
                  else if (face_nodes[i_face_nodes].entity_tag != edge1_index) {
                    edge2_index = face_nodes[i_face_nodes].entity_tag;
                    break;
                  }
                }
              }
              /* If there are less than 2 curves we can look at the vertices and check, 
               * if two of them are on the same curve */
              if (edge2_index == 0) {
                /* For each edge of face */
                for (int i_face_edges = 0; i_face_edges < num_face_edges; ++i_face_edges) {
                  /* Save nodes separately */
                  const int node1_number = t8_face_vertex_to_tree_vertex[face_eclass][i_tree_faces][0];
                  const t8_msh_file_node_parametric_t node1 = face_nodes[node1_number];
                  const int node2_number = t8_face_vertex_to_tree_vertex[face_eclass][i_tree_faces][1];
                  const t8_msh_file_node_parametric_t node2 = face_nodes[node2_number];

                  /* If both nodes are on a vertex we look if both vertices share an edge */
                  if (node1.entity_dim == 0 && node2.entity_dim == 0) {
                    int common_edge = cad_geometry->t8_geom_get_common_edge (node1.entity_tag, node2.entity_tag);
                    if (common_edge > 0) {
                      if (edge1_index == 0) {
                        edge1_index = common_edge;
                      }
                      else if (edge2_index == 0 && common_edge != edge1_index) {
                        edge2_index = common_edge;
                        break;
                      }
                    }
                  }
                }
              }
              if (edge2_index > 0) {
                surface_index = cad_geometry->t8_geom_get_common_face (edge1_index, edge2_index);
              }
              else {
                continue;
              }
            }
            /* Now we can check if every node lies on the surface and retrieve its parameters */
            if (surface_index) {
              int all_nodes_on_surface = 1;
              for (int i_face_nodes = 0; i_face_nodes < num_face_nodes; ++i_face_nodes) {
                /* We check if the node is on the right surface */
                if (face_nodes[i_face_nodes].entity_dim == 2) {
                  /* Check if node is on the right surface */
                  if (face_nodes[i_face_nodes].entity_tag != surface_index) {
                    all_nodes_on_surface = 0;
                    break;
                  }
                }
                else {
                  /* If it is on another geometry we retrieve its parameters */
                  if (face_nodes[i_face_nodes].entity_dim == 0) {
                    if (cad_geometry->t8_geom_is_vertex_on_face (face_nodes[i_face_nodes].entity_tag, surface_index)) {
                      cad_geometry->t8_geom_get_parameters_of_vertex_on_face (
                        face_nodes[i_face_nodes].entity_tag, surface_index, face_nodes[i_face_nodes].parameters);
                      face_nodes[i_face_nodes].entity_dim = 2;
                    }
                    else {
                      all_nodes_on_surface = 0;
                      break;
                    }
                  }
                  if (face_nodes[i_face_nodes].entity_dim == 1) {
                    if (cad_geometry->t8_geom_is_edge_on_face (face_nodes[i_face_nodes].entity_tag, surface_index)) {
                      cad_geometry->t8_geom_edge_parameter_to_face_parameters (
                        face_nodes[i_face_nodes].entity_tag, surface_index, num_face_nodes,
                        face_nodes[i_face_nodes].parameters[0], NULL, face_nodes[i_face_nodes].parameters);
                      face_nodes[i_face_nodes].entity_dim = 2;
                    }
                    else {
                      all_nodes_on_surface = 0;
                      break;
                    }
                  }
                }
              }
              /* Abort if not all nodes are on the surface or if the surface is a plane */
              if (!all_nodes_on_surface || cad_geometry->t8_geom_is_plane (surface_index)) {
                continue;
              }
              /* If we have found a surface we link it to the face */
              face_geometries[i_tree_faces] = surface_index;
              tree_is_linked = 1;
              for (int i_face_edges = 0; i_face_edges < num_face_edges; ++i_face_edges) {
                /* We lock the edges of the face for surfaces, so that we do not link the same surface again 
                 * to the edges of the face */
                if (dim == 2) /* 2D */
                {
                  edge_geometries[i_face_edges + t8_eclass_num_edges[eclass]] = -1;
                }
                else /* 3D */
                {
                  edge_geometries[t8_face_edge_to_tree_edge[eclass][i_tree_faces][i_face_edges]
                                  + t8_eclass_num_edges[eclass]]
                    = -1;
                }
              }
              /* We retrieve the parameters of the nodes and give them to the tree */
              for (int i_face_nodes = 0; i_face_nodes < num_face_nodes; ++i_face_nodes) {
                parameters[i_face_nodes * 2] = face_nodes[i_face_nodes].parameters[0];
                parameters[i_face_nodes * 2 + 1] = face_nodes[i_face_nodes].parameters[1];
              }
              /* Corrects the parameters on the surface if it is closed to prevent disorted elements. */
              for (int param_dim = 0; param_dim < 2; ++param_dim) {
                if (cad_geometry->t8_geom_is_surface_closed (surface_index, param_dim)) {
                  t8_cmesh_correct_parameters_on_closed_geometry (2, surface_index, num_face_nodes, cad_geometry,
                                                                  parameters);
                }
              }

              t8_cmesh_set_attribute (cmesh, tree_count, t8_get_package_id (),
                                      T8_CMESH_CAD_FACE_PARAMETERS_ATTRIBUTE_KEY + i_tree_faces, parameters,
                                      num_face_nodes * 2 * sizeof (double), 0);
            }
          }
          const int num_edges = t8_eclass_num_edges[eclass];
          /* Then we look for geometries linked to the edges */
          for (int i_tree_edges = 0; i_tree_edges < num_edges; ++i_tree_edges) {
            if (t8_eclass_to_dimension[eclass] == 3) {
              edge_nodes[0] = tree_nodes[t8_edge_vertex_to_tree_vertex[eclass][i_tree_edges][0]];
              edge_nodes[1] = tree_nodes[t8_edge_vertex_to_tree_vertex[eclass][i_tree_edges][1]];
            }
            else {
              edge_nodes[0] = tree_nodes[t8_face_vertex_to_tree_vertex[eclass][i_tree_edges][0]];
              edge_nodes[1] = tree_nodes[t8_face_vertex_to_tree_vertex[eclass][i_tree_edges][1]];
            }
            /* Both nodes have to be parametric or on a vertex to be linked to a curve or surface */
            if ((!edge_nodes[0].parametric && edge_nodes[0].entity_dim != 0)
                || (!edge_nodes[1].parametric && edge_nodes[1].entity_dim != 0)) {
              continue;
            }
            /* An edge can be linked to a curve as well as a surface. 
             * Therefore, we have to save the geometry dim and tag */
            int edge_geometry_dim = 0;
            int edge_geometry_tag = 0;
            /* We check which is the highest dim a node geometry has and what is its tag */
            if (edge_nodes[0].entity_dim > edge_nodes[1].entity_dim) {
              edge_geometry_dim = edge_nodes[0].entity_dim;
              if (edge_nodes[0].entity_dim > 0) {
                edge_geometry_tag = edge_nodes[0].entity_tag;
              }
            }
            else {
              edge_geometry_dim = edge_nodes[1].entity_dim;
              if (edge_nodes[1].entity_dim > 0) {
                edge_geometry_tag = edge_nodes[1].entity_tag;
              }
            }
            /* If both nodes are on two different faces we can skip this edge. */
            if (edge_nodes[0].entity_dim == 2 && edge_nodes[1].entity_dim == 2
                && edge_nodes[0].entity_tag != edge_nodes[1].entity_tag) {
              continue;
            }

            /* If one vertex lies on a geometry of a higher dim as the other, we have to check,
             * if the geometry of lower dimension is on that geometry. */
            {
              int is_on_geom = 1;
              for (int i_edge = 0; i_edge < 2; ++i_edge) {
                if (edge_geometry_dim == 2 && edge_nodes[i_edge].entity_dim == 1) {
                  if (!cad_geometry->t8_geom_is_edge_on_face (edge_nodes[i_edge].entity_tag, edge_geometry_tag)) {
                    is_on_geom = 0;
                    break;
                  }
                }
                else if (edge_geometry_dim == 2 && edge_nodes[i_edge].entity_dim == 0) {
                  if (!cad_geometry->t8_geom_is_vertex_on_face (edge_nodes[i_edge].entity_tag, edge_geometry_tag)) {
                    is_on_geom = 0;
                    break;
                  }
                }
                else if (edge_geometry_dim == 1 && edge_nodes[i_edge].entity_dim == 0) {
                  if (!cad_geometry->t8_geom_is_vertex_on_edge (edge_nodes[i_edge].entity_tag, edge_geometry_tag)) {
                    is_on_geom = 0;
                    break;
                  }
                }
              }
              if (!is_on_geom) {
                continue;
              }
            }

            /* If both nodes are on a vertex we still got no edge. 
             * But we can look if both vertices share an edge and use this edge. 
             * If not we can skip this edge. */
            if (edge_geometry_dim == 0 && edge_geometry_tag == 0) {
              int common_curve
                = cad_geometry->t8_geom_get_common_edge (edge_nodes[0].entity_tag, edge_nodes[1].entity_tag);
              if (common_curve > 0) {
                edge_geometry_tag = common_curve;
                edge_geometry_dim = 1;
              }
              else {
                continue;
              }
            }
            /* If both nodes are on different edges we have to look if both edges share a surface. 
             * If not we can skip this edge */
            if (edge_nodes[0].entity_dim == 1 && edge_nodes[1].entity_dim == 1
                && edge_nodes[0].entity_tag != edge_nodes[1].entity_tag) {
              int common_surface
                = cad_geometry->t8_geom_get_common_face (edge_nodes[0].entity_tag, edge_nodes[1].entity_tag);
              if (common_surface > 0) {
                edge_geometry_tag = common_surface;
                edge_geometry_dim = 2;
              }
              else {
                continue;
              }
            }
            /* If we have found a curve we can look for the parameters */
            if (edge_geometry_dim == 1) {
              /* Check if adjacent faces carry a surface and if this edge lies on the surface */
              for (int i_adjacent_face = 0; i_adjacent_face < 2; ++i_adjacent_face) {
                if (face_geometries[t8_edge_to_face[eclass][i_tree_edges][i_adjacent_face]] > 0) {
                  if (!cad_geometry->t8_geom_is_edge_on_face (
                        edge_geometry_tag, face_geometries[t8_edge_to_face[eclass][i_tree_edges][i_adjacent_face]])) {
                    t8_global_errorf ("Error: Adjacent edge and face of a tree carry "
                                      "incompatible geometries.\n");
                    goto die_ele;
                  }
                }
              }
              for (int i_edge_node = 0; i_edge_node < 2; ++i_edge_node) {
                /* Some error checking */
                if (edge_nodes[i_edge_node].entity_dim == 2) {
                  t8_global_errorf ("Error: Node %i should lie on a vertex or an edge, "
                                    "but it lies on a surface.\n",
                                    edge_nodes[i_edge_node].index);
                  goto die_ele;
                }
                if (edge_nodes[i_edge_node].entity_dim == 1
                    && edge_nodes[i_edge_node].entity_tag != edge_geometry_tag) {
                  t8_global_errorf ("Error: Node %i should lie on a specific edge, "
                                    "but it lies on another edge.\n",
                                    edge_nodes[i_edge_node].index);
                  goto die_ele;
                }
                if (edge_nodes[i_edge_node].entity_dim == 0) {
                  if (!cad_geometry->t8_geom_is_vertex_on_edge (edge_nodes[i_edge_node].entity_tag,
                                                                edge_geometry_tag)) {
                    t8_global_errorf ("Error: Node %i should lie on a vertex which lies on an edge, "
                                      "but the vertex does not lie on that edge.\n",
                                      edge_nodes[i_edge_node].index);
                    goto die_ele;
                  }
                }

                /* If the node lies on a vertex we retrieve its parameter on the curve */
                if (edge_nodes[i_edge_node].entity_dim == 0) {
                  cad_geometry->t8_geom_get_parameter_of_vertex_on_edge (
                    edge_nodes[i_edge_node].entity_tag, edge_geometry_tag, edge_nodes[i_edge_node].parameters);
                  edge_nodes[i_edge_node].entity_dim = 1;
                }
              }

              /* Abort if the edge is a line */
              if (cad_geometry->t8_geom_is_line (edge_geometry_tag)) {
                continue;
              }

              edge_geometries[i_tree_edges] = edge_geometry_tag;
              tree_is_linked = 1;
              parameters[0] = edge_nodes[0].parameters[0];
              parameters[1] = edge_nodes[1].parameters[0];

              /* Corrects the parameters on the edge if it is closed to prevent disorted elements. */
              if (cad_geometry->t8_geom_is_edge_closed (edge_geometry_tag)) {
                t8_cmesh_correct_parameters_on_closed_geometry (1, edge_geometry_tag, 2, cad_geometry, parameters);
              }

              t8_cmesh_set_attribute (cmesh, tree_count, t8_get_package_id (),
                                      T8_CMESH_CAD_EDGE_PARAMETERS_ATTRIBUTE_KEY + i_tree_edges, parameters,
                                      2 * sizeof (double), 0);
            }
            /* If we have found a surface we can look for the parameters. 
             * If the edge is locked for edges on surfaces we have to skip this edge */
            else if (edge_geometry_dim == 2 && edge_geometries[i_tree_edges + num_edges] >= 0) {
              /* If the node lies on a geometry with a different dimension we try to retrieve the parameters */
              for (int i_edge_node = 0; i_edge_node < 2; ++i_edge_node) {
                /* Some error checking */
                if (edge_nodes[i_edge_node].entity_dim == 2
                    && edge_nodes[i_edge_node].entity_tag != edge_geometry_tag) {
                  t8_global_errorf ("Error: Node %i should lie on a specific face, but it lies on another face.\n",
                                    edge_nodes[i_edge_node].index);
                  goto die_ele;
                }
                if (edge_nodes[i_edge_node].entity_dim == 0) {
                  if (!cad_geometry->t8_geom_is_vertex_on_face (edge_nodes[i_edge_node].entity_tag,
                                                                edge_geometry_tag)) {
                    t8_global_errorf ("Error: Node %i should lie on a vertex which lies on a face, "
                                      "but the vertex does not lie on that face.\n",
                                      edge_nodes[i_edge_node].index);
                    goto die_ele;
                  }
                }
                if (edge_nodes[i_edge_node].entity_dim == 1) {
                  if (!cad_geometry->t8_geom_is_edge_on_face (edge_nodes[i_edge_node].entity_tag, edge_geometry_tag)) {
                    t8_global_errorf ("Error: Node %i should lie on an edge which lies on a face, "
                                      "but the edge does not lie on that face.\n",
                                      edge_nodes[i_edge_node].index);
                    goto die_ele;
                  }
                }

                /* If the node lies on a vertex we retrieve its parameters on the surface */
                if (edge_nodes[i_edge_node].entity_dim == 0) {
                  cad_geometry->t8_geom_get_parameters_of_vertex_on_face (
                    edge_nodes[i_edge_node].entity_tag, edge_geometry_tag, edge_nodes[i_edge_node].parameters);
                  edge_nodes[i_edge_node].entity_dim = 2;
                }
                /* If the node lies on an edge we have to do the same */
                if (edge_nodes[i_edge_node].entity_dim == 1) {
                  const int num_face_nodes = t8_eclass_num_vertices[eclass];
                  cad_geometry->t8_geom_edge_parameter_to_face_parameters (
                    edge_nodes[i_edge_node].entity_tag, edge_geometry_tag, num_face_nodes,
                    edge_nodes[i_edge_node].parameters[0], parameters, edge_nodes[i_edge_node].parameters);
                  edge_nodes[i_edge_node].entity_dim = 2;
                }
              }

              /* Abort if the edge is a line */
              if (cad_geometry->t8_geom_is_line (edge_geometry_tag)) {
                continue;
              }

              edge_geometries[i_tree_edges + t8_eclass_num_edges[eclass]] = edge_geometry_tag;
              tree_is_linked = 1;
              parameters[0] = edge_nodes[0].parameters[0];
              parameters[1] = edge_nodes[0].parameters[1];
              parameters[2] = edge_nodes[1].parameters[0];
              parameters[3] = edge_nodes[1].parameters[1];

              /* Corrects the parameters on the surface if it is closed to prevent disorted elements. */
              for (int param_dim = 0; param_dim < 2; ++param_dim) {
                if (cad_geometry->t8_geom_is_surface_closed (edge_geometry_tag, param_dim)) {
                  t8_cmesh_correct_parameters_on_closed_geometry (2, edge_geometry_tag, 2, cad_geometry, parameters);
                }
              }

              t8_cmesh_set_attribute (cmesh, tree_count, t8_get_package_id (),
                                      T8_CMESH_CAD_EDGE_PARAMETERS_ATTRIBUTE_KEY + i_tree_edges, parameters,
                                      4 * sizeof (double), 0);
            }
          }
          /* Remove the -1 used to lock the edges */
          for (int i_edge = 0; i_edge < T8_ECLASS_MAX_EDGES * 2; ++i_edge) {
            if (edge_geometries[i_edge] < 0) {
              edge_geometries[i_edge] = 0;
            }
          }
          t8_cmesh_set_attribute (cmesh, tree_count, t8_get_package_id (), T8_CMESH_CAD_FACE_ATTRIBUTE_KEY,
                                  face_geometries, num_faces * sizeof (int), 0);
          t8_cmesh_set_attribute (cmesh, tree_count, t8_get_package_id (), T8_CMESH_CAD_EDGE_ATTRIBUTE_KEY,
                                  edge_geometries, 2 * num_edges * sizeof (int), 0);

          /* Now we set the tree geometry according to the tree linkage status. */
          if (tree_is_linked) {
            t8_cmesh_set_tree_geometry (cmesh, tree_count, cad_geometry_base);
            t8_debugf ("Registering tree %li with geometry %s \n", tree_count,
                       cad_geometry_base->t8_geom_get_name ().c_str ());
          }
          else {
            t8_cmesh_set_tree_geometry (cmesh, tree_count, linear_geometry_base);
            t8_debugf ("Registering tree %li with geometry %s \n", tree_count,
                       linear_geometry_base->t8_geom_get_name ().c_str ());
          }
#else  /* !T8_WITH_OCC */
          SC_ABORTF ("OCC not linked");
#endif /* T8_WITH_OCC */
        }
      }
    }
  }
  free (line);
  if (tree_count == 0) {
    t8_global_errorf ("Warning: No %iD elements found in msh file.\n", dim);
  }
  return 0;
die_ele:
  /* Error handling */
  free (line);
  t8_cmesh_destroy (&cmesh);
  return -1;
}

/* This struct stores all information associated to a tree's face.
 * We need it to find neighbor trees.
 */
typedef struct
{
  t8_locidx_t ltree_id; /* The local id of the tree this face belongs to */
  int8_t face_number;   /* The number of that face whitin the tree */
  int num_vertices;     /* The number of vertices of this face. */
  long *vertices;       /* The indices of these vertices. */
} t8_msh_file_face_t;

/* Hash a face. The hash value is the sum of its vertex indices */
static unsigned
t8_msh_file_face_hash (const void *face, const void *data)
{
  t8_msh_file_face_t *Face;
  int iv;
  long sum = 0;

  Face = (t8_msh_file_face_t *) face;
  for (iv = 0; iv < Face->num_vertices; iv++) {
    sum += Face->vertices[iv];
  }
  T8_ASSERT (sum >= 0);
  return (unsigned) sum;
}

/* Two face are considered equal if they have the same vertices up
 * to renumeration. */
static int
t8_msh_file_face_equal (const void *facea, const void *faceb, const void *data)
{
  int iv, jv, ret;
  long vertex;
  t8_msh_file_face_t *Face_a, *Face_b;

  Face_a = (t8_msh_file_face_t *) facea;
  Face_b = (t8_msh_file_face_t *) faceb;
  /* If both have different number of vertices they can't be equal */
  ret = Face_a->num_vertices == Face_b->num_vertices;
  if (!ret) {
    return 0;
  }
  /* Check for each vertex of Face_a whether it is a vertex
   * of Face_b */
  for (iv = 0; iv < Face_a->num_vertices; iv++) {
    vertex = Face_a->vertices[iv];
    ret = 0;
    for (jv = 0; jv < Face_b->num_vertices; jv++) {
      ret |= vertex == Face_b->vertices[jv];
    }
    /* if vertex was a vertex of Face_b then ret is true here */
    if (!ret) {
      return 0;
    }
  }
  return 1;
}

/* We use this function in a loop over all elements
 * in the hash table, to free the memory of the vertices array */
static int
t8_msh_file_face_free (void **face, const void *data)
{
  t8_msh_file_face_t *Face;

  Face = *(t8_msh_file_face_t **) face;
  T8_FREE (Face->vertices);
  return 1;
}

/* Given a face and a cmesh set the face as a domain boundary.
 * We use this function in a loop over all hashed faces.
 */
static int
t8_msh_file_face_set_boundary (void **face, const void *data)
{
  t8_msh_file_face_t *Face;
  t8_cmesh_t cmesh;
  t8_gloidx_t gtree_id;

  cmesh = (t8_cmesh_t) data;
  Face = *(t8_msh_file_face_t **) face;

  /* Get the global tree id */
  gtree_id = Face->ltree_id;
  /* Set the Face as a domain boundary */
  t8_cmesh_set_join (cmesh, gtree_id, gtree_id, Face->face_number, Face->face_number, 0);
  return 1;
}

/* Given two faces and the classes of their volume trees,
 * compute the orientation of the faces to each other */
static int
t8_msh_file_face_orientation (t8_msh_file_face_t *Face_a, t8_msh_file_face_t *Face_b, t8_eclass_t tree_class_a,
                              t8_eclass_t tree_class_b)
{
  long vertex_zero; /* The number of the first vertex of the smaller face */
  t8_msh_file_face_t *smaller_Face, *bigger_Face;
  int compare, iv;
  t8_eclass_t bigger_class;
  int orientation = -1;

  compare = t8_eclass_compare (tree_class_a, tree_class_b);
  if (compare > 0) {
    /* tree_class_a is bigger than tree_class_b */
    smaller_Face = Face_b;
    bigger_Face = Face_a;
    bigger_class = (t8_eclass_t) t8_eclass_face_types[tree_class_a][Face_a->face_number];
  }
  else if (compare < 0) {
    /* tree_class_a is smaller than tree_class_b */
    smaller_Face = Face_a;
    bigger_Face = Face_b;
    bigger_class = (t8_eclass_t) t8_eclass_face_types[tree_class_b][Face_b->face_number];
  }
  else {
    /* both classes are the same, thus
     * the face with the smaller face id is the smaller one */
    if (Face_a->face_number < Face_b->face_number) {
      smaller_Face = Face_a;
      bigger_Face = Face_b;
      bigger_class = (t8_eclass_t) t8_eclass_face_types[tree_class_b][Face_b->face_number];
    }
    else {
      smaller_Face = Face_b;
      bigger_Face = Face_a;
      bigger_class = (t8_eclass_t) t8_eclass_face_types[tree_class_a][Face_a->face_number];
    }
  }
  vertex_zero = smaller_Face->vertices[0];
  /* Find which point in the bigger face is vertex_zero */
  for (iv = 0; iv < t8_eclass_num_vertices[bigger_class]; iv++) {
    if (vertex_zero == bigger_Face->vertices[iv]) {
      /* We found the corresponding vertex */
      orientation = iv;
      /* set condition to break the loop */
      iv = t8_eclass_num_vertices[bigger_class];
    }
  }
  T8_ASSERT (orientation >= 0);
  return orientation;
}

/* Given the number of vertices and for each element a list of its
 * vertices, find the neighborship relations of each element */
/* This routine does only find neighbors between local trees.
 * Use with care if cmesh is partitioned. */
static void
t8_cmesh_msh_file_find_neighbors (t8_cmesh_t cmesh, sc_array_t *vertex_indices)
{
  sc_hash_t *faces;
  t8_msh_file_face_t *Face, **pNeighbor, *Neighbor;
  sc_mempool_t *face_mempool;
  t8_gloidx_t gtree_it;
  t8_gloidx_t gtree_id, gtree_neighbor;
  t8_eclass_t eclass, face_class, neighbor_tclass;
  int num_face_vertices, face_it, vertex_it;
  int retval, orientation;
  long *tree_vertices;
  t8_stash_class_struct_t *class_entry;

  face_mempool = sc_mempool_new (sizeof (t8_msh_file_face_t));
  faces = sc_hash_new (t8_msh_file_face_hash, t8_msh_file_face_equal, cmesh, NULL);

  /* TODO: Does currently not work with partitioned cmesh */
  T8_ASSERT (!cmesh->set_partition);
  /* The cmesh is not allowed to be committed yet */
  T8_ASSERT (t8_cmesh_is_initialized (cmesh));
  t8_debugf ("Starting to find tree neighbors\n");
  /* Iterate over all local trees */
  for (gtree_it = 0; gtree_it < (t8_gloidx_t) cmesh->stash->classes.elem_count; gtree_it++) {
    /* We get the class of the current tree.
     * Since we know that the trees were put into the stash in order
     * of their tree id's, we can just read the corresponding entry from
     * the stash.
     * !WARNING: This does not work in general to find the class of a tree
     *    since the order in which the trees are added to the stash is arbitrary.
     *    Use t8_stash_class_bsearch in tat case.
     */
    class_entry = (t8_stash_class_struct_t *) t8_sc_array_index_locidx (&cmesh->stash->classes, gtree_it);
    T8_ASSERT (class_entry->id == gtree_it);
    eclass = class_entry->eclass;
    /* Get the vertices of that tree */
    tree_vertices = *(long **) t8_sc_array_index_locidx (vertex_indices, gtree_it);
    /* loop over all faces of the tree */
    for (face_it = 0; face_it < t8_eclass_num_faces[eclass]; face_it++) {
      /* Create the Face struct */
      Face = (t8_msh_file_face_t *) sc_mempool_alloc (face_mempool);
      /* Get its eclass and the number of vertices */
      face_class = (t8_eclass_t) t8_eclass_face_types[eclass][face_it];
      num_face_vertices = t8_eclass_num_vertices[face_class];
      Face->vertices = T8_ALLOC (long, num_face_vertices);
      Face->num_vertices = num_face_vertices;
      Face->ltree_id = gtree_it;
      Face->face_number = face_it;
      /* Copy the vertices of the face to the face struct */
      for (vertex_it = 0; vertex_it < num_face_vertices; vertex_it++) {
        Face->vertices[vertex_it] = tree_vertices[t8_face_vertex_to_tree_vertex[eclass][face_it][vertex_it]];
      }
      /* Try to insert the face into the hash */
      retval = sc_hash_insert_unique (faces, Face, (void ***) &pNeighbor);
      if (!retval) {
        /* The face was already in the hash */
        Neighbor = *pNeighbor;
        T8_ASSERT (Neighbor->ltree_id != gtree_it);
        /* The current tree is a neighbor to the tree Neighbor->ltree_id */
        /* We need to identify the face number and the orientation */
        gtree_id = gtree_it;
        gtree_neighbor = Neighbor->ltree_id;
        /* Compute the orientation of the face connection */
        /* Get the element class of the neighbor tree */
        class_entry = (t8_stash_class_struct_t *) t8_sc_array_index_locidx (&cmesh->stash->classes, Neighbor->ltree_id);
        T8_ASSERT (class_entry->id == Neighbor->ltree_id);
        neighbor_tclass = class_entry->eclass;
        /* Calculate the orientation */
        orientation = t8_msh_file_face_orientation (Face, Neighbor, eclass, neighbor_tclass);
        /* Set the face connection */
        t8_cmesh_set_join (cmesh, gtree_id, gtree_neighbor, face_it, Neighbor->face_number, orientation);
        T8_FREE (Face->vertices);
        sc_mempool_free (face_mempool, Face);
        /* We can free the neighbor here as well */
        sc_hash_remove (faces, Neighbor, NULL);
        T8_FREE (Neighbor->vertices);
        sc_mempool_free (face_mempool, Neighbor);
      }
    }
  }
  /* The remaining faces are domain boundaries */
  sc_hash_foreach (faces, t8_msh_file_face_set_boundary);
  /* Free the faces and the hash */
  sc_hash_foreach (faces, t8_msh_file_face_free);
  sc_mempool_destroy (face_mempool);
  sc_hash_destroy (faces);
  t8_debugf ("Done finding tree neighbors.\n");
}

/* This part should be callable from C */
T8_EXTERN_C_BEGIN ();

/* This is a helper function to properly register the 
 * geometries for the cmesh created in t8_cmesh_from_msh_file.
 * It should be called by all processes of the cmesh.
 * Returns 1 on success, 0 on cad usage error: use_cad_geometry true, but OCC not linked.
 * The linear_geometry pointer will point to the newly created linear geometry.
 * The cad_geometry pointer will point to the newly created cad geometry, or to NULL if
 * no cad geometry is used.
 */
static int
t8_cmesh_from_msh_file_register_geometries (t8_cmesh_t cmesh, const int use_cad_geometry, const int dim,
                                            const char *fileprefix, const t8_geometry_c **linear_geometry,
                                            const t8_geometry_c **cad_geometry)
{
  /* Register linear geometry */
  *linear_geometry = t8_cmesh_register_geometry<t8_geometry_linear> (cmesh, dim);
  if (use_cad_geometry) {
#if T8_WITH_OCC
    *cad_geometry = t8_cmesh_register_geometry<t8_geometry_cad> (cmesh, dim, std::string (fileprefix));
#else /* !T8_WITH_OCC */
    *cad_geometry = NULL;
    return 0;
#endif
  }
  return 1;
}

t8_cmesh_t
t8_cmesh_from_msh_file (const char *fileprefix, int partition, sc_MPI_Comm comm, int dim, int main_proc,
                        int use_cad_geometry)
{
  int mpirank, mpisize, mpiret;
  t8_cmesh_t cmesh;
  sc_hash_t *vertices = NULL;
  t8_locidx_t num_vertices;
  sc_mempool_t *node_mempool = NULL;
  sc_array_t *vertex_indices = NULL;
  long *indices_entry;
  char current_file[BUFSIZ];
  FILE *file;
  t8_gloidx_t num_trees, first_tree, last_tree = -1;
  int main_proc_read_successful = 0;
  int msh_version;
  const t8_geometry_c *cad_geometry = NULL;
  const t8_geometry_c *linear_geometry = NULL;

  mpiret = sc_MPI_Comm_size (comm, &mpisize);
  SC_CHECK_MPI (mpiret);
  mpiret = sc_MPI_Comm_rank (comm, &mpirank);
  SC_CHECK_MPI (mpiret);

  /* TODO: implement partitioned input using gmesh's
   * partitioned files.
   * Or using a single file and computing the partition on the run. */
  T8_ASSERT (partition == 0 || (main_proc >= 0 && main_proc < mpisize));

  /* initialize cmesh structure */
  t8_cmesh_init (&cmesh);
  /* Setting the dimension by hand is necessary for partitioned
   * commit, since there are process without any trees. So the cmesh would
   * not know its dimension on these processes. */
  t8_cmesh_set_dimension (cmesh, dim);

  /* Register the geometries for the cmesh. */
  const int registered_geom_success = t8_cmesh_from_msh_file_register_geometries (
    cmesh, use_cad_geometry, dim, fileprefix, &linear_geometry, &cad_geometry);
  if (!registered_geom_success) {
    /* Registering failed */
    t8_errorf ("cad is not linked. Cannot use cad geometry.\n");
    t8_cmesh_destroy (&cmesh);
    return NULL;
  }

  if (!partition || mpirank == main_proc) {
    snprintf (current_file, BUFSIZ, "%s.msh", fileprefix);
    /* Open the file */
    t8_debugf ("Opening file %s\n", current_file);
    file = fopen (current_file, "r");
    if (file == NULL) {
      t8_global_errorf ("Could not open file %s\n", current_file);
      t8_cmesh_destroy (&cmesh);

      if (partition) {
        /* Communicate to the other processes that reading failed. */
        main_proc_read_successful = 0;
        sc_MPI_Bcast (&main_proc_read_successful, 1, sc_MPI_INT, main_proc, comm);
      }
      return NULL;
    }
    /* Check if msh-file version is compatible. */
    msh_version = t8_cmesh_check_version_of_msh_file (file);
    if (msh_version < 1) {
      /* If reading the MeshFormat-number failed or the version is incompatible, close the file */
      fclose (file);
      t8_debugf ("The reading process of the msh-file has failed and the file has been closed.\n");
      t8_cmesh_destroy (&cmesh);

      if (partition) {
        /* Communicate to the other processes that reading failed. */
        main_proc_read_successful = 0;
        sc_MPI_Bcast (&main_proc_read_successful, 1, sc_MPI_INT, main_proc, comm);
      }
      return NULL;
    }
    /* read nodes from the file */
    switch (msh_version) {
    case 2:
      if (use_cad_geometry) {
        fclose (file);
        t8_errorf ("WARNING: The cad geometry is only supported for msh files of version 4\n");
        t8_cmesh_destroy (&cmesh);
        if (partition) {
          /* Communicate to the other processes that reading failed. */
          main_proc_read_successful = 0;
          sc_MPI_Bcast (&main_proc_read_successful, 1, sc_MPI_INT, main_proc, comm);
        }
        return NULL;
      }
      vertices = t8_msh_file_2_read_nodes (file, &num_vertices, &node_mempool);
      t8_cmesh_msh_file_2_read_eles (cmesh, file, vertices, &vertex_indices, dim);
      break;

    case 4:
      vertices = t8_msh_file_4_read_nodes (file, &num_vertices, &node_mempool);
      t8_cmesh_msh_file_4_read_eles (cmesh, file, vertices, &vertex_indices, dim, linear_geometry, use_cad_geometry,
                                     cad_geometry);
      break;

    default:
      break;
    }
    /* close the file and free the memory for the nodes */
    fclose (file);
    t8_cmesh_msh_file_find_neighbors (cmesh, vertex_indices);
    if (vertices != NULL) {
      sc_hash_destroy (vertices);
    }
    sc_mempool_destroy (node_mempool);
    while (vertex_indices->elem_count > 0) {
      indices_entry = *(long **) sc_array_pop (vertex_indices);
      T8_FREE (indices_entry);
    }
    sc_array_destroy (vertex_indices);

    main_proc_read_successful = 1;
  }

  if (partition) {
    /* Communicate whether main proc read the cmesh successful.
     * If the main process failed then it called this Bcast already and
     * terminated. If it was successful, it calls the Bcast now. */
    sc_MPI_Bcast (&main_proc_read_successful, 1, sc_MPI_INT, main_proc, comm);
    if (!main_proc_read_successful) {
      t8_debugf ("Main process could not read cmesh successfully.\n");
      t8_cmesh_destroy (&cmesh);
      return NULL;
    }
    /* The cmesh is not yet committed, since we set the partitioning before */
    if (mpirank == main_proc) {
      /* The main_proc process sends the number of trees to
       * all processes. This is used to fill the partition table
       * that says that all trees are on main_proc and zero on everybody else. */
      num_trees = cmesh->stash->classes.elem_count;
      first_tree = 0;
      last_tree = num_trees - 1;
      T8_ASSERT (cmesh->dimension == dim);
    }
    /* bcast the global number of trees */
    sc_MPI_Bcast (&num_trees, 1, T8_MPI_GLOIDX, main_proc, comm);
    /* Set the first and last trees on this rank.
     * No rank has any trees except the main_proc */
    if (mpirank < main_proc) {
      first_tree = 0;
      last_tree = -1;
    }
    else if (mpirank > main_proc) {
      first_tree = num_trees;
      last_tree = num_trees - 1;
    }
    t8_cmesh_set_partition_range (cmesh, 3, first_tree, last_tree);
  }

  /* Commit the cmesh */
  T8_ASSERT (cmesh != NULL);
  if (cmesh != NULL) {
    t8_cmesh_commit (cmesh, comm);
  }
  return cmesh;
}

T8_EXTERN_C_END ();<|MERGE_RESOLUTION|>--- conflicted
+++ resolved
@@ -1016,17 +1016,10 @@
           T8_ASSERT (cad_geometry_base->t8_geom_get_type () == T8_GEOMETRY_TYPE_CAD);
           const t8_geometry_cad_c *cad_geometry = dynamic_cast<const t8_geometry_cad_c *> (cad_geometry_base);
           /* Check for right element class */
-<<<<<<< HEAD
           if (eclass != T8_ECLASS_TRIANGLE && eclass != T8_ECLASS_QUAD && eclass != T8_ECLASS_TET
-              && eclass != T8_ECLASS_HEX && eclass != T8_ECLASS_PYRAMID) {
+              && eclass != T8_ECLASS_HEX && eclass != T8_ECLASS_PRISM && eclass != T8_ECLASS_PYRAMID) {
             t8_errorf (
-              "%s element detected. The occ geometry currently only supports quad, tri, tet, hex and pyramid elements.",
-=======
-          if (eclass != T8_ECLASS_TRIANGLE && eclass != T8_ECLASS_QUAD && eclass != T8_ECLASS_HEX
-              && eclass != T8_ECLASS_TET && eclass != T8_ECLASS_PRISM) {
-            t8_errorf (
-              "%s element detected. The cad geometry currently only supports quad, tri, hex and prism elements.",
->>>>>>> 7f84e4e8
+              "%s element detected. The occ geometry currently only supports quad, tri, tet, hex, prism and pyramid elements.",
               t8_eclass_to_string[eclass]);
             goto die_ele;
           }
