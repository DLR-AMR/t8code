--- conflicted
+++ resolved
@@ -1008,15 +1008,8 @@
 t8_cmesh_process_tree_geometry (t8_cmesh_t cmesh, t8_eclass_t eclass, int dim, t8_gloidx_t tree_count,
                                 const t8_geometry_c *cad_geometry_base, const t8_geometry_c *linear_geometry_base,
                                 std::array<t8_msh_file_node, T8_ECLASS_MAX_CORNERS> tree_nodes,
-<<<<<<< HEAD
-                                const t8_geometry *cad_geometry_base, const int dim,
-                                std::array<t8_msh_file_node, T8_ECLASS_MAX_CORNERS_2D> face_nodes,
-                                t8_gloidx_t tree_count, std::array<t8_msh_file_node, 2> edge_nodes,
-                                const t8_geometry *linear_geometry_base)
-=======
                                 std::array<t8_msh_file_node, T8_ECLASS_MAX_CORNERS_2D> face_nodes,
                                 std::array<t8_msh_file_node, 2> edge_nodes)
->>>>>>> 7c80761d
 {
   /* Calculate the parametric geometries of the tree */
   T8_ASSERT (cad_geometry_base->t8_geom_get_type () == T8_GEOMETRY_TYPE_CAD);
