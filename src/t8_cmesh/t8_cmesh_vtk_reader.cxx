/*
This file is part of t8code.
t8code is a C library to manage a collection (a forest) of multiple
connected adaptive space-trees of general element classes in parallel.

Copyright (C) 2015 the developers

t8code is free software; you can redistribute it and/or modify
it under the terms of the GNU General Public License as published by
the Free Software Foundation; either version 2 of the License, or
(at your option) any later version.

t8code is distributed in the hope that it will be useful,
but WITHOUT ANY WARRANTY; without even the implied warranty of
MERCHANTABILITY or FITNESS FOR A PARTICULAR PURPOSE.  See the
GNU General Public License for more details.

You should have received a copy of the GNU General Public License
along with t8code; if not, write to the Free Software Foundation, Inc.,
51 Franklin Street, Fifth Floor, Boston, MA 02110-1301, USA.
*/

/** \file t8_cmesh_vtk_reader.cxx
* Implementation of a Reader for vtk/vtu files using the vtk-library.
* The functions can only be used when t8code is linked with the vtk-library.
*/

#include <t8_cmesh_vtk_writer.h>        /* To set tree vertices */

#include <t8_cmesh_vtk_reader.hxx>
#include "t8_cmesh_vtk_to_t8/t8_cmesh_vtk_unstructured.hxx"
#include "t8_cmesh_vtk_to_t8/t8_cmesh_vtk_polydata.hxx"
#include <t8_geometry/t8_geometry_implementations/t8_geometry_linear.h>
#include "t8_cmesh_vtk_to_t8/t8_vtk_types.h"

#if T8_WITH_VTK
#include <vtkCellIterator.h>
#include <vtkCellData.h>
#include <vtkCellTypes.h>
#include <vtkUnstructuredGrid.h>
#include <vtkUnstructuredGridReader.h>
#include <vtkXMLUnstructuredGridReader.h>
#include <vtkPolyData.h>
#include <vtkBYUReader.h>
#include <vtkOBJReader.h>
#include <vtkPLYReader.h>
#include <vtkPolyDataReader.h>
#include <vtkSTLReader.h>
#include <vtkXMLPolyDataReader.h>
#endif

T8_EXTERN_C_BEGIN ();

/**
 * If the vertices of a tree describe a negative \param, 
 * permute the tree vertices. 
 * 
 * \param[in, out] tree_vertices The vertices of a tree
 * \param[in] eclass             The eclass of the tree.
 */
void
t8_cmesh_correct_volume (double *tree_vertices, t8_eclass_t eclass)
{
  /* The \param described is negative. We need to change vertices.
   * For tets we switch 0 and 3.
   * For prisms we switch 0 and 3, 1 and 4, 2 and 5.
   * For hexahedra we switch 0 and 4, 1 and 5, 2 and 6, 3 and 7.
   * For pyramids we switch 0 and 4 */
  double              temp;
  int                 num_switches = 0;
  int                 switch_indices[4] = { 0 };
  int                 iswitch;
  T8_ASSERT (t8_eclass_to_dimension[eclass] == 3);
  t8_debugf ("Correcting negative volume.\n");
  switch (eclass) {
  case T8_ECLASS_TET:
    /* We switch vertex 0 and vertex 3 */
    num_switches = 1;
    switch_indices[0] = 3;
    break;
  case T8_ECLASS_PRISM:
    num_switches = 3;
    switch_indices[0] = 3;
    switch_indices[1] = 4;
    switch_indices[2] = 5;
    break;
  case T8_ECLASS_HEX:
    num_switches = 4;
    switch_indices[0] = 4;
    switch_indices[1] = 5;
    switch_indices[2] = 6;
    switch_indices[3] = 7;
    break;
  case T8_ECLASS_PYRAMID:
    num_switches = 1;
    switch_indices[0] = 4;
    break;
  default:
    SC_ABORT_NOT_REACHED ();
  }

  for (iswitch = 0; iswitch < num_switches; ++iswitch) {
    /* We switch vertex 0 + iswitch and vertex switch_indices[iswitch] */
    for (int i = 0; i < 3; i++) {
      temp = tree_vertices[3 * iswitch + i];
      tree_vertices[3 * iswitch + i] =
        tree_vertices[3 * switch_indices[iswitch] + i];
      tree_vertices[3 * switch_indices[iswitch] + i] = temp;
    }
  }
  T8_ASSERT (!t8_cmesh_tree_vertices_negative_volume
             (eclass, tree_vertices, t8_eclass_num_vertices[eclass]));
}

#if T8_WITH_VTK
/*
 * \param[in] filename      The name of the file to read
 * \param[in, out] vtkGrid  A pointer to a vtkDataSet. We ShallowCopy the grid there.
 * \param[in] partition     Flag if the input is read partitioned
 * \param[in] main_proc     The main reading proc.
 * \param[in] comm          A communicator.
 * \param[in] vtk_file_type The type of the Data in the file.
 * \returns                 non-zero on success, zero if the reading failed.  
 */
vtk_read_success_t
t8_file_to_vtkGrid (const char *filename,
                    vtkSmartPointer < vtkDataSet > vtkGrid,
                    const int partition, const int main_proc,
                    sc_MPI_Comm comm, const vtk_file_type_t vtk_file_type)
{
  vtk_read_success_t  main_proc_read_successful = read_failure;
  int                 mpirank;
  int                 mpisize;
  int                 mpiret;
  mpiret = sc_MPI_Comm_rank (comm, &mpirank);
  SC_CHECK_MPI (mpiret);
  mpiret = sc_MPI_Comm_size (comm, &mpisize);
  SC_CHECK_MPI (mpiret);
  T8_ASSERT (filename != NULL);
  T8_ASSERT (0 <= main_proc && main_proc < mpisize);
  /* Read the file and set the pointer to the vtkGrid */
  if (!partition || mpirank == main_proc) {
    switch (vtk_file_type) {
    case VTK_UNSTRUCTURED_FILE:
      main_proc_read_successful = t8_read_unstructured (filename, vtkGrid);
      break;
    case VTK_POLYDATA_FILE:
      main_proc_read_successful = t8_read_poly (filename, vtkGrid);
      break;
    default:
      vtkGrid = NULL;
      t8_errorf ("Filetype not supported.\n");
      break;
    }
    if (partition) {
      /* Communicate the success/failure of the reading process. */
      sc_MPI_Bcast (&main_proc_read_successful, 1, sc_MPI_INT, main_proc,
                    comm);
    }
  }
  if (partition) {
    sc_MPI_Bcast (&main_proc_read_successful, 1, sc_MPI_INT, main_proc, comm);
  }
  return main_proc_read_successful;
}

/**
 * Get the dimension of a vtkDataSet
 * 
 * \param[in] vtkGrid The vtkDataSet
 * \return The dimension of \a vtkGrid. 
 */
static int
t8_get_dimension (vtkSmartPointer < vtkDataSet > vtkGrid)
{
  /* This array contains the type of each cell */
  vtkSmartPointer < vtkCellTypes > cell_type_of_each_cell =
    vtkSmartPointer < vtkCellTypes >::New ();
  vtkGrid->GetCellTypes (cell_type_of_each_cell);
  vtkSmartPointer < vtkUnsignedCharArray > cell_types =
    cell_type_of_each_cell->GetCellTypesArray ();
  int                 max_cell_type = -1;
  const vtkIdType     num_types = cell_types->GetNumberOfTuples ();
  /* Iterate over all types and compare the dimension. They are stored
   * in ascending order. */
  for (vtkIdType cell_types_it = 0; cell_types_it < num_types;
       cell_types_it++) {
    const vtkIdType     type = cell_types->GetValue (cell_types_it);
    if (type > max_cell_type) {
      max_cell_type = type;
    }
  }
  T8_ASSERT (0 <= max_cell_type && max_cell_type < 82);
  const int           ieclass = t8_cmesh_vtk_type_to_t8_type[max_cell_type];
  T8_ASSERT (ieclass != T8_ECLASS_INVALID);

  return t8_eclass_to_dimension[ieclass];
}

/**
 * Iterate over all cells of a vtkDataset and construct a cmesh representing
 * The vtkGrid. Each cell in the vtkDataSet becomes a tree in the cmesh. This 
 * function construct a cmesh on a single process. 
 * 
 * \param[in] vtkGrid The vtkGrid that gets tranlated
 * \param[in, out] cmesh   An empty cmesh that is filled with the data. 
 * \param[in] comm        A communicator. 
 * \return  The number of elements that have been read by the process.  
 */

static t8_gloidx_t
t8_vtk_iterate_cells (vtkSmartPointer < vtkDataSet > vtkGrid,
                      t8_cmesh_t cmesh, sc_MPI_Comm comm)
{

  double             *vertices = NULL;
  double            **tuples = NULL;
  size_t             *data_size = NULL;
  t8_gloidx_t         tree_id = 0;
  int                 max_dim = -1;

  vtkCellIterator    *cell_it;
  vtkSmartPointer < vtkPoints > points;
  vtkSmartPointer < vtkCellData > cell_data = vtkGrid->GetCellData ();
  const int           max_cell_points = vtkGrid->GetMaxCellSize ();

  T8_ASSERT (max_cell_points >= 0);
  vertices = T8_ALLOC (double, 3 * max_cell_points);
  /* Get cell iterator */
  cell_it = vtkGrid->NewCellIterator ();
  /* get the number of data-arrays per cell */
  const int           num_data_arrays = cell_data->GetNumberOfArrays ();
  T8_ASSERT (num_data_arrays >= 0);

  t8_debugf ("[D] read %i data-arrays\n", num_data_arrays);
  /* Prepare attributes */
  if (num_data_arrays > 0) {
    size_t              tuple_size;
    tuples = T8_ALLOC (double *, num_data_arrays);
    data_size = T8_ALLOC (size_t, num_data_arrays);
    for (int idata = 0; idata < num_data_arrays; idata++) {
      vtkDataArray       *data = cell_data->GetArray (idata);
      tuple_size = data->GetNumberOfComponents ();
      data_size[idata] = sizeof (double) * tuple_size;
      t8_debugf ("[D] data_size[%i] = %li, tuple_size %li\n", idata,
                 data_size[idata], tuple_size);
      /* Allocate memory for a tuple in array i */
      tuples[idata] = T8_ALLOC (double, tuple_size);
    }
  }

  /* Iterate over all cells */
  for (cell_it->InitTraversal (); !cell_it->IsDoneWithTraversal ();
       cell_it->GoToNextCell ()) {

    /* Set the t8_eclass of the cell */
    const t8_eclass_t   cell_type =
      t8_cmesh_vtk_type_to_t8_type[cell_it->GetCellType ()];
    SC_CHECK_ABORTF (t8_eclass_is_valid (cell_type),
                     "vtk-cell-type %i not supported by t8code\n", cell_type);
    t8_cmesh_set_tree_class (cmesh, tree_id, cell_type);
    /* Get the points of the cell */
    const int           num_points = cell_it->GetNumberOfPoints ();
    T8_ASSERT (num_points > 0);
    points = cell_it->GetPoints ();

    for (int ipoint = 0; ipoint < num_points; ipoint++) {
      points->GetPoint (t8_element_shape_vtk_corner_number
                        (cell_type, ipoint), &vertices[3 * ipoint]);

    }
    /* The order of the vertices in vtk might give a tree with negative \param */
    if (t8_cmesh_tree_vertices_negative_volume
        (cell_type, vertices, num_points)) {
      t8_cmesh_correct_volume (vertices, cell_type);
    }
    t8_cmesh_set_tree_vertices (cmesh, tree_id, vertices, num_points);

    /* TODO: Avoid magic numbers in the attribute setting. */
    /* Get and set the data of each cell */
    for (int dtype = 0; dtype < num_data_arrays; dtype++) {
      const t8_gloidx_t   cell_id = cell_it->GetCellId ();
      vtkDataArray       *data = cell_data->GetArray (dtype);
      data->GetTuple (cell_id, tuples[dtype]);
      t8_cmesh_set_attribute (cmesh, tree_id, t8_get_package_id (), dtype + 1,
                              tuples[dtype], data_size[dtype], 0);
    }
    /* Check geometry-dimension */
    if (max_dim < cell_it->GetCellDimension ()) {
      max_dim = cell_it->GetCellDimension ();
    }
    tree_id++;
  }
  t8_debugf ("[D] read %li trees\n", tree_id);

  /* Clean-up */
  cell_it->Delete ();
  if (num_data_arrays > 0) {
    T8_FREE (data_size);
    for (int idata = num_data_arrays - 1; idata >= 0; idata--) {
      T8_FREE (tuples[idata]);
    }
    T8_FREE (tuples);
  }
  T8_FREE (vertices);
  return tree_id;
}

/**
 * Given a pointer to a vtkDataSet a cmesh representing the vtkDataSet is
 * constructed and can be shared over the processes. 
 * 
 * \param[in] vtkGrid A pointer to a vtkDataSet
 * \param[in] partition Flag if the cmesh should be partitioned
 * \param[in] main_proc The main reading process
 * \param[in] comm The communicator. 
 * \return t8_cmesh_t 
 */
t8_cmesh_t
t8_vtkGrid_to_cmesh (vtkSmartPointer < vtkDataSet > vtkGrid,
                     const int partition, const int main_proc,
                     sc_MPI_Comm comm)
{
  t8_cmesh_t          cmesh;
  int                 mpisize;
  int                 mpirank;
  int                 mpiret;
  /* Get the size of the communicator and the rank of the process. */
  mpiret = sc_MPI_Comm_size (comm, &mpisize);
  SC_CHECK_MPI (mpiret);
  mpiret = sc_MPI_Comm_rank (comm, &mpirank);
  SC_CHECK_MPI (mpiret);

  /* Ensure that the main-proc is a valid proc. */
  T8_ASSERT (0 <= main_proc && main_proc < mpisize);

  /* Already declared here, because we might use them during communication */
  t8_gloidx_t         num_trees;
  int                 dim;

  t8_cmesh_init (&cmesh);
  if (!partition || mpirank == main_proc) {
    num_trees = t8_vtk_iterate_cells (vtkGrid, cmesh, comm);
    dim = t8_get_dimension (vtkGrid);
    t8_cmesh_set_dimension (cmesh, dim);
    t8_geometry_c      *linear_geom = t8_geometry_linear_new (dim);
    t8_cmesh_register_geometry (cmesh, linear_geom);
  }
  if (partition) {
    t8_gloidx_t         first_tree = 0;
    t8_gloidx_t         last_tree = 0;
    if (mpirank == main_proc) {
      first_tree = 0;
      last_tree = num_trees - 1;
    }
    /* Communicate the dimension to all processes */
    sc_MPI_Bcast (&dim, 1, sc_MPI_INT, main_proc, comm);
    t8_debugf ("[D] dim: %i\n", dim);
    /* Communicate the number of trees to all processes. 
     * TODO: This probably crashes when a vtkGrid is distributed in many 
     * files. Replace with an sc_MPI_Reduce and compute the ranges per Process
     * properly. */
    sc_MPI_Bcast (&num_trees, 1, T8_MPI_GLOIDX, main_proc, comm);
    t8_cmesh_set_dimension (cmesh, dim);
    /* Build the partition. */
    if (mpirank < main_proc) {
      first_tree = 0;
      last_tree = -1;
      t8_geometry_c      *linear_geom = t8_geometry_linear_new (dim);
      t8_cmesh_register_geometry (cmesh, linear_geom);
    }
    else if (mpirank > main_proc) {
      first_tree = num_trees;
      last_tree = num_trees - 1;
      t8_geometry_c      *linear_geom = t8_geometry_linear_new (dim);
      t8_cmesh_register_geometry (cmesh, linear_geom);
    }
    t8_cmesh_set_partition_range (cmesh, 3, first_tree, last_tree);
  }
  if (cmesh != NULL) {
    t8_cmesh_commit (cmesh, comm);
  }
  return cmesh;
}
#endif

t8_cmesh_t
t8_cmesh_vtk_reader (const char *filename, const int partition,
                     const int main_proc, sc_MPI_Comm comm,
                     const vtk_file_type_t vtk_file_type)
{
<<<<<<< HEAD
#if T8_WITH_VTK
  t8_cmesh_t          cmesh;
  int                 mpisize;
  int                 mpirank;
  int                 mpiret;
  /* Get the size of the communicator and the rank of the process. */
  mpiret = sc_MPI_Comm_size (comm, &mpisize);
  SC_CHECK_MPI (mpiret);
  mpiret = sc_MPI_Comm_rank (comm, &mpirank);
  SC_CHECK_MPI (mpiret);

  /* Ensure that the main-proc is a valid proc. */
  T8_ASSERT (0 <= main_proc && main_proc < mpisize);
  T8_ASSERT (filename != NULL);
  vtk_read_success_t  main_proc_read_successful = read_failure;

  vtkSmartPointer < vtkDataSet > vtkGrid;
  switch (vtk_file_type) {
  case VTK_UNSTRUCTURED_FILE:
    vtkGrid = vtkSmartPointer < vtkUnstructuredGrid >::New ();
    break;
  case VTK_POLYDATA_FILE:
    vtkGrid = vtkSmartPointer < vtkPolyData >::New ();
    break;
  default:
    t8_errorf ("Filetype is not supported.\n");
    break;
  }
  T8_ASSERT (partition == 0 || (main_proc >= 0 && main_proc < mpisize));
  /* Read the file and set the pointer. */
  main_proc_read_successful =
    t8_file_to_vtkGrid (filename, vtkGrid, partition, main_proc, comm,
                        vtk_file_type);

  if (!main_proc_read_successful) {
    t8_global_errorf
      ("Main process (Rank %i) did not read the file successfully.\n",
       main_proc);
    return NULL;
  }
  else {
    cmesh = t8_vtkGrid_to_cmesh (vtkGrid, partition, main_proc, comm);
  }
  T8_ASSERT (cmesh != NULL);
  return cmesh;
#else
  /* Return NULL if not linked against vtk */
  t8_global_errorf
    ("WARNING: t8code is not linked against the vtk library. Without proper linking t8code cannot use the vtk-reader\n");
#endif
  return NULL;
=======
  return t8_vtk_reader_cmesh (filename, partition, main_proc, comm,
                              vtk_file_type);
>>>>>>> 2723b375
}

T8_EXTERN_C_END ();<|MERGE_RESOLUTION|>--- conflicted
+++ resolved
@@ -25,426 +25,17 @@
 * The functions can only be used when t8code is linked with the vtk-library.
 */
 
-#include <t8_cmesh_vtk_writer.h>        /* To set tree vertices */
-
 #include <t8_cmesh_vtk_reader.hxx>
-#include "t8_cmesh_vtk_to_t8/t8_cmesh_vtk_unstructured.hxx"
-#include "t8_cmesh_vtk_to_t8/t8_cmesh_vtk_polydata.hxx"
-#include <t8_geometry/t8_geometry_implementations/t8_geometry_linear.h>
-#include "t8_cmesh_vtk_to_t8/t8_vtk_types.h"
-
-#if T8_WITH_VTK
-#include <vtkCellIterator.h>
-#include <vtkCellData.h>
-#include <vtkCellTypes.h>
-#include <vtkUnstructuredGrid.h>
-#include <vtkUnstructuredGridReader.h>
-#include <vtkXMLUnstructuredGridReader.h>
-#include <vtkPolyData.h>
-#include <vtkBYUReader.h>
-#include <vtkOBJReader.h>
-#include <vtkPLYReader.h>
-#include <vtkPolyDataReader.h>
-#include <vtkSTLReader.h>
-#include <vtkXMLPolyDataReader.h>
-#endif
 
 T8_EXTERN_C_BEGIN ();
-
-/**
- * If the vertices of a tree describe a negative \param, 
- * permute the tree vertices. 
- * 
- * \param[in, out] tree_vertices The vertices of a tree
- * \param[in] eclass             The eclass of the tree.
- */
-void
-t8_cmesh_correct_volume (double *tree_vertices, t8_eclass_t eclass)
-{
-  /* The \param described is negative. We need to change vertices.
-   * For tets we switch 0 and 3.
-   * For prisms we switch 0 and 3, 1 and 4, 2 and 5.
-   * For hexahedra we switch 0 and 4, 1 and 5, 2 and 6, 3 and 7.
-   * For pyramids we switch 0 and 4 */
-  double              temp;
-  int                 num_switches = 0;
-  int                 switch_indices[4] = { 0 };
-  int                 iswitch;
-  T8_ASSERT (t8_eclass_to_dimension[eclass] == 3);
-  t8_debugf ("Correcting negative volume.\n");
-  switch (eclass) {
-  case T8_ECLASS_TET:
-    /* We switch vertex 0 and vertex 3 */
-    num_switches = 1;
-    switch_indices[0] = 3;
-    break;
-  case T8_ECLASS_PRISM:
-    num_switches = 3;
-    switch_indices[0] = 3;
-    switch_indices[1] = 4;
-    switch_indices[2] = 5;
-    break;
-  case T8_ECLASS_HEX:
-    num_switches = 4;
-    switch_indices[0] = 4;
-    switch_indices[1] = 5;
-    switch_indices[2] = 6;
-    switch_indices[3] = 7;
-    break;
-  case T8_ECLASS_PYRAMID:
-    num_switches = 1;
-    switch_indices[0] = 4;
-    break;
-  default:
-    SC_ABORT_NOT_REACHED ();
-  }
-
-  for (iswitch = 0; iswitch < num_switches; ++iswitch) {
-    /* We switch vertex 0 + iswitch and vertex switch_indices[iswitch] */
-    for (int i = 0; i < 3; i++) {
-      temp = tree_vertices[3 * iswitch + i];
-      tree_vertices[3 * iswitch + i] =
-        tree_vertices[3 * switch_indices[iswitch] + i];
-      tree_vertices[3 * switch_indices[iswitch] + i] = temp;
-    }
-  }
-  T8_ASSERT (!t8_cmesh_tree_vertices_negative_volume
-             (eclass, tree_vertices, t8_eclass_num_vertices[eclass]));
-}
-
-#if T8_WITH_VTK
-/*
- * \param[in] filename      The name of the file to read
- * \param[in, out] vtkGrid  A pointer to a vtkDataSet. We ShallowCopy the grid there.
- * \param[in] partition     Flag if the input is read partitioned
- * \param[in] main_proc     The main reading proc.
- * \param[in] comm          A communicator.
- * \param[in] vtk_file_type The type of the Data in the file.
- * \returns                 non-zero on success, zero if the reading failed.  
- */
-vtk_read_success_t
-t8_file_to_vtkGrid (const char *filename,
-                    vtkSmartPointer < vtkDataSet > vtkGrid,
-                    const int partition, const int main_proc,
-                    sc_MPI_Comm comm, const vtk_file_type_t vtk_file_type)
-{
-  vtk_read_success_t  main_proc_read_successful = read_failure;
-  int                 mpirank;
-  int                 mpisize;
-  int                 mpiret;
-  mpiret = sc_MPI_Comm_rank (comm, &mpirank);
-  SC_CHECK_MPI (mpiret);
-  mpiret = sc_MPI_Comm_size (comm, &mpisize);
-  SC_CHECK_MPI (mpiret);
-  T8_ASSERT (filename != NULL);
-  T8_ASSERT (0 <= main_proc && main_proc < mpisize);
-  /* Read the file and set the pointer to the vtkGrid */
-  if (!partition || mpirank == main_proc) {
-    switch (vtk_file_type) {
-    case VTK_UNSTRUCTURED_FILE:
-      main_proc_read_successful = t8_read_unstructured (filename, vtkGrid);
-      break;
-    case VTK_POLYDATA_FILE:
-      main_proc_read_successful = t8_read_poly (filename, vtkGrid);
-      break;
-    default:
-      vtkGrid = NULL;
-      t8_errorf ("Filetype not supported.\n");
-      break;
-    }
-    if (partition) {
-      /* Communicate the success/failure of the reading process. */
-      sc_MPI_Bcast (&main_proc_read_successful, 1, sc_MPI_INT, main_proc,
-                    comm);
-    }
-  }
-  if (partition) {
-    sc_MPI_Bcast (&main_proc_read_successful, 1, sc_MPI_INT, main_proc, comm);
-  }
-  return main_proc_read_successful;
-}
-
-/**
- * Get the dimension of a vtkDataSet
- * 
- * \param[in] vtkGrid The vtkDataSet
- * \return The dimension of \a vtkGrid. 
- */
-static int
-t8_get_dimension (vtkSmartPointer < vtkDataSet > vtkGrid)
-{
-  /* This array contains the type of each cell */
-  vtkSmartPointer < vtkCellTypes > cell_type_of_each_cell =
-    vtkSmartPointer < vtkCellTypes >::New ();
-  vtkGrid->GetCellTypes (cell_type_of_each_cell);
-  vtkSmartPointer < vtkUnsignedCharArray > cell_types =
-    cell_type_of_each_cell->GetCellTypesArray ();
-  int                 max_cell_type = -1;
-  const vtkIdType     num_types = cell_types->GetNumberOfTuples ();
-  /* Iterate over all types and compare the dimension. They are stored
-   * in ascending order. */
-  for (vtkIdType cell_types_it = 0; cell_types_it < num_types;
-       cell_types_it++) {
-    const vtkIdType     type = cell_types->GetValue (cell_types_it);
-    if (type > max_cell_type) {
-      max_cell_type = type;
-    }
-  }
-  T8_ASSERT (0 <= max_cell_type && max_cell_type < 82);
-  const int           ieclass = t8_cmesh_vtk_type_to_t8_type[max_cell_type];
-  T8_ASSERT (ieclass != T8_ECLASS_INVALID);
-
-  return t8_eclass_to_dimension[ieclass];
-}
-
-/**
- * Iterate over all cells of a vtkDataset and construct a cmesh representing
- * The vtkGrid. Each cell in the vtkDataSet becomes a tree in the cmesh. This 
- * function construct a cmesh on a single process. 
- * 
- * \param[in] vtkGrid The vtkGrid that gets tranlated
- * \param[in, out] cmesh   An empty cmesh that is filled with the data. 
- * \param[in] comm        A communicator. 
- * \return  The number of elements that have been read by the process.  
- */
-
-static t8_gloidx_t
-t8_vtk_iterate_cells (vtkSmartPointer < vtkDataSet > vtkGrid,
-                      t8_cmesh_t cmesh, sc_MPI_Comm comm)
-{
-
-  double             *vertices = NULL;
-  double            **tuples = NULL;
-  size_t             *data_size = NULL;
-  t8_gloidx_t         tree_id = 0;
-  int                 max_dim = -1;
-
-  vtkCellIterator    *cell_it;
-  vtkSmartPointer < vtkPoints > points;
-  vtkSmartPointer < vtkCellData > cell_data = vtkGrid->GetCellData ();
-  const int           max_cell_points = vtkGrid->GetMaxCellSize ();
-
-  T8_ASSERT (max_cell_points >= 0);
-  vertices = T8_ALLOC (double, 3 * max_cell_points);
-  /* Get cell iterator */
-  cell_it = vtkGrid->NewCellIterator ();
-  /* get the number of data-arrays per cell */
-  const int           num_data_arrays = cell_data->GetNumberOfArrays ();
-  T8_ASSERT (num_data_arrays >= 0);
-
-  t8_debugf ("[D] read %i data-arrays\n", num_data_arrays);
-  /* Prepare attributes */
-  if (num_data_arrays > 0) {
-    size_t              tuple_size;
-    tuples = T8_ALLOC (double *, num_data_arrays);
-    data_size = T8_ALLOC (size_t, num_data_arrays);
-    for (int idata = 0; idata < num_data_arrays; idata++) {
-      vtkDataArray       *data = cell_data->GetArray (idata);
-      tuple_size = data->GetNumberOfComponents ();
-      data_size[idata] = sizeof (double) * tuple_size;
-      t8_debugf ("[D] data_size[%i] = %li, tuple_size %li\n", idata,
-                 data_size[idata], tuple_size);
-      /* Allocate memory for a tuple in array i */
-      tuples[idata] = T8_ALLOC (double, tuple_size);
-    }
-  }
-
-  /* Iterate over all cells */
-  for (cell_it->InitTraversal (); !cell_it->IsDoneWithTraversal ();
-       cell_it->GoToNextCell ()) {
-
-    /* Set the t8_eclass of the cell */
-    const t8_eclass_t   cell_type =
-      t8_cmesh_vtk_type_to_t8_type[cell_it->GetCellType ()];
-    SC_CHECK_ABORTF (t8_eclass_is_valid (cell_type),
-                     "vtk-cell-type %i not supported by t8code\n", cell_type);
-    t8_cmesh_set_tree_class (cmesh, tree_id, cell_type);
-    /* Get the points of the cell */
-    const int           num_points = cell_it->GetNumberOfPoints ();
-    T8_ASSERT (num_points > 0);
-    points = cell_it->GetPoints ();
-
-    for (int ipoint = 0; ipoint < num_points; ipoint++) {
-      points->GetPoint (t8_element_shape_vtk_corner_number
-                        (cell_type, ipoint), &vertices[3 * ipoint]);
-
-    }
-    /* The order of the vertices in vtk might give a tree with negative \param */
-    if (t8_cmesh_tree_vertices_negative_volume
-        (cell_type, vertices, num_points)) {
-      t8_cmesh_correct_volume (vertices, cell_type);
-    }
-    t8_cmesh_set_tree_vertices (cmesh, tree_id, vertices, num_points);
-
-    /* TODO: Avoid magic numbers in the attribute setting. */
-    /* Get and set the data of each cell */
-    for (int dtype = 0; dtype < num_data_arrays; dtype++) {
-      const t8_gloidx_t   cell_id = cell_it->GetCellId ();
-      vtkDataArray       *data = cell_data->GetArray (dtype);
-      data->GetTuple (cell_id, tuples[dtype]);
-      t8_cmesh_set_attribute (cmesh, tree_id, t8_get_package_id (), dtype + 1,
-                              tuples[dtype], data_size[dtype], 0);
-    }
-    /* Check geometry-dimension */
-    if (max_dim < cell_it->GetCellDimension ()) {
-      max_dim = cell_it->GetCellDimension ();
-    }
-    tree_id++;
-  }
-  t8_debugf ("[D] read %li trees\n", tree_id);
-
-  /* Clean-up */
-  cell_it->Delete ();
-  if (num_data_arrays > 0) {
-    T8_FREE (data_size);
-    for (int idata = num_data_arrays - 1; idata >= 0; idata--) {
-      T8_FREE (tuples[idata]);
-    }
-    T8_FREE (tuples);
-  }
-  T8_FREE (vertices);
-  return tree_id;
-}
-
-/**
- * Given a pointer to a vtkDataSet a cmesh representing the vtkDataSet is
- * constructed and can be shared over the processes. 
- * 
- * \param[in] vtkGrid A pointer to a vtkDataSet
- * \param[in] partition Flag if the cmesh should be partitioned
- * \param[in] main_proc The main reading process
- * \param[in] comm The communicator. 
- * \return t8_cmesh_t 
- */
-t8_cmesh_t
-t8_vtkGrid_to_cmesh (vtkSmartPointer < vtkDataSet > vtkGrid,
-                     const int partition, const int main_proc,
-                     sc_MPI_Comm comm)
-{
-  t8_cmesh_t          cmesh;
-  int                 mpisize;
-  int                 mpirank;
-  int                 mpiret;
-  /* Get the size of the communicator and the rank of the process. */
-  mpiret = sc_MPI_Comm_size (comm, &mpisize);
-  SC_CHECK_MPI (mpiret);
-  mpiret = sc_MPI_Comm_rank (comm, &mpirank);
-  SC_CHECK_MPI (mpiret);
-
-  /* Ensure that the main-proc is a valid proc. */
-  T8_ASSERT (0 <= main_proc && main_proc < mpisize);
-
-  /* Already declared here, because we might use them during communication */
-  t8_gloidx_t         num_trees;
-  int                 dim;
-
-  t8_cmesh_init (&cmesh);
-  if (!partition || mpirank == main_proc) {
-    num_trees = t8_vtk_iterate_cells (vtkGrid, cmesh, comm);
-    dim = t8_get_dimension (vtkGrid);
-    t8_cmesh_set_dimension (cmesh, dim);
-    t8_geometry_c      *linear_geom = t8_geometry_linear_new (dim);
-    t8_cmesh_register_geometry (cmesh, linear_geom);
-  }
-  if (partition) {
-    t8_gloidx_t         first_tree = 0;
-    t8_gloidx_t         last_tree = 0;
-    if (mpirank == main_proc) {
-      first_tree = 0;
-      last_tree = num_trees - 1;
-    }
-    /* Communicate the dimension to all processes */
-    sc_MPI_Bcast (&dim, 1, sc_MPI_INT, main_proc, comm);
-    t8_debugf ("[D] dim: %i\n", dim);
-    /* Communicate the number of trees to all processes. 
-     * TODO: This probably crashes when a vtkGrid is distributed in many 
-     * files. Replace with an sc_MPI_Reduce and compute the ranges per Process
-     * properly. */
-    sc_MPI_Bcast (&num_trees, 1, T8_MPI_GLOIDX, main_proc, comm);
-    t8_cmesh_set_dimension (cmesh, dim);
-    /* Build the partition. */
-    if (mpirank < main_proc) {
-      first_tree = 0;
-      last_tree = -1;
-      t8_geometry_c      *linear_geom = t8_geometry_linear_new (dim);
-      t8_cmesh_register_geometry (cmesh, linear_geom);
-    }
-    else if (mpirank > main_proc) {
-      first_tree = num_trees;
-      last_tree = num_trees - 1;
-      t8_geometry_c      *linear_geom = t8_geometry_linear_new (dim);
-      t8_cmesh_register_geometry (cmesh, linear_geom);
-    }
-    t8_cmesh_set_partition_range (cmesh, 3, first_tree, last_tree);
-  }
-  if (cmesh != NULL) {
-    t8_cmesh_commit (cmesh, comm);
-  }
-  return cmesh;
-}
-#endif
 
 t8_cmesh_t
 t8_cmesh_vtk_reader (const char *filename, const int partition,
                      const int main_proc, sc_MPI_Comm comm,
                      const vtk_file_type_t vtk_file_type)
 {
-<<<<<<< HEAD
-#if T8_WITH_VTK
-  t8_cmesh_t          cmesh;
-  int                 mpisize;
-  int                 mpirank;
-  int                 mpiret;
-  /* Get the size of the communicator and the rank of the process. */
-  mpiret = sc_MPI_Comm_size (comm, &mpisize);
-  SC_CHECK_MPI (mpiret);
-  mpiret = sc_MPI_Comm_rank (comm, &mpirank);
-  SC_CHECK_MPI (mpiret);
-
-  /* Ensure that the main-proc is a valid proc. */
-  T8_ASSERT (0 <= main_proc && main_proc < mpisize);
-  T8_ASSERT (filename != NULL);
-  vtk_read_success_t  main_proc_read_successful = read_failure;
-
-  vtkSmartPointer < vtkDataSet > vtkGrid;
-  switch (vtk_file_type) {
-  case VTK_UNSTRUCTURED_FILE:
-    vtkGrid = vtkSmartPointer < vtkUnstructuredGrid >::New ();
-    break;
-  case VTK_POLYDATA_FILE:
-    vtkGrid = vtkSmartPointer < vtkPolyData >::New ();
-    break;
-  default:
-    t8_errorf ("Filetype is not supported.\n");
-    break;
-  }
-  T8_ASSERT (partition == 0 || (main_proc >= 0 && main_proc < mpisize));
-  /* Read the file and set the pointer. */
-  main_proc_read_successful =
-    t8_file_to_vtkGrid (filename, vtkGrid, partition, main_proc, comm,
-                        vtk_file_type);
-
-  if (!main_proc_read_successful) {
-    t8_global_errorf
-      ("Main process (Rank %i) did not read the file successfully.\n",
-       main_proc);
-    return NULL;
-  }
-  else {
-    cmesh = t8_vtkGrid_to_cmesh (vtkGrid, partition, main_proc, comm);
-  }
-  T8_ASSERT (cmesh != NULL);
-  return cmesh;
-#else
-  /* Return NULL if not linked against vtk */
-  t8_global_errorf
-    ("WARNING: t8code is not linked against the vtk library. Without proper linking t8code cannot use the vtk-reader\n");
-#endif
-  return NULL;
-=======
   return t8_vtk_reader_cmesh (filename, partition, main_proc, comm,
                               vtk_file_type);
->>>>>>> 2723b375
 }
 
 T8_EXTERN_C_END ();