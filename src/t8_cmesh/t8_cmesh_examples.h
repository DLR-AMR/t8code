--- conflicted
+++ resolved
@@ -104,7 +104,7 @@
  *                          Only required if \a eclass is 2D or 3D.
  * \param [in] polygons_z   The number of polygons along the z-axis.
  *                          Only required if \a eclass is 3D.
- * \param [in] geometry     The geometry to use. If the geometry is axis_aligned only two points per tree are stored
+ * \param [in] use_axis_aligned Use the axis-aligned geometry. If used, only two points per tree are stored.
  * \return                  A committed t8_cmesh structure with 
  *                          \a polygons_x * \a polygons_z * \a polygons_y many 
  *                          sub-hypercubes of class \a eclass.
@@ -131,11 +131,7 @@
  */
 t8_cmesh_t
 t8_cmesh_new_hypercube_pad (const t8_eclass_t eclass, sc_MPI_Comm comm, const double *boundary, t8_locidx_t polygons_x,
-<<<<<<< HEAD
-                            t8_locidx_t polygons_y, t8_locidx_t polygons_z, t8_geometry_c *geometry);
-=======
                             t8_locidx_t polygons_y, t8_locidx_t polygons_z, const int use_axis_aligned);
->>>>>>> 7829c11d
 
 /** Hybercube with 6 Tets, 6 Prism, 4 Hex. 
  * \param [in]  comm            The mpi communicator to be used.
