/*
  This file is part of t8code.
  t8code is a C library to manage a collection (a forest) of multiple
  connected adaptive space-trees of general element classes in parallel.

  Copyright (C) 2025 the developers

  t8code is free software; you can redistribute it and/or modify
  it under the terms of the GNU General Public License as published by
  the Free Software Foundation; either version 2 of the License, or
  (at your option) any later version.

  t8code is distributed in the hope that it will be useful,
  but WITHOUT ANY WARRANTY; without even the implied warranty of
  MERCHANTABILITY or FITNESS FOR A PARTICULAR PURPOSE.  See the
  GNU General Public License for more details.

  You should have received a copy of the GNU General Public License
  along with t8code; if not, write to the Free Software Foundation, Inc.,
  51 Franklin Street, Fifth Floor, Boston, MA 02110-1301, USA.
*/

/** \file t8_cmesh_vertex_connectivity.h
 * C interface for the cmesh vertex connectivity. See \ref t8_cmesh_vertex_connectivity.hxx
 * for further information.
 */

#ifndef T8_CMESH_VERTEX_CONNECTIVITY_H
#define T8_CMESH_VERTEX_CONNECTIVITY_H

T8_EXTERN_C_BEGIN ();

/**
 * t8_cmesh_vertex_connectivity_c
 * 
 * Opaque pointer to the cmesh vertex connectivity structure.
 */
typedef struct t8_cmesh_vertex_connectivity *t8_cmesh_vertex_connectivity_c;

/** Set all global vertex ids of a local tree.
  * \param [in] cmesh The considered cmesh
  * \param [in] global_tree A global tree id of \a cmesh
  * \param [in] global_tree_vertices The ids of the global vertices in order of \a local_tree's vertices.
  * \param [in] num_vertices Must match the number of vertices of \a local_tree
  *
  * \note \a cmesh must not be committed.
  */
void
t8_cmesh_set_global_vertices_of_tree (const t8_cmesh_t cmesh, const t8_gloidx_t global_tree,
                                      const t8_gloidx_t *global_tree_vertices, const int num_vertices);

/** Return the total number of global vertices of a cmesh (across all processes).
 * \return The total number of global vertices of \a cmesh.
 * \note \a cmesh must be committed.
*/
t8_gloidx_t
t8_cmesh_get_num_global_vertices (const t8_cmesh_t cmesh);

/** Return the number of process local global vertices of a cmesh.
 * \return The number of process local global vertices of \a cmesh.
 * \note \a cmesh must be committed.
*/
t8_locidx_t
t8_cmesh_get_num_local_vertices (const t8_cmesh_t cmesh);

/** Get the global vertex indices of a tree in its local vertex order.
 * \param [in] cmesh A committed cmesh.
 * \param [in] local_tree A local tree in \a cmesh.
 * \param [out] num_vertices The number of vertices of \a local_tree
 * \return The global vertices of \a local_tree
 */
const t8_gloidx_t *
t8_cmesh_get_global_vertices_of_tree (const t8_cmesh_t cmesh, const t8_locidx_t local_tree, int *num_vertices);

/** Get a single global vertex index of a local tree's local vertex.
* \param [in] cmesh A committed cmesh.
* \param [in] local_tree A local tree in \a cmesh.
* \param [in] local_tree_vertex A local vertex of \a local_tree
* \return The global vertex matching \a local_tree_vertex of \a local_tree.
*/
t8_gloidx_t
<<<<<<< HEAD
t8_cmesh_get_global_vertex_of_tree (const t8_cmesh_t cmesh, const t8_locidx_t local_tree, const int local_tree_vertex);
=======
t8_cmesh_get_global_vertex_of_tree (const t8_cmesh_t cmesh, const t8_locidx_t local_tree, const int local_tree_vertex,
                                    const int num_vertices);

>>>>>>> e73f5176
/** Get the number of global trees a global vertex is connected to.
 * \param [in] cmesh A committed cmesh.
 * \param [in] global_vertex The global id of a vertex in the cmesh.
 * \note if a tree is contained multiple times it is counted as multiple entries.
 * Example: For a quad where all 4 vertices map to a single global vertex this function will return 4.
 */
int
t8_cmesh_get_num_trees_at_vertex (const t8_cmesh_t cmesh, t8_gloidx_t global_vertex);

T8_EXTERN_C_END ();

#endif /* !T8_CMESH_VERTEX_CONNECTIVITY_H */<|MERGE_RESOLUTION|>--- conflicted
+++ resolved
@@ -32,7 +32,7 @@
 
 /**
  * t8_cmesh_vertex_connectivity_c
- * 
+ *
  * Opaque pointer to the cmesh vertex connectivity structure.
  */
 typedef struct t8_cmesh_vertex_connectivity *t8_cmesh_vertex_connectivity_c;
@@ -79,13 +79,8 @@
 * \return The global vertex matching \a local_tree_vertex of \a local_tree.
 */
 t8_gloidx_t
-<<<<<<< HEAD
 t8_cmesh_get_global_vertex_of_tree (const t8_cmesh_t cmesh, const t8_locidx_t local_tree, const int local_tree_vertex);
-=======
-t8_cmesh_get_global_vertex_of_tree (const t8_cmesh_t cmesh, const t8_locidx_t local_tree, const int local_tree_vertex,
-                                    const int num_vertices);
 
->>>>>>> e73f5176
 /** Get the number of global trees a global vertex is connected to.
  * \param [in] cmesh A committed cmesh.
  * \param [in] global_vertex The global id of a vertex in the cmesh.
