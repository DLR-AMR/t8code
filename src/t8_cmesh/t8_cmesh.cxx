/*
  This file is part of t8code.
  t8code is a C library to manage a collection (a forest) of multiple
  connected adaptive space-trees of general element classes in parallel.

  Copyright (C) 2015 the developers

  t8code is free software; you can redistribute it and/or modify
  it under the terms of the GNU General Public License as published by
  the Free Software Foundation; either version 2 of the License, or
  (at your option) any later version.

  t8code is distributed in the hope that it will be useful,
  but WITHOUT ANY WARRANTY; without even the implied warranty of
  MERCHANTABILITY or FITNESS FOR A PARTICULAR PURPOSE.  See the
  GNU General Public License for more details.

  You should have received a copy of the GNU General Public License
  along with t8code; if not, write to the Free Software Foundation, Inc.,
  51 Franklin Street, Fifth Floor, Boston, MA 02110-1301, USA.
*/

#include <sc_statistics.h>
#include <t8_cmesh/t8_cmesh.h>
#include <t8_cmesh/t8_cmesh_geometry.hxx>
#include <t8_geometry/t8_geometry_handler.hxx>
#include <t8_cmesh/t8_cmesh_vertex_connectivity/t8_cmesh_vertex_connectivity.hxx>
#include <t8_geometry/t8_geometry_implementations/t8_geometry_linear.h>
#include <t8_geometry/t8_geometry_implementations/t8_geometry_linear_axis_aligned.h>
#include <t8_schemes/t8_scheme.hxx>
#include <t8_refcount.h>
#include <t8_data/t8_shmem.h>
#include <t8_types/t8_vec.h>
#include <t8_eclass.h>
#include <t8_cmesh/t8_cmesh_internal/t8_cmesh_types.h>
#include <t8_helper_functions/t8_vector_algorithms.hxx>
#include <t8_cmesh/t8_cmesh.hxx>
#if T8_ENABLE_METIS
#include <metis.h>

#endif
#include <t8_cmesh/t8_cmesh_internal/t8_cmesh_trees.h>

#include <t8_element.h>

/** \file t8_cmesh.cxx
 *  This file collects all general cmesh routines that need c++ compilation.
 */

int
t8_cmesh_is_initialized (t8_cmesh_t cmesh)
{
  if (!(cmesh != NULL && t8_refcount_is_active (&cmesh->rc) && !cmesh->committed)) {
    return 0;
  }

#if T8_ENABLE_DEBUG
  /* TODO: check conditions that must always hold after init and before commit */
  if (0) {
    return 0;
  }
#endif

  return 1;
}

/* For a committed cmesh check whether the entries of num_trees_per_eclass
 * and num_local_trees_per_eclass are valid.
 * Thus, num_local_trees_per_eclass[i] <= num_trees_per_eclass[i]
 * and the sum of the local trees must match cmesh->num_local_trees
 * and the sum of the global trees must match cmesh->num_trees.
 *
 * Returns true, if everything is fine.
 */
#if T8_ENABLE_DEBUG
static int
t8_cmesh_check_trees_per_eclass (t8_cmesh_t cmesh)
{
  int ieclass;
  t8_gloidx_t glo_trees = 0;
  t8_locidx_t lo_trees = 0;
  int ret = 0;

  T8_ASSERT (t8_cmesh_is_committed (cmesh));
  for (ieclass = 0; ieclass < T8_ECLASS_COUNT; ieclass++) {
    ret = ret && cmesh->num_local_trees_per_eclass[ieclass] <= cmesh->num_trees_per_eclass[ieclass];
    lo_trees += cmesh->num_local_trees_per_eclass[ieclass];
    glo_trees += cmesh->num_trees_per_eclass[ieclass];
  }
  return !ret && lo_trees == cmesh->num_local_trees && glo_trees == cmesh->num_trees;
}
#endif

int
t8_cmesh_is_committed (const t8_cmesh_t cmesh)
{
  static int is_checking = 0;

  /* We run into a stackoverflow if routines that we call here,
   * also call t8_cmesh_is_committed.
   * We prevent this with the static variable is_checking.
   * This variable lives beyond one execution of t8_cmesh_is_committed.
   * We use it as a form of lock to prevent entering an infinite recursion.
   */
  /* TODO: This is_checking is not thread safe. If two threads call cmesh routines
   *       that call t8_cmesh_is_committed, only one of them will correctly check the cmesh. */
  if (!is_checking) {
    is_checking = 1;

    if (!(cmesh != NULL && t8_refcount_is_active (&cmesh->rc) && cmesh->committed)) {
      is_checking = 0;
      return 0;
    }

#if T8_ENABLE_DEBUG
    /* TODO: check more conditions that must always hold after commit */
    if ((!t8_cmesh_trees_is_face_consistent (cmesh, cmesh->trees)) || (!t8_cmesh_check_trees_per_eclass (cmesh))) {
      is_checking = 0;
      return 0;
    }
    if (t8_cmesh_get_num_local_trees (cmesh) > 0 && t8_cmesh_is_empty (cmesh)) {
      is_checking = 0;
      return 0;
    }
#endif
    is_checking = 0;
  }
  return 1;
}

void
t8_cmesh_disable_negative_volume_check ([[maybe_unused]] t8_cmesh_t cmesh)
{
#if T8_ENABLE_DEBUG
  cmesh->negative_volume_check = 0;
#endif
}

#if T8_ENABLE_DEBUG
int
t8_cmesh_validate_geometry (const t8_cmesh_t cmesh, const int check_for_negative_volume)
{
  /* After a cmesh is committed, check whether all trees in a cmesh are compatible
 * with their geometry and if they have positive volume.
 * Returns true if all trees are valid. Returns also true if no geometries are
 * registered yet, since the validity computation depends on the used geometry.
 */

  /* Geometry handler is not constructed yet */
  if (cmesh->geometry_handler == NULL) {
    return true;
  }
  if (cmesh == NULL) {
    return true;
  }
  if (cmesh->geometry_handler->get_num_geometries () > 0) {
    /* Iterate over all trees, get their vertices and check the volume */
    for (t8_locidx_t itree = 0; itree < cmesh->num_local_trees; itree++) {
      /* Check if tree and geometry are compatible. */
      const int geometry_compatible
        = cmesh->geometry_handler->tree_compatible_with_geom (cmesh, t8_cmesh_get_global_id (cmesh, itree));
      if (!geometry_compatible) {
        t8_debugf ("Detected incompatible geometry for tree %li\n", (long) itree);
        return false;
      }
      else if (check_for_negative_volume) {
        /* Check for negative volume. This only makes sense if the geometry is valid for the tree. */
        const int negative_volume
          = cmesh->geometry_handler->tree_negative_volume (cmesh, t8_cmesh_get_global_id (cmesh, itree));
        if (negative_volume) {
          t8_debugf ("Detected negative volume in tree %li\n", (long) itree);
          return false;
        }
      }
    }
  }
  return true;
}
#endif /* T8_ENABLE_DEBUG */

/* Check whether a given communicator assigns the same rank and mpisize
 * as stored in a given cmesh. */
int
t8_cmesh_comm_is_valid (const t8_cmesh_t cmesh, sc_MPI_Comm comm)
{
  int mpiret, mpisize, mpirank;

  mpiret = sc_MPI_Comm_rank (comm, &mpirank);
  SC_CHECK_MPI (mpiret);
  mpiret = sc_MPI_Comm_size (comm, &mpisize);
  SC_CHECK_MPI (mpiret);
  if (mpisize != cmesh->mpisize || mpirank != cmesh->mpirank) {
    return 0;
  }
  return 1;
}

void
t8_cmesh_init (t8_cmesh_t *pcmesh)
{
  t8_cmesh_t cmesh;
  T8_ASSERT (pcmesh != NULL);

  cmesh = *pcmesh = T8_ALLOC_ZERO (t8_cmesh_struct_t, 1);
  t8_refcount_init (&cmesh->rc);

  /* sensible (hard error) defaults */
  cmesh->set_partition_level = -1;
  cmesh->dimension = -1; /*< ok; force user to select dimension */
  cmesh->mpirank = -1;
  cmesh->mpisize = -1;
  cmesh->first_tree = -1;
  cmesh->first_tree_shared = -1;
  cmesh->face_knowledge = 3; /*< sensible default TODO document */
  t8_stash_init (&cmesh->stash);
  /* Set the geometry handler to NULL.
   * It will get initialized either when a geometry is registered
   * or when the cmesh gets committed. */
  cmesh->geometry_handler = NULL;
  cmesh->vertex_connectivity = new t8_cmesh_vertex_connectivity ();
#if T8_ENABLE_DEBUG
  cmesh->negative_volume_check = 1;
#endif /* T8_ENABLE_DEBUG */

  T8_ASSERT (t8_cmesh_is_initialized (cmesh));
}

t8_cmesh_t
t8_cmesh_new ()
{
  t8_cmesh_t cmesh;
  t8_cmesh_init (&cmesh);
  return cmesh;
}

void
t8_cmesh_set_derive (const t8_cmesh_t cmesh, const t8_cmesh_t set_from)
{
  T8_ASSERT (t8_cmesh_is_initialized (cmesh));
  T8_ASSERT (set_from == NULL || t8_cmesh_is_committed (set_from));

  if (cmesh->set_from != NULL) {
    /* If we overwrite a previously set cmesh, then we unref it. */
    t8_cmesh_unref (&cmesh->set_from);
  }
  cmesh->set_from = set_from;

  if (set_from != NULL) {
    t8_cmesh_set_dimension (cmesh, set_from->dimension);
    SC_CHECK_ABORT (cmesh->stash->attributes.elem_count == 0,
                    "ERROR: Cannot add attributes to cmesh when deriving from another cmesh.\n");
  }
}

t8_shmem_array_t
t8_cmesh_alloc_offsets (int mpisize, sc_MPI_Comm comm)
{
  t8_shmem_array_t offsets;
#if T8_ENABLE_DEBUG
  int mpisize_debug, mpiret;
  mpiret = sc_MPI_Comm_size (comm, &mpisize_debug);
  SC_CHECK_MPI (mpiret);
  T8_ASSERT (mpisize == mpisize_debug);
#endif

  t8_shmem_array_init (&offsets, sizeof (t8_gloidx_t), mpisize + 1, comm);
  t8_debugf ("Allocating shared array with type %s\n", sc_shmem_type_to_string[sc_shmem_get_type (comm)]);
  return offsets;
}

void
t8_cmesh_set_partition_range (t8_cmesh_t cmesh, const int set_face_knowledge, const t8_gloidx_t first_local_tree,
                              const t8_gloidx_t last_local_tree)
{
  T8_ASSERT (t8_cmesh_is_initialized (cmesh));

  SC_CHECK_ABORT (set_face_knowledge == -1 || set_face_knowledge == 3,
                  "Face knowledge other than three is not implemented yet.");
  cmesh->face_knowledge = set_face_knowledge;
  if (first_local_tree < 0) {
    /* the first tree is shared */
    cmesh->first_tree = -first_local_tree - 1;
    cmesh->first_tree_shared = 1;
  }
  else {
    /* The first tree is not shared */
    cmesh->first_tree = first_local_tree;
    cmesh->first_tree_shared = 0;
  }
  cmesh->num_local_trees = last_local_tree - cmesh->first_tree + 1;
  cmesh->set_partition = 1;
  /* Overwrite previous partition settings */
  if (cmesh->tree_offsets != NULL) {
    t8_shmem_array_destroy (&cmesh->tree_offsets);
    cmesh->tree_offsets = NULL;
  }
  cmesh->set_partition_level = -1;
}

void
t8_cmesh_set_partition_offsets (t8_cmesh_t cmesh, t8_shmem_array_t tree_offsets)
{
  T8_ASSERT (t8_cmesh_is_initialized (cmesh));

  if (cmesh->tree_offsets != NULL && cmesh->tree_offsets != tree_offsets) {
    /* We overwrite a previously set offset array, so
     * we need to free its memory first. */
    t8_shmem_array_destroy (&cmesh->tree_offsets);
  }
  cmesh->tree_offsets = tree_offsets;
  cmesh->set_partition = 1;
  if (tree_offsets != NULL) {
    /* We overwrite any previously partition settings */
    cmesh->first_tree = -1;
    cmesh->first_tree_shared = -1;
    cmesh->num_local_trees = -1;
    cmesh->set_partition_level = -1;
  }
}

void
t8_cmesh_set_partition_uniform (t8_cmesh_t cmesh, const int element_level, const t8_scheme *scheme)
{
  T8_ASSERT (t8_cmesh_is_initialized (cmesh));
  T8_ASSERT (element_level >= -1);
  T8_ASSERT (scheme != NULL);

  cmesh->set_partition = 1;
  cmesh->set_partition_level = element_level;
  cmesh->set_partition_scheme = scheme;
  if (element_level >= 0) {
    /* We overwrite any previous partition settings */
    cmesh->first_tree = -1;
    cmesh->num_local_trees = -1;
    if (cmesh->tree_offsets != NULL) {
      t8_shmem_array_destroy (&cmesh->tree_offsets);
      cmesh->tree_offsets = NULL;
    }
  }
}

t8_gloidx_t
t8_cmesh_get_first_treeid (const t8_cmesh_t cmesh)
{
  return cmesh->first_tree;
}

int
t8_cmesh_treeid_is_local_tree (const t8_cmesh_t cmesh, const t8_locidx_t ltreeid)
{
  T8_ASSERT (t8_cmesh_is_committed (cmesh));

  return 0 <= ltreeid && ltreeid < t8_cmesh_get_num_local_trees (cmesh);
}

int
t8_cmesh_treeid_is_ghost (const t8_cmesh_t cmesh, const t8_locidx_t ltreeid)
{
  T8_ASSERT (t8_cmesh_is_committed (cmesh));
  const t8_locidx_t num_trees = t8_cmesh_get_num_local_trees (cmesh);
  const t8_locidx_t num_ghosts = t8_cmesh_get_num_ghosts (cmesh);

  return num_trees <= ltreeid && ltreeid < num_trees + num_ghosts;
}

t8_locidx_t
t8_cmesh_ltreeid_to_ghostid (const t8_cmesh_t cmesh, const t8_locidx_t ltreeid)
{
  T8_ASSERT (t8_cmesh_is_committed (cmesh));
  T8_ASSERT (t8_cmesh_treeid_is_ghost (cmesh, ltreeid));

  return ltreeid - t8_cmesh_get_num_local_trees (cmesh);
}

/* TODO: should get a gloidx?
 *       place after commit */
t8_ctree_t
t8_cmesh_get_tree (const t8_cmesh_t cmesh, const t8_locidx_t ltree_id)
{
  T8_ASSERT (t8_cmesh_is_committed (cmesh));
  T8_ASSERT (t8_cmesh_treeid_is_local_tree (cmesh, ltree_id));

  return t8_cmesh_trees_get_tree (cmesh->trees, ltree_id);
}

/* Returns the first local tree.
 * Returns NULL if there are no local trees. */
/* TODO: hide */
t8_ctree_t
t8_cmesh_get_first_tree (const t8_cmesh_t cmesh)
{
  T8_ASSERT (t8_cmesh_is_committed (cmesh));

  return cmesh->num_local_trees > 0 ? t8_cmesh_get_tree (cmesh, 0) : NULL;
}

/* returns the next local tree in the cmesh (by treeid)
 * after a given tree.
 * The given tree must be a valid and owned tree.
 * If the given tree is the last local tree, NULL is returned */
/* TODO: hide */
t8_ctree_t
t8_cmesh_get_next_tree (const t8_cmesh_t cmesh, const t8_ctree_t tree)
{
  T8_ASSERT (cmesh != NULL);
  T8_ASSERT (tree != NULL);
  T8_ASSERT (t8_cmesh_treeid_is_local_tree (cmesh, tree->treeid));
  T8_ASSERT (cmesh->committed);
  return tree->treeid < cmesh->num_local_trees - 1 ? t8_cmesh_get_tree (cmesh, tree->treeid + 1) : NULL;
}

void
t8_cmesh_set_attribute (t8_cmesh_t cmesh, const t8_gloidx_t gtree_id, const int package_id, const int key,
                        void *const data, const size_t data_size, const int data_persists)
{
  T8_ASSERT (t8_cmesh_is_initialized (cmesh));
  T8_ASSERT (sc_package_is_registered (package_id));
#if T8_ENABLE_DEBUG
  // The key for t8code attributes must be in the range of possible keys.
  if (package_id == t8_get_package_id ()) {
    T8_ASSERT (key < T8_CMESH_NEXT_POSSIBLE_KEY && key >= 0);
  }
#endif
  SC_CHECK_ABORT (cmesh->set_from == NULL, "ERROR: Cannot add attributes to cmesh when deriving from another cmesh.\n");

  t8_stash_add_attribute (cmesh->stash, gtree_id, package_id, key, data_size, data, !data_persists);
}

void
t8_cmesh_set_attribute_string (t8_cmesh_t cmesh, const t8_gloidx_t gtree_id, const int package_id, const int key,
                               const char *string)
{
  T8_ASSERT (t8_cmesh_is_initialized (cmesh));

  /* The size is the string's length + the terminating '\0' */
  size_t size = strlen (string) + 1;
  /* Add the string as an attribute. */
  t8_cmesh_set_attribute (cmesh, gtree_id, package_id, key, (void *) string, size, 0);
}

void
t8_cmesh_set_attribute_gloidx_array (t8_cmesh_t cmesh, t8_gloidx_t gtree_id, int package_id, int key,
                                     const t8_gloidx_t *data, size_t data_count, int data_persists)
{
  T8_ASSERT (t8_cmesh_is_initialized (cmesh));

  const size_t data_size = data_count * sizeof (*data);
  t8_cmesh_set_attribute (cmesh, gtree_id, package_id, key, (void *) data, data_size, data_persists);
}

double *
t8_cmesh_get_tree_vertices (const t8_cmesh_t cmesh, const t8_locidx_t ltreeid)
{
  T8_ASSERT (t8_cmesh_is_committed (cmesh));
  T8_ASSERT (t8_cmesh_treeid_is_local_tree (cmesh, ltreeid) || t8_cmesh_treeid_is_ghost (cmesh, ltreeid));
  return (double *) t8_cmesh_get_attribute (cmesh, t8_get_package_id (), T8_CMESH_VERTICES_ATTRIBUTE_KEY, ltreeid);
}

void *
t8_cmesh_get_attribute (const t8_cmesh_t cmesh, const int package_id, const int key, const t8_locidx_t ltree_id)
{
  T8_ASSERT (t8_cmesh_is_committed (cmesh));
  T8_ASSERT (t8_cmesh_treeid_is_local_tree (cmesh, ltree_id) || t8_cmesh_treeid_is_ghost (cmesh, ltree_id));
  const int is_ghost = t8_cmesh_treeid_is_ghost (cmesh, ltree_id);

  return t8_cmesh_trees_get_attribute (
    cmesh->trees, is_ghost ? t8_cmesh_ltreeid_to_ghostid (cmesh, ltree_id) : ltree_id, package_id, key, NULL, is_ghost);
}

t8_gloidx_t *
t8_cmesh_get_attribute_gloidx_array (const t8_cmesh_t cmesh, const int package_id, const int key,
                                     const t8_locidx_t ltree_id,
                                     [[maybe_unused]] const size_t data_count)  //TODO: remove data_count
{
  return (t8_gloidx_t *) t8_cmesh_get_attribute (cmesh, package_id, key, ltree_id);
}

t8_shmem_array_t
t8_cmesh_get_partition_table (const t8_cmesh_t cmesh)
{
  T8_ASSERT (t8_cmesh_is_committed (cmesh));
  if (!cmesh->set_partition) {
    /* The mesh is not partitioned. We return NULL. */
    return NULL;
  }
  /* If the mesh is not stored, NULL is returned, otherwise the
   * partition array. */
  return cmesh->tree_offsets;
}

void
t8_cmesh_set_dimension (t8_cmesh_t cmesh, const int dim)
{
  T8_ASSERT (t8_cmesh_is_initialized (cmesh));
  T8_ASSERT (0 <= dim && dim <= T8_ECLASS_MAX_DIM);

  cmesh->dimension = dim;
}

int
t8_cmesh_get_dimension (const t8_cmesh_t cmesh)
{
  T8_ASSERT (t8_cmesh_is_committed (cmesh));
  T8_ASSERT (0 <= cmesh->dimension && cmesh->dimension <= T8_ECLASS_MAX_DIM);

  return cmesh->dimension;
}

void
t8_cmesh_set_tree_class (t8_cmesh_t cmesh, const t8_gloidx_t gtree_id, const t8_eclass_t tree_class)
{
  T8_ASSERT (t8_cmesh_is_initialized (cmesh));
  T8_ASSERT (gtree_id >= 0);

  /* If we insert the first tree, set the dimension of the cmesh
   * to this tree's dimension. Otherwise check whether the dimension
   * of the tree to be inserted equals the dimension of the cmesh. */
  if (cmesh->dimension == -1) {
    cmesh->dimension = t8_eclass_to_dimension[tree_class];
  }
  else {
    /* TODO: This makes it illegal to set a tree to i.e. quad and change it
     *       to hex later. Even if we replace all trees with another dimension.
     *       We could move this check to commit. */
    /* TODO: If cmesh is partitioned and this part has no trees then the
     *       dimension remains unset forever. */
    T8_ASSERT (t8_eclass_to_dimension[tree_class] == cmesh->dimension);
  }

  t8_stash_add_class (cmesh->stash, gtree_id, tree_class);
#if T8_ENABLE_DEBUG
  cmesh->inserted_trees++;
#endif
}

void
t8_cmesh_set_tree_vertices (t8_cmesh_t cmesh, const t8_gloidx_t gtree_id, const double *vertices,
                            const int num_vertices)
{
  T8_ASSERT (cmesh != NULL);
  T8_ASSERT (vertices != NULL);
  T8_ASSERT (!cmesh->committed);

  const size_t data_size = 3 * num_vertices * sizeof (double);

  t8_cmesh_set_attribute (cmesh, gtree_id, t8_get_package_id (), T8_CMESH_VERTICES_ATTRIBUTE_KEY, (void *) vertices,
                          data_size, 0);
}

void
t8_cmesh_set_join (t8_cmesh_t cmesh, const t8_gloidx_t gtree1, const t8_gloidx_t gtree2, const int face1,
                   const int face2, const int orientation)
{
  T8_ASSERT (0 <= orientation);

  t8_stash_add_facejoin (cmesh->stash, gtree1, gtree2, face1, face2, orientation);
}

/* Allocate a cmesh profile if not yet present and set default
 * values. */
static void
t8_cmesh_init_profile (t8_cmesh_t cmesh)
{
  if (cmesh->profile == NULL) {
    /* Allocate new profile if it is not enabled already */
    cmesh->profile = T8_ALLOC_ZERO (t8_cprofile_struct_t, 1);
  }
  /* Set default values */
  cmesh->profile->commit_runtime = 0;
  cmesh->profile->first_tree_shared = -1; /* invalid until commit */
  cmesh->profile->geometry_evaluate_runtime = 0;
  cmesh->profile->geometry_evaluate_num_calls = 0;
  cmesh->profile->partition_bytes_sent = 0;
  cmesh->profile->partition_ghosts_recv = 0;
  cmesh->profile->partition_ghosts_shipped = 0;
  cmesh->profile->partition_procs_sent = 0;
  cmesh->profile->partition_runtime = 0;
  cmesh->profile->partition_trees_recv = 0;
  cmesh->profile->partition_trees_shipped = 0;
}

void
t8_cmesh_set_profiling (t8_cmesh_t cmesh, const int set_profiling)
{
  T8_ASSERT (t8_cmesh_is_initialized (cmesh));

  if (set_profiling) {
    t8_cmesh_init_profile (cmesh);
  }
  else {
    /* Free any profile that is already set */
    if (cmesh->profile != NULL) {
      T8_FREE (cmesh->profile);
    }
  }
}

/* returns true if cmesh_a equals cmesh_b */
int
t8_cmesh_is_equal (const t8_cmesh_t cmesh_a, const t8_cmesh_t cmesh_b)
/* TODO: rewrite */
{
  int is_equal;
  T8_ASSERT (cmesh_a != NULL && cmesh_b != NULL);

  if (cmesh_a == cmesh_b) {
    return 1;
  }
  /* check entries that are numbers */
  is_equal = cmesh_a->committed != cmesh_b->committed || cmesh_a->dimension != cmesh_b->dimension
             || cmesh_a->set_partition != cmesh_b->set_partition || cmesh_a->mpirank != cmesh_b->mpirank
             || cmesh_a->mpisize != cmesh_b->mpisize || cmesh_a->num_trees != cmesh_b->num_trees
             || cmesh_a->num_local_trees != cmesh_b->num_local_trees || cmesh_a->num_ghosts != cmesh_b->num_ghosts
             || cmesh_a->first_tree != cmesh_b->first_tree;
  if (is_equal != 0) {
    return 0;
  }
  /* check arrays */
  is_equal
    = memcmp (cmesh_a->num_trees_per_eclass, cmesh_b->num_trees_per_eclass, T8_ECLASS_COUNT * sizeof (t8_gloidx_t));
  is_equal = is_equal
             || memcmp (cmesh_a->num_local_trees_per_eclass, cmesh_b->num_local_trees_per_eclass,
                        T8_ECLASS_COUNT * sizeof (t8_locidx_t));

  /* check tree_offsets */
  if (cmesh_a->tree_offsets != NULL) {
    if (cmesh_b->tree_offsets == NULL) {
      return 0;
    }
    else {
      is_equal = is_equal || !t8_shmem_array_is_equal (cmesh_a->tree_offsets, cmesh_b->tree_offsets);
    }
  }
  if (is_equal != 0) {
    return 0;
  }
  /* check trees */
  if (cmesh_a->committed && !t8_cmesh_trees_is_equal (cmesh_a, cmesh_a->trees, cmesh_b->trees)) {
    /* if we have committed check tree arrays */
    return 0;
  }
  else {
    if (!cmesh_a->committed && !t8_stash_is_equal (cmesh_a->stash, cmesh_b->stash)) {
      /* if we have not committed check stash arrays */
      return 0;
    }
  }
  return 1;
}

int
t8_cmesh_is_empty (const t8_cmesh_t cmesh)
{
  return cmesh->num_trees == 0;
}

t8_cmesh_t
t8_cmesh_bcast (const t8_cmesh_t cmesh_in, const int root, sc_MPI_Comm comm)
{
  int mpirank, mpisize, mpiret;
  int iclass;
  t8_cmesh_t cmesh_out = NULL; /* NULL initializer prevents compiler warning. */

  struct
  {
    t8_cmesh_struct_t cmesh;
    t8_gloidx_t num_trees_per_eclass[T8_ECLASS_COUNT];
    size_t stash_elem_counts[3];
    int pre_commit; /* True, if cmesh on root is not committed yet. */
#if T8_ENABLE_DEBUG
    sc_MPI_Comm comm;
#endif
  } meta_info;

  /* TODO: Send the tree's vertices */

  /* TODO: rewrite */

  mpiret = sc_MPI_Comm_rank (comm, &mpirank);
  SC_CHECK_MPI (mpiret);
  mpiret = sc_MPI_Comm_size (comm, &mpisize);
  SC_CHECK_MPI (mpiret);

  T8_ASSERT (0 <= root && root < mpisize);
  T8_ASSERT (mpirank == root || cmesh_in == NULL);
  T8_ASSERT (mpirank != root || cmesh_in != NULL);
  T8_ASSERT (mpirank != root || cmesh_in->set_partition == 0);
  /* The cmesh on the calling process must not be owned by something
   * else. */
  /* TODO: would it be useful to allow bcast even if the cmesh is referenced?
   * But then the bcasted version on other procs would have a different refcount
   * than the cmesh on the root */
  T8_ASSERT (mpirank != root || cmesh_in->rc.refcount == 1);

  /* At first we broadcast all meta information. */
  if (mpirank == root) {
    /* Check whether geometries are set. If so, abort.
     * We cannot broadcast the geometries, since they are pointers to derived
     * classes that we cannot know of on the receiving process.
     * Geometries must therefore be added after broadcasting. */
    if (cmesh_in->geometry_handler != NULL) {
      SC_CHECK_ABORT (cmesh_in->geometry_handler->get_num_geometries () == 0,
                      "Error: Broadcasting a cmesh with registered geometries is not possible.\n"
                      "We recommend to broadcast first and register the geometries after.\n");
    }
    memcpy (&meta_info.cmesh, cmesh_in, sizeof (*cmesh_in));
    for (iclass = 0; iclass < T8_ECLASS_COUNT; iclass++) {
      meta_info.num_trees_per_eclass[iclass] = cmesh_in->num_trees_per_eclass[iclass];
      T8_ASSERT (cmesh_in->num_local_trees_per_eclass[iclass] == cmesh_in->num_trees_per_eclass[iclass]);
    }
    if (t8_cmesh_is_committed (cmesh_in)) {
      meta_info.pre_commit = 0;
    }
    else {
      meta_info.pre_commit = 1;
      meta_info.stash_elem_counts[0] = cmesh_in->stash->attributes.elem_count;
      meta_info.stash_elem_counts[1] = cmesh_in->stash->classes.elem_count;
      meta_info.stash_elem_counts[2] = cmesh_in->stash->joinfaces.elem_count;
    }

    /* Root returns the input cmesh */
    cmesh_out = cmesh_in;
  }
  /* TODO: we could optimize this by using IBcast */
  mpiret = sc_MPI_Bcast (&meta_info, sizeof (meta_info), sc_MPI_BYTE, root, comm);

  SC_CHECK_MPI (mpiret);
#if T8_ENABLE_DEBUG
  mpiret = sc_MPI_Comm_dup (comm, &(meta_info.comm));
  SC_CHECK_MPI (mpiret);
#endif

  SC_CHECK_MPI (mpiret);

  /* If not root store information in new cmesh and allocate memory for arrays. */
  if (mpirank != root) {
    t8_cmesh_init (&cmesh_out);
    cmesh_out->dimension = meta_info.cmesh.dimension;
    cmesh_out->face_knowledge = meta_info.cmesh.face_knowledge;
    cmesh_out->set_partition = meta_info.cmesh.set_partition;
    cmesh_out->set_partition_level = meta_info.cmesh.set_partition_level;
    cmesh_out->num_trees = meta_info.cmesh.num_trees;
    cmesh_out->num_local_trees = cmesh_out->num_trees;
    cmesh_out->first_tree = 0;
    cmesh_out->first_tree_shared = 0;
    cmesh_out->num_ghosts = 0;
    T8_ASSERT (cmesh_out->set_partition == 0);
    if (meta_info.cmesh.profile != NULL) {
      t8_cmesh_set_profiling (cmesh_in, 1);
    }
    for (iclass = 0; iclass < T8_ECLASS_COUNT; iclass++) {
      cmesh_out->num_trees_per_eclass[iclass] = meta_info.num_trees_per_eclass[iclass];
      cmesh_out->num_local_trees_per_eclass[iclass] = meta_info.num_trees_per_eclass[iclass];
    }
#if T8_ENABLE_DEBUG
    cmesh_out->negative_volume_check = meta_info.cmesh.negative_volume_check;
    int result;
    mpiret = sc_MPI_Comm_compare (comm, meta_info.comm, &result);
    SC_CHECK_MPI (mpiret);
    T8_ASSERT (result == sc_MPI_CONGRUENT);
#endif
  }
  if (meta_info.pre_commit) {
    /* broadcast all the stashed information about trees/neighbors/attributes */
    t8_stash_bcast (cmesh_out->stash, root, comm, meta_info.stash_elem_counts);
  }
  else {
    /* broadcast the stored information about the trees */
    t8_cmesh_trees_bcast (cmesh_out, root, comm);
    if (mpirank != root) {
      /* destroy stash and set to committed */
      t8_stash_destroy (&cmesh_out->stash);
      cmesh_out->committed = 1;
    }
  }

  cmesh_out->mpirank = mpirank;
  cmesh_out->mpisize = mpisize;
  /* Final checks */
#if T8_ENABLE_DEBUG
  mpiret = sc_MPI_Comm_free (&meta_info.comm);
  SC_CHECK_MPI (mpiret);
  if (!meta_info.pre_commit) {
    T8_ASSERT (t8_cmesh_is_committed (cmesh_out));
    T8_ASSERT (t8_cmesh_comm_is_valid (cmesh_out, comm));
  }
#endif
  return cmesh_out;
}

#if T8_ENABLE_METIS
void
t8_cmesh_reorder (t8_cmesh_t cmesh, sc_MPI_Comm comm)
{
  int mpisize, mpiret;
  idx_t idx_mpisize;
  idx_t ncon = 1, elements;
  idx_t volume, *partition, ipart, newpart;
  int num_faces, iface, count_face;
  idx_t *xadj, *adjncy;
  int success;
  t8_locidx_t *new_number, itree, *tree_per_part_off, *tree_per_part;
  t8_locidx_t *face_neighbor;
  t8_locidx_t neigh_id;
  t8_ctree_t tree;

  /* cmesh must be committed and not partitioned */
  T8_ASSERT (cmesh->committed);
  T8_ASSERT (!cmesh->set_partition);

  mpiret = sc_MPI_Comm_size (comm, &mpisize);
  idx_mpisize = mpisize;
  SC_CHECK_MPI (mpiret);

  elements = cmesh->num_trees;
  T8_ASSERT ((t8_locidx_t) elements == cmesh->num_trees);

  /* Count the number of tree-to-tree connections via a face */
  num_faces = 0;
  for (itree = 0; itree < cmesh->num_trees; itree++) {
    tree = t8_cmesh_trees_get_tree_ext (cmesh->trees, itree, &face_neighbor, NULL);
    for (iface = 0; iface < t8_eclass_num_faces[tree->eclass]; iface++) {
      if (face_neighbor[iface] >= 0)
        num_faces++;
    }
  }

  /* xadj and adjncy store the face-connections in a CSR format
   * xadj[treeid] = offset of the tree in adjncy
   * adjncy[xadj[treeid]]...adjncy[xadj[treeid]-1] are the trees with which
   * the tree has a face connection */
  xadj = T8_ALLOC_ZERO (idx_t, elements + 1);
  adjncy = T8_ALLOC (idx_t, num_faces);

  /* fill xadj and adjncy arrays */
  for (itree = 0, count_face = 0; itree < cmesh->num_trees; itree++) {
    tree = t8_cmesh_get_tree (cmesh, itree);
    xadj[itree + 1] = xadj[itree];
    for (iface = 0; iface < t8_eclass_num_faces[tree->eclass]; iface++) {
      if (face_neighbor[iface] >= 0) {
        adjncy[count_face++] = face_neighbor[iface];
        xadj[itree + 1]++;
      }
    }
  }

  /* partition stores the new partition number for each element */
  partition = T8_ALLOC (idx_t, elements);
  /* partition the elements in mpisize many partitions */
  success = METIS_PartGraphRecursive (&elements, &ncon, xadj, adjncy, NULL, NULL, NULL, &idx_mpisize, NULL, NULL, NULL,
                                      &volume, partition);
  T8_ASSERT (success == METIS_OK);
  /* memory to store the new treeid of a tree */
  new_number = T8_ALLOC (t8_locidx_t, cmesh->num_trees);
  /* Store the number of trees pointer partition */
  tree_per_part = T8_ALLOC_ZERO (t8_locidx_t, mpisize);
  /* Store the treeid offset of each partition. */
  tree_per_part_off = T8_ALLOC_ZERO (t8_locidx_t, mpisize + 1);
  tree_per_part_off[0] = 0;
  /* compute tree_per_part and prepare tree_per_part_off */
  for (itree = 0; itree < cmesh->num_trees; itree++) {
    tree_per_part[partition[itree]]++;
    tree_per_part_off[partition[itree] + 1]++;
  }
  /* compute tree_per_part_off */
  for (ipart = 1; ipart <= mpisize; ipart++) {
    tree_per_part_off[ipart] += tree_per_part_off[ipart - 1];
  }
  /* Compute for each tree its new treeid */
  for (itree = 0; itree < cmesh->num_trees; itree++) {
    newpart = partition[itree];
    T8_ASSERT (tree_per_part[newpart] > 0);
    new_number[itree] = tree_per_part_off[newpart + 1] - tree_per_part[newpart];
    tree_per_part[newpart]--;
  }
  /* Set for each tree its new treeid and the new ids of its neighbors */
  for (itree = 0; itree < cmesh->num_trees; itree++) {
    tree = t8_cmesh_trees_get_tree_ext (cmesh->trees, itree, &face_neighbor, NULL);
    tree->treeid = new_number[itree];
    for (iface = 0; iface < t8_eclass_num_faces[tree->eclass]; iface++) {
      neigh_id = face_neighbor[iface];
      if (neigh_id >= 0) {
        face_neighbor[iface] = new_number[neigh_id];
      }
    }
  }
  T8_FREE (partition);
  T8_FREE (xadj);
  T8_FREE (adjncy);
  T8_FREE (new_number);
  T8_FREE (tree_per_part);
  T8_FREE (tree_per_part_off);
}
#endif

int
t8_cmesh_is_partitioned (const t8_cmesh_t cmesh)
{
  T8_ASSERT (t8_cmesh_is_committed (cmesh));

  return cmesh->set_partition != 0;
}

t8_gloidx_t
t8_cmesh_get_num_trees (const t8_cmesh_t cmesh)
{
  T8_ASSERT (cmesh != NULL);
  T8_ASSERT (cmesh->committed);

  return cmesh->num_trees;
}

t8_locidx_t
t8_cmesh_get_num_local_trees (const t8_cmesh_t cmesh)
{
  T8_ASSERT (cmesh != NULL);
  T8_ASSERT (t8_cmesh_is_committed (cmesh));

  return cmesh->num_local_trees;
}

t8_locidx_t
t8_cmesh_get_num_ghosts (const t8_cmesh_t cmesh)
{
  T8_ASSERT (cmesh != NULL);
  T8_ASSERT (t8_cmesh_is_committed (cmesh));

  return cmesh->num_ghosts;
}

int
t8_cmesh_tree_face_is_boundary (const t8_cmesh_t cmesh, const t8_locidx_t ltreeid, const int face)
{
  int8_t *ttf;

  T8_ASSERT (t8_cmesh_is_committed (cmesh));

  if (t8_cmesh_treeid_is_local_tree (cmesh, ltreeid)) {
    /* The local tree id belongs to a tree */
    t8_locidx_t *face_neighbor;
    (void) t8_cmesh_trees_get_tree_ext (cmesh->trees, ltreeid, &face_neighbor, &ttf);

    if (face_neighbor[face] == ltreeid && ttf[face] == face) {
      /* The tree is connected to itself at the same face.
       * Thus this is a domain boundary */
      return 1;
    }
  }
  else {
    /* The local tree id belongs to a ghost */
    T8_ASSERT (t8_cmesh_treeid_is_ghost (cmesh, ltreeid));

    t8_gloidx_t *face_neighbor;
    const t8_locidx_t lghostid = t8_cmesh_ltreeid_to_ghostid (cmesh, ltreeid);
    (void) t8_cmesh_trees_get_ghost_ext (cmesh->trees, lghostid, &face_neighbor, &ttf);

    if (face_neighbor[face] == t8_cmesh_get_global_id (cmesh, ltreeid) && ttf[face] == face) {
      /* The ghost is connected to itself at the same face.
       * Thus this is a domain boundary */
      return 1;
    }
  }

  return 0;
}

t8_eclass_t
t8_cmesh_get_tree_class (const t8_cmesh_t cmesh, const t8_locidx_t ltree_id)
{
  t8_ctree_t tree;

  T8_ASSERT (t8_cmesh_is_committed (cmesh));
  T8_ASSERT (t8_cmesh_treeid_is_local_tree (cmesh, ltree_id));

  tree = t8_cmesh_get_tree (cmesh, ltree_id);
  return tree->eclass;
}

t8_eclass_t
t8_cmesh_get_ghost_class (const t8_cmesh_t cmesh, const t8_locidx_t lghost_id)
{
  t8_cghost_t ghost;

  T8_ASSERT (cmesh != NULL);
  T8_ASSERT (cmesh->committed);
  T8_ASSERT (0 <= lghost_id && lghost_id < cmesh->num_ghosts);

  ghost = t8_cmesh_trees_get_ghost (cmesh->trees, lghost_id);
  return ghost->eclass;
}

t8_gloidx_t
t8_cmesh_get_global_id (const t8_cmesh_t cmesh, const t8_locidx_t local_id)
{
  T8_ASSERT (0 <= local_id && local_id < cmesh->num_ghosts + cmesh->num_local_trees);
  if (local_id < cmesh->num_local_trees) {
    return local_id + cmesh->first_tree;
  }
  else {
    return t8_cmesh_trees_get_ghost (cmesh->trees, local_id - cmesh->num_local_trees)->treeid;
  }
}

t8_locidx_t
t8_cmesh_get_local_id (const t8_cmesh_t cmesh, const t8_gloidx_t global_id)
{
  t8_gloidx_t temp_local_id;
  T8_ASSERT (t8_cmesh_is_committed (cmesh));
  T8_ASSERT (0 <= global_id && global_id < cmesh->num_trees);

  if (!cmesh->set_partition) {
    /* If the cmesh is not partitioned the local id is the global id */
    return global_id;
  }
  temp_local_id = global_id - cmesh->first_tree;
  /* Check that we do not get wrong numbers when converting to locidx */
  T8_ASSERT ((t8_locidx_t) temp_local_id == temp_local_id);
  if (t8_cmesh_treeid_is_local_tree (cmesh, temp_local_id)) {
    /* The tree is a local tree */
    return temp_local_id;
  }
  else {
    /* The tree may be a ghost tree */
    return t8_cmesh_trees_get_ghost_local_id (cmesh->trees, global_id);
  }
}

/* Given a local tree id and a face number, get information about the face neighbor tree.
 * \param [in]      cmesh     The cmesh to be considered.
 * \param [in]      ltreeid   The local id of a tree or a ghost.
 * \param [in]      face      A face number of the tree/ghost.
 * \param [out]     dual_face If not NULL, the face number of the neighbor tree at this connection.
 * \param [out]     orientation If not NULL, the face orientation of the connection.
 * \return                    If non-negative: The local id of the neighbor tree or ghost.
 *                            If negative: There is no neighbor across this face. \a dual_face and
 *                            \a orientation remain unchanged.
 * \note If \a ltreeid is a ghost and it has a neighbor which is neither a local tree or ghost,
 *       then the return value will be negative.
 *       This, a negative return value does not necessarily mean that this is a domain boundary.
 *       To find out whether a tree is a domain boundary or not \see t8_cmesh_tree_face_is_boundary.
 */
t8_locidx_t
t8_cmesh_get_face_neighbor (const t8_cmesh_t cmesh, const t8_locidx_t ltreeid, const int face, int *dual_face,
                            int *orientation)
{
  T8_ASSERT (t8_cmesh_is_committed (cmesh));
  T8_ASSERT (t8_cmesh_treeid_is_local_tree (cmesh, ltreeid) || t8_cmesh_treeid_is_ghost (cmesh, ltreeid));
  const int is_ghost = t8_cmesh_treeid_is_ghost (cmesh, ltreeid);
  int8_t ttf;
  t8_locidx_t face_neigh;
  int dual_face_temp, orientation_temp;

  /* If this is a domain boundary, return -1 */
  if (t8_cmesh_tree_face_is_boundary (cmesh, ltreeid, face)) {
    return -1;
  }

  if (!is_ghost) {
    /* The local tree id belongs to a local tree (not a ghost) */
    /* Get the tree */
    const t8_ctree_t tree = t8_cmesh_get_tree (cmesh, ltreeid);

#if T8_ENABLE_DEBUG
    /* Get the eclass */
    t8_eclass_t eclass = tree->eclass;
    /* Check that face is valid */
    T8_ASSERT (0 <= face && face < t8_eclass_num_faces[eclass]);
#endif

    /* Get the local id of the face neighbor */
    face_neigh = t8_cmesh_trees_get_face_neighbor_ext (tree, face, &ttf);
  }
  else {
    /* The local tree id belongs to a ghost */
    const t8_locidx_t lghostid = ltreeid - t8_cmesh_get_num_local_trees (cmesh);
    /* Get the ghost */
    const t8_cghost_t ghost = t8_cmesh_trees_get_ghost (cmesh->trees, lghostid);

    t8_gloidx_t global_face_neigh;

#if T8_ENABLE_DEBUG
    /* Get the eclass */
    t8_eclass_t eclass = ghost->eclass;
    /* Check that face is valid */
    T8_ASSERT (0 <= face && face < t8_eclass_num_faces[eclass]);
#endif

    /* Get the global id of the face neighbor */
    global_face_neigh = t8_cmesh_trees_get_ghost_face_neighbor_ext (ghost, face, &ttf);
    /* Convert it into a local id */
    face_neigh = t8_cmesh_get_local_id (cmesh, global_face_neigh);

    /* TODO: Check whether this face is a boundary face */
    if (face_neigh < 0) {
      /* The neighbor is not local, return -1 */
      return -1;
    }
  }

  /* Decode the ttf information to get the orientation and the dual face */
  t8_cmesh_tree_to_face_decode (cmesh->dimension, ttf, &dual_face_temp, &orientation_temp);
  if (dual_face != NULL) {
    *dual_face = dual_face_temp;
  }
  if (orientation != NULL) {
    *orientation = orientation_temp;
  }
  /* Return the face neighbor */
  return face_neigh;
}

t8_eclass_t
t8_cmesh_get_tree_face_neighbor_eclass (const t8_cmesh_t cmesh, const t8_locidx_t ltreeid, const int face)
{
  T8_ASSERT (t8_cmesh_is_committed (cmesh));
  T8_ASSERT (t8_cmesh_treeid_is_local_tree (cmesh, ltreeid) || t8_cmesh_treeid_is_ghost (cmesh, ltreeid));
<<<<<<< HEAD
=======
  T8_ASSERT (0 <= face);
>>>>>>> dadba54f

  const t8_locidx_t neighbor_id = t8_cmesh_get_face_neighbor (cmesh, ltreeid, face, NULL, NULL);
  if (neighbor_id < 0) {
    // No neighbor was found.
    return T8_ECLASS_INVALID;
  }
  const bool neighbor_is_ghost = t8_cmesh_treeid_is_ghost (cmesh, neighbor_id);
  if (!neighbor_is_ghost) {
    // Neighbor was found and is a local tree
    return t8_cmesh_get_tree_class (cmesh, neighbor_id);
  }
  else {
    // Neighbor was found and is a ghost.
    // Translate ltreeid from range num_local_trees <= ltreeid < num_local_trees + num_ghost_trees
    // into 0 <= lghost_id < num_ghost_trees
    const t8_locidx_t lghost_neighbor_id = neighbor_id - t8_cmesh_get_num_local_trees (cmesh);

    t8_debugf ("in: %i out: %i, num t: %i num g: %i\n", neighbor_id, lghost_neighbor_id,
               t8_cmesh_get_num_local_trees (cmesh), t8_cmesh_get_num_ghosts (cmesh));
    // Look up ghost tree class
    return t8_cmesh_get_ghost_class (cmesh, lghost_neighbor_id);
  }
}

void
t8_cmesh_print_profile (const t8_cmesh_t cmesh)
{
  T8_ASSERT (t8_cmesh_is_committed (cmesh));
  if (cmesh->profile != NULL) {
    /* Only print something if profiling is enabled */
    sc_statinfo_t stats[T8_CPROFILE_NUM_STATS];
    t8_cprofile_t *profile = cmesh->profile;

    /* Set the stats */
    sc_stats_set1 (&stats[0], profile->partition_trees_shipped, "cmesh: Number of trees sent.");
    sc_stats_set1 (&stats[1], profile->partition_ghosts_shipped, "cmesh: Number of ghosts sent.");
    sc_stats_set1 (&stats[2], profile->partition_trees_recv, "cmesh: Number of trees received.");
    sc_stats_set1 (&stats[3], profile->partition_ghosts_recv, "cmesh: Number of ghosts received.");
    sc_stats_set1 (&stats[4], profile->partition_bytes_sent, "cmesh: Number of bytes sent.");
    sc_stats_set1 (&stats[5], profile->partition_procs_sent, "cmesh: Number of processes sent to.");
    sc_stats_set1 (&stats[6], profile->first_tree_shared, "cmesh: First tree is shared.");
    sc_stats_set1 (&stats[7], profile->partition_runtime, "cmesh: Partition runtime.");
    sc_stats_set1 (&stats[8], profile->commit_runtime, "cmesh: Commit runtime.");
    sc_stats_set1 (&stats[9], profile->geometry_evaluate_num_calls, "cmesh: Number of geometry evaluations.");
    sc_stats_set1 (&stats[10], profile->geometry_evaluate_runtime, "cmesh: Accumulated geometry evaluation runtime.");
    /* compute stats */
    sc_stats_compute (sc_MPI_COMM_WORLD, T8_CPROFILE_NUM_STATS, stats);
    /* print stats */
    t8_logf (SC_LC_GLOBAL, SC_LP_STATISTICS, "Printing stats for cmesh.\n");
    sc_stats_print (t8_get_package_id (), SC_LP_STATISTICS, T8_CPROFILE_NUM_STATS, stats, 1, 1);
  }
}

static void
t8_cmesh_reset (t8_cmesh_t *pcmesh)
{
  t8_cmesh_t cmesh;

  T8_ASSERT (pcmesh != NULL);
  cmesh = *pcmesh;
  T8_ASSERT (cmesh != NULL);
  T8_ASSERT (cmesh->rc.refcount == 0);

  /* free tree_offset */
  if (cmesh->tree_offsets != NULL) {
#if T8_ENABLE_DEBUG
    sc_MPI_Comm comm;
    /* Check whether a correct communicator was stored at tree_offsets.
     * This is useful for debugging. */
    if (t8_cmesh_is_committed (cmesh)) {
      comm = t8_shmem_array_get_comm (cmesh->tree_offsets);
      T8_ASSERT (t8_cmesh_comm_is_valid (cmesh, comm));
    }
#endif
    /* Destroy the shared memory array */
    t8_shmem_array_destroy (&cmesh->tree_offsets);
  }
  /*TODO: write this */
  if (!cmesh->committed) {
    t8_stash_destroy (&cmesh->stash);
    if (cmesh->set_from != NULL) {
      /* We unref our reference of set_from */
      t8_cmesh_unref (&cmesh->set_from);
    }
  }
  else {
    if (cmesh->trees != NULL) {
      t8_cmesh_trees_destroy (&cmesh->trees);
    }
    T8_ASSERT (cmesh->set_from == NULL);
  }
  if (cmesh->profile != NULL) {
    T8_FREE (cmesh->profile);
  }

  if (cmesh->geometry_handler != NULL) {
    cmesh->geometry_handler->unref ();
    cmesh->geometry_handler = NULL;
  }

  /* unref the partition scheme (if set) */
  if (cmesh->set_partition_scheme != NULL) {
    cmesh->set_partition_scheme->unref ();
  }

  if (cmesh->vertex_connectivity != NULL) {
    delete cmesh->vertex_connectivity;
  }

  T8_FREE (cmesh);
  *pcmesh = NULL;
}

void
t8_cmesh_ref (t8_cmesh_t cmesh)
{
  T8_ASSERT (cmesh != NULL);
  t8_refcount_ref (&cmesh->rc);
}

void
t8_cmesh_unref (t8_cmesh_t *pcmesh)
{
  t8_cmesh_t cmesh;
  T8_ASSERT (pcmesh != NULL);
  cmesh = *pcmesh;
  T8_ASSERT (cmesh != NULL);
  if (t8_refcount_unref (&cmesh->rc)) {
    t8_cmesh_reset (pcmesh);
  }
}

void
t8_cmesh_destroy (t8_cmesh_t *pcmesh)
{
  T8_ASSERT (pcmesh != NULL && *pcmesh != NULL && t8_refcount_is_last (&(*pcmesh)->rc));
  t8_cmesh_unref (pcmesh);
  T8_ASSERT (*pcmesh == NULL);
}

void
t8_cmesh_translate_coordinates (const double *coords_in, double *coords_out, const int num_vertices,
                                const double translate[3])
{
  for (int ivertex = 0; ivertex < num_vertices; ivertex++) {
    coords_out[3 * ivertex] = coords_in[3 * ivertex] + translate[0];
    coords_out[3 * ivertex + 1] = coords_in[3 * ivertex + 1] + translate[1];
    coords_out[3 * ivertex + 2] = coords_in[3 * ivertex + 2] + translate[2];
  }
}

/* TODO: This is just a helper function that was needed when we changed the vertex interface
 *       to use attributes. Before we stored a list of vertex coordinates in the cmesh and each tree indexed into this list.
 *       Now each tree carries the coordinates of its vertices.
 *       This function translates from the first approached to the second
 *       and was introduced to avoid rewriting the already existing cmesh_new... functions below.
 *       It would be nice to eventually rewrite these functions correctly.
 */
void
t8_cmesh_new_translate_vertices_to_attributes (const t8_locidx_t *tvertices, const double *vertices,
                                               double *attr_vertices, const int num_vertices)
{
  int i;
  for (i = 0; i < num_vertices; i++) {
    attr_vertices[3 * i] = vertices[3 * tvertices[i]];
    attr_vertices[3 * i + 1] = vertices[3 * tvertices[i] + 1];
    attr_vertices[3 * i + 2] = vertices[3 * tvertices[i] + 2];
  }
}

/* Compute y = ax + b on an array of doubles, interpreting
 * each 3 as one vector x */
void
t8_cmesh_coords_axb (const double *coords_in, double *coords_out, int num_vertices, double alpha, const double b[3])
{
  int i;

  for (i = 0; i < num_vertices; i++) {
    t8_axpyz (coords_in + i * 3, b, coords_out + i * 3, alpha);
  }
}

#if T8_ENABLE_DEBUG
/**
 * \warning This function is only available in debug-modus and should only
 * be used in debug-modus.
 *
 * Prints the vertices of each local tree.
 *
 * \param[in] cmesh   source-cmesh, which trees get printed.
 */
static void
t8_cmesh_print_local_trees (const t8_cmesh_t cmesh)
{
  const t8_locidx_t num_local_trees = t8_cmesh_get_num_local_trees (cmesh);
  for (t8_locidx_t itree = 0; itree < num_local_trees; itree++) {
    double *vertices = t8_cmesh_get_tree_vertices (cmesh, itree);
    const t8_eclass_t tree_class = t8_cmesh_get_tree_class (cmesh, itree);
    const int num_vertices = t8_eclass_num_vertices[tree_class];
    const t8_gloidx_t gtree = t8_cmesh_get_global_id (cmesh, itree);
    for (int ivertex = 0; ivertex < num_vertices; ivertex++) {
      const int vert_x = 3 * ivertex;
      const int vert_y = 3 * ivertex + 1;
      const int vert_z = 3 * ivertex + 2;
      t8_debugf ("[Global_tree: %li, local_tree: %i, vertex: %i] eclass: %s\t %f, %f, %f\n", gtree, itree, ivertex,
                 t8_eclass_to_string[tree_class], vertices[vert_x], vertices[vert_y], vertices[vert_z]);
    }
    t8_debugf ("\n");
  }
}
#endif

void
t8_cmesh_debug_print_trees ([[maybe_unused]] const t8_cmesh_t cmesh, [[maybe_unused]] sc_MPI_Comm comm)
{
#if T8_ENABLE_DEBUG
  /* This function is probably rather slow, linear in the number of processes and therefore
   * only available if the debug-modus is enabled. */
  T8_ASSERT (cmesh != NULL);
  T8_ASSERT (t8_cmesh_is_committed (cmesh));
  if (t8_cmesh_is_partitioned (cmesh)) {
    /* The cmesh is partitioned */
    int rank;
    int size;
    int mpiret;
    mpiret = sc_MPI_Comm_rank (comm, &rank);
    SC_CHECK_MPI (mpiret);
    mpiret = sc_MPI_Comm_size (comm, &size);
    SC_CHECK_MPI (mpiret);
    const int send_rank = (rank + 1) % size;
    const int recv_rank = rank - 1;
    /* Print the local trees in process-order. */
    if (rank != 0) {
      int source_rank;
      /* Send the rank as an additional check */
      mpiret = sc_MPI_Recv (&source_rank, 1, sc_MPI_INT, recv_rank, 0, comm, sc_MPI_STATUS_IGNORE);
      SC_CHECK_MPI (mpiret);
      T8_ASSERT (source_rank == (rank - 1));
    }
    t8_cmesh_print_local_trees (cmesh);
    if (rank != (size - 1)) {
      mpiret = sc_MPI_Send (&rank, 1, sc_MPI_INT, send_rank, 0, comm);
      SC_CHECK_MPI (mpiret);
    }
  }
  else {
    /* The cmesh is not partitioned, only one rank prints the trees. */
    if (cmesh->mpirank == 0) {
      t8_cmesh_print_local_trees (cmesh);
    }
  }

#else
  t8_global_errorf ("Do not call t8_cmesh_debug_print_trees if t8code is not compiled with --enable-debug.\n");
#endif /* T8_ENABLE_DEBUG */
}

/* #################### new for hybrid stuff starts here.  #################### */

/**
 * \brief Helper function to set the return values of t8_cmesh_uniform_bounds_equal_element_count
 *       to empty values.
 * \param [in,out] first_local_tree The first local tree in the partition. Will be set to -1
 * \param [in,out] child_in_tree_begin The first child in the tree. Will be set to -1, if it is not NULL.
 * \param [in,out] last_local_tree The last local tree in the partition. Will be set to -1
 * \param [in,out] child_in_tree_end The last child in the tree. Will be set to -1, if it is not NULL.
 * \param [in,out] first_tree_shared If not NULL, will be set to 0.
 */
static void
t8_cmesh_uniform_set_return_parameters_to_empty (t8_gloidx_t *first_local_tree, t8_gloidx_t *child_in_tree_begin,
                                                 t8_gloidx_t *last_local_tree, t8_gloidx_t *child_in_tree_end,
                                                 int8_t *first_tree_shared)
{
  *first_local_tree = *last_local_tree = -1;
  if (child_in_tree_begin != NULL) {
    *child_in_tree_begin = -1;
  }
  if (child_in_tree_end != NULL) {
    *child_in_tree_end = -1;
  }
  if (first_tree_shared != NULL) {
    *first_tree_shared = 0;
  }
}

/* Helper function to compute (A*B)/C for large integers, when A*B might not fit in a
 * 64-bit int anymore. Uses floor(floor(A/C)*B + ((A%C)/C)*B) instead. */
/**
 * \brief Computes (A*B)/C for large integers, where A, B, C are t8_gloidx_t.
 * This function is useful when A*B might not fit in a 64-bit integer.
 * It uses the formula:
 *   (A*B)/C = floor(floor(A/C)*B + ((A%C)/C)*B)
 * \param [in] A The first large integer.
 * \param [in] B The second large integer.
 * \param [in] C The divisor.
 * \return The result of (A*B)/C as a t8_gloidx_t.
 */
static inline t8_gloidx_t
t8_A_times_B_over_C_gloidx (const t8_gloidx_t A, const t8_gloidx_t B, const t8_gloidx_t C)
{
  const t8_gloidx_t a_over_c = A / C;
  const t8_gloidx_t a_o_c_times_b = a_over_c * B;

  /* We check whether computing A/C * B will cause an overflow.
   * This can be achieved by checking if dividing the result by A/C
   * yields B again. */
  T8_ASSERT (a_over_c == 0 || a_o_c_times_b / a_over_c == B);

  return (t8_gloidx_t) (a_o_c_times_b + (((long double) (A % C)) / C) * B);
}

/* Version of t8_A_times_B_over_C where A is an integer.
 * We reuse the gloidx version but check before whether an int fits into
 * a t8_gloidx_t.
 * This function can also be used if B or C are ints. */
/**
 * \brief Computes (A*B)/C for large integers, where A is an int and B, C are t8_gloidx_t.
 * This function is useful when A*B might not fit in a 64-bit integer.
 * It uses the formula:
 *  (A*B)/C = floor(floor(A/C)*B + ((A%C)/C)*B)
 * \param [in] A The first integer.
 * \param [in] B The second large integer.
 * \param [in] C The divisor, a large integer.
 * \return The result of (A*B)/C as a t8_gloidx_t.
 */
static inline t8_gloidx_t
t8_A_times_B_over_C_intA (const int A, const t8_gloidx_t B, const t8_gloidx_t C)
{
  T8_ASSERT (sizeof (int) <= sizeof (t8_gloidx_t));
  return t8_A_times_B_over_C_gloidx (A, B, C);
}

void
t8_cmesh_uniform_bounds_equal_element_count (t8_cmesh_t cmesh, const int level, const t8_scheme_c *tree_scheme,
                                             t8_gloidx_t *first_local_tree, t8_gloidx_t *child_in_tree_begin,
                                             t8_gloidx_t *last_local_tree, t8_gloidx_t *child_in_tree_end,
                                             int8_t *first_tree_shared)
{
  int is_empty;

  T8_ASSERT (cmesh != NULL);
  T8_ASSERT (cmesh->committed);
  T8_ASSERT (level >= 0);
  T8_ASSERT (tree_scheme != NULL);

  *first_local_tree = 0;
  if (child_in_tree_begin != NULL) {
    *child_in_tree_begin = 0;
  }
  *last_local_tree = 0;
  if (child_in_tree_end != NULL) {
    *child_in_tree_end = 0;
  }

  t8_gloidx_t global_num_children;
  t8_gloidx_t first_global_child;
  t8_gloidx_t child_in_tree_begin_temp;
  t8_gloidx_t last_global_child;
  t8_gloidx_t children_per_tree = 0;
#if T8_ENABLE_DEBUG
  t8_gloidx_t prev_last_tree = -1;
#endif
  int tree_class;

  /* Compute the number of children on level in each tree */
  global_num_children = 0;
#if T8_ENABLE_DEBUG
  t8_gloidx_t leaf_children_per_tree = 0;
  for (tree_class = T8_ECLASS_ZERO; tree_class < T8_ECLASS_COUNT; ++tree_class) {
    /* Get the number of children on level of the first tree class that is used*/
    if (cmesh->num_trees_per_eclass[tree_class] > 0) {
      leaf_children_per_tree = tree_scheme->count_leaves_from_root ((t8_eclass_t) tree_class, level);
      break;
    }
  }
  /* Compare it to all tree classes used in the cmesh*/
  for (tree_class = T8_ECLASS_ZERO; tree_class < T8_ECLASS_COUNT; ++tree_class) {
    if (cmesh->num_trees_per_eclass[tree_class] > 0) {
      T8_ASSERT (leaf_children_per_tree == tree_scheme->count_leaves_from_root ((t8_eclass_t) tree_class, level));
    }
  }

#endif
  for (tree_class = T8_ECLASS_ZERO; tree_class < T8_ECLASS_COUNT; ++tree_class) {
    /* We iterate over each element class and get the number of children for this
     * tree class.
     */
    if (cmesh->num_trees_per_eclass[tree_class] > 0) {
      T8_ASSERT (tree_scheme != NULL);
      children_per_tree = tree_scheme->count_leaves_from_root ((t8_eclass_t) tree_class, level);
      T8_ASSERT (children_per_tree >= 0);
      global_num_children += cmesh->num_trees_per_eclass[tree_class] * children_per_tree;
    }
  }
  T8_ASSERT (children_per_tree != 0);

  if (cmesh->mpirank == 0) {
    first_global_child = 0;
    if (child_in_tree_begin != NULL) {
      *child_in_tree_begin = 0;
    }
  }
  else {
    /* The first global child of processor p
     * with P total processes is (the biggest int smaller than)
     * (total_num_children * p) / P
     * We cast to long double and double first to prevent integer overflow.
     */
    first_global_child = t8_cmesh_get_first_element_of_process (cmesh->mpirank, cmesh->mpisize, global_num_children);
  }
  if (cmesh->mpirank != cmesh->mpisize - 1) {
    last_global_child = t8_cmesh_get_first_element_of_process (cmesh->mpirank + 1, cmesh->mpisize, global_num_children);
  }
  else {
    last_global_child = global_num_children;
  }

  T8_ASSERT (0 <= first_global_child && first_global_child <= global_num_children);
  T8_ASSERT (0 <= last_global_child && last_global_child <= global_num_children);

  *first_local_tree = first_global_child / children_per_tree;
  child_in_tree_begin_temp = first_global_child - *first_local_tree * children_per_tree;
  if (child_in_tree_begin != NULL) {
    *child_in_tree_begin = child_in_tree_begin_temp;
  }

  *last_local_tree = (last_global_child - 1) / children_per_tree;

  is_empty = *first_local_tree >= *last_local_tree && first_global_child >= last_global_child;
  if (first_tree_shared != NULL) {
#if T8_ENABLE_DEBUG
    prev_last_tree = (first_global_child - 1) / children_per_tree;
    T8_ASSERT (cmesh->mpirank > 0 || prev_last_tree <= 0);
#endif
    if (!is_empty && cmesh->mpirank > 0 && child_in_tree_begin_temp > 0) {
      /* We exclude the following here:
       - empty partitions, because by def their first_tree_shared flag is zero
       - the case that the previous was empty at the beginning of the partitions array
       - the case that we have the first global element but are not rank 0. */
      *first_tree_shared = 1;
    }
    else {
      *first_tree_shared = 0;
    }
  }
  if (child_in_tree_end != NULL) {
    *child_in_tree_end = (last_global_child - *last_local_tree * children_per_tree);
  }
  if (is_empty) {
    /* This process is empty
     * We now set the first local tree to the first local tree that is owned by the
     * next nonempty rank, and the last local tree to first - 1 */
    *first_local_tree = last_global_child / children_per_tree;
    if (first_global_child % children_per_tree != 0) {
      /* The next nonempty process shares this tree. */
      (*first_local_tree)++;
    }

    *last_local_tree = *first_local_tree - 1;
  }
}

/**
 * Determines the partition for a given element index in a uniform partitioning.
 * This function computes the partition based on the global element index,
 * the total number of elements, the number of processes, and the process offset.
 * \param[in] element_index The global index of the element.
 * \param[in] global_num_elements The total number of elements in the global mesh.
 * \param[in] num_procs The total number of processes.
 * \param[in] process_offset The offset of the current process in the global numbering.
 * \return The rank of the process that will have the element in a uniform partition.
 *
 * \note This function is used standalone and as a callback for vector splitting
 */
static size_t
t8_cmesh_determine_partition (const t8_gloidx_t element_index, const t8_gloidx_t global_num_elements,
                              const int num_procs, const t8_gloidx_t process_offset)
{
  if (element_index == global_num_elements) {
    return num_procs - process_offset;
  }
  else {
    /*Use the mirror_element_index to map the whole range of [first_elem_of_iproc, last_elem_of_iproc) to first_proc*/
    const t8_gloidx_t mirror_element_index = global_num_elements - element_index - 1;
    const int first_proc_rank
      = num_procs - 1 - t8_A_times_B_over_C_intA (num_procs, mirror_element_index, global_num_elements);
    const int first_proc_adjusted = first_proc_rank - process_offset;
#if T8_ENABLE_DEBUG
    T8_ASSERT (0 <= first_proc_rank && first_proc_rank < num_procs);
    //T8_ASSERT (0 <= first_proc_adjusted);
    /* Check that the element lies in the partition of the computed proc. */
    T8_ASSERT (t8_cmesh_get_first_element_of_process ((uint32_t) first_proc_rank, (uint32_t) num_procs,
                                                      (uint64_t) global_num_elements)
               <= (uint64_t) element_index);
    if ((int) first_proc_rank != num_procs - 1) {
      T8_ASSERT (t8_cmesh_get_first_element_of_process ((uint32_t) first_proc_rank + 1, (uint32_t) num_procs,
                                                        (uint64_t) global_num_elements)
                 > (uint64_t) element_index);
    }
    if (element_index == global_num_elements) {
      T8_ASSERT ((int) first_proc_rank == num_procs);
    }
#endif
    return first_proc_adjusted;
  }
}

static void
t8_cmesh_uniform_bounds_from_unpartioned (const t8_cmesh_t cmesh, const t8_gloidx_t local_num_children, const int level,
                                          const t8_scheme *scheme, t8_gloidx_t *first_local_tree,
                                          t8_gloidx_t *child_in_tree_begin, t8_gloidx_t *last_local_tree,
                                          t8_gloidx_t *child_in_tree_end, int8_t *first_tree_shared)
{
  const t8_gloidx_t num_trees = t8_cmesh_get_num_trees (cmesh);
  /* Compute the first and last element of this process. Then loop over
     * all trees to find the trees in which these are contained.
     * We cast to long double and double to prevent overflow. */
  /* Since the full cmesh is available on each process, the computation of local_num_children equals the global number of children*/
  uint64_t global_num_children = (uint64_t) local_num_children;
  const t8_gloidx_t first_child
    = t8_cmesh_get_first_element_of_process ((uint32_t) cmesh->mpirank, (uint32_t) cmesh->mpisize, global_num_children);
  const t8_gloidx_t last_child = t8_cmesh_get_first_element_of_process (
    (uint32_t) cmesh->mpirank + 1, (uint32_t) cmesh->mpisize, (uint64_t) local_num_children);
  /* Can't we optimize this linear loop by using a binary search?
     * -> No, we cannot. Since in any case we have to compute the t8_element_count_leaves_from_root
     *    for each tree.
     */
  *last_local_tree = -1;  // Initialize for the case of num_trees <= 0
  if (last_child <= first_child) {
    /* This process is empty. */
    /* Find the next non-empty proc */
    int next_non_empty = cmesh->mpirank + 1;
    t8_gloidx_t first_child_next_non_empty = 0;
    t8_gloidx_t last_child_next_non_empty = 0;
    do {
      first_child_next_non_empty = t8_cmesh_get_first_element_of_process (
        (uint32_t) next_non_empty, (uint32_t) cmesh->mpisize, (uint64_t) local_num_children);
      last_child_next_non_empty = t8_cmesh_get_first_element_of_process (
        (uint32_t) next_non_empty + 1, (uint32_t) cmesh->mpisize, (uint64_t) local_num_children);
      next_non_empty++;
    } while (last_child_next_non_empty <= first_child_next_non_empty && next_non_empty < cmesh->mpisize - 1);

    if (next_non_empty >= cmesh->mpisize - 1) {
      next_non_empty = cmesh->mpisize - 1;
      first_child_next_non_empty = t8_cmesh_get_first_element_of_process (
        (uint32_t) cmesh->mpisize - 1, (uint32_t) cmesh->mpisize, (uint64_t) local_num_children);
      last_child_next_non_empty = t8_cmesh_get_first_element_of_process (
        (uint32_t) cmesh->mpisize, (uint32_t) cmesh->mpisize, (uint64_t) local_num_children);
    }
    T8_ASSERT (first_child_next_non_empty < last_child_next_non_empty);
    // Loop over trees to find the one containing first_child_next_non_empty, which gives us the first and last local tree.
    t8_gloidx_t current_tree_element_offset = 0;
    for (t8_gloidx_t igtree = 0; igtree < num_trees; ++igtree) {
      const t8_eclass_t tree_class = t8_cmesh_get_tree_class (cmesh, (t8_locidx_t) igtree);
      const t8_gloidx_t num_leaf_elems_in_tree = scheme->count_leaves_from_root (tree_class, level);

      if (current_tree_element_offset <= first_child_next_non_empty
          && first_child_next_non_empty < current_tree_element_offset + num_leaf_elems_in_tree) {
        if (child_in_tree_begin != NULL) {
          *child_in_tree_begin = first_child_next_non_empty - current_tree_element_offset;
        }
        /* We have found the first tree; since this process is empty, we can immediately return,
           * ending the for loop. */
        *first_local_tree = igtree;
        *last_local_tree = igtree - 1;
        /* If our first element is not the very first element in the tree, we share
           * this tree with the previous process. */
        if (first_tree_shared != NULL) {
          *first_tree_shared = current_tree_element_offset < first_child_next_non_empty ? 1 : 0;
        }
      }
      current_tree_element_offset += num_leaf_elems_in_tree;
    }
    return;
  }
  // This process is not empty.
  t8_gloidx_t current_tree_element_offset = 0;
  // Loop over all trees to find the ones containing the first and last element of this process
  for (t8_gloidx_t igtree = 0; igtree < num_trees; ++igtree) {
    const t8_eclass_t tree_class = t8_cmesh_get_tree_class (cmesh, (t8_locidx_t) igtree);
    /* TODO: We can optimize by buffering the num_leaf_elems_in_tree value. Thus, if
         the computation is expensive (may be for non-morton-type schemes),
         we do it only once. */
    const t8_gloidx_t num_leaf_elems_in_tree = scheme->count_leaves_from_root (tree_class, level);
    /* Check if the first element is on the current tree */
    if (current_tree_element_offset <= first_child
        && first_child < current_tree_element_offset + num_leaf_elems_in_tree) {
      if (child_in_tree_begin != NULL) {
        *child_in_tree_begin = first_child - current_tree_element_offset;
      }
      *first_local_tree = igtree;
      /* If our first element is not the very first element in the tree, we share
         * this tree with the previous process. */
      if (first_tree_shared != NULL) {
        *first_tree_shared = current_tree_element_offset < first_child ? 1 : 0;
      }
    }
    /* Check if the last element is on the current tree */
    if (current_tree_element_offset < last_child
        && last_child <= current_tree_element_offset + num_leaf_elems_in_tree) {
      if (child_in_tree_end != NULL) {
        *child_in_tree_end = last_child - current_tree_element_offset;
      }
      *last_local_tree = igtree;

      /* We have found the last tree and can immediately return,
         * ending the for loop. */
      T8_ASSERT (*first_local_tree <= *last_local_tree);
      T8_ASSERT (0 <= *first_local_tree && *first_local_tree < num_trees);
      T8_ASSERT (0 <= *last_local_tree && *last_local_tree < num_trees);
      return;
    }
    current_tree_element_offset += num_leaf_elems_in_tree;
  }
  /* If we reach this part, we do not have any trees - the cmesh is empty */
  T8_ASSERT (num_trees == 0);
  t8_cmesh_uniform_set_return_parameters_to_empty (first_local_tree, child_in_tree_begin, last_local_tree,
                                                   child_in_tree_end, first_tree_shared);
  return;
}

/**
 * Send the start or end message to the process given by iproc. The message contains the global id of the first/last tree and
 * the global id of the first/last element in the tree.
 *
 * \param[in] cmesh The cmesh.
 * \param[in] start_message If true, send the start message, otherwise send the end message.
 * \param[in] proc_is_empty If true, the process the message will be send to is empty.
 * \param[in] first_or_last_puretree_of_iproc The first or last pure tree of the current process.
 * \param[in] first_tree_shared_shift The shift to be added to the global id of the first/last tree.
 * \param[in] iproc The process to send the message to.
 * \param[in, out] send_requests The array of send requests.
 * \param[in, out] send_buffer The buffer to send the message.
 * \param[in] current_pos_in_send_buffer The current position in the send buffer.
 * \param[in] first_or_last_element_in_tree_index_of_iproc The tree-local id of the first/last element in the tree. If we send an end message, this is the tree-local index of the last tree on this process.
 * \param[in, out] first_or_last_local_tree The global id of the first/last tree of the current process.
 * \param[in, out] first_tree_shared The first tree shared flag. Only used if we send the start message. Set to NULL if not used.
 * \param[in, out] child_in_tree_end_or_begin The tree-local id of the first/last element in the tree. Set to NULL if not used.
 * \param[in, out] expect_start_or_end_message If true, we expect a start or end message from the process.
 * \param[in] global_num_elements The global number of elements in the cmesh.
 * \param[in] comm The MPI communicator.
 *
 */
static void
t8_cmesh_bounds_send_start_or_end (const t8_cmesh_t cmesh, const bool start_message, const bool proc_is_empty,
                                   const t8_locidx_t first_or_last_puretree_of_iproc, const int first_tree_shared_shift,
                                   const t8_gloidx_t iproc, std::vector<sc_MPI_Request> send_requests,
                                   std::vector<t8_gloidx_t> &send_buffer, int *current_pos_in_send_buffer,
                                   const t8_gloidx_t first_or_last_element_in_tree_index_of_iproc,
                                   t8_gloidx_t *first_or_last_local_tree, [[maybe_unused]] int8_t *first_tree_shared,
                                   [[maybe_unused]] t8_gloidx_t *child_in_tree_end_or_begin,
                                   bool *expect_start_or_end_message,
                                   [[maybe_unused]] const t8_gloidx_t global_num_elements, sc_MPI_Comm comm)
{
  const t8_gloidx_t global_id_of_first_or_last_tree = first_or_last_puretree_of_iproc
                                                      + t8_cmesh_get_first_treeid (cmesh)
                                                      + (proc_is_empty ? 0 : first_tree_shared_shift);
  if (iproc != cmesh->mpirank) {
    const int num_entries = 2;
    /* Allocate a new request */
    send_requests.emplace_back ();
    sc_MPI_Request *request = &send_requests.back ();

    /* Set send buffer */
    send_buffer[*current_pos_in_send_buffer] = global_id_of_first_or_last_tree;
    send_buffer[*current_pos_in_send_buffer + 1] = first_or_last_element_in_tree_index_of_iproc;
    t8_gloidx_t *message = &send_buffer[*current_pos_in_send_buffer];

    *current_pos_in_send_buffer += num_entries;

    /* The tag used for sending a start or a an end message. */
    const t8_MPI_tag_t tag = start_message ? T8_MPI_CMESH_UNIFORM_BOUNDS_START : T8_MPI_CMESH_UNIFORM_BOUNDS_END;
    /* Actual sending of the message. */
    const int mpiret = sc_MPI_Isend (message, num_entries, T8_MPI_GLOIDX, iproc, tag, comm, request);
    SC_CHECK_MPI (mpiret);
    T8_ASSERT (proc_is_empty || (0 <= message[0] && message[0] < cmesh->num_trees));
    T8_ASSERT (proc_is_empty || (0 <= message[1] && message[1] <= global_num_elements));
  }
  else { /* We are the current proc, so we just copy the data. */
    (*first_or_last_local_tree) = global_id_of_first_or_last_tree;
    if (start_message && first_or_last_element_in_tree_index_of_iproc > 0) {
      if (first_tree_shared != NULL) {
        *first_tree_shared = 1;
      }
    }
    else {
      if (first_tree_shared != NULL) {
        *first_tree_shared = 0;
      }
    }
    if (child_in_tree_end_or_begin != NULL) {
      /* If we send the last element add 1 to the id. During later processing of the cmesh we iterate
       * as long as ielement < child_in_tree_end. Therefore we have to shift by one. */
      *child_in_tree_end_or_begin = first_or_last_element_in_tree_index_of_iproc;
    }
    /* We do not expect this message from another proc */
    *expect_start_or_end_message = false;
  }
}

/**
 * Receive a start or end message. Which is defined by the \a start flag.
 *
 * \param[in] start                           If true, receive the start message, otherwise receive the end message.
 * \param[in, out] first_last_local_tree      On Input empty but allocated, on output the global id of the first or last tree of the current process.
 * \param[in, out] child_in_tree_begin_end    On Input empty but allocated, on output the global id of the first or last element in the tree of the current process.
 * \param[in, out] first_tree_shared          Only for start message. On input empty but allocated, on output the first tree shared flag.
 * \param[in, out] child_in_tree_begin_temp   On input empty but allocated, on output the global id of the first element in the tree of the current process.
 * \param[in] global_num_elements             The global number of elements in the mesh.
 * \param[in] cmesh                           The cmesh.
 * \param[in] recv_from                       The rank to receive a message from.
 * \param[in] comm                            The MPI communicator.
 */
static void
recv_message (const bool start, t8_gloidx_t *first_last_local_tree, t8_gloidx_t *child_in_tree_begin_end,
              int8_t *first_tree_shared, t8_gloidx_t *child_in_tree_begin_temp,
              [[maybe_unused]] const t8_gloidx_t global_num_elements, [[maybe_unused]] const t8_cmesh_t cmesh,
              const int recv_from, sc_MPI_Comm comm)
{
  const int num_entries = 2;
  std::array<t8_gloidx_t, num_entries> message;
  const t8_MPI_tag_t tag = start ? T8_MPI_CMESH_UNIFORM_BOUNDS_START : T8_MPI_CMESH_UNIFORM_BOUNDS_END;
  const int mpiret
    = sc_MPI_Recv (message.data (), num_entries, T8_MPI_GLOIDX, recv_from, tag, comm, sc_MPI_STATUS_IGNORE);
  SC_CHECK_MPI (mpiret);
  /* Copy the received data to output parameters */
  *first_last_local_tree = message[0];
  T8_ASSERT (*first_last_local_tree == -1
             || (0 <= *first_last_local_tree && *first_last_local_tree <= t8_cmesh_get_num_trees (cmesh)));
  if (start) {
    *child_in_tree_begin_temp = message[1];
  }
  if (child_in_tree_begin_end != NULL) {
    *child_in_tree_begin_end = message[1];
    T8_ASSERT (*child_in_tree_begin_end == -1
               || (start ? (0 <= *child_in_tree_begin_end && *child_in_tree_begin_end < global_num_elements)
                         : (0 < *child_in_tree_begin_end && *child_in_tree_begin_end <= global_num_elements)));
  }
  if (message[1] > 0 && start) {
    /* The first tree is shared */
    if (first_tree_shared != NULL) {
      *first_tree_shared = 1;
    }
  }
  else {
    if (first_tree_shared != NULL) {
      *first_tree_shared = 0;
    }
  }
}

/**
 * Find the bounds of a value in a given offset array. Used for a binary search to find the
 * rank that contains the value.
 *
 * \param[in] array The offset array.
 * \param[in] guess The index to start searching from.
 * \param[in] value The value to find the bounds for.
 *
 * \return 0 if the value is within the bounds, -1 if it is below the bounds, and 1 otherwise.
 */
inline int
find_bounds_in_offset (t8_shmem_array_t array, const int guess, const t8_gloidx_t value)
{
  const t8_gloidx_t first_elem = t8_shmem_array_get_gloidx (array, guess);
  const t8_gloidx_t last_elem = t8_shmem_array_get_gloidx (array, guess + 1) - 1;
  return (first_elem <= value && value <= last_elem) ? 0 : (value < first_elem ? -1 : 1);
}

static void
t8_cmesh_uniform_bounds_from_partition (const t8_cmesh_t cmesh, const t8_gloidx_t local_num_children, const int level,
                                        const t8_scheme *scheme, t8_gloidx_t *first_local_tree,
                                        t8_gloidx_t *child_in_tree_begin, t8_gloidx_t *last_local_tree,
                                        t8_gloidx_t *child_in_tree_end, int8_t *first_tree_shared, sc_MPI_Comm comm)
{
#if T8_ENABLE_DEBUG
  int num_received_start_messages = 0;
  int num_received_end_messages = 0;
  int num_message_sent = 0;
  int num_message_recv = 0;
#endif
  t8_shmem_array_t offset_array;
  t8_shmem_array_init (&offset_array, sizeof (t8_gloidx_t), cmesh->mpisize + 1, comm);
  /* Fill the offset array for each process with the global index of its first element in
   * the uniform partition.
   * (0, l_n_c_0, l_n_c_0 + l_n_c_1, l_n_c_0 + l_n_c_1 + l_n_c_2, ...) */
  t8_shmem_array_prefix (&local_num_children, offset_array, 1, T8_MPI_GLOIDX, sc_MPI_SUM, comm);

  /* Get global number of elements */
  const t8_gloidx_t global_num_elements = t8_shmem_array_get_gloidx (offset_array, cmesh->mpisize);
  SC_CHECK_ABORTF (0 <= global_num_elements && global_num_elements < T8_GLOIDX_MAX,
                   "Overflow in number of elements.\n");

  const t8_gloidx_t first_element = t8_cmesh_get_first_element_of_process (
    (uint32_t) cmesh->mpirank, (uint32_t) cmesh->mpisize, (uint64_t) global_num_elements);
  const t8_gloidx_t last_element = t8_cmesh_get_first_element_of_process (
    (uint32_t) cmesh->mpirank + 1, (uint32_t) cmesh->mpisize, (uint64_t) global_num_elements);
  const bool this_proc_is_empty = last_element <= first_element;
  if (cmesh->mpirank == 0) {
    *first_local_tree = 0;
  }
  *last_local_tree = -1;  // Initialize for the case of num_trees <= 0

  /* Compute number of non-shared-trees and the local index of the first non-shared-tree */
  const int first_tree_shared_shift = cmesh->first_tree_shared ? 1 : 0;
  const t8_locidx_t num_pure_local_trees = cmesh->num_local_trees - first_tree_shared_shift;
  std::vector<sc_MPI_Request> send_requests;
  /* Initialize the send buffer for all messages.
    * Since we use MPI_Isend, we need to keep the buffers alive until
    * we post the MPI_Wait. Since we first send all messages, we need to
    * buffer them all. */
  std::vector<t8_gloidx_t> send_buffer;
  //sc_array send_buffer;
  int current_pos_in_send_buffer = 0;

  bool expect_start_message = true;
  bool expect_end_message = true;
  t8_gloidx_t child_in_tree_begin_temp = -1;
  if (num_pure_local_trees > 0) {
    /* Compute which trees and elements to send to which process.
     * We skip empty processes. */
    t8_locidx_t igtree = first_tree_shared_shift;
    std::vector<t8_gloidx_t> first_element_tree (num_pure_local_trees + 1);

    /* Set the first entry of first_element_tree to the global index of
     * the first element of our first pure local tree. */
    first_element_tree[0] = t8_shmem_array_get_gloidx (offset_array, cmesh->mpirank);

    /* Compute the first element in every pure local tree.
     * This array stores for each tree the global element index offset.
     * Example: 2 local trees, each has 8 Elements. First element index 12: | 12 | 20 | 28 | */
    for (t8_locidx_t itree = 0; itree < num_pure_local_trees; ++itree, ++igtree) {
      const t8_eclass_t tree_class = t8_cmesh_get_tree_class (cmesh, igtree);
      const t8_gloidx_t first_element_of_tree = first_element_tree[itree];
      first_element_tree[itree + 1] = first_element_of_tree + scheme->count_leaves_from_root (tree_class, level);
    }

    /* Check that the last tree + 1 stores as offset the start of the next process */
    T8_ASSERT (first_element_tree[num_pure_local_trees]
               == t8_shmem_array_get_gloidx (offset_array, cmesh->mpirank + 1));

    /* Compute the range of mpiranks to minimize the loop over processes */
    /* Compute the process that will own the first element of our first tree. */
    t8_gloidx_t send_first
      = (t8_gloidx_t) t8_cmesh_determine_partition (first_element_tree[0], global_num_elements, cmesh->mpisize, 0);
    /* Compute the process that may own the next element after our last tree. */
    t8_gloidx_t send_last = (t8_gloidx_t) t8_cmesh_determine_partition (first_element_tree[num_pure_local_trees],
                                                                        global_num_elements, cmesh->mpisize, 0);
    /* t8_cmesh_determine_partition will return mpisize for send_last if we are on the last process.
      * We need to correct by subtracting 1. */
    if (send_last >= cmesh->mpisize) {
      send_last = cmesh->mpisize - 1;
    }

    /* The process before us is empty. We need to send this information to all processes
      * that are not empty and have a lower rank than us. */
    t8_gloidx_t low = 0;
    t8_gloidx_t high = send_first - 1;
    while (low <= high) {
      const t8_gloidx_t mid = low + (high - low) / 2;
      const t8_gloidx_t first_element_of_process = t8_cmesh_get_first_element_of_process (
        (uint32_t) mid, (uint32_t) cmesh->mpisize, (uint64_t) global_num_elements);
      const t8_gloidx_t last_element_of_process = t8_cmesh_get_first_element_of_process (
        (uint32_t) mid + 1, (uint32_t) cmesh->mpisize, (uint64_t) global_num_elements);
      if (last_element_of_process <= first_element_of_process && first_element_of_process == first_element_tree[0]) {
        /* This process is empty. */
        send_first = mid;
        high = mid - 1;
      }
      else {
        low = mid + 1;
      }
    }

    const t8_gloidx_t num_procs_we_send_to = send_last - send_first + 1;
    std::vector<size_t> tree_offsets_partition (num_procs_we_send_to + 1);
    /* For each process we send data to, we find the first tree whose first element
     * belongs to that process.
     * These tree indices will be stored in tree_offsets_partition. */
    vector_split (first_element_tree.begin (), first_element_tree.end (), tree_offsets_partition,
                  std::function<size_t (t8_gloidx_t, t8_gloidx_t, int, t8_gloidx_t)> (t8_cmesh_determine_partition),
                  global_num_elements, cmesh->mpisize, send_first);

    /* We know: Lowest process and highest process we need to send trees to
       Tree0 Tree1         TreeN
       | ---- | --- | .... | --- |
       send_first                 send_last

       This offset array is num_procs_we_send_to + 1 long. The last entry is the number of trees of the process.

       We need the information: Given a process in range, in which tree do its elements start
       and in which tree do they end.
       Note: If proc i ends in tree j, then proc i+1 may start in tree j or tree j+1.

       tree_offsets_partition:
       At position i for process send_first + i the first local tree whose first element
       belongs to send_first+i.
       If no such tree exists, then the index of the previous process is stored.

       Examples:
       We describe the situation via
       Proc i needs tree first local_tree_id, with i as the index in send_first + i.

       A                                     B                           C
       3 Global Trees                        3 Global Trees              2 Global Trees
       Proc 0 needs tree 0 and 1             Proc 0 needs tree 0 and 1   Proc 0 needs tree 0 and 1
       Proc 1 needs tree 1 and 2             Proc 1 needs tree 2         Proc 1 needs tree 1
       Proc 2 needs tree 1 and 2
       | 0 | 2 | 2 | 3 |                     | 0 | 2 | 3 |               | 0 | 0 | 2 |

       Need to identify the first tree we send to proc i:
       If a tree with the first element on proc i exists, then the first tree is either this tree
       or the tree before. We can determine this by comparing the element_offset of the proc with the
       element offset of the tree.
       If no tree exists, then the process only requires elements from one tree (otherwise it would have the
       first element of its second tree).
       This tree must then be the last tree of the previous process.

       Need to identify last tree that a process has elements of.
       Compute last element of process i via ((cmesh->mpirank+1)*global_num_elements)/num_procs - 1
       Get offset of first tree of process i+1: first_element_tree[tree_offsets_partition[i+1]]
       If this index is <= to last element of process i then the last tree of i is the first tree of i+1,
       otherwise this index is > and the last tree of i is the tree before the first tree of i+1.

     */
    constexpr int num_messages_per_proc = 2;
    constexpr int message_size
      = 2;  // Each message contains the global id of the first/last tree and the global id of the first/last element in the tree.
    send_buffer.resize (num_messages_per_proc * message_size * num_procs_we_send_to);

    /* Iterate over tree_offsets_partition to find boundaries
     * and send the MPI messages. */

    for (t8_gloidx_t iproc = send_first; iproc <= send_last; iproc++) {
      const t8_gloidx_t first_element_index_of_iproc = t8_cmesh_get_first_element_of_process (
        (uint32_t) iproc, (uint32_t) cmesh->mpisize, (uint64_t) global_num_elements);
      const t8_gloidx_t last_element_index_of_current_proc = t8_cmesh_get_first_element_of_process (
        (uint32_t) iproc + 1, (uint32_t) cmesh->mpisize, (uint64_t) global_num_elements);
      const bool proc_is_empty = last_element_index_of_current_proc <= first_element_index_of_iproc;
      bool send_start_message = true;
      bool send_end_message = true;

      t8_locidx_t first_puretree_of_iproc = -1;
      t8_locidx_t last_puretree_of_iproc = -1;
      t8_gloidx_t first_element_in_tree_index_of_iproc = -1;
      t8_gloidx_t last_element_in_tree_index_of_iproc = -2;

      if (!proc_is_empty) {
        /* This process' partition is not empty. */
        const t8_locidx_t possibly_first_puretree_of_iproc = tree_offsets_partition[iproc - send_first];
        const t8_locidx_t possibly_first_puretree_of_next_proc = tree_offsets_partition[iproc + 1 - send_first];
        const t8_gloidx_t first_el_index_of_first_tree = first_element_tree[possibly_first_puretree_of_iproc];
        if (first_element_index_of_iproc >= first_element_tree[num_pure_local_trees]) {
          /* We do not send to this process iproc at all. Its first element is in a tree that belongs
           * to the next process. */
          send_start_message = send_end_message = false;
          first_puretree_of_iproc = -1;
          last_puretree_of_iproc = -1;
        }
        if (send_start_message) {
          /* Determine the first tree of this proc and whether we need to send a start message to it. */
          if (first_el_index_of_first_tree > first_element_index_of_iproc) {
            /* The first element of this proc does lie on possibly_first_puretree_of_iproc - 1.
             * We check whether we own this tree and if not we do not send anything. */
            if (possibly_first_puretree_of_iproc - 1 < 0) {
              /* We do not send any start message to the proc. */
              send_start_message = false;
              first_puretree_of_iproc = -1;
            }
            else {
              /* The first element of this proc lies on the previous tree. */
              first_puretree_of_iproc = possibly_first_puretree_of_iproc - 1;
            }
          }
          else {
            first_puretree_of_iproc = possibly_first_puretree_of_iproc;
          }
        }
        /* Compute the last tree of this proc and whether we need to send an end message to it. */
        /* We know
         *
         * possibly_first_puretree_of_next_proc - The tree whose first element lies on the next process.
         *
         *
         * If the next process is empty, then possibly_first_puretree_of_next_proc = possibly_first_puretree_of_iproc
         * and this is our last tree.
         */
        if (send_end_message) {
          if (first_element_tree[num_pure_local_trees] < last_element_index_of_current_proc) {
            /* The last element of this proc does not lie in our partition.
             * We do not need to send any End information to this process. */
            send_end_message = false;
            last_puretree_of_iproc = -1;
          }
          else {
            if (iproc == send_last) {
              /* The very last process must have our last tree as its last tree. */
              last_puretree_of_iproc = num_pure_local_trees - 1;
            }
            else if (possibly_first_puretree_of_next_proc == possibly_first_puretree_of_iproc) {
              /* The next process is empty. This can only happen if
               *   each process gets 0 or 1 element.
               * Hence, the current process has only one element and it must lie on the first tree. */
              last_puretree_of_iproc = first_puretree_of_iproc;
            }
            else {
              last_puretree_of_iproc = possibly_first_puretree_of_next_proc - 1;
            }
          }
        }
#if T8_ENABLE_DEBUG
        /* Check that the trees have valid values. */
        if (send_start_message) {
          T8_ASSERT (0 <= first_puretree_of_iproc && first_puretree_of_iproc < num_pure_local_trees);
        }
        else {
          T8_ASSERT (first_puretree_of_iproc == -1);
        }

        if (send_end_message) {
          T8_ASSERT (0 <= last_puretree_of_iproc && last_puretree_of_iproc < num_pure_local_trees);
        }
        else {
          T8_ASSERT (last_puretree_of_iproc == -1);
        }
        if (first_puretree_of_iproc != -1 && last_puretree_of_iproc != -1) {
          T8_ASSERT (first_puretree_of_iproc <= last_puretree_of_iproc);
        }
#endif
        if (send_start_message) {
          /* Compute the index inside the tree of the first element. */
          const t8_gloidx_t first_el_of_first_tree_on_iproc = first_element_tree[first_puretree_of_iproc];
          first_element_in_tree_index_of_iproc = first_element_index_of_iproc - first_el_of_first_tree_on_iproc;
        }
        if (send_end_message) {
          /* Compute the index inside the tree of the last element. */
          const t8_gloidx_t first_el_of_last_tree = first_element_tree[last_puretree_of_iproc];
          last_element_in_tree_index_of_iproc = last_element_index_of_current_proc - first_el_of_last_tree;
        }
      }
      else {
        /* Process iproc is empty. */
        send_end_message = false;
        int next_non_empty_proc = iproc + 1;
        t8_gloidx_t first_child_next_non_empty = 0;
        t8_gloidx_t last_child_next_non_empty = 0;
        /* compute the next non empty process we send to. */
        do {
          first_child_next_non_empty = t8_cmesh_get_first_element_of_process (
            (uint32_t) next_non_empty_proc, (uint32_t) cmesh->mpisize, (uint64_t) global_num_elements);
          last_child_next_non_empty = t8_cmesh_get_first_element_of_process (
            (uint32_t) next_non_empty_proc + 1, (uint32_t) cmesh->mpisize, (uint64_t) global_num_elements);
          next_non_empty_proc++;
          /* check if the proc is in our send-range && the proc is empty && we have information about this process. */
        } while (next_non_empty_proc < send_last && last_child_next_non_empty <= first_child_next_non_empty
                 && first_child_next_non_empty < first_element_tree[num_pure_local_trees]);
        // Undo the last iteration's incrementation of next_non_empty_proc
        next_non_empty_proc--;
        first_puretree_of_iproc = tree_offsets_partition[next_non_empty_proc - send_first - 1];
        last_puretree_of_iproc = -1;
        /* Check if this proc has information about the first_child on the next non empty process.
          * If not, another process will send the information */
        send_start_message = first_child_next_non_empty < first_element_tree[num_pure_local_trees];
        if (send_start_message) {
          /* We might have detected a larger range of empty processes. We directly send to this range to avoid a recomputation
           * of this information. We have to take into account, that in the last iteration of the above do-while-loop
           * next_non_empty_proc has been added up by one again, so this loop goes [iproc, next_non_empty_proc - 1). */
          for (t8_gloidx_t iempty_proc = iproc; iempty_proc < next_non_empty_proc; ++iempty_proc) {
            t8_cmesh_bounds_send_start_or_end (cmesh, send_start_message, proc_is_empty, first_puretree_of_iproc,
                                               first_tree_shared_shift, iempty_proc, send_requests, send_buffer,
                                               &current_pos_in_send_buffer, first_element_in_tree_index_of_iproc,
                                               first_local_tree, first_tree_shared, child_in_tree_begin,
                                               &expect_start_message, global_num_elements, comm);
#if T8_ENABLE_DEBUG
            num_message_sent += (iempty_proc != cmesh->mpirank) ? 1 : 0;
            num_received_start_messages += (iempty_proc != cmesh->mpirank) ? 0 : 1;
#endif
          }
          /* iproc will be enlarged by the for loop again. So we subtract one to continue at the correct, i.e., the next non-empty, process.  */
          iproc = next_non_empty_proc - 1;
          continue;
        }
      }

      /*
       *
       *  MPI Communication for non-empty processes starts here
       *
       */

      /* Post the start message: We send the first tree id of the process
       * and (if desired) the index of the first element in this tree. */
      if (send_start_message) {
        t8_cmesh_bounds_send_start_or_end (
          cmesh, send_start_message, proc_is_empty, first_puretree_of_iproc, first_tree_shared_shift, iproc,
          send_requests, send_buffer, &current_pos_in_send_buffer, first_element_in_tree_index_of_iproc,
          first_local_tree, first_tree_shared, child_in_tree_begin, &expect_start_message, global_num_elements, comm);
#if T8_ENABLE_DEBUG
        num_message_sent += (iproc != cmesh->mpirank) ? 1 : 0;
        num_received_start_messages += (iproc != cmesh->mpirank) ? 0 : 1;
#endif
        if (iproc == cmesh->mpirank) {
          child_in_tree_begin_temp = first_element_in_tree_index_of_iproc;
        }
      } /* End sending of start message */

      /* Post the end message: We send the last tree id of the process
       * and the index of the last element in this tree. */
      if (send_end_message) {
        t8_cmesh_bounds_send_start_or_end (cmesh, false, proc_is_empty, last_puretree_of_iproc, first_tree_shared_shift,
                                           iproc, send_requests, send_buffer, &current_pos_in_send_buffer,
                                           last_element_in_tree_index_of_iproc, last_local_tree, NULL,
                                           child_in_tree_end, &expect_end_message, global_num_elements, comm);
#if T8_ENABLE_DEBUG
        num_message_sent += (iproc != cmesh->mpirank) ? 1 : 0;
        num_received_end_messages += (iproc != cmesh->mpirank) ? 0 : 1;
#endif

      } /* End sending of end message */
    }   /* End loop over processes */
  }     /* if (num_pure_local_trees > 0) */

  if (this_proc_is_empty) {
    /* If this proc is empty, we only expect a start message.
     * It has to contain the first pure tree of the next non empty rank.
     * The first rank does not expect a start message. */

    expect_end_message = false;

#if T8_ENABLE_DEBUG
    num_received_end_messages++;
#endif
  }
  /* Post the receives. */
  if (expect_start_message) {
    const int recv_from
      = t8_shmem_array_binary_search (offset_array, first_element, cmesh->mpisize - 1, find_bounds_in_offset);

    T8_ASSERT (0 <= recv_from && recv_from < cmesh->mpisize);

    recv_message (true, first_local_tree, child_in_tree_begin, first_tree_shared, &child_in_tree_begin_temp,
                  global_num_elements, cmesh, recv_from, comm);
#if T8_ENABLE_DEBUG
    num_message_recv++;
    num_received_start_messages++;
#endif
    if (this_proc_is_empty) {
      /* For an empty proc the last tree is the first_local_tree - 1.
       * the first local tree has been sent by the next non-empty proc.  */
      *last_local_tree = *first_local_tree - 1;
    }
  } /* End receiving start message */
  if (expect_end_message) {
    const int recv_from
      = t8_shmem_array_binary_search (offset_array, last_element - 1, cmesh->mpisize - 1, find_bounds_in_offset);

    T8_ASSERT (0 <= recv_from && recv_from < cmesh->mpisize);
    recv_message (false, last_local_tree, child_in_tree_end, NULL, NULL, global_num_elements, cmesh, recv_from, comm);
#if T8_ENABLE_DEBUG
    num_received_end_messages++;
    num_message_recv++;
#endif
  } /* End receiving end message */

  /* Check that all messages have been sent.  */
  int mpiret = sc_MPI_Waitall (send_requests.size (), send_requests.data (), sc_MPI_STATUSES_IGNORE);
  SC_CHECK_MPI (mpiret);
  /* Check that (counting messages to self) one start and one end message has been received.  */
  T8_ASSERT (num_received_start_messages == 1);
  T8_ASSERT (num_received_end_messages == 1);

  if (first_tree_shared != NULL) {
    if (!this_proc_is_empty && cmesh->mpirank > 0 && child_in_tree_begin_temp > 0) {
      /* The first tree is shared */
      *first_tree_shared = 1;
    }
    else {
      *first_tree_shared = 0;
    }
  }
  t8_shmem_array_destroy (&offset_array);

#if T8_ENABLE_DEBUG
  int total_num_sent = 0;
  int total_num_recv = 0;

  mpiret = sc_MPI_Allreduce (&num_message_sent, &total_num_sent, 1, sc_MPI_INT, sc_MPI_SUM, comm);
  SC_CHECK_MPI (mpiret);
  mpiret = sc_MPI_Allreduce (&num_message_recv, &total_num_recv, 1, sc_MPI_INT, sc_MPI_SUM, comm);
  SC_CHECK_MPI (mpiret);
  T8_ASSERT (total_num_sent == total_num_recv);
#endif
  t8_debugf ("Done with t8_cmesh_uniform_bounds_from_partition.\n");
  return;
}

/* TODO: Shared trees, binary search in offset-array to avoid recv_any,
 * use partition_given to partition the cmesh*/
void
t8_cmesh_uniform_bounds_for_irregular_refinement (const t8_cmesh_t cmesh, const int level, const t8_scheme *scheme,
                                                  t8_gloidx_t *first_local_tree, t8_gloidx_t *child_in_tree_begin,
                                                  t8_gloidx_t *last_local_tree, t8_gloidx_t *child_in_tree_end,
                                                  int8_t *first_tree_shared, sc_MPI_Comm comm)
{
  T8_ASSERT (cmesh != NULL);
  /* TODO: Clean up size_t and gloidx_t data types, ensure that each variables has the
   *          matching type. */

  t8_debugf ("Into t8_cmesh_uniform_bounds_for_irregular_refinement.\n");

  if (t8_cmesh_is_empty (cmesh)) {
    t8_cmesh_uniform_set_return_parameters_to_empty (first_local_tree, child_in_tree_begin, last_local_tree,
                                                     child_in_tree_end, first_tree_shared);
    return;
  }

#if T8_ENABLE_DEBUG
  {
    /* Check that comm matches mpirank and size stored in cmesh */
    int mpirank, mpisize;
    int mpiret = sc_MPI_Comm_rank (comm, &mpirank);
    SC_CHECK_MPI (mpiret);
    mpiret = sc_MPI_Comm_size (comm, &mpisize);
    SC_CHECK_MPI (mpiret);
    T8_ASSERT (mpirank == cmesh->mpirank);
    T8_ASSERT (mpisize == cmesh->mpisize);
  }
#endif
  t8_gloidx_t local_num_children = 0;
  /*Compute number of local elements. Ignore shared trees */
  for (int ieclass = T8_ECLASS_ZERO; ieclass < T8_ECLASS_COUNT; ieclass++) {
    local_num_children
      += cmesh->num_local_trees_per_eclass[ieclass] * scheme->count_leaves_from_root ((t8_eclass_t) ieclass, level);
  }

  /* Do not consider shared trees */
  if (cmesh->first_tree_shared && cmesh->set_partition) {
    const t8_eclass_t tree_class = t8_cmesh_get_tree_class (cmesh, 0);
    local_num_children -= scheme->count_leaves_from_root (tree_class, level);
  }

  /*
   *
   *  Cmesh is not partitioned
   *
   */
  /* If the initial cmesh is not partitioned, every process knows "everything" and we do not
   * need any communication.*/
  if (!cmesh->set_partition) {
    t8_debugf ("Cmesh is not partitioned.\n");
    t8_cmesh_uniform_bounds_from_unpartioned (cmesh, local_num_children, level, scheme, first_local_tree,
                                              child_in_tree_begin, last_local_tree, child_in_tree_end,
                                              first_tree_shared);
    return;
  }
  else {
    /*
    *
    *  Cmesh is partitioned
    *
    */
    t8_debugf ("Cmesh is partitioned.\n");
    t8_cmesh_uniform_bounds_from_partition (cmesh, local_num_children, level, scheme, first_local_tree,
                                            child_in_tree_begin, last_local_tree, child_in_tree_end, first_tree_shared,
                                            comm);
    return;
  }
}

int
t8_cmesh_get_local_bounding_box (const t8_cmesh_t cmesh, double bounds[6])
{
  T8_ASSERT (t8_cmesh_is_committed (cmesh));
  const t8_locidx_t num_local_trees = t8_cmesh_get_num_local_trees (cmesh);
  T8_ASSERT (num_local_trees > 0);
  double tree_bounds[6] = { 0.0 };
  t8_geometry_handler *geom_handler = cmesh->geometry_handler;
  if (geom_handler == NULL) {
    t8_errorf ("Error: Trying to compute bounding box for cmesh with no geometry.\n");
    return false;
  }
  const t8_gloidx_t first_tree = cmesh->first_tree;
  bool bbox_return = geom_handler->get_tree_bounding_box (cmesh, first_tree, bounds);
  if (!bbox_return) {
    t8_errorf ("Error: Failed to compute the bounding box for the first tree.\n");
    /* If the bounding box is not available, we return false */
    return false;
  }
  for (t8_locidx_t itree = 1; itree < num_local_trees && bbox_return; itree++) {
    const t8_gloidx_t gtree_id = t8_cmesh_get_global_id (cmesh, itree);
    bbox_return = bbox_return && geom_handler->get_tree_bounding_box (cmesh, gtree_id, tree_bounds);

    bounds[0] = std::min (bounds[0], tree_bounds[0]);
    bounds[1] = std::max (bounds[1], tree_bounds[1]);
    bounds[2] = std::min (bounds[2], tree_bounds[2]);
    bounds[3] = std::max (bounds[3], tree_bounds[3]);
    bounds[4] = std::min (bounds[4], tree_bounds[4]);
    bounds[5] = std::max (bounds[5], tree_bounds[5]);
  }
  if (!bbox_return) {
    /* If the bounding box is not available, we return false */
    t8_errorf ("Error: Failed to compute the bounding box for a tree\n");
    return false;
  }
#if T8_ENABLE_DEBUG
  /* Check that the bounding box is valid */
  for (int idim = 0; idim < 3; idim++) {
    T8_ASSERT (bounds[2 * idim] <= bounds[2 * idim + 1]);
  }
#endif

  return true;
}<|MERGE_RESOLUTION|>--- conflicted
+++ resolved
@@ -1114,10 +1114,7 @@
 {
   T8_ASSERT (t8_cmesh_is_committed (cmesh));
   T8_ASSERT (t8_cmesh_treeid_is_local_tree (cmesh, ltreeid) || t8_cmesh_treeid_is_ghost (cmesh, ltreeid));
-<<<<<<< HEAD
-=======
   T8_ASSERT (0 <= face);
->>>>>>> dadba54f
 
   const t8_locidx_t neighbor_id = t8_cmesh_get_face_neighbor (cmesh, ltreeid, face, NULL, NULL);
   if (neighbor_id < 0) {
