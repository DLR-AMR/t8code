/*
  This file is part of t8code.
  t8code is a C library to manage a collection (a forest) of multiple
  connected adaptive space-trees of general element classes in parallel.

  Copyright (C) 2015 the developers

  t8code is free software; you can redistribute it and/or modify
  it under the terms of the GNU General Public License as published by
  the Free Software Foundation; either version 2 of the License, or
  (at your option) any later version.

  t8code is distributed in the hope that it will be useful,
  but WITHOUT ANY WARRANTY; without even the implied warranty of
  MERCHANTABILITY or FITNESS FOR A PARTICULAR PURPOSE.  See the
  GNU General Public License for more details.

  You should have received a copy of the GNU General Public License
  along with t8code; if not, write to the Free Software Foundation, Inc.,
  51 Franklin Street, Fifth Floor, Boston, MA 02110-1301, USA.
*/

#include <sc_statistics.h>
#include <t8_cmesh.h>
#include <t8_cmesh_vtk.h>
#include <t8_cmesh/t8_cmesh_geometry.h>
#include <t8_geometry/t8_geometry_implementations/t8_geometry_linear.h>
#include <t8_refcount.h>
#include <t8_data/t8_shmem.h>
#include <t8_vec.h>
#ifdef T8_WITH_METIS
#include <metis.h>

#endif
#include "t8_cmesh_trees.h"

/** \file t8_cmesh.c
 *
 * TODO: document this file
 */

int
t8_cmesh_is_initialized (t8_cmesh_t cmesh)
{
  if (!(cmesh != NULL && t8_refcount_is_active (&cmesh->rc) &&
        !cmesh->committed)) {
    return 0;
  }

#ifdef T8_ENABLE_DEBUG
  /* TODO: check conditions that must always hold after init and before commit */
  if (0) {
    return 0;
  }
#endif

  return 1;
}

/* For a committed cmesh check whether the entries of num_trees_per_eclass
 * and num_local_trees_per_eclass are valid.
 * Thus, num_local_trees_per_eclass[i] <= num_trees_per_eclass[i]
 * and the sum of the local trees must match cmesh->num_local_trees
 * and the sum of the global trees must match cmesh->num_trees.
 *
 * Returns true, if everything is fine.
 */
#ifdef T8_ENABLE_DEBUG
static int
t8_cmesh_check_trees_per_eclass (t8_cmesh_t cmesh)
{
  int                 ieclass;
  t8_gloidx_t         glo_trees = 0;
  t8_locidx_t         lo_trees = 0;
  int                 ret = 0;

  T8_ASSERT (t8_cmesh_is_committed (cmesh));
  for (ieclass = 0; ieclass < T8_ECLASS_COUNT; ieclass++) {
    ret = ret && cmesh->num_local_trees_per_eclass[ieclass] <=
      cmesh->num_trees_per_eclass[ieclass];
    lo_trees += cmesh->num_local_trees_per_eclass[ieclass];
    glo_trees += cmesh->num_trees_per_eclass[ieclass];
  }
  return !ret && lo_trees == cmesh->num_local_trees
    && glo_trees == cmesh->num_trees;
}
#endif

int
t8_cmesh_is_committed (t8_cmesh_t cmesh)
{
  static int          is_checking = 0;

  /* We run into a stackoverflow if routines that we call here,
   * also call t8_cmesh_is_committed.
   * We prevent this with the static variable is_checking.
   * This variable lives beyond one execution of t8_cmesh_is_committed.
   * We use it as a form of lock to prevent entering an infinite recursion.
   */
  /* TODO: This is_checking is not thread safe. If two threads call cmesh routines
   *       that call t8_cmesh_is_committed, only one of them will correctly check the cmesh. */
  if (!is_checking) {
    is_checking = 1;

    if (!(cmesh != NULL && t8_refcount_is_active (&cmesh->rc) &&
          cmesh->committed)) {
      is_checking = 0;
      return 0;
    }

#ifdef T8_ENABLE_DEBUG
    /* TODO: check more conditions that must always hold after commit */
    if ((!t8_cmesh_trees_is_face_consistend (cmesh, cmesh->trees)) ||
        (!t8_cmesh_no_negative_volume (cmesh))
        || (!t8_cmesh_check_trees_per_eclass (cmesh))) {
      is_checking = 0;
      return 0;
    }
    if (t8_cmesh_get_num_local_trees (cmesh) > 0 && t8_cmesh_is_empty (cmesh)) {
      is_checking = 0;
      return 0;
    }
#endif
    is_checking = 0;
  }
  return 1;
}

#if 0
/* Compute a hash value for a ghost tree. */
/* deprecated */
static unsigned
t8_cmesh_ghost_hash_fn (const void *ghost, const void *data)
{
  t8_cmesh_t          cmesh;
  t8_cghost_t         G;

  T8_ASSERT (data != NULL);
  cmesh = (t8_cmesh_t) data;
  T8_ASSERT (cmesh->num_ghosts > 0);
  T8_ASSERT (cmesh->set_partition);
  T8_ASSERT (cmesh->num_local_trees > 0);

  G = (t8_cghost_t) ghost;
  /* TODO: is this a reasonable hash value? */
  return G->treeid % cmesh->num_ghosts;
}

static int
t8_cmesh_ghost_equal_fn (const void *ghost1, const void *ghost2,
                         const void *data)
{
  t8_cghost_t         G1, G2;

  G1 = (t8_cghost_t) ghost1;
  G2 = (t8_cghost_t) ghost2;

  return G1->treeid == G2->treeid;
}
#endif

/* Check whether a given communicator assigns the same rank and mpisize
 * as stored in a given cmesh. */
int
t8_cmesh_comm_is_valid (t8_cmesh_t cmesh, sc_MPI_Comm comm)
{
  int                 mpiret, mpisize, mpirank;

  mpiret = sc_MPI_Comm_rank (comm, &mpirank);
  SC_CHECK_MPI (mpiret);
  mpiret = sc_MPI_Comm_size (comm, &mpisize);
  SC_CHECK_MPI (mpiret);
  if (mpisize != cmesh->mpisize || mpirank != cmesh->mpirank) {
    return 0;
  }
  return 1;
}

void
t8_cmesh_init (t8_cmesh_t *pcmesh)
{
  t8_cmesh_t          cmesh;
  T8_ASSERT (pcmesh != NULL);

  cmesh = *pcmesh = T8_ALLOC_ZERO (t8_cmesh_struct_t, 1);
  t8_refcount_init (&cmesh->rc);

  /* sensible (hard error) defaults */
  cmesh->set_refine_level = 0;  /*< sensible default TODO document */
  cmesh->set_partition_level = -1;
  cmesh->dimension = -1;        /*< ok; force user to select dimension */
  cmesh->mpirank = -1;
  cmesh->mpisize = -1;
  cmesh->first_tree = -1;
  cmesh->first_tree_shared = -1;
  cmesh->face_knowledge = 3;    /*< sensible default TODO document */
  t8_stash_init (&cmesh->stash);
  /* Set the geometry handler to NULL.
   * It will get initialized either when a geometry is registered
   * or when the cmesh gets committed. */
  cmesh->geometry_handler = NULL;

  T8_ASSERT (t8_cmesh_is_initialized (cmesh));
}

#if 0
/* This function is not part of the interface. The number of trees is always clear
 * from the number of calls to t8_cmesh_set_tree_class.
 * It is set in t8_cmesh_commit */
/* TODO: rename num_trees to global_num_trees or num_gtrees etc.
 *       to always distinguish between local and global.
 *       Do this everywhere in the code.
 */
static void
t8_cmesh_set_num_trees (t8_cmesh_t cmesh, t8_gloidx_t num_trees)
{
  T8_ASSERT (t8_cmesh_is_initialized (cmesh));

  /* If the cmesh is entered as a partitioned cmesh,
   * this function sets the local number of trees;
   * (TODO ^^^ would require locidx -- better provide two arguments)
   * the global number then must have been set in cmesh_set_partition.
   * Otherwise the global number of trees is set here.
   * TODO: make this function behave consistently independent on prior
   *       calls to set_partition.
   *       We want the user to be free in the sequence of calls
   *       as much as possible.
   */
  if (cmesh->set_partition) {
    /* num_trees == 0 is allowed */
    T8_ASSERT (cmesh->num_trees > 0);
    T8_ASSERT (cmesh->num_local_trees == 0);
    cmesh->num_local_trees = num_trees;
  }
  else {
    /* num_trees == 0 is allowed */
    T8_ASSERT (cmesh->num_trees >= 0);
    cmesh->num_trees = cmesh->num_local_trees = num_trees;
  }
  /* As soon as we know the number of trees, we allocate
   * the ctree array.
   * TODO?
   */
}
#endif

void
t8_cmesh_set_derive (t8_cmesh_t cmesh, t8_cmesh_t set_from)
{
  T8_ASSERT (t8_cmesh_is_initialized (cmesh));
  T8_ASSERT (set_from == NULL || t8_cmesh_is_committed (set_from));

  if (cmesh->set_from != NULL) {
    /* If we overwrite a previously set cmesh, then we unref it. */
    t8_cmesh_unref (&cmesh->set_from);
  }
  cmesh->set_from = set_from;

  if (set_from != NULL) {
    t8_cmesh_set_dimension (cmesh, set_from->dimension);
  }
}

<<<<<<< HEAD
#if 0
/* TODO: deprecated, remove */
void
t8_cmesh_set_partition (t8_cmesh_t cmesh, int set_partition,
                        int set_face_knowledge,
                        t8_gloidx_t first_local_tree,
                        t8_gloidx_t last_local_tree,
                        t8_gloidx_t *tree_offsets)
{
  T8_ASSERT (t8_cmesh_is_initialized (cmesh));
  T8_ASSERT (0 <= set_face_knowledge && set_face_knowledge <= 3);
  /* TODO: allow -1 for set_face_knowledge to keep it unchanged?
   *      update: unchanged from what? face_knowledge is only important for the
   * information on the stash. When the cmesh is derived there is no
   * stash. A committed cmesh has always face_knowledge 3. */

  /* TODO: Careful with tese assumptions; allow the user maximum flexibility */
#if 0
  T8_ASSERT (cmesh->num_trees == 0);
  T8_ASSERT (cmesh->num_local_trees == 0);
  T8_ASSERT (cmesh->first_tree == 0);
#endif

  /* set cmesh->set_partition to 0 or 1 (no; we always treat nonzero as true) */
  cmesh->set_partition = set_partition;
  /* TODO: this is how to query boolean variables */
  if (set_partition) {
    cmesh->first_tree = first_local_tree;
    cmesh->num_local_trees = last_local_tree - first_local_tree + 1;
    /* Since num_local_trees is a locidx we have to check whether we did create an
     * overflow in the previous computation */
    T8_ASSERT (cmesh->num_local_trees ==
               last_local_tree - first_local_tree + 1);
    cmesh->face_knowledge = set_face_knowledge;
    /* Right now no other face_knowledge is supported */
    SC_CHECK_ABORTF (set_face_knowledge == 3, "Level %i of face knowledge"
                     "is not supported.\n", set_face_knowledge);
    cmesh->tree_offsets = tree_offsets;
  }
}
#endif

=======
>>>>>>> 3e515e3a
t8_shmem_array_t
t8_cmesh_alloc_offsets (int mpisize, sc_MPI_Comm comm)
{
  t8_shmem_array_t    offsets;
#ifdef T8_ENABLE_DEBUG
  int                 mpisize_debug, mpiret;
  mpiret = sc_MPI_Comm_size (comm, &mpisize_debug);
  SC_CHECK_MPI (mpiret);
  T8_ASSERT (mpisize == mpisize_debug);
#endif

  t8_shmem_array_init (&offsets, sizeof (t8_gloidx_t), mpisize + 1, comm);
  t8_debugf ("Allocating shared array with type %s\n",
             sc_shmem_type_to_string[sc_shmem_get_type (comm)]);
  return offsets;
}

void
t8_cmesh_set_partition_range (t8_cmesh_t cmesh, int set_face_knowledge,
                              t8_gloidx_t first_local_tree,
                              t8_gloidx_t last_local_tree)
{
  T8_ASSERT (t8_cmesh_is_initialized (cmesh));

  SC_CHECK_ABORT (set_face_knowledge == -1 || set_face_knowledge == 3,
                  "Face knowledge other than three is not implemented yet.");
  cmesh->face_knowledge = set_face_knowledge;
  if (first_local_tree < 0) {
    /* the first tree is shared */
    cmesh->first_tree = -first_local_tree - 1;
    cmesh->first_tree_shared = 1;
  }
  else {
    /* The first tree is not shared */
    cmesh->first_tree = first_local_tree;
    cmesh->first_tree_shared = 0;
  }
  cmesh->num_local_trees = last_local_tree - cmesh->first_tree + 1;
  cmesh->set_partition = 1;
  /* Overwrite previous partition settings */
  if (cmesh->tree_offsets != NULL) {
    t8_shmem_array_destroy (&cmesh->tree_offsets);
    cmesh->tree_offsets = NULL;
  }
  cmesh->set_partition_level = -1;
}

void
t8_cmesh_set_partition_offsets (t8_cmesh_t cmesh,
                                t8_shmem_array_t tree_offsets)
{
  T8_ASSERT (t8_cmesh_is_initialized (cmesh));

  if (cmesh->tree_offsets != NULL && cmesh->tree_offsets != tree_offsets) {
    /* We overwrite a previouly set offset array, so
     * we need to free its memory first. */
    t8_shmem_array_destroy (&cmesh->tree_offsets);
  }
  cmesh->tree_offsets = tree_offsets;
  cmesh->set_partition = 1;
  if (tree_offsets != NULL) {
    /* We overwrite any previously partition settings */
    cmesh->first_tree = -1;
    cmesh->first_tree_shared = -1;
    cmesh->num_local_trees = -1;
    cmesh->set_partition_level = -1;
  }
}

void
t8_cmesh_set_partition_uniform (t8_cmesh_t cmesh, int element_level,
                                t8_scheme_cxx_t *ts)
{
  T8_ASSERT (t8_cmesh_is_initialized (cmesh));
  T8_ASSERT (element_level >= -1);
  T8_ASSERT (ts != NULL);

  cmesh->set_partition = 1;
  cmesh->set_partition_level = element_level;
  cmesh->set_partition_scheme = ts;
  if (element_level >= 0) {
    /* We overwrite any previous partition settings */
    cmesh->first_tree = -1;
    cmesh->num_local_trees = -1;
    if (cmesh->tree_offsets != NULL) {
      t8_shmem_array_destroy (&cmesh->tree_offsets);
      cmesh->tree_offsets = NULL;
    }
  }
}

#if 0
/* No longer needed */
void
t8_cmesh_set_partition_from (t8_cmesh_t cmesh, const t8_cmesh_t cmesh_from,
                             int level, t8_gloidx_t *tree_offsets)
{
  T8_ASSERT (t8_cmesh_is_initialized (cmesh));
  T8_ASSERT (t8_cmesh_is_committed (cmesh_from));
  T8_ASSERT (cmesh_from->set_partition);

  cmesh->set_from = cmesh_from;
  cmesh->set_partition = 1;
  cmesh->face_knowledge = cmesh_from->face_knowledge;
  if (level >= 0) {
    cmesh->set_partition_level = level;
  }
  else {
    cmesh->tree_offsets = tree_offsets;
  }
  cmesh->from_method |= T8_CMESH_PARTITION;
}
#endif

void
t8_cmesh_set_refine (t8_cmesh_t cmesh, int level, t8_scheme_cxx_t *scheme)
{
  T8_ASSERT (t8_cmesh_is_initialized (cmesh));
  T8_ASSERT (level >= 0);
  T8_ASSERT (scheme != NULL);

  cmesh->set_refine_level = level;
  cmesh->set_refine_scheme = scheme;
}

t8_gloidx_t
t8_cmesh_get_first_treeid (t8_cmesh_t cmesh)
{
  return cmesh->first_tree;
}

int
t8_cmesh_treeid_is_local_tree (const t8_cmesh_t cmesh,
                               const t8_locidx_t ltreeid)
{
  T8_ASSERT (t8_cmesh_is_committed (cmesh));

  return 0 <= ltreeid && ltreeid < t8_cmesh_get_num_local_trees (cmesh);
}

int
t8_cmesh_treeid_is_ghost (const t8_cmesh_t cmesh, const t8_locidx_t ltreeid)
{
  T8_ASSERT (t8_cmesh_is_committed (cmesh));
  const t8_locidx_t   num_trees = t8_cmesh_get_num_local_trees (cmesh);
  const t8_locidx_t   num_ghosts = t8_cmesh_get_num_ghosts (cmesh);

  return num_trees <= ltreeid && ltreeid < num_trees + num_ghosts;
}

t8_locidx_t
t8_cmesh_ltreeid_to_ghostid (const t8_cmesh_t cmesh,
                             const t8_locidx_t ltreeid)
{
  T8_ASSERT (t8_cmesh_is_committed (cmesh));
  T8_ASSERT (t8_cmesh_treeid_is_ghost (cmesh, ltreeid));

  return ltreeid - t8_cmesh_get_num_local_trees (cmesh);
}

/* TODO: should get a gloidx?
 *       place after commit */
t8_ctree_t
t8_cmesh_get_tree (t8_cmesh_t cmesh, t8_locidx_t ltree_id)
{
  T8_ASSERT (t8_cmesh_is_committed (cmesh));
  T8_ASSERT (t8_cmesh_treeid_is_local_tree (cmesh, ltree_id));

  return t8_cmesh_trees_get_tree (cmesh->trees, ltree_id);
}

/* Returns the first local tree.
 * Returns NULL if there are no local trees. */
/* TODO: hide */
t8_ctree_t
t8_cmesh_get_first_tree (t8_cmesh_t cmesh)
{
  T8_ASSERT (t8_cmesh_is_committed (cmesh));

  return cmesh->num_local_trees > 0 ? t8_cmesh_get_tree (cmesh, 0) : NULL;
}

/* returns the next local tree in the cmesh (by treeid)
 * after a given tree.
 * The given tree must be a valid and owned tree.
 * If the given tree is the last local tree, NULL is returned */
/* TODO: hide */
t8_ctree_t
t8_cmesh_get_next_tree (t8_cmesh_t cmesh, t8_ctree_t tree)
{
  T8_ASSERT (cmesh != NULL);
  T8_ASSERT (tree != NULL);
  T8_ASSERT (t8_cmesh_treeid_is_local_tree (cmesh, tree->treeid));
  T8_ASSERT (cmesh->committed);
  return tree->treeid <
    cmesh->num_local_trees -
    1 ? t8_cmesh_get_tree (cmesh, tree->treeid + 1) : NULL;
}

void
t8_cmesh_set_attribute (t8_cmesh_t cmesh, t8_gloidx_t gtree_id,
                        int package_id, int key, void *data, size_t data_size,
                        int data_persists)
{
  T8_ASSERT (cmesh != NULL);
  T8_ASSERT (!cmesh->committed);

  t8_stash_add_attribute (cmesh->stash, gtree_id, package_id, key, data_size,
                          data, !data_persists);
}

void
t8_cmesh_set_attribute_string (t8_cmesh_t cmesh, t8_gloidx_t gtree_id,
                               int package_id, int key, const char *string)
{
  T8_ASSERT (cmesh != NULL);
  T8_ASSERT (!cmesh->committed);

  /* The size is the string's length + the terminating '\0' */
  size_t              size = strlen (string) + 1;
  /* Add the string as an attribute. */
  t8_cmesh_set_attribute (cmesh, gtree_id, package_id, key, (void *) string,
                          size, 0);
}

double             *
t8_cmesh_get_tree_vertices (t8_cmesh_t cmesh, t8_locidx_t ltreeid)
{
  T8_ASSERT (t8_cmesh_is_committed (cmesh));
  T8_ASSERT (t8_cmesh_treeid_is_local_tree (cmesh, ltreeid));

  return (double *) t8_cmesh_get_attribute (cmesh, t8_get_package_id (),
                                            T8_CMESH_VERTICES_ATTRIBUTE_KEY,
                                            ltreeid);
}

void               *
t8_cmesh_get_attribute (t8_cmesh_t cmesh, int package_id, int key,
                        t8_locidx_t ltree_id)
{
  int                 is_ghost;

  T8_ASSERT (cmesh->committed);
  T8_ASSERT (t8_cmesh_treeid_is_local_tree (cmesh, ltree_id)
             || t8_cmesh_treeid_is_ghost (cmesh, ltree_id));
  is_ghost = t8_cmesh_treeid_is_ghost (cmesh, ltree_id);

  if (is_ghost) {
    ltree_id = t8_cmesh_ltreeid_to_ghostid (cmesh, ltree_id);
  }
  return t8_cmesh_trees_get_attribute (cmesh->trees, ltree_id, package_id,
                                       key, NULL, is_ghost);
}

t8_shmem_array_t
t8_cmesh_get_partition_table (t8_cmesh_t cmesh)
{
  T8_ASSERT (t8_cmesh_is_committed (cmesh));
  if (!cmesh->set_partition) {
    /* The mesh is not partitioned. We return NULL. */
    return NULL;
  }
  /* If the mesh is not stored, NULL is returned, otherwise the
   * partition array. */
  return cmesh->tree_offsets;
}

#if 0
/* Check whether a given tree_id belongs to a tree in the cmesh.
 * If partitioned only local trees are allowed.
 */
static int
t8_cmesh_tree_id_is_owned (t8_cmesh_t cmesh, t8_locidx_t tree_id)
{
  T8_ASSERT (cmesh->committed);
  if (cmesh->set_partition) {
    return cmesh->first_tree <= tree_id
      && tree_id < cmesh->first_tree + cmesh->num_local_trees;
  }
  else {
    return 0 <= tree_id && tree_id < cmesh->num_trees;
  }
}

#endif

#if 0
/* Given a tree_id return the index of the specified tree in
 * cmesh's tree array
 */
static t8_locidx_t
t8_cmesh_tree_index (t8_cmesh_t cmesh, t8_locidx_t tree_id)
{
  return cmesh->set_partition ? tree_id - cmesh->first_tree : tree_id;
}
#endif

void
t8_cmesh_set_dimension (t8_cmesh_t cmesh, int dim)
{
  T8_ASSERT (t8_cmesh_is_initialized (cmesh));
  T8_ASSERT (0 <= dim && dim <= T8_ECLASS_MAX_DIM);

  cmesh->dimension = dim;
}

void
t8_cmesh_set_tree_class (t8_cmesh_t cmesh, t8_gloidx_t gtree_id,
                         t8_eclass_t tree_class)
{
  T8_ASSERT (t8_cmesh_is_initialized (cmesh));
  T8_ASSERT (gtree_id >= 0);

  /* If we insert the first tree, set the dimension of the cmesh
   * to this tree's dimension. Otherwise check whether the dimension
   * of the tree to be inserted equals the dimension of the cmesh. */
  if (cmesh->dimension == -1) {
    cmesh->dimension = t8_eclass_to_dimension[tree_class];
  }
  else {
    /* TODO: This makes it illegal to set a tree to i.e. quad and change it
     *       to hex later. Even if we replace all trees with another dimension.
     *       We could move this check to commit. */
    /* TODO: If cmesh is partitioned and this part has no trees then the
     *       dimension remains unset forever. */
    T8_ASSERT (t8_eclass_to_dimension[tree_class] == cmesh->dimension);
  }

  t8_stash_add_class (cmesh->stash, gtree_id, tree_class);
#ifdef T8_ENABLE_DEBUG
  cmesh->inserted_trees++;
#endif
}

/* Compute erg = v_1 . v_2
 * the 3D scalar product.
 */
static double
t8_cmesh_tree_vertices_dot (double *v_1, double *v_2)
{
  double              erg = 0;
  int                 i;

  for (i = 0; i < 3; i++) {
    erg += v_1[i] * v_2[i];
  }
  return erg;
}

/* Compute erg = v_1 x v_2
 * the 3D cross product.
 */
static void
t8_cmesh_tree_vertices_cross (double *v_1, double *v_2, double *erg)
{
  int                 i;

  for (i = 0; i < 3; i++) {
    erg[i] = v_1[(i + 1) % 3] * v_2[(i + 2) % 3]
      - v_1[(i + 2) % 3] * v_2[(i + 1) % 3];
  }
}

/* Given a set of vertex coordinates for a tree of a given eclass.
 * Query whether the geometric volume of the tree with this coordinates
 * would be negative.
 * Returns true if a tree of the given eclass with the given vertex
 * coordinates does have negative volume.
 */
int
t8_cmesh_tree_vertices_negative_volume (t8_eclass_t eclass,
                                        double *vertices, int num_vertices)
{
  double              v_1[3], v_2[3], v_j[3], cross[3], sc_prod;
  int                 i, j;

  T8_ASSERT (num_vertices == t8_eclass_num_vertices[eclass]);

  if (t8_eclass_to_dimension[eclass] <= 2) {
    /* Only three dimensional eclass do have a volume */
    return 0;
  }

  T8_ASSERT (eclass == T8_ECLASS_TET || eclass == T8_ECLASS_HEX
             || eclass == T8_ECLASS_PRISM || eclass == T8_ECLASS_PYRAMID);
  T8_ASSERT (num_vertices >= 4);

  /*
   *      6 ______  7  For Hexes and pyramids, if the vertex 4 is below the 0-1-2-3 plane,
   *       /|     /     the volume is negative. This is the case if and only if
   *    4 /_____5/|     the scalar product of v_4 with the cross product of v_1 and v_2 is
   *      | | _ |_|     smaller 0:
   *      | 2   | / 3   < v_4, v_1 x v_2 > < 0
   *      |/____|/
   *     0      1
   *
   *
   *    For tets/prisms, if the vertex 3 is below/above the 0-1-2 plane, the volume
   *    is negative. This is the case if and only if
   *    the scalar product of v_3 with the cross product of v_1 and v_2 is
   *    greater 0:
   *
   *    < v_3, v_1 x v_2 > > 0
   *
   */

  /* build the vectors v_i as vertices_i - vertices_0 */

  if (eclass == T8_ECLASS_TET || eclass == T8_ECLASS_PRISM) {
    /* In the tet/prism case, the third vector is v_3 */
    j = 3;
  }
  else {
    /* For pyramids and Hexes, the third vector is v_4 */
    j = 4;
  }
  for (i = 0; i < 3; i++) {
    v_1[i] = vertices[3 + i] - vertices[i];
    v_2[i] = vertices[6 + i] - vertices[i];
    v_j[i] = vertices[3 * j + i] - vertices[i];
  }
  /* compute cross = v_1 x v_2 */
  t8_cmesh_tree_vertices_cross (v_1, v_2, cross);
  /* Compute sc_prod = <v_j, cross> */
  sc_prod = t8_cmesh_tree_vertices_dot (v_j, cross);

  T8_ASSERT (sc_prod != 0);
  return eclass == T8_ECLASS_TET ? sc_prod > 0 : sc_prod < 0;
}

#ifdef T8_ENABLE_DEBUG
/* After a cmesh is committed, check whether all trees in a cmesh do have positive volume.
 * Returns true if all trees have positive volume.
 */
int
t8_cmesh_no_negative_volume (t8_cmesh_t cmesh)
{
  t8_locidx_t         itree;
  double             *vertices;
  t8_eclass_t         eclass;
  int                 ret, res = 0;

  if (cmesh == NULL) {
    return 0;
  }
  /* Iterate over all trees, get their vertices and check the volume */
  for (itree = 0; itree < cmesh->num_local_trees; itree++) {
    vertices = t8_cmesh_get_tree_vertices (cmesh, itree);
    ret = 1;
    if (vertices != NULL) {
      /* Vertices are set */
      eclass = t8_cmesh_get_tree_class (cmesh, itree);
      ret = t8_cmesh_tree_vertices_negative_volume (eclass, vertices,
                                                    t8_eclass_num_vertices
                                                    [eclass]);
      if (ret) {
        t8_debugf ("Detected negative volume in tree %li\n", (long) itree);
      }
      res |= ret;               /* res is true if one ret value is true */
    }
  }
  return !res;
}
#endif

void
t8_cmesh_set_tree_vertices (t8_cmesh_t cmesh, t8_locidx_t ltree_id,
                            double *vertices, int num_vertices)
{
  T8_ASSERT (cmesh != NULL);
  T8_ASSERT (vertices != NULL);
  T8_ASSERT (!cmesh->committed);

  t8_stash_add_attribute (cmesh->stash, ltree_id, t8_get_package_id (),
                          T8_CMESH_VERTICES_ATTRIBUTE_KEY,
                          3 * num_vertices * sizeof (double),
                          (void *) vertices, 1);
}

void
t8_cmesh_set_join (t8_cmesh_t cmesh, t8_gloidx_t gtree1, t8_gloidx_t gtree2,
                   int face1, int face2, int orientation)
{
  T8_ASSERT (0 <= orientation);

  t8_stash_add_facejoin (cmesh->stash, gtree1, gtree2, face1, face2,
                         orientation);
}

/* Allocate a cmesh profile if not yet present and set default
 * values. */
static void
t8_cmesh_init_profile (t8_cmesh_t cmesh)
{
  if (cmesh->profile == NULL) {
    /* Allocate new profile if it is not enabled already */
    cmesh->profile = T8_ALLOC_ZERO (t8_cprofile_struct_t, 1);
  }
  /* Set default values */
  cmesh->profile->commit_runtime = 0;
  cmesh->profile->first_tree_shared = -1;       /* invalid until commit */
  cmesh->profile->geometry_evaluate_runtime = 0;
  cmesh->profile->geometry_evaluate_num_calls = 0;
  cmesh->profile->partition_bytes_sent = 0;
  cmesh->profile->partition_ghosts_recv = 0;
  cmesh->profile->partition_ghosts_shipped = 0;
  cmesh->profile->partition_procs_sent = 0;
  cmesh->profile->partition_runtime = 0;
  cmesh->profile->partition_trees_recv = 0;
  cmesh->profile->partition_trees_shipped = 0;
}

void
t8_cmesh_set_profiling (t8_cmesh_t cmesh, int set_profiling)
{
  T8_ASSERT (t8_cmesh_is_initialized (cmesh));

  if (set_profiling) {
    t8_cmesh_init_profile (cmesh);
  }
  else {
    /* Free any profile that is already set */
    if (cmesh->profile != NULL) {
      T8_FREE (cmesh->profile);
    }
  }
}

/* returns true if cmesh_a equals cmesh_b */
int
t8_cmesh_is_equal (t8_cmesh_t cmesh_a, t8_cmesh_t cmesh_b)
/* TODO: rewrite */
{
  int                 is_equal;
  T8_ASSERT (cmesh_a != NULL && cmesh_b != NULL);

  if (cmesh_a == cmesh_b) {
    return 1;
  }
  /* check entries that are numbers */
  is_equal = cmesh_a->committed != cmesh_b->committed || cmesh_a->dimension !=
    cmesh_b->dimension ||
    cmesh_a->set_partition != cmesh_b->set_partition ||
    cmesh_a->mpirank != cmesh_b->mpirank ||
    cmesh_a->mpisize != cmesh_b->mpisize ||
    cmesh_a->num_trees != cmesh_b->num_trees ||
    cmesh_a->num_local_trees != cmesh_b->num_local_trees ||
    cmesh_a->num_ghosts != cmesh_b->num_ghosts ||
    cmesh_a->first_tree != cmesh_b->first_tree;
#if 0
  /* TODO: The inserted variables are counters that are only active if the
   * cmesh is committed from scratch. If a cmesh is commited via cmesh_copy,
   * then these counters are not active. So even for equal cmeshes
   * these counters must not store the same value. */
#ifdef T8_ENABLE_DEBUG
  is_equal = is_equal || cmesh_a->inserted_trees != cmesh_b->inserted_trees ||
    cmesh_a->inserted_ghosts != cmesh_b->inserted_ghosts;
#endif
#endif
  if (is_equal != 0) {
    return 0;
  }
  /* check arrays */
  is_equal = memcmp (cmesh_a->num_trees_per_eclass,
                     cmesh_b->num_trees_per_eclass,
                     T8_ECLASS_COUNT * sizeof (t8_gloidx_t));
  is_equal = is_equal || memcmp (cmesh_a->num_local_trees_per_eclass,
                                 cmesh_b->num_local_trees_per_eclass,
                                 T8_ECLASS_COUNT * sizeof (t8_locidx_t));

  /* check tree_offsets */
  if (cmesh_a->tree_offsets != NULL) {
    if (cmesh_b->tree_offsets == NULL) {
      return 0;
    }
    else {
      is_equal = is_equal || !t8_shmem_array_is_equal (cmesh_a->tree_offsets,
                                                       cmesh_b->tree_offsets);
    }
  }
  if (is_equal != 0) {
    return 0;
  }
  /* check trees */
  if (cmesh_a->committed &&
      !t8_cmesh_trees_is_equal (cmesh_a, cmesh_a->trees, cmesh_b->trees)) {
    /* if we have committed check tree arrays */
    return 0;
  }
  else {
    if (!cmesh_a->committed &&
        !t8_stash_is_equal (cmesh_a->stash, cmesh_b->stash)) {
      /* if we have not committed check stash arrays */
      return 0;
    }
  }
  return 1;
}

#if 0
/* broadcast the tree attributes of a cmesh on root to all processors */
/* TODO: can we optimize it by just sending the memory of the mempools? */
static void
t8_cmesh_bcast_attributes (t8_cmesh_t cmesh_in, int root, sc_MPI_Comm comm)
{
  int                 mpirank, mpisize, mpiret;
  int                 has_attr;
  t8_ctree_t          tree;

  mpiret = sc_MPI_Comm_rank (comm, &mpirank);
  SC_CHECK_MPI (mpiret);
  mpiret = sc_MPI_Comm_size (comm, &mpisize);
  SC_CHECK_MPI (mpiret);

  for (tree = t8_cmesh_get_first_tree (cmesh_in); tree != NULL;
       tree = t8_cmesh_get_next_tree (cmesh_in, tree)) {
    if (mpirank == root && tree->attribute != NULL) {
      has_attr = 1;
    }
    else {
      has_attr = 0;
    }
    mpiret = sc_MPI_Bcast (&has_attr, 1, sc_MPI_INT, root, comm);
    SC_CHECK_MPI (mpiret);
    if (has_attr) {
      if (mpirank != root) {
        tree->attribute =
          sc_mempool_alloc (cmesh_in->tree_attributes_mem[tree->eclass]);
      }
      mpiret = sc_MPI_Bcast (tree->attribute,
                             t8_cmesh_get_attribute_size (cmesh_in,
                                                          tree->eclass),
                             sc_MPI_BYTE, root, comm);
      SC_CHECK_MPI (mpiret);
    }
  }
}
#endif

int
t8_cmesh_is_empty (t8_cmesh_t cmesh)
{
  return cmesh->num_trees == 0;
}

t8_cmesh_t
t8_cmesh_bcast (t8_cmesh_t cmesh_in, int root, sc_MPI_Comm comm)
{
  int                 mpirank, mpisize, mpiret;
  int                 iclass;
  t8_cmesh_t          cmesh_out = NULL; /* NULL initializer prevents compiler warning. */

  struct
  {
    t8_cmesh_struct_t   cmesh;
    t8_gloidx_t         num_trees_per_eclass[T8_ECLASS_COUNT];
    size_t              stash_elem_counts[3];
    int                 pre_commit;     /* True, if cmesh on root is not committed yet. */
#ifdef T8_ENABLE_DEBUG
    sc_MPI_Comm         comm;
#endif
  } meta_info;

  /* TODO: BUG: running with two processes and a cmesh of one T8_ECLASS_LINE,
   *       then on both processes the face_neigbors and vertices arrays of
   *       the single tree point to the same physical memory.
   *       (face_neighbors on both processes are equal and vertices on both
   *        processes are equal)
   */
  /* TODO: Send the tree's vertices */

  /* TODO: rewrite */

  mpiret = sc_MPI_Comm_rank (comm, &mpirank);
  SC_CHECK_MPI (mpiret);
  mpiret = sc_MPI_Comm_size (comm, &mpisize);
  SC_CHECK_MPI (mpiret);

  T8_ASSERT (0 <= root && root < mpisize);
  T8_ASSERT (mpirank == root || cmesh_in == NULL);
  T8_ASSERT (mpirank != root || cmesh_in != NULL);
  T8_ASSERT (mpirank != root || cmesh_in->set_partition == 0);
  /* The cmesh on the calling process must not be owned by something
   * else. */
  /* TODO: would it be useful to allow bcast even if the cmesh is referenced?
   * But then the bcasted version on other procs would have a different refcount
   * than the cmesh on the root */
  T8_ASSERT (mpirank != root || cmesh_in->rc.refcount == 1);

  /* At first we broadcast all meta information. */
  if (mpirank == root) {
    /* Check whether geometries are set. If so, abort.
     * We cannot broadcast the geometries, since they are pointers to derived 
     * classes that we cannot know of on the receiving process.
     * Geometries must therefore be added after broadcasting. */
    SC_CHECK_ABORT (cmesh_in->geometry_handler == NULL,
                    "Error: Broadcasting a cmesh with registerd geometries is not possible.\n"
                    "We recommend to broadcast first and register the geometries after.\n");
    memcpy (&meta_info.cmesh, cmesh_in, sizeof (*cmesh_in));
    for (iclass = 0; iclass < T8_ECLASS_COUNT; iclass++) {
      meta_info.num_trees_per_eclass[iclass] =
        cmesh_in->num_trees_per_eclass[iclass];
      T8_ASSERT (cmesh_in->num_local_trees_per_eclass[iclass] ==
                 cmesh_in->num_trees_per_eclass[iclass]);
    }
    if (t8_cmesh_is_committed (cmesh_in)) {
      meta_info.pre_commit = 0;
    }
    else {
      meta_info.pre_commit = 1;
      meta_info.stash_elem_counts[0] = cmesh_in->stash->attributes.elem_count;
      meta_info.stash_elem_counts[1] = cmesh_in->stash->classes.elem_count;
      meta_info.stash_elem_counts[2] = cmesh_in->stash->joinfaces.elem_count;
    }

    /* Root returns the input cmesh */
    cmesh_out = cmesh_in;
  }
  /* TODO: we could optimize this by using IBcast */
  mpiret = sc_MPI_Bcast (&meta_info, sizeof (meta_info), sc_MPI_BYTE, root,
                         comm);

  SC_CHECK_MPI (mpiret);
#ifdef T8_ENABLE_DEBUG
  mpiret = sc_MPI_Comm_dup (comm, &(meta_info.comm));
  SC_CHECK_MPI (mpiret);
#endif

  SC_CHECK_MPI (mpiret);

  /* If not root store information in new cmesh and allocate memory for arrays. */
  if (mpirank != root) {
    t8_cmesh_init (&cmesh_out);
    cmesh_out->dimension = meta_info.cmesh.dimension;
    cmesh_out->face_knowledge = meta_info.cmesh.face_knowledge;
    cmesh_out->set_partition = meta_info.cmesh.set_partition;
    cmesh_out->set_partition_level = meta_info.cmesh.set_partition_level;
    cmesh_out->set_refine_level = meta_info.cmesh.set_refine_level;
    cmesh_out->num_trees = meta_info.cmesh.num_trees;
    cmesh_out->num_local_trees = cmesh_out->num_trees;
    cmesh_out->first_tree = 0;
    cmesh_out->first_tree_shared = 0;
    cmesh_out->num_ghosts = 0;
    T8_ASSERT (cmesh_out->set_partition == 0);
    if (meta_info.cmesh.profile != NULL) {
      t8_cmesh_set_profiling (cmesh_in, 1);
    }
    for (iclass = 0; iclass < T8_ECLASS_COUNT; iclass++) {
      cmesh_out->num_trees_per_eclass[iclass] =
        meta_info.num_trees_per_eclass[iclass];
      cmesh_out->num_local_trees_per_eclass[iclass] =
        meta_info.num_trees_per_eclass[iclass];
    }
#ifdef T8_ENABLE_DEBUG
    int                 result;
    mpiret = sc_MPI_Comm_compare (comm, meta_info.comm, &result);
    SC_CHECK_MPI (mpiret);
    T8_ASSERT (result == sc_MPI_CONGRUENT);
#endif
  }
  if (meta_info.pre_commit) {
    /* broadcast all the stashed information about trees/neighbors/attributes */
    t8_stash_bcast (cmesh_out->stash, root, comm,
                    meta_info.stash_elem_counts);
  }
  else {
    /* broadcast the stored information about the trees */
    t8_cmesh_trees_bcast (cmesh_out, root, comm);
    if (mpirank != root) {
      /* destroy stash and set to committed */
      t8_stash_destroy (&cmesh_out->stash);
      cmesh_out->committed = 1;
    }
  }

  cmesh_out->mpirank = mpirank;
  cmesh_out->mpisize = mpisize;
  /* Final checks */
#ifdef T8_ENABLE_DEBUG
  mpiret = sc_MPI_Comm_free (&meta_info.comm);
  SC_CHECK_MPI (mpiret);
  if (!meta_info.pre_commit) {
    T8_ASSERT (t8_cmesh_is_committed (cmesh_out));
    T8_ASSERT (t8_cmesh_comm_is_valid (cmesh_out, comm));
  }
#endif
  return cmesh_out;
}

#ifdef T8_WITH_METIS
void
t8_cmesh_reorder (t8_cmesh_t cmesh, sc_MPI_Comm comm)
{
  int                 mpisize, mpiret;
  idx_t               idx_mpisize;
  idx_t               ncon = 1, elemens;
  idx_t               volume, *partition, ipart, newpart;
  int                 num_faces, iface, count_face;
  idx_t              *xadj, *adjncy;
  int                 success;
  t8_locidx_t        *new_number, itree, *tree_per_part_off, *tree_per_part;
  t8_locidx_t        *face_neighbor;
  t8_locidx_t         neigh_id;
  t8_ctree_t          tree;

  /* cmesh must be commited and not partitioned */
  T8_ASSERT (cmesh->committed);
  T8_ASSERT (!cmesh->set_partition);

  mpiret = sc_MPI_Comm_size (comm, &mpisize);
  idx_mpisize = mpisize;
  SC_CHECK_MPI (mpiret);

  elemens = cmesh->num_trees;
  T8_ASSERT ((t8_locidx_t) elemens == cmesh->num_trees);

  /* Count the number of tree-to-tree connections via a face */
  num_faces = 0;
  for (itree = 0; itree < cmesh->num_trees; itree++) {
    tree = t8_cmesh_trees_get_tree_ext (cmesh->trees, itree, &face_neighbor,
                                        NULL);
    for (iface = 0; iface < t8_eclass_num_faces[tree->eclass]; iface++) {
      if (face_neighbor[iface] >= 0)
        num_faces++;
    }
  }

  /* xadj and adjncy store the face-connections in a CSR format
   * xadj[treeid] = offset of the tree in adjncy
   * adjncy[xadj[treeid]]...adjncy[xadj[treeid]-1] are the trees with which
   * the tree has a face connection */
  xadj = T8_ALLOC_ZERO (idx_t, elemens + 1);
  adjncy = T8_ALLOC (idx_t, num_faces);

  /* fill xadj and adjncy arrays */
  for (itree = 0, count_face = 0; itree < cmesh->num_trees; itree++) {
    tree = t8_cmesh_get_tree (cmesh, itree);
    xadj[itree + 1] = xadj[itree];
    for (iface = 0; iface < t8_eclass_num_faces[tree->eclass]; iface++) {
      if (face_neighbor[iface] >= 0) {
        adjncy[count_face++] = face_neighbor[iface];
        xadj[itree + 1]++;
      }
    }
  }

  /* partition stores the new partition number for each element */
  partition = T8_ALLOC (idx_t, elemens);
  /* partition the elements in mpisize many partitions */
  success =
    METIS_PartGraphRecursive (&elemens, &ncon, xadj, adjncy, NULL, NULL, NULL,
                              &idx_mpisize, NULL, NULL, NULL, &volume,
                              partition);
  T8_ASSERT (success == METIS_OK);
  /* memory to store the new treeid of a tree */
  new_number = T8_ALLOC (t8_locidx_t, cmesh->num_trees);
  /* Store the number of trees pinter partition */
  tree_per_part = T8_ALLOC_ZERO (t8_locidx_t, mpisize);
  /* Store the treeid offset of each partition. */
  tree_per_part_off = T8_ALLOC_ZERO (t8_locidx_t, mpisize + 1);
  tree_per_part_off[0] = 0;
  /* compute tree_per_part and prepare tree_per_part_off */
  for (itree = 0; itree < cmesh->num_trees; itree++) {
    tree_per_part[partition[itree]]++;
    tree_per_part_off[partition[itree] + 1]++;
  }
  /* compute tree_per_part_off */
  for (ipart = 1; ipart <= mpisize; ipart++) {
    tree_per_part_off[ipart] += tree_per_part_off[ipart - 1];
  }
  /* Compute for each tree its new treeid */
  for (itree = 0; itree < cmesh->num_trees; itree++) {
    newpart = partition[itree];
    T8_ASSERT (tree_per_part[newpart] > 0);
    new_number[itree] =
      tree_per_part_off[newpart + 1] - tree_per_part[newpart];
    tree_per_part[newpart]--;
  }
  /* Set for each tree its new treeid and the new ids of its neighbors */
  for (itree = 0; itree < cmesh->num_trees; itree++) {
    tree = t8_cmesh_trees_get_tree_ext (cmesh->trees, itree, &face_neighbor,
                                        NULL);
    tree->treeid = new_number[itree];
    for (iface = 0; iface < t8_eclass_num_faces[tree->eclass]; iface++) {
      neigh_id = face_neighbor[iface];
      if (neigh_id >= 0) {
        face_neighbor[iface] = new_number[neigh_id];
      }
    }
  }
  T8_FREE (partition);
  T8_FREE (xadj);
  T8_FREE (adjncy);
  T8_FREE (new_number);
  T8_FREE (tree_per_part);
  T8_FREE (tree_per_part_off);
}
#endif

int
t8_cmesh_is_partitioned (t8_cmesh_t cmesh)
{
  T8_ASSERT (t8_cmesh_is_committed (cmesh));

  return cmesh->set_partition != 0;
}

t8_gloidx_t
t8_cmesh_get_num_trees (t8_cmesh_t cmesh)
{
  T8_ASSERT (cmesh != NULL);
  T8_ASSERT (cmesh->committed);

  return cmesh->num_trees;
}

t8_locidx_t
t8_cmesh_get_num_local_trees (t8_cmesh_t cmesh)
{
  T8_ASSERT (cmesh != NULL);
  T8_ASSERT (t8_cmesh_is_committed (cmesh));

  return cmesh->num_local_trees;
}

t8_locidx_t
t8_cmesh_get_num_ghosts (t8_cmesh_t cmesh)
{
  T8_ASSERT (cmesh != NULL);
  T8_ASSERT (t8_cmesh_is_committed (cmesh));

  return cmesh->num_ghosts;
}

int
t8_cmesh_tree_face_is_boundary (const t8_cmesh_t cmesh,
                                const t8_locidx_t ltreeid, const int face)
{
  int8_t             *ttf;

  T8_ASSERT (t8_cmesh_is_committed (cmesh));

  if (t8_cmesh_treeid_is_local_tree (cmesh, ltreeid)) {
    /* The local tree id belongs to a tree */
    t8_locidx_t        *face_neighbor;
    (void) t8_cmesh_trees_get_tree_ext (cmesh->trees, ltreeid, &face_neighbor,
                                        &ttf);

    if (face_neighbor[face] == ltreeid && ttf[face] == face) {
      /* The tree is connected to itself at the same face.
       * Thus this is a domain boundary */
      return 1;
    }
  }
  else {
    /* The local tree id belongs to a ghost */
    T8_ASSERT (t8_cmesh_treeid_is_ghost (cmesh, ltreeid));

    t8_gloidx_t        *face_neighbor;
    const t8_locidx_t   lghostid =
      t8_cmesh_ltreeid_to_ghostid (cmesh, ltreeid);
    (void) t8_cmesh_trees_get_ghost_ext (cmesh->trees, lghostid,
                                         &face_neighbor, &ttf);

    if (face_neighbor[face] == t8_cmesh_get_global_id (cmesh, ltreeid)
        && ttf[face] == face) {
      /* The ghost is connected to itself at the same face.
       * Thus this is a domain boundary */
      return 1;
    }
  }

  return 0;
}

t8_eclass_t
t8_cmesh_get_tree_class (t8_cmesh_t cmesh, t8_locidx_t ltree_id)
{
  t8_ctree_t          tree;

  T8_ASSERT (t8_cmesh_is_committed (cmesh));
  T8_ASSERT (t8_cmesh_treeid_is_local_tree (cmesh, ltree_id));

  tree = t8_cmesh_get_tree (cmesh, ltree_id);
  return tree->eclass;
}

t8_eclass_t
t8_cmesh_get_ghost_class (t8_cmesh_t cmesh, t8_locidx_t lghost_id)
{
  t8_cghost_t         ghost;

  T8_ASSERT (cmesh != NULL);
  T8_ASSERT (cmesh->committed);
  T8_ASSERT (0 <= lghost_id && lghost_id < cmesh->num_ghosts);

  ghost = t8_cmesh_trees_get_ghost (cmesh->trees, lghost_id);
  return ghost->eclass;
}

t8_gloidx_t
t8_cmesh_get_global_id (t8_cmesh_t cmesh, t8_locidx_t local_id)
{
  T8_ASSERT (0 <= local_id && local_id <
             cmesh->num_ghosts + cmesh->num_local_trees);
  if (local_id < cmesh->num_local_trees) {
    return local_id + cmesh->first_tree;
  }
  else {
    return t8_cmesh_trees_get_ghost (cmesh->trees,
                                     local_id -
                                     cmesh->num_local_trees)->treeid;
  }
}

t8_locidx_t
t8_cmesh_get_local_id (t8_cmesh_t cmesh, t8_gloidx_t global_id)
{
  t8_gloidx_t         temp_local_id;
  T8_ASSERT (t8_cmesh_is_committed (cmesh));
  T8_ASSERT (0 <= global_id && global_id < cmesh->num_trees);

  if (!cmesh->set_partition) {
    /* If the cmesh is not partitioned the local id is the global id */
    return global_id;
  }
  temp_local_id = global_id - cmesh->first_tree;
  /* Check that we do not get wrong numbers when converting to locidx */
  T8_ASSERT ((t8_locidx_t) temp_local_id == temp_local_id);
  if (t8_cmesh_treeid_is_local_tree (cmesh, temp_local_id)) {
    /* The tree is a local tree */
    return temp_local_id;
  }
  else {
    /* The tree may be a ghost tree */
    return t8_cmesh_trees_get_ghost_local_id (cmesh->trees, global_id);
  }
}

/* Given a local tree id and a face number, get information about the face neighbor tree.
 * \param [in]      cmesh     The cmesh to be considered.
 * \param [in]      ltreeid   The local id of a tree or a ghost.
 * \param [in]      face      A face number of the tree/ghost.
 * \param [out]     dual_face If not NULL, the face number of the neighbor tree at this connection.
 * \param [out]     orientation If not NULL, the face orientation of the connection.
 * \return                    If non-negative: The local id of the neighbor tree or ghost.
 *                            If negative: There is no neighbor across this face. \a dual_face and
 *                            \a orientation remain unchanged.
 * \note If \a ltreeid is a ghost and it has a neighbor which is neither a local tree or ghost,
 *       then the return value will be negative.
 *       This, a negative return value does not necessarily mean that this is a domain boundary.
 *       To find out whether a tree is a domain boundary or not \see t8_cmesh_tree_face_is_boundary.
 */
t8_locidx_t
t8_cmesh_get_face_neighbor (const t8_cmesh_t cmesh, const t8_locidx_t ltreeid,
                            const int face, int *dual_face, int *orientation)
{
  T8_ASSERT (t8_cmesh_is_committed (cmesh));
  T8_ASSERT (t8_cmesh_treeid_is_local_tree (cmesh, ltreeid)
             || t8_cmesh_treeid_is_ghost (cmesh, ltreeid));
  const int           is_ghost = t8_cmesh_treeid_is_ghost (cmesh, ltreeid);
  int8_t              ttf;
  t8_locidx_t         face_neigh;
  int                 dual_face_temp, orientation_temp;

  /* If this is a domain boundary, return -1 */
  if (t8_cmesh_tree_face_is_boundary (cmesh, ltreeid, face)) {
    return -1;
  }

  if (!is_ghost) {
    /* The local tree id belongs to a local tree (not a ghost) */
    /* Get the tree */
    const t8_ctree_t    tree = t8_cmesh_get_tree (cmesh, ltreeid);

#ifdef T8_ENABLE_DEBUG
    /* Get the eclass */
    t8_eclass_t         eclass = tree->eclass;
    /* Check that face is valid */
    T8_ASSERT (0 <= face && face < t8_eclass_num_faces[eclass]);
#endif

    /* Get the local id of the face neighbor */
    face_neigh = t8_cmesh_trees_get_face_neighbor_ext (tree, face, &ttf);
  }
  else {
    /* The local tree id belongs to a ghost */
    const t8_locidx_t   lghostid =
      ltreeid - t8_cmesh_get_num_local_trees (cmesh);
    /* Get the ghost */
    const t8_cghost_t   ghost =
      t8_cmesh_trees_get_ghost (cmesh->trees, lghostid);

    t8_gloidx_t         global_face_neigh;

#ifdef T8_ENABLE_DEBUG
    /* Get the eclass */
    t8_eclass_t         eclass = ghost->eclass;
    /* Check that face is valid */
    T8_ASSERT (0 <= face && face < t8_eclass_num_faces[eclass]);
#endif

    /* Get the global id of the face neighbor */
    global_face_neigh =
      t8_cmesh_trees_get_ghost_face_neighbor_ext (ghost, face, &ttf);
    /* Convert it into a local id */
    face_neigh = t8_cmesh_get_local_id (cmesh, global_face_neigh);

    /* TODO: Check whether this face is a boundary face */
    if (face_neigh < 0) {
      /* The neighbor is not local, return -1 */
      return -1;
    }
  }

  /* Decode the ttf information to get the orientation and the dual face */
  t8_cmesh_tree_to_face_decode (cmesh->dimension, ttf, &dual_face_temp,
                                &orientation_temp);
  if (dual_face != NULL) {
    *dual_face = dual_face_temp;
  }
  if (orientation != NULL) {
    *orientation = orientation_temp;
  }
  /* Return the face neighbor */
  return face_neigh;
}

void
t8_cmesh_print_profile (t8_cmesh_t cmesh)
{
  T8_ASSERT (t8_cmesh_is_committed (cmesh));
  if (cmesh->profile != NULL) {
    /* Only print something if profiling is enabled */
    sc_statinfo_t       stats[T8_CPROFILE_NUM_STATS];
    t8_cprofile_t      *profile = cmesh->profile;

    /* Set the stats */
    sc_stats_set1 (&stats[0], profile->partition_trees_shipped,
                   "cmesh: Number of trees sent.");
    sc_stats_set1 (&stats[1],
                   profile->partition_ghosts_shipped,
                   "cmesh: Number of ghosts sent.");
    sc_stats_set1 (&stats[2], profile->partition_trees_recv,
                   "cmesh: Number of trees received.");
    sc_stats_set1 (&stats[3], profile->partition_ghosts_recv,
                   "cmesh: Number of ghosts received.");
    sc_stats_set1 (&stats[4], profile->partition_bytes_sent,
                   "cmesh: Number of bytes sent.");
    sc_stats_set1 (&stats[5], profile->partition_procs_sent,
                   "cmesh: Number of processes sent to.");
    sc_stats_set1 (&stats[6], profile->first_tree_shared,
                   "cmesh: First tree is shared.");
    sc_stats_set1 (&stats[7], profile->partition_runtime,
                   "cmesh: Partition runtime.");
    sc_stats_set1 (&stats[8], profile->commit_runtime,
                   "cmesh: Commit runtime.");
    sc_stats_set1 (&stats[9], profile->geometry_evaluate_num_calls,
                   "cmesh: Number of geometry evaluations.");
    sc_stats_set1 (&stats[10], profile->geometry_evaluate_runtime,
                   "cmesh: Accumulated geometry evaluation runtime.");
    /* compute stats */
    sc_stats_compute (sc_MPI_COMM_WORLD, T8_CPROFILE_NUM_STATS, stats);
    /* print stats */
    t8_logf (SC_LC_GLOBAL, SC_LP_STATISTICS, "Printing stats for cmesh.\n");
    sc_stats_print (t8_get_package_id (), SC_LP_STATISTICS,
                    T8_CPROFILE_NUM_STATS, stats, 1, 1);
  }
}

static void
t8_cmesh_reset (t8_cmesh_t *pcmesh)
{
  t8_cmesh_t          cmesh;

  T8_ASSERT (pcmesh != NULL);
  cmesh = *pcmesh;
  T8_ASSERT (cmesh != NULL);
  T8_ASSERT (cmesh->rc.refcount == 0);

  /* free tree_offset */
  if (cmesh->tree_offsets != NULL) {
#if T8_ENABLE_DEBUG
    sc_MPI_Comm         comm;
    /* Check whether a correct communicator was stored at tree_offsets.
     * This is useful for debugging. */
    comm = t8_shmem_array_get_comm (cmesh->tree_offsets);
    T8_ASSERT (t8_cmesh_comm_is_valid (cmesh, comm));
#endif
    /* Destroy the shared memory array */
    t8_shmem_array_destroy (&cmesh->tree_offsets);
  }
  /*TODO: write this */
  if (!cmesh->committed) {
    t8_stash_destroy (&cmesh->stash);
    if (cmesh->set_from != NULL) {
      /* We unref our reference of set_from */
      t8_cmesh_unref (&cmesh->set_from);
    }
  }
  else {
    if (cmesh->trees != NULL) {
      t8_cmesh_trees_destroy (&cmesh->trees);
    }
    T8_ASSERT (cmesh->set_from == NULL);
  }
  if (cmesh->profile != NULL) {
    T8_FREE (cmesh->profile);
  }

  /* unref the refine scheme (if set) */
  if (cmesh->set_refine_scheme != NULL) {
    t8_scheme_cxx_unref (&cmesh->set_refine_scheme);
  }

  /* unref the partition scheme (if set) */
  if (cmesh->set_partition_scheme != NULL) {
    t8_scheme_cxx_unref (&cmesh->set_partition_scheme);
  }

  /* Unref the geometry handler. */
  if (cmesh->geometry_handler != NULL) {
    t8_geom_handler_unref (&cmesh->geometry_handler);
  }

  T8_FREE (cmesh);
  *pcmesh = NULL;
}

void
t8_cmesh_ref (t8_cmesh_t cmesh)
{
  T8_ASSERT (cmesh != NULL);
  t8_refcount_ref (&cmesh->rc);
}

void
t8_cmesh_unref (t8_cmesh_t *pcmesh)
{
  t8_cmesh_t          cmesh;
  T8_ASSERT (pcmesh != NULL);
  cmesh = *pcmesh;
  T8_ASSERT (cmesh != NULL);
  if (t8_refcount_unref (&cmesh->rc)) {
    t8_cmesh_reset (pcmesh);
  }
}

void
t8_cmesh_destroy (t8_cmesh_t *pcmesh)
{
  T8_ASSERT (pcmesh != NULL && *pcmesh != NULL &&
             t8_refcount_is_last (&(*pcmesh)->rc));
  t8_cmesh_unref (pcmesh);
  T8_ASSERT (*pcmesh == NULL);
}

void
t8_cmesh_translate_coordinates (const double *coords_in, double *coords_out,
                                int num_vertices, double translate[3])
{
  int                 i;

  for (i = 0; i < num_vertices; i++) {
    coords_out[3 * i] = coords_in[3 * i] + translate[0];
    coords_out[3 * i + 1] = coords_in[3 * i + 1] + translate[1];
    coords_out[3 * i + 2] = coords_in[3 * i + 2] + translate[2];
  }
}

/* TODO: This is just a helper function that was needed when we changed the vertex interface
 *       to use attributes. Before we stored a list of vertex coordinates in the cmesh and each tree indexed into this list.
 *       Now each tree carries the coordinates of its vertices.
 *       This function translates from the first approached to the second
 *       and was introduced to avoid rewritting the already existing cmesh_new... functions below.
 *       It would be nice to eventually rewrite these functions correctly.
 */
void
<<<<<<< HEAD
t8_cmesh_new_translate_vertices_to_attributes (t8_topidx_t *
                                               tvertices,
=======
t8_cmesh_new_translate_vertices_to_attributes (t8_locidx_t *tvertices,
>>>>>>> 3e515e3a
                                               double
                                               *vertices,
                                               double
                                               *attr_vertices,
                                               int num_vertices)
{
  int                 i;
  for (i = 0; i < num_vertices; i++) {
    attr_vertices[3 * i] = vertices[3 * tvertices[i]];
    attr_vertices[3 * i + 1] = vertices[3 * tvertices[i] + 1];
    attr_vertices[3 * i + 2] = vertices[3 * tvertices[i] + 2];
  }
}

/* Compute y = ax + b on an array of doubles, interpreting
 * each 3 as one vector x */
void
t8_cmesh_coords_axb (const double *coords_in, double *coords_out,
                     int num_vertices, double alpha, const double b[3])
{
  int                 i;

  for (i = 0; i < num_vertices; i++) {
    t8_vec_axpyz (coords_in + i * 3, b, coords_out + i * 3, alpha);
  }
}<|MERGE_RESOLUTION|>--- conflicted
+++ resolved
@@ -261,51 +261,6 @@
   }
 }
 
-<<<<<<< HEAD
-#if 0
-/* TODO: deprecated, remove */
-void
-t8_cmesh_set_partition (t8_cmesh_t cmesh, int set_partition,
-                        int set_face_knowledge,
-                        t8_gloidx_t first_local_tree,
-                        t8_gloidx_t last_local_tree,
-                        t8_gloidx_t *tree_offsets)
-{
-  T8_ASSERT (t8_cmesh_is_initialized (cmesh));
-  T8_ASSERT (0 <= set_face_knowledge && set_face_knowledge <= 3);
-  /* TODO: allow -1 for set_face_knowledge to keep it unchanged?
-   *      update: unchanged from what? face_knowledge is only important for the
-   * information on the stash. When the cmesh is derived there is no
-   * stash. A committed cmesh has always face_knowledge 3. */
-
-  /* TODO: Careful with tese assumptions; allow the user maximum flexibility */
-#if 0
-  T8_ASSERT (cmesh->num_trees == 0);
-  T8_ASSERT (cmesh->num_local_trees == 0);
-  T8_ASSERT (cmesh->first_tree == 0);
-#endif
-
-  /* set cmesh->set_partition to 0 or 1 (no; we always treat nonzero as true) */
-  cmesh->set_partition = set_partition;
-  /* TODO: this is how to query boolean variables */
-  if (set_partition) {
-    cmesh->first_tree = first_local_tree;
-    cmesh->num_local_trees = last_local_tree - first_local_tree + 1;
-    /* Since num_local_trees is a locidx we have to check whether we did create an
-     * overflow in the previous computation */
-    T8_ASSERT (cmesh->num_local_trees ==
-               last_local_tree - first_local_tree + 1);
-    cmesh->face_knowledge = set_face_knowledge;
-    /* Right now no other face_knowledge is supported */
-    SC_CHECK_ABORTF (set_face_knowledge == 3, "Level %i of face knowledge"
-                     "is not supported.\n", set_face_knowledge);
-    cmesh->tree_offsets = tree_offsets;
-  }
-}
-#endif
-
-=======
->>>>>>> 3e515e3a
 t8_shmem_array_t
 t8_cmesh_alloc_offsets (int mpisize, sc_MPI_Comm comm)
 {
@@ -1584,12 +1539,7 @@
  *       It would be nice to eventually rewrite these functions correctly.
  */
 void
-<<<<<<< HEAD
-t8_cmesh_new_translate_vertices_to_attributes (t8_topidx_t *
-                                               tvertices,
-=======
 t8_cmesh_new_translate_vertices_to_attributes (t8_locidx_t *tvertices,
->>>>>>> 3e515e3a
                                                double
                                                *vertices,
                                                double
