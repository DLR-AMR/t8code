--- conflicted
+++ resolved
@@ -3179,107 +3179,22 @@
 }
 
 t8_cmesh_t
-t8_cmesh_new_prismed_spherical_shell (const double inner_radius, const double shell_thickness, const int num_levels,
+t8_cmesh_new_prismed_spherical_shell_icosahedron (const double inner_radius, const double shell_thickness, const int num_levels,
                                       const int num_layers, sc_MPI_Comm comm)
 {
-<<<<<<< HEAD
-  /* Initialization of the mesh */
-  t8_cmesh_t cmesh;
-  t8_cmesh_init (&cmesh);
-
-  t8_geometry_c *geometry = t8_geometry_spherical_shell_new ();
-  t8_cmesh_register_geometry (cmesh, geometry);
-
-  /* Here is what we do: Construct a 3D cmesh from a 2D forest. */
-
-  int mpi_rank;
-  sc_MPI_Comm local_comm;
-
-  /* We create one local MPI communicator per rank in order to enforce local
-   * independent copies of the 2D forest. */
-  sc_MPI_Comm_rank (comm, &mpi_rank);
-  sc_MPI_Comm_split (comm, mpi_rank, mpi_rank, &local_comm);
-
-  /* Create 2D quadrangulated spherical surface of given refinement level per patch. */
-  t8_forest_t forest = t8_forest_new_uniform (t8_cmesh_new_triangulated_spherical_surface_icasohedron (inner_radius, local_comm),
-                                              t8_scheme_new_default_cxx (), num_levels, 0, local_comm);
-
-  t8_locidx_t num_local_elements = t8_forest_get_local_num_elements (forest);
-
-  const int ntrees = num_local_elements * num_layers; /* Number of 3D cmesh elements resp. trees. */
-  const int nverts = 6;                               /* Number of vertices per cmesh element. */
-
-  /* Arrays for the face connectivity computations via vertices. */
-  double all_verts[ntrees * T8_ECLASS_MAX_CORNERS * T8_ECLASS_MAX_DIM];
-  t8_eclass_t all_eclasses[ntrees];
-
-  /* Defitition of the tree class. */
-  for (int itree = 0; itree < ntrees; itree++) {
-    t8_cmesh_set_tree_class (cmesh, itree, T8_ECLASS_PRISM);
-    all_eclasses[itree] = T8_ECLASS_PRISM;
-  }
-
-  /* Tree index of the to-be-created 3D cmesh. */
-  int itree = 0;
-
-  /* Get the number of trees that have elements of this process. */
-  t8_locidx_t num_local_trees = t8_forest_get_num_local_trees (forest);
-
-  /* Loop over all local trees in the forest. */
-  for (t8_locidx_t itree_tri = 0; itree_tri < num_local_trees; ++itree_tri) {
-
-    /* Get the number of elements of this tree. */
-    t8_locidx_t num_elements_in_tree = t8_forest_get_tree_num_elements (forest, itree_tri);
-
-    /* Loop over all local elements in the tree. */
-    for (t8_locidx_t ielement = 0; ielement < num_elements_in_tree; ++ielement) {
-      t8_element_t *element = t8_forest_get_element_in_tree (forest, itree_tri, ielement);
-
-      /* Retrieve 2D element vertices. */
-      double tri_vertices[3 * 3];
-      for (int ivert = 0; ivert < 3; ivert++) {
-        t8_forest_element_coordinate (forest, itree_tri, element, ivert, tri_vertices + ivert * 3);
-      }
-
-      /* Transfer the coordinates from the 2D forest mesh to the 2D cmesh and stack hexes along radial direction. */
-      for (int istack = 0; istack < num_layers; istack++) {
-        const double iscale = 1.0 + istack * shell_thickness / inner_radius / num_layers / T8_SQRT3;
-        const double oscale = 1.0 + (istack + 1) * shell_thickness / inner_radius / num_layers / T8_SQRT3;
-
-        double prism_vertices[6 * 3];
-        for (int ivert = 0; ivert < 3; ivert++) {
-          for (int i = 0; i < 3; i++) {
-            prism_vertices[0 + ivert * 3 + i] = iscale * tri_vertices[ivert * 3 + i];
-            prism_vertices[9 + ivert * 3 + i] = oscale * tri_vertices[ivert * 3 + i];
-          }
-        }
-
-        t8_cmesh_set_tree_vertices (cmesh, itree, prism_vertices, nverts);
-
-        for (int ivert = 0; ivert < nverts; ivert++) {
-          for (int icoord = 0; icoord < T8_ECLASS_MAX_DIM; icoord++) {
-            all_verts[T8_3D_TO_1D (ntrees, T8_ECLASS_MAX_CORNERS, T8_ECLASS_MAX_DIM, itree, ivert, icoord)]
-              = prism_vertices[ivert * 3 + icoord];
-          }
-        }
-
-        itree++;
-      }
-    }
-  }
-
-  /* Clean up. */
-  t8_forest_unref (&forest);
-  sc_MPI_Comm_free (&local_comm);
-
-  /* Face connectivity. */
-  t8_cmesh_set_join_by_vertices (cmesh, ntrees, all_eclasses, all_verts, NULL, 0);
-=======
   return t8_cmesh_new_spherical_shell (T8_ECLASS_PRISM, t8_geometry_prismed_spherical_shell_new (),
-                                       t8_cmesh_new_triangulated_spherical_surface, inner_radius, shell_thickness,
+                                       t8_cmesh_new_triangulated_spherical_surface_icasohedron, inner_radius, shell_thickness,
                                        num_levels, num_layers, comm);
 }
->>>>>>> 051a4b68
+
+t8_cmesh_t
+t8_cmesh_new_prismed_spherical_shell_octahedron (const double inner_radius, const double shell_thickness, const int num_levels,
+                                      const int num_layers, sc_MPI_Comm comm)
+{
+  return t8_cmesh_new_spherical_shell (T8_ECLASS_PRISM, t8_geometry_prismed_spherical_shell_new (),
+                                       t8_cmesh_new_triangulated_spherical_surface_octahedron, inner_radius, shell_thickness,
+                                       num_levels, num_layers, comm);
+}
 
 t8_cmesh_t
 t8_cmesh_new_cubed_spherical_shell (const double inner_radius, const double shell_thickness, const int num_levels,
