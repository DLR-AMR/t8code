/*
  This file is part of t8code.
  t8code is a C library to manage a collection (a forest) of multiple
  connected adaptive space-trees of general element classes in parallel.

  Copyright (C) 2015 the developers

  t8code is free software; you can redistribute it and/or modify
  it under the terms of the GNU General Public License as published by
  the Free Software Foundation; either version 2 of the License, or
  (at your option) any later version.

  t8code is distributed in the hope that it will be useful,
  but WITHOUT ANY WARRANTY; without even the implied warranty of
  MERCHANTABILITY or FITNESS FOR A PARTICULAR PURPOSE.  See the
  GNU General Public License for more details.

  You should have received a copy of the GNU General Public License
  along with t8code; if not, write to the Free Software Foundation, Inc.,
  51 Franklin Street, Fifth Floor, Boston, MA 02110-1301, USA.
*/

/** \file t8_cmesh_commit.cxx
 *
 * TODO: document this file
 */

#include <t8_data/t8_shmem.h>
#include <t8_cmesh.h>
#include <sc_flops.h>
#include <sc_statistics.h>
#include <t8_cmesh/t8_cmesh_offset.h>
#include <t8_cmesh/t8_cmesh_types.h>
#include <t8_cmesh/t8_cmesh_trees.h>
#include <t8_cmesh/t8_cmesh_partition.h>
#include <t8_cmesh/t8_cmesh_copy.h>
#include <t8_cmesh/t8_cmesh_geometry.hxx>
#include <t8_geometry/t8_geometry_handler.hxx>
#include <t8_cmesh/t8_cmesh_vertex_connectivity/t8_cmesh_vertex_connectivity.hxx>

/**
 * A struct to hold the information about a ghost facejoin.
<<<<<<< HEAD
 *
 * It contains the global id of the ghost, the local id of the ghost,
=======
 * 
 * It contains the global id of the ghost, the local id of the ghost, 
>>>>>>> 46615534
 * and the current number of inserted ghost attributes.
 */
typedef struct ghost_facejoins_struct
{
  t8_gloidx_t ghost_id; /**< The id of the ghost */
  t8_locidx_t local_id; /**< The local id of the ghost */
  t8_gloidx_t attr_id;  /**< The current number of inserted ghost attributes */
} t8_ghost_facejoin_t;

static int
t8_ghost_facejoins_compare (const void *fj1, const void *fj2)
{
  struct ghost_facejoins_struct *FJ1 = (struct ghost_facejoins_struct *) fj1;
  struct ghost_facejoins_struct *FJ2 = (struct ghost_facejoins_struct *) fj2;

  return FJ1->ghost_id < FJ2->ghost_id ? -1 : FJ1->ghost_id != FJ2->ghost_id;
}

static int
t8_ghost_facejoin_equal (const void *v1, const void *v2, [[maybe_unused]] const void *u)
{
  return t8_ghost_facejoins_compare (v1, v2) == 0;
}

/* The hash value for a ghost is
 * global_id % num_local_trees
 *
 * This hash function gets as input a facejoins_struct
 * and as user data the number of hashes, which is the number of local trees if
 * nonzero and 10 otherwise.
 */
static unsigned
t8_ghost_hash (const void *v, const void *u)
{
  t8_gloidx_t ghost_id = ((t8_ghost_facejoin_t *) v)->ghost_id;
  t8_locidx_t num_hashes = *((t8_locidx_t *) u);

  return ghost_id % num_hashes;
}

static void
t8_cmesh_set_shmem_type (sc_MPI_Comm comm)
{
  T8_ASSERT (comm != sc_MPI_COMM_NULL);

  t8_shmem_set_type (comm, T8_SHMEM_BEST_TYPE);
}

static void
t8_cmesh_add_attributes (const t8_cmesh_t cmesh, sc_hash_t *ghost_ids)
{
  t8_stash_attribute_struct_t *attribute;
  const t8_stash_t stash = cmesh->stash;
  t8_locidx_t ltree;
  size_t si, sj;
  t8_ghost_facejoin_t **facejoin_pp; /* used to lookup global ghost ids in the hash */

  t8_ghost_facejoin_t temp_facejoin = { 0, 0, 0 };

  t8_locidx_t ghosts_inserted = 0;
  ltree = -1;
  for (si = 0, sj = 0; si < stash->attributes.elem_count; si++, sj++) {
    attribute = (t8_stash_attribute_struct_t *) sc_array_index (&stash->attributes, si);
    if (attribute->id > ltree) {
      /* Enter a new tree */
      ltree = attribute->id;
      sj = 0;
    }
    if (cmesh->first_tree <= attribute->id && attribute->id < cmesh->first_tree + cmesh->num_local_trees) {
      /* attribute->id is a gloidx that is casted to a locidx here.
       * Should not cause problems, since mesh is replicated */
      T8_ASSERT (attribute->id - cmesh->first_tree == (t8_locidx_t) attribute->id - cmesh->first_tree);
      t8_cmesh_trees_add_attribute (cmesh->trees, 0, attribute, attribute->id - cmesh->first_tree, sj);
    }
    else {
      T8_ASSERT (ghost_ids != NULL);
      temp_facejoin.ghost_id = attribute->id;
      if (sc_hash_lookup (ghost_ids, &temp_facejoin, (void ***) &facejoin_pp)) {
        T8_ASSERT ((t8_locidx_t) sj == (t8_locidx_t) (*facejoin_pp)->attr_id);
        if (sj == 0) {
          ghosts_inserted++;
        }
        /* attribute is on a ghost tree */
        t8_cmesh_trees_add_ghost_attribute (cmesh->trees, attribute, (*facejoin_pp)->local_id, ghosts_inserted,
                                            (*facejoin_pp)->attr_id);
        (*facejoin_pp)->attr_id++;
      }
    }
  }
}

static void
t8_cmesh_commit_replicated_new (t8_cmesh_t cmesh)
{
  t8_stash_attribute_struct_t *attribute;
  t8_locidx_t *face_neigh, *face_neigh2;
  int8_t *ttf, *ttf2;
  t8_stash_joinface_struct_t *joinface;
  t8_ctree_t tree1;
  size_t si;

  if (cmesh->stash != NULL && cmesh->stash->classes.elem_count > 0) {
    t8_stash_t stash = cmesh->stash;
    sc_array_t *class_entries = &stash->classes;
    t8_stash_class_struct_t *entry;
    t8_locidx_t num_trees = class_entries->elem_count, ltree;

    t8_cmesh_trees_init (&cmesh->trees, 1, num_trees, 0);
    t8_cmesh_trees_start_part (cmesh->trees, 0, 0, num_trees, 0, 0, 1);
    /* set tree classes */
    for (ltree = 0; ltree < num_trees; ltree++) {
      entry = (t8_stash_class_struct_t *) t8_sc_array_index_locidx (class_entries, ltree);
      t8_cmesh_trees_add_tree (cmesh->trees, entry->id, 0, entry->eclass);
      cmesh->num_trees_per_eclass[entry->eclass]++;
      cmesh->num_local_trees_per_eclass[entry->eclass]++;
    }
    for (si = 0; si < stash->attributes.elem_count; si++) {
      attribute = (t8_stash_attribute_struct_t *) sc_array_index (&stash->attributes, si);
      /* attribute->id is a gloidx that is casted to a locidx here.
       * Should not cause problems, since mesh is replicated */
      T8_ASSERT (attribute->id == (t8_locidx_t) attribute->id);
      tree1 = t8_cmesh_trees_get_tree (cmesh->trees, attribute->id);
      tree1->num_attributes++;
      tree1->att_offset += attribute->attr_size;
    }
    /* Finish memory allocation of tree/ghost/face/attribute array
     * using the info calculated above */
    t8_cmesh_trees_finish_part (cmesh->trees, 0);
    cmesh->num_trees = cmesh->num_local_trees = num_trees;

    /* Add attributes */
    /* TODO: currently the attributes array still has to be sorted,
     *       find a way around it */
    t8_stash_attribute_sort (cmesh->stash);
    cmesh->num_trees = cmesh->num_local_trees = num_trees;
    cmesh->first_tree = 0;
    t8_cmesh_add_attributes (cmesh, NULL);

    /* Set all face connections */
    t8_cmesh_trees_set_all_boundary (cmesh, cmesh->trees);
    for (si = 0; si < cmesh->stash->joinfaces.elem_count; si++) {
      joinface = (t8_stash_joinface_struct_t *) sc_array_index (&cmesh->stash->joinfaces, si);
      (void) t8_cmesh_trees_get_tree_ext (cmesh->trees, joinface->id1, &face_neigh, &ttf);
      (void) t8_cmesh_trees_get_tree_ext (cmesh->trees, joinface->id2, &face_neigh2, &ttf2);
      /* Set the correct face neighbors and tree_to_face values */
      face_neigh[joinface->face1] = (t8_locidx_t) joinface->id2;
      ttf[joinface->face1]
        = t8_cmesh_tree_to_face_encode (cmesh->dimension, (t8_locidx_t) joinface->face2, joinface->orientation);
      face_neigh2[joinface->face2] = (t8_locidx_t) joinface->id1;
      ttf2[joinface->face2]
        = t8_cmesh_tree_to_face_encode (cmesh->dimension, (t8_locidx_t) joinface->face1, joinface->orientation);
    }
  }
}

static void
t8_cmesh_commit_partitioned_new (t8_cmesh_t cmesh, sc_MPI_Comm comm)
{
  /* Cmesh is partitioned and new */
  t8_stash_attribute_struct_t *attribute;
  t8_locidx_t *face_neigh, *face_neigh2;
  int8_t *ttf, *ttf2;
  t8_stash_joinface_struct_t *joinface;
  t8_ctree_t tree1, tree2;
  t8_cghost_t ghost1;
  int F;
  size_t si;

#if T8_ENABLE_DEBUG
  sc_flopinfo_t fi, snapshot;
  sc_statinfo_t stats[3];
#endif

  sc_hash_t *ghost_ids;
  sc_mempool_t *ghost_facejoin_mempool;
  t8_ghost_facejoin_t *ghost_facejoin = NULL, *temp_facejoin, **facejoin_pp;
  size_t joinfaces_it, iz;
  t8_gloidx_t id1, id2;
  t8_locidx_t temp_local_id = 0;
  t8_locidx_t num_hashes;
  t8_gloidx_t *face_neigh_g, *face_neigh_g2;
  t8_stash_class_struct_t *classentry;
  int id1_istree, id2_istree;
#if T8_ENABLE_DEBUG
  t8_cghost_t ghost2;
#endif

#if T8_ENABLE_DEBUG
  sc_flops_start (&fi);
  sc_flops_snap (&fi, &snapshot);
#endif

  T8_ASSERT (t8_cmesh_comm_is_valid (cmesh, comm));

  if (cmesh->face_knowledge != 3) {
    t8_global_errorf ("Expected a face knowledge of 3.\nAbort commit.");
    /* TODO: reset cmesh */
    return;
  }
  t8_shmem_init (comm);
  t8_cmesh_set_shmem_type (comm); /* TODO: do we actually need the shared array? */
  t8_stash_attribute_sort (cmesh->stash);

#if T8_ENABLE_DEBUG
  sc_flops_shot (&fi, &snapshot);
  sc_stats_set1 (&stats[0], snapshot.iwtime, "cmesh_commit_sort");
  sc_flops_snap (&fi, &snapshot);
#endif

  if (cmesh->tree_offsets != NULL) {
    const t8_gloidx_t *tree_offsets = (t8_gloidx_t *) t8_shmem_array_get_gloidx_array (cmesh->tree_offsets);
    /* We partition using tree offsets */
    /* Get the first tree and whether it is shared */
    cmesh->first_tree = t8_offset_first (cmesh->mpirank, tree_offsets);
    cmesh->first_tree_shared = t8_shmem_array_get_gloidx (cmesh->tree_offsets, cmesh->mpirank) < 0;
    /* Get the number of local trees */
    cmesh->num_local_trees = t8_offset_num_trees (cmesh->mpirank, tree_offsets);
  }
  else {
    SC_CHECK_ABORT (cmesh->set_partition_level < 0,
                    "Do not use t8_cmesh_set_partition_uniform when creating a cmesh from stash!\n");
  }
  /* The first_tree and first_tree_shared entries must be set by now */
  T8_ASSERT (cmesh->first_tree >= 0);
  T8_ASSERT (cmesh->first_tree_shared >= 0);

  /* Compute the global id of the cmeshes last_tree.
   * This must happen after cmesh->first_tree is computed. */
  const t8_gloidx_t last_tree = cmesh->num_local_trees + cmesh->first_tree - 1;

  num_hashes = cmesh->num_local_trees > 0 ? cmesh->num_local_trees : 10;
  ghost_facejoin_mempool = sc_mempool_new (sizeof (t8_ghost_facejoin_t));
  ghost_ids = sc_hash_new (t8_ghost_hash, t8_ghost_facejoin_equal, &num_hashes, NULL);

  temp_facejoin = (t8_ghost_facejoin_t *) sc_mempool_alloc (ghost_facejoin_mempool);
  temp_facejoin->attr_id = 0;

  cmesh->num_ghosts = 0;
  /* Parse joinfaces array and save all global id of local ghosts, and assign them a local id */
  for (joinfaces_it = 0; joinfaces_it < cmesh->stash->joinfaces.elem_count; joinfaces_it++) {
    joinface = (t8_stash_joinface_struct_t *) sc_array_index (&cmesh->stash->joinfaces, joinfaces_it);
    id1 = joinface->id1;
    id2 = joinface->id2;
    id2_istree = id2 <= last_tree && id2 >= cmesh->first_tree;
    id1_istree = id1 <= last_tree && id1 >= cmesh->first_tree;
    if (id1_istree || id2_istree) {
      /* Only consider facejoins with local trees involved to get the global
       * ids of all local ghosts. */
      if (!id2_istree) {
        /* id2 is a ghost */
        temp_facejoin->ghost_id = id2;
        if (sc_hash_insert_unique (ghost_ids, temp_facejoin, NULL)) {
          /* If we did not already stored id2 in the hash we do so and assign the next local ghost id */
          temp_facejoin->local_id = cmesh->num_ghosts++;
          temp_facejoin = (t8_ghost_facejoin_t *) sc_mempool_alloc (ghost_facejoin_mempool);
          temp_facejoin->attr_id = 0;
        }
      }
      if (!id1_istree) {
        /* id1 is a ghost */
        T8_ASSERT (id2_istree);
        temp_facejoin->ghost_id = id1;
        if (sc_hash_insert_unique (ghost_ids, temp_facejoin, NULL)) {
          /* If we did not already stored id1 in the hash we do so and assign the next local ghost id */
          temp_facejoin->local_id = cmesh->num_ghosts++;
          temp_facejoin = (t8_ghost_facejoin_t *) sc_mempool_alloc (ghost_facejoin_mempool);
          temp_facejoin->attr_id = 0;
        }
      }
    }
  }

#if T8_ENABLE_DEBUG
  sc_flops_shot (&fi, &snapshot);
  sc_stats_set1 (&stats[1], snapshot.iwtime, "cmesh_commit_count");
  sc_flops_snap (&fi, &snapshot);
#endif
  /********************************************************/
  /*             END COUNTING TREES/GHOSTS                */
  /********************************************************/
  /* Now that we know the number of trees and ghosts we can
   * start initializing the trees structure. */
  /* This even initializes the trees structure if there are neither trees
   * nor ghosts */
  t8_debugf ("Init trees with %li T, %li G\n", (long) cmesh->num_local_trees, (long) cmesh->num_ghosts);
  t8_cmesh_trees_init (&cmesh->trees, 1, cmesh->num_local_trees, cmesh->num_ghosts);
  t8_cmesh_trees_start_part (cmesh->trees, 0, 0, cmesh->num_local_trees, 0, cmesh->num_ghosts, 1);

#if T8_ENABLE_DEBUG
  if (cmesh->num_local_trees == 0) {
    t8_debugf ("Empty partition.\n");
  }
#endif
  if (cmesh->num_local_trees != 0 || cmesh->num_ghosts != 0) {
    /* Only do something if the partition is not empty */
    /* TODO: optimize if non-hybrid mesh */
    /* Iterate through classes and add ghosts and trees */
    /* We need a temporary ghost_facejoin to check the hash for existing global ids */
    temp_facejoin->local_id = -10;
    for (iz = 0; iz < cmesh->stash->classes.elem_count; iz++) {
      /* get class and tree id */
      classentry = (t8_stash_class_struct_t *) sc_array_index (&cmesh->stash->classes, iz);
      temp_facejoin->ghost_id = classentry->id;
      if (cmesh->first_tree <= classentry->id && classentry->id <= last_tree) {
        /* initialize tree */
        t8_cmesh_trees_add_tree (cmesh->trees, classentry->id - cmesh->first_tree, 0, classentry->eclass);
        cmesh->num_local_trees_per_eclass[classentry->eclass]++;
      }
      else {
        if (sc_hash_lookup (ghost_ids, temp_facejoin, (void ***) &facejoin_pp)) {
          /* The classentry belongs to a local ghost */
          ghost_facejoin = *facejoin_pp;
          t8_cmesh_trees_add_ghost (cmesh->trees, ghost_facejoin->local_id, ghost_facejoin->ghost_id, 0,
                                    classentry->eclass, cmesh->num_local_trees);
        }
      }
    }
    /* We are done with stash->classes now  so we free memory.
     * Since the array is destroyed in stash_destroy we only reset it. */
    sc_array_reset (&cmesh->stash->classes);

    /* Parse through attributes to count the number of attributes per tree
     * and total size of attributes per tree */
    for (si = 0; si < cmesh->stash->attributes.elem_count; si++) {
      attribute = (t8_stash_attribute_struct_t *) sc_array_index (&cmesh->stash->attributes, si);
      temp_facejoin->ghost_id = attribute->id;
      if (cmesh->first_tree <= attribute->id && attribute->id < cmesh->first_tree + cmesh->num_local_trees) {
        /* attribute->id is a gloidx that is casted to a locidx here.
         * Should not cause problems, since mesh is replicated */
        T8_ASSERT (attribute->id - cmesh->first_tree == (t8_locidx_t) (attribute->id - cmesh->first_tree));
        tree1 = t8_cmesh_trees_get_tree (cmesh->trees, attribute->id - cmesh->first_tree);
        tree1->num_attributes++;
        /* temporarily misuse the att_offset to store the total attribute size, until t8_cmesh_trees_finish_part */
        tree1->att_offset += attribute->attr_size;
      }
      else if (sc_hash_lookup (ghost_ids, temp_facejoin, (void ***) &facejoin_pp)) {
        /* attribute is on a ghost tree */
        ghost1 = t8_cmesh_trees_get_ghost (cmesh->trees, (*facejoin_pp)->local_id);
        ghost1->num_attributes++;
        /* temporarily misuse the att_offset to store the total attribute size, until t8_cmesh_trees_finish_part */
        ghost1->att_offset += attribute->attr_size;
      }
    }
    t8_cmesh_trees_finish_part (cmesh->trees, 0);
    t8_cmesh_trees_set_all_boundary (cmesh, cmesh->trees);

    /* Go through all face_neighbour entries and parse every
     * important entry */
    for (iz = 0; iz < cmesh->stash->joinfaces.elem_count; iz++) {
      joinface = (t8_stash_joinface_struct_t *) sc_array_index (&cmesh->stash->joinfaces, iz);
      id1 = joinface->id1;
      id2 = joinface->id2;
      id1_istree = cmesh->first_tree <= id1 && last_tree >= id1;
      id2_istree = cmesh->first_tree <= id2 && last_tree >= id2;
      temp_facejoin->ghost_id = id1;
      tree1 = NULL;
#if T8_ENABLE_DEBUG
      ghost1 = NULL;
#endif
      /* There are the following cases:
       * Both trees are local trees.
       * One is a local tree and one a local ghost.
       * Both are local ghosts.
       * One is a local ghost and on neither ghost nor local tree.
       * For each of these cases we have to set the correct face connection.
       */
      /* TODO: This if else if else spaghetti code is quite ugly, think it over
       *       and find a better way */
      face_neigh = face_neigh2 = NULL;
      ttf = ttf2 = NULL;
      if (id1_istree) {
        /* First tree in the connection is a local tree */
        tree1 = t8_cmesh_trees_get_tree_ext (cmesh->trees, joinface->id1 - cmesh->first_tree, &face_neigh, &ttf);
      }
      else if (sc_hash_lookup (ghost_ids, temp_facejoin, (void ***) &facejoin_pp)) {
        /* id1 is a local ghost */
        ghost_facejoin = *facejoin_pp;
#if T8_ENABLE_DEBUG
        ghost1 = t8_cmesh_trees_get_ghost_ext (cmesh->trees, ghost_facejoin->local_id, &face_neigh_g, &ttf);
#else
        (void) t8_cmesh_trees_get_ghost_ext (cmesh->trees, ghost_facejoin->local_id, &face_neigh_g, &ttf);
#endif
        temp_local_id = ghost_facejoin->local_id;
      }
#if T8_ENABLE_DEBUG
      ghost2 = NULL;
#endif
      tree2 = NULL;
      temp_facejoin->ghost_id = joinface->id2;
      if (id2_istree) {
        /* Second tree in the connection is a local tree */
        tree2 = t8_cmesh_trees_get_tree_ext (cmesh->trees, joinface->id2 - cmesh->first_tree, &face_neigh2, &ttf2);
      }
      else if (sc_hash_lookup (ghost_ids, temp_facejoin, (void ***) &facejoin_pp)) {
        /* id1 is a local ghost */
        ghost_facejoin = *facejoin_pp;
#if T8_ENABLE_DEBUG
        ghost2 = t8_cmesh_trees_get_ghost_ext (cmesh->trees, ghost_facejoin->local_id, &face_neigh_g2, &ttf2);
#else
        (void) t8_cmesh_trees_get_ghost_ext (cmesh->trees, ghost_facejoin->local_id, &face_neigh_g2, &ttf2);
#endif
      }
      F = t8_eclass_max_num_faces[cmesh->dimension];
      if (ttf != NULL) {
        /* The first entry is either a tree or ghost */
        ttf[joinface->face1] = F * joinface->orientation + joinface->face2;
        if (tree1 != NULL) {
          /* First entry is a tree */
          T8_ASSERT (ghost2 != NULL || tree2 != NULL);
          face_neigh[joinface->face1]
            = tree2 ? id2 - cmesh->first_tree : ghost_facejoin->local_id + cmesh->num_local_trees;
        }
        else {
          /* First entry is a ghost */
          T8_ASSERT (ghost1 != NULL);
          face_neigh_g[joinface->face1] = id2;
        }
      }
      if (ttf2 != NULL) {
        /* The second entry is either a tree or a ghost */
        ttf2[joinface->face2] = F * joinface->orientation + joinface->face1;
        if (tree2 != NULL) {
          /* The second entry is a tree */
          T8_ASSERT (tree1 != NULL || ghost1 != NULL);
          face_neigh2[joinface->face2] = tree1 ? id1 - cmesh->first_tree : temp_local_id + cmesh->num_local_trees;
        }
        else {
          /* The second entry is a ghost */
          T8_ASSERT (ghost2 != NULL);
          face_neigh_g2[joinface->face2] = id1;
        }
      }
      /* Done with setting face join */
    }

    /* Add attributes */
    /* TODO: attribute is required to be sorted right now. Think this over
     *       if we cant work around it, at least use the sorted array above when
     *       counting the attributes per tree. */

    t8_stash_attribute_sort (cmesh->stash);
    t8_cmesh_add_attributes (cmesh, ghost_ids);

    /* compute global number of trees. id1 serves as buffer since
     * global number and local number have different datatypes */

  } /* End if nonempty partition */

  sc_mempool_free (ghost_facejoin_mempool, temp_facejoin);
  sc_hash_destroy (ghost_ids);
  sc_mempool_destroy (ghost_facejoin_mempool);

  id1 = cmesh->num_local_trees;
  /* We must not count shared trees. Thus, we subtract one if
   * the first tree is shared. However, we exclude the case where
   * this cmesh has no trees but nevertheless the first tree is marked
   * as shared. */
  if (cmesh->first_tree_shared && id1 > 0) {
    id1--;
  }
  sc_MPI_Allreduce (&id1, &cmesh->num_trees, 1, T8_MPI_GLOIDX, sc_MPI_SUM, comm);

#if T8_ENABLE_DEBUG
  sc_flops_shot (&fi, &snapshot);
  sc_stats_set1 (&stats[2], snapshot.iwtime, "cmesh_commit_end");
  sc_stats_compute (comm, 3, stats);
  sc_stats_print (t8_get_package_id (), SC_LP_STATISTICS, 3, stats, 1, 1);
#endif
}

/**
 * Commit a cmesh from stash.
<<<<<<< HEAD
 *
=======
 * 
>>>>>>> 46615534
 * \param[in] cmesh The cmesh to commit.
 * \param[in] comm The MPI communicator to use.
 */
void
t8_cmesh_commit_from_stash (t8_cmesh_t cmesh, sc_MPI_Comm comm)
{
  T8_ASSERT (cmesh != NULL);

  if (cmesh->set_partition) {
    /* partitioned commit */
    t8_cmesh_commit_partitioned_new (cmesh, comm);
  }
  else {
    /* replicated commit */
    t8_cmesh_commit_replicated_new (cmesh);
  }
}

/* TODO: set boundary face connections here.
 *       not trivial if replicated and not level 3 face_knowledg
 *       Edit: boundary face is default. If no face-connection is added then
 *             we assume a boundary face.
 * TODO: Implement a debug check for mesh consistency between processes.
 */
/* TODO: split this up into smaller functions */
void
t8_cmesh_commit (t8_cmesh_t cmesh, sc_MPI_Comm comm)
{
  int mpiret;

  T8_ASSERT (cmesh != NULL);
  T8_ASSERT (comm != sc_MPI_COMM_NULL);
  T8_ASSERT (!cmesh->committed);
  SC_CHECK_ABORT (0 <= cmesh->dimension && cmesh->dimension <= T8_ECLASS_MAX_DIM,
                  "Dimension of the cmesh is not set properly.\n");

  /* If profiling is enabled, we measure the runtime of  commit. */
  if (cmesh->profile != NULL) {
    cmesh->profile->commit_runtime = sc_MPI_Wtime ();
  }
  /* Get mpisize and rank */
  mpiret = sc_MPI_Comm_size (comm, &cmesh->mpisize);
  SC_CHECK_MPI (mpiret);
  mpiret = sc_MPI_Comm_rank (comm, &cmesh->mpirank);
  SC_CHECK_MPI (mpiret);
  if (cmesh->set_from != NULL) {
    cmesh->dimension = cmesh->set_from->dimension;
    if (cmesh->face_knowledge == -1) {
      /* Keep the face knowledge of the from cmesh, if -1 was specified */
      cmesh->face_knowledge = cmesh->set_from->face_knowledge;
    }

    /* If present use the set geometry handler, otherwise take
     * over the handler from set_from. */
    if (cmesh->geometry_handler == NULL && cmesh->set_from->geometry_handler != NULL) {
      cmesh->geometry_handler = cmesh->set_from->geometry_handler;
      cmesh->geometry_handler->ref ();
    }

    if (cmesh->set_from->vertex_connectivity != NULL)
      cmesh->vertex_connectivity = new t8_cmesh_vertex_connectivity ();

    if (cmesh->set_partition) {
      /* The cmesh should be partitioned */
      t8_cmesh_partition (cmesh, comm);
    }
    else {
      t8_cmesh_copy (cmesh, cmesh->set_from, comm);
    }
  } /* End set_from != NULL */
  else {
    t8_cmesh_commit_from_stash (cmesh, comm);
  }
  cmesh->committed = 1;

  /* Compute trees_per_eclass */
  t8_cmesh_gather_trees_per_eclass (cmesh, comm);

  if (cmesh->set_partition) {
    t8_cmesh_gather_treecount (cmesh, comm);
  }
  T8_ASSERT (cmesh->set_partition || cmesh->tree_offsets == NULL);

  /* Build vertex_to_tree instance from the cmesh and a tree_to_vertex instance,
   * but only if the vertex_to_tree instance is not yet committed
   * and if the tree_to_vertex instance is not empty.
   */
  if (cmesh->vertex_connectivity != nullptr) {
    if (cmesh->vertex_connectivity->get_state () == t8_cmesh_vertex_connectivity::state::TREE_TO_VERTEX_VALID) {
      cmesh->vertex_connectivity->build_vertex_to_tree ();
    }
    else {
      SC_ABORTF ("Vertex connectivity was requested, but no global vertex ids were provided.\n");
    }
  }

#if T8_ENABLE_DEBUG
  t8_debugf ("Cmesh is %spartitioned.\n", cmesh->set_partition ? "" : "not ");
  if (cmesh->set_partition) {
    t8_cmesh_offset_print (cmesh, comm);
  }
//t8_cmesh_trees_print (cmesh, cmesh->trees);
#endif

  if (cmesh->set_from != NULL) {
    /* Unref set_from and set it to NULL */
    t8_cmesh_unref (&cmesh->set_from);
    cmesh->set_from = NULL;
  }
  if (cmesh->stash != NULL) {
    t8_stash_destroy (&cmesh->stash);
  }

  t8_debugf ("Committed cmesh with %li local and %lli global trees and"
             " %li ghosts.\n",
             (long) cmesh->num_local_trees, (long long) cmesh->num_trees, (long) cmesh->num_ghosts);

  T8_ASSERT (t8_cmesh_is_committed (cmesh));
  T8_ASSERT (t8_cmesh_validate_geometry (cmesh));
  /* If profiling is enabled, we measure the runtime of  commit. */
  if (cmesh->profile != NULL) {
    cmesh->profile->commit_runtime = sc_MPI_Wtime () - cmesh->profile->commit_runtime;
    /* We also measure the number of shared trees,
     * it is the average over all first_tree_shared*mpisize values. */
    cmesh->profile->first_tree_shared = cmesh->first_tree_shared * cmesh->mpisize;
  }
}<|MERGE_RESOLUTION|>--- conflicted
+++ resolved
@@ -40,13 +40,8 @@
 
 /**
  * A struct to hold the information about a ghost facejoin.
-<<<<<<< HEAD
  *
  * It contains the global id of the ghost, the local id of the ghost,
-=======
- * 
- * It contains the global id of the ghost, the local id of the ghost, 
->>>>>>> 46615534
  * and the current number of inserted ghost attributes.
  */
 typedef struct ghost_facejoins_struct
@@ -519,11 +514,7 @@
 
 /**
  * Commit a cmesh from stash.
-<<<<<<< HEAD
  *
-=======
- * 
->>>>>>> 46615534
  * \param[in] cmesh The cmesh to commit.
  * \param[in] comm The MPI communicator to use.
  */
