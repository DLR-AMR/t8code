# This file is part of t8code
# Non-recursive Makefile.am in src/t8_default
# Included from toplevel directory

libt8_installed_headers += \
  src/t8_default_cxx.hxx src/t8_default/t8_default_common_cxx.hxx \
  src/t8_default/t8_default_line_cxx.hxx \
  src/t8_default/t8_default_quad_cxx.hxx src/t8_default/t8_default_hex_cxx.hxx \
  src/t8_default/t8_default_tri_cxx.hxx \
  src/t8_default/t8_default_tet_cxx.hxx \
  src/t8_default/t8_dtri_connectivity.h \
  src/t8_default/t8_dtri_to_dtet.h \
  src/t8_default/t8_dtet_connectivity.h \
  src/t8_default/t8_dline_bits.h \
  src/t8_default/t8_dtri_bits.h \
  src/t8_default/t8_dtet_bits.h 
libt8_compiled_sources += \
  src/t8_default/t8_default_cxx.cxx src/t8_default/t8_default_common_cxx.cxx \
  src/t8_default/t8_default_line_cxx.cxx \
  src/t8_default/t8_default_quad_cxx.cxx src/t8_default/t8_default_hex_cxx.cxx \
  src/t8_default/t8_default_tri_cxx.cxx \
  src/t8_default/t8_default_tet_cxx.cxx \
  src/t8_default/t8_dtri_connectivity.c \
  src/t8_default/t8_dtet_connectivity.c \
  src/t8_default/t8_dline_bits.c \
  src/t8_default/t8_dtri_bits.c \
  src/t8_default/t8_dtet_bits.c \
<<<<<<< HEAD
  src/t8_default/t8_dline_bits.c 
=======
  src/t8_default/t8_dprism_bits.c
>>>>>>> 252f5b52
<|MERGE_RESOLUTION|>--- conflicted
+++ resolved
@@ -24,9 +24,4 @@
   src/t8_default/t8_dtet_connectivity.c \
   src/t8_default/t8_dline_bits.c \
   src/t8_default/t8_dtri_bits.c \
-  src/t8_default/t8_dtet_bits.c \
-<<<<<<< HEAD
-  src/t8_default/t8_dline_bits.c 
-=======
-  src/t8_default/t8_dprism_bits.c
->>>>>>> 252f5b52
+  src/t8_default/t8_dtet_bits.c 