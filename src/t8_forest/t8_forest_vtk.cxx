--- conflicted
+++ resolved
@@ -248,10 +248,7 @@
                                const int write_level,
                                const int write_element_id,
                                const int curved_flag,
-<<<<<<< HEAD
                                const int is_ghost,
-=======
->>>>>>> a76a752d
                                const int elem_id,
                                long int *point_id,
                                int *cellTypes,
@@ -353,34 +350,6 @@
    * To get the element id, we have to add the local id in the tree 
    * plus theo
    */
-<<<<<<< HEAD
-      /* *INDENT-OFF* */
-      if(curved_flag==0){
-        cellTypes[elem_id - offset] = t8_eclass_vtk_type[element_shape];
-      }
-      else{
-        cellTypes[elem_id - offset] = t8_curved_eclass_vtk_type[element_shape];
-      }
-      if (write_treeid == 1) {
-        const t8_gloidx_t gtree_id = t8_forest_global_tree_id(forest, itree);
-        if(is_ghost){
-          vtk_treeid->InsertNextValue(-1);
-        }
-        else{
-          vtk_treeid->InsertNextValue (gtree_id);
-        }
-      }
-      if (write_mpirank == 1) {
-        vtk_mpirank->InsertNextValue (forest->mpirank);
-      }
-      if (write_level == 1) {
-        vtk_level->InsertNextValue (scheme->t8_element_level (element));
-      }
-      if (write_element_id == 1) {
-        vtk_element_id->InsertNextValue (elem_id);
-      }
-      /* *INDENT-ON* */
-=======
   /* *INDENT-OFF* */
   if(curved_flag==0){
     cellTypes[elem_id - offset] = t8_eclass_vtk_type[element_shape];
@@ -390,7 +359,12 @@
   }
   if (write_treeid == 1) {
     const t8_gloidx_t gtree_id = t8_forest_global_tree_id(forest, itree);
-    vtk_treeid->InsertNextValue (gtree_id);
+    if(is_ghost){
+      vtk_treeid->InsertNextValue(-1);
+    }
+    else{
+      vtk_treeid->InsertNextValue (gtree_id);
+    }
   }
   if (write_mpirank == 1) {
     vtk_mpirank->InsertNextValue (forest->mpirank);
@@ -402,9 +376,7 @@
     vtk_element_id->InsertNextValue (elem_id);
   }
   /* *INDENT-ON* */
->>>>>>> a76a752d
-}
-
+}
 #endif
 
 int
@@ -543,7 +515,6 @@
 
   vtkSmartPointer < vtkPoints > points =
     vtkSmartPointer < vtkPoints >::New ();
-<<<<<<< HEAD
 
   int                 ghosts = write_ghosts;
   if (forest->ghosts == NULL || forest->ghosts->num_ghosts_elements == 0) {
@@ -551,9 +522,6 @@
     ghosts = 0;
   }
   T8_ASSERT (forest->ghosts != NULL || !ghosts);
-=======
->>>>>>> a76a752d
-
   /* 
    * The cellTypes Array stores the element types as integers(see vtk doc).
    */
@@ -621,17 +589,10 @@
 
       t8_forest_element_to_vtk_cell (forest, element, scheme, itree, offset,
                                      write_treeid, write_mpirank, write_level,
-<<<<<<< HEAD
                                      write_element_id, curved_flag,
                                      0, elem_id, &point_id,
                                      cellTypes, points, cellArray, vtk_treeid,
                                      vtk_mpirank, vtk_level, vtk_element_id);
-=======
-                                     write_element_id, curved_flag, elem_id,
-                                     &point_id, cellTypes, points, cellArray,
-                                     vtk_treeid, vtk_mpirank, vtk_level,
-                                     vtk_element_id);
->>>>>>> a76a752d
 
       elem_id++;
     }                           /* end of loop over elements */
