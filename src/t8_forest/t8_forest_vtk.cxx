--- conflicted
+++ resolved
@@ -145,14 +145,8 @@
 
   long int            point_id = 0;     /* The id of the point in the points Object. */
   t8_locidx_t         ielement; /* The iterator over elements in a tree. */
-<<<<<<< HEAD
-  t8_locidx_t         itree, ivertex;   /* The iterator over the tree and the vertices. */
-  double             *vertices; /* Vertices of a tree */
-  double              coordinates[3];   /* coordinates of vertices */
-=======
   t8_locidx_t         itree, ivertex;
   double              coordinates[3];
->>>>>>> 378ca34d
   int                 elem_id = 0;
   t8_locidx_t         num_elements;
   int                 freturn = 0;
