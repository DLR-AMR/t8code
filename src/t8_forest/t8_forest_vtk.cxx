/*
  This file is part of t8code.
  t8code is a C library to manage a collection (a forest) of multiple
  connected adaptive space-trees of general element classes in parallel.

  Copyright (C) 2015 the developers

  t8code is free software; you can redistribute it and/or modify
  it under the terms of the GNU General Public License as published by
  the Free Software Foundation; either version 2 of the License, or
  (at your option) any later version.

  t8code is distributed in the hope that it will be useful,
  but WITHOUT ANY WARRANTY; without even the implied warranty of
  MERCHANTABILITY or FITNESS FOR A PARTICULAR PURPOSE.  See the
  GNU General Public License for more details.

  You should have received a copy of the GNU General Public License
  along with t8code; if not, write to the Free Software Foundation, Inc.,
  51 Franklin Street, Fifth Floor, Boston, MA 02110-1301, USA.
*/

#include <t8_forest/t8_forest_vtk.h>
#include <t8_vtk.h>
#include <t8_cmesh.h>
#include <t8_element_cxx.hxx>
#include <t8_forest/t8_forest_ghost.h>
#include <t8_vec.h>
#include "t8_cmesh/t8_cmesh_trees.h"
#include "t8_forest_types.h"
#include "t8_schemes/t8_default/t8_dpyramid_bits.h"
#if T8_WITH_VTK
#include <vtkCellArray.h>
#include <vtkCellData.h>
#include <vtkTetra.h>
#include <vtkHexahedron.h>
#include <vtkVertex.h>
#include <vtkLine.h>
#include <vtkQuad.h>
#include <vtkTriangle.h>
#include <vtkPyramid.h>
#include <vtkWedge.h>
#include <vtkQuadraticEdge.h>
#include <vtkQuadraticTriangle.h>
#include <vtkQuadraticQuad.h>
#include <vtkQuadraticTetra.h>
#include <vtkQuadraticHexahedron.h>
#include <vtkQuadraticWedge.h>
#include <vtkUnstructuredGrid.h>
#include <vtkXMLPUnstructuredGridWriter.h>
#include <vtkDoubleArray.h>
#include <vtkTypeInt64Array.h>
#if T8_ENABLE_MPI
#include <vtkMPI.h>
#include <vtkMPICommunicator.h>
#include <vtkMPIController.h>
#endif
#endif
#include <t8.h>
#include <t8_forest.h>

/* We want to export the whole implementation to be callable from "C" */
T8_EXTERN_C_BEGIN ();

/* TODO: Currently we only use ASCII mode and no data compression.
 *       We also do not use sc_io to buffer our output stream. */

/* There are different cell data to write, e.g. connectivity, type, vertices, ...
 * The structure is always the same:
 * Iterate over the trees,
 *      iterate over the elements of that tree
 *          execute an element dependent part to write in the file.
 * In order to simplify writing this code, we put all the parts that are
 * repetetive in the function
 *  t8_forest_vtk_write_cell_data.
 * This function accepts a callback function, which is then executed for
 * each element. The callback function is defined below.
 */
/* TODO: As soon as we have element iterators we should restructure this concept
 * appropiately. */
typedef enum
{
  T8_VTK_KERNEL_INIT,
  T8_VTK_KERNEL_EXECUTE,
  T8_VTK_KERNEL_CLEANUP
} T8_VTK_KERNEL_MODUS;

/* Callback function prototype for writing cell data.
 * The function is executed for each element.
 * The callback can run in three different modi:
 *  INIT    - Called once, to (possibly) initialize the data pointer
 *  EXECUTE - Called for each element, the actual writing happens here.
 *  CLEANUP - Called once after all elements. Used to cleanup any memory
 *            allocated during INIT.
 * \param [in] forest The forest.
 * \param [in] ltree_id   A local treeid.
 * \param [in] tree   The local tree of the forest with id \a ltree_id.
 * \param [in] element_index An index of an element inside \a tree.
 * \param [in] element  A pointer to the current element.
 * \param [in] ts       The eclass scheme of the current element.
 * \param [in] is_ghost Non-zero if the current element is a ghost element.
 *                      In this cas \a tree is NULL.
 *                      All ghost element will be traversed after all elements are
 * \param [in,out] vtufile The open file stream to which we write the forest.
 * \param [in,out] columns An integer counting the number of written columns.
 *                         The callback should increase this value by the number
 *                         of values written to the file.
 * \param [in,out] data    A pointer that the callback can modify at will.
 *                         Between modi INIT and CLEANUP, \a data will not be
 *                         modified outside of this callback.
 * \param [in]     modus   The modus in which the callback is called. See above.
 * \return                 True if successful, false if not (i.e. file i/o error).
 */
typedef int         (*t8_forest_vtk_cell_data_kernel) (t8_forest_t forest,
                                                       t8_locidx_t ltree_id,
                                                       t8_tree_t tree,
                                                       t8_locidx_t
                                                       element_index,
                                                       t8_element_t *element,
                                                       t8_eclass_scheme_c *ts,
                                                       int is_ghost,
                                                       FILE *vtufile,
                                                       int *columns,
                                                       void **data,
                                                       T8_VTK_KERNEL_MODUS
                                                       modus);

#if T8_WITH_VTK
/* lookup table for number of nodes for curved eclasses. */
const int           t8_curved_eclass_num_nodes[T8_ECLASS_COUNT] =
  { 1, 3, 8, 6, 20, 10, 15, 13 };

/* lookup table for vtk types of curved elements */
const int           t8_curved_eclass_vtk_type[T8_ECLASS_COUNT] =
  { 1, 21, 23, 22, 25, 24, 26, 27 };
#endif

/* 
 * depending on whether we want to write curved or non-curved elements
 * we need the right number of points, so we choose the right lookup table
 */
#if T8_WITH_VTK
static int
t8_get_number_of_vtk_nodes (t8_element_shape_t eclass, int curved_flag)
{
  /* use the lookup table of the eclasses. */
  if (curved_flag) {
    return t8_curved_eclass_num_nodes[eclass];
  }
  return t8_eclass_num_vertices[eclass];
}
#endif

/* If we want to write curved elements, we need to calculate 
 * the reference coordinates. For the vertices(end points)
 * of the elements, we can use t8_element_vertex_reference_coords 
 * to get them. But for curved elements, we also need nodes at the 
 * middle points of lines of elements. We get those coordinates by 
 * adding the vertices and multiplying by 0.5. To get the 
 * correct node, we use e.g. (vertex - 3) % 4, for each 
 * element there is a correct order, therefore we have those
 * formulas. For more information look into the vtk documentation.
 * TODO: Add Pyramids when they are merged into the dev branch.
 * */
#if T8_WITH_VTK
static void
t8_curved_element_get_reference_node_coords (const t8_element_t *elem,
                                             t8_element_shape_t eclass,
                                             t8_eclass_scheme_c *scheme,
                                             int vertex, double *coords)
{
  double              vertex_coords[3] = { 0, 0, 0 };
  int                 i;
  int                 j;

  switch (eclass) {
  case T8_ECLASS_VERTEX:
    scheme->t8_element_vertex_reference_coords (elem,
                                                t8_eclass_vtk_corner_number
                                                [eclass][vertex], coords);
    break;
  case T8_ECLASS_LINE:
    if (vertex < 2) {
      scheme->t8_element_vertex_reference_coords (elem,
                                                  t8_eclass_vtk_corner_number
                                                  [eclass][vertex], coords);
    }
    else {
      scheme->t8_element_vertex_reference_coords (elem,
                                                  t8_eclass_vtk_corner_number
                                                  [eclass][vertex - 1],
                                                  vertex_coords);
      scheme->t8_element_vertex_reference_coords (elem,
                                                  t8_eclass_vtk_corner_number
                                                  [eclass][vertex - 2],
                                                  coords);
      /* Compute the average of those coordinates */
      t8_vec_axpy (vertex_coords, coords, 1);
      t8_vec_ax (coords, 0.5);
    }
    break;
  case T8_ECLASS_QUAD:
    if (vertex < 4) {
      scheme->t8_element_vertex_reference_coords (elem,
                                                  t8_eclass_vtk_corner_number
                                                  [eclass][vertex], coords);
    }
    else {
      i = t8_eclass_vtk_corner_number[eclass][(vertex - 4) % 4];
      j = t8_eclass_vtk_corner_number[eclass][(vertex - 3) % 4];
      scheme->t8_element_vertex_reference_coords (elem, i, vertex_coords);
      scheme->t8_element_vertex_reference_coords (elem, j, coords);
      /* Compute the average of those coordinates */
      t8_vec_axpy (vertex_coords, coords, 1);
      t8_vec_ax (coords, 0.5);
    }

    break;
  case T8_ECLASS_TRIANGLE:
    if (0 <= vertex && vertex <= 2) {
      scheme->t8_element_vertex_reference_coords (elem,
                                                  t8_eclass_vtk_corner_number
                                                  [eclass][vertex], coords);
    }
    else {
      i = (vertex - 3) % 3;
      j = (vertex - 2) % 3;
      scheme->t8_element_vertex_reference_coords (elem, i, vertex_coords);
      scheme->t8_element_vertex_reference_coords (elem, j, coords);
      /* Compute the average of those coordinates */
      t8_vec_axpy (vertex_coords, coords, 1);
      t8_vec_ax (coords, 0.5);
    }
    break;
  case T8_ECLASS_HEX:
    if (vertex < 8) {
      scheme->t8_element_vertex_reference_coords (elem,
                                                  t8_eclass_vtk_corner_number
                                                  [eclass][vertex], coords);
    }
    else if (7 < vertex && vertex < 12) {
      i = t8_eclass_vtk_corner_number[eclass][(vertex - 8) % 4];
      j = t8_eclass_vtk_corner_number[eclass][(vertex - 7) % 4];
      scheme->t8_element_vertex_reference_coords (elem, i, vertex_coords);
      scheme->t8_element_vertex_reference_coords (elem, j, coords);
      /* Compute the average of those coordinates */
      t8_vec_axpy (vertex_coords, coords, 1);
      t8_vec_ax (coords, 0.5);
    }
    else if (11 < vertex && vertex < 16) {
      i = t8_eclass_vtk_corner_number[eclass][((vertex - 8) % 4) + 4];
      j = t8_eclass_vtk_corner_number[eclass][((vertex - 7) % 4) + 4];
      scheme->t8_element_vertex_reference_coords (elem, i, vertex_coords);
      scheme->t8_element_vertex_reference_coords (elem, j, coords);
      /* Compute the average of those coordinates */
      t8_vec_axpy (vertex_coords, coords, 1);
      t8_vec_ax (coords, 0.5);
    }
    else {
      i = t8_eclass_vtk_corner_number[eclass][vertex % 16];
      j = i + 4;
      scheme->t8_element_vertex_reference_coords (elem, i, vertex_coords);
      scheme->t8_element_vertex_reference_coords (elem, j, coords);
      /* Compute the average of those coordinates */
      t8_vec_axpy (vertex_coords, coords, 1);
      t8_vec_ax (coords, 0.5);
    }

    break;
  case T8_ECLASS_TET:
    if (vertex < 4) {
      scheme->t8_element_vertex_reference_coords (elem,
                                                  t8_eclass_vtk_corner_number
                                                  [eclass][vertex], coords);
    }
    else if (3 < vertex && vertex < 7) {
      i = t8_eclass_vtk_corner_number[eclass][(vertex - 4) % 3];
      j = t8_eclass_vtk_corner_number[eclass][(vertex - 3) % 3];
      scheme->t8_element_vertex_reference_coords (elem, i, vertex_coords);
      scheme->t8_element_vertex_reference_coords (elem, j, coords);
      /* Compute the average of those coordinates */
      t8_vec_axpy (vertex_coords, coords, 1);
      t8_vec_ax (coords, 0.5);
    }
    else {
      i = t8_eclass_vtk_corner_number[eclass][vertex % 7];
      j = 3;
      scheme->t8_element_vertex_reference_coords (elem, i, vertex_coords);
      scheme->t8_element_vertex_reference_coords (elem, j, coords);
      /* Compute the average of those coordinates */
      t8_vec_axpy (vertex_coords, coords, 1);
      t8_vec_ax (coords, 0.5);
    }
    break;
  case T8_ECLASS_PRISM:
    if (vertex < 6) {
      scheme->t8_element_vertex_reference_coords (elem,
                                                  t8_eclass_vtk_corner_number
                                                  [eclass][vertex], coords);
    }
    else if (5 < vertex && vertex < 9) {
      i = t8_eclass_vtk_corner_number[eclass][(vertex - 3) % 3];
      j = t8_eclass_vtk_corner_number[eclass][(vertex - 2) % 3];
      scheme->t8_element_vertex_reference_coords (elem, i, vertex_coords);
      scheme->t8_element_vertex_reference_coords (elem, j, coords);
      /* Compute the average of those coordinates */
      t8_vec_axpy (vertex_coords, coords, 1);
      t8_vec_ax (coords, 0.5);
    }
    else if (8 < vertex && vertex < 12) {
      i = t8_eclass_vtk_corner_number[eclass][(vertex % 3) + 3];
      j = t8_eclass_vtk_corner_number[eclass][((vertex + 1) % 3) + 3];
      scheme->t8_element_vertex_reference_coords (elem, i, vertex_coords);
      scheme->t8_element_vertex_reference_coords (elem, j, coords);
      /* Compute the average of those coordinates */
      t8_vec_axpy (vertex_coords, coords, 1);
      t8_vec_ax (coords, 0.5);
    }
    else {
      i = t8_eclass_vtk_corner_number[eclass][vertex % 12];
      j = t8_eclass_vtk_corner_number[eclass][(vertex % 12) + 3];
      scheme->t8_element_vertex_reference_coords (elem, i, vertex_coords);
      scheme->t8_element_vertex_reference_coords (elem, j, coords);
      /* Compute the average of those coordinates */
      t8_vec_axpy (vertex_coords, coords, 1);
      t8_vec_ax (coords, 0.5);
    }
    break;
  default:
    scheme->t8_element_vertex_reference_coords (elem,
                                                t8_eclass_vtk_corner_number
                                                [eclass][vertex], coords);
    break;
  }
}
#endif

int
t8_forest_vtk_write_file_via_API (t8_forest_t forest, const char *fileprefix,
                                  int write_treeid,
                                  int write_mpirank,
                                  int write_level,
                                  int write_element_id,
                                  int curved_flag,
                                  int num_data, t8_vtk_data_field_t *data)
{
#if T8_WITH_VTK
  /*Check assertions: forest and fileprefix are not NULL and forest is commited */
  T8_ASSERT (forest != NULL);
  T8_ASSERT (forest->rc.refcount > 0);
  T8_ASSERT (forest->committed);
  T8_ASSERT (fileprefix != NULL);

  long int            point_id = 0;     /* The id of the point in the points Object. */
  t8_locidx_t         ielement; /* The iterator over elements in a tree. */
  t8_locidx_t         itree, ivertex;
  double              coordinates[3];
  double              vertex_coords[3] = { 0, 0, 0 };
  int                 elem_id = 0;
  t8_locidx_t         num_elements;
  int                 freturn = 0;
  t8_gloidx_t         gtreeid;
  t8_cmesh_t          cmesh;
  int                 num_node;

/* Since we want to use different element types and a points Array and cellArray 
 * we have to declare these vtk objects. The cellArray stores the Elements.
 * The points and cellArray are needed to store the data we want to write in the Unstructured Grid. 
 */
  vtkNew < vtkPoints > points;
  vtkNew < vtkCellArray > cellArray;
  vtkNew < vtkHexahedron > hexa;
  vtkNew < vtkVertex > vertex;
  vtkNew < vtkLine > line;
  vtkNew < vtkQuad > quad;
  vtkNew < vtkTriangle > tri;
  vtkNew < vtkWedge > prism;
  vtkNew < vtkTetra > tet;
<<<<<<< HEAD
  vtkNew < vtkPyramid> pyra;
=======
  vtkNew < vtkPyramid > pyra;
>>>>>>> 54f33ba7

  vtkNew < vtkQuadraticEdge > quadraticedge;
  vtkNew < vtkQuadraticTriangle > quadratictri;
  vtkNew < vtkQuadraticQuad > quadraticquad;
  vtkNew < vtkQuadraticTetra > quadratictet;
  vtkNew < vtkQuadraticHexahedron > quadratichexa;
  vtkNew < vtkQuadraticWedge > quadraticprism;

  /* 
   * The cellTypes Array stores the element types as integers(see vtk doc).
   */
  num_elements = t8_forest_get_local_num_elements (forest);
  int                *cellTypes = T8_ALLOC (int, num_elements);

  /*
   * We need the vertex coords array to be of the 
   * correct dim. Since it is always the same
   * in one mesh, we take the dim of one element.
   * We add 1 if we look at a vertext(dim=0) because 
   * an array of size 0 is not allowed. 
   * Then we allocate memory, because we do not know
   * beforehand how many entries the array needs.
   */

  /*
   * We have to define the vtkTypeInt64Array that hold 
   * metadata if wanted. 
   */

  t8_vtk_gloidx_array_type_t *vtk_treeid = t8_vtk_gloidx_array_type_t::New ();
  t8_vtk_gloidx_array_type_t *vtk_mpirank =
    t8_vtk_gloidx_array_type_t::New ();
  t8_vtk_gloidx_array_type_t *vtk_level = t8_vtk_gloidx_array_type_t::New ();
  t8_vtk_gloidx_array_type_t *vtk_element_id =
    t8_vtk_gloidx_array_type_t::New ();

/*
 * We need the dataArray for writing double valued user defined data in the vtu files.
 * We want to write num_data many timesteps/arrays.
 * We need num_data many vtkDoubleArrays, so we need to allocate storage.
 * Later we call the constructor with: dataArrays[idata]=vtkDoubleArray::New()
 */
  vtkDoubleArray    **dataArrays;
  dataArrays = T8_ALLOC (vtkDoubleArray *, num_data);

  cmesh = t8_forest_get_cmesh (forest);
/* We iterate over all local trees*/
  for (itree = 0; itree < t8_forest_get_num_local_trees (forest); itree++) {
/* 
 * We get the current tree, the scheme for this tree
 * and the number of elements in this tree. We need the vertices of
 * the tree to get the coordinates of the elements later. We need
 * the number of elements in this tree to iterate over all of them.
 */
    t8_eclass_scheme_c *scheme =
      t8_forest_get_eclass_scheme (forest, t8_forest_get_tree_class (forest,
                                                                     itree));
    t8_locidx_t         elems_in_tree =
      t8_forest_get_tree_num_elements (forest, itree);
    t8_locidx_t         offset =
      t8_forest_get_tree_element_offset (forest, itree);
    /* We iterate over all elements in the tree */
    /* Compute the global tree id */
    gtreeid = t8_forest_global_tree_id (forest, itree);
    for (ielement = 0; ielement < elems_in_tree; ielement++) {
      t8_element_t       *element =
        t8_forest_get_element_in_tree (forest, itree, ielement);
      T8_ASSERT (element != NULL);
      vtkSmartPointer < vtkCell > pvtkCell = NULL;
      t8_element_shape_t  element_shape = scheme->t8_element_shape (element);
      num_node = t8_get_number_of_vtk_nodes (element_shape, curved_flag);
      /* depending on the element type we choose the correct vtk cell to insert points to */
      if (curved_flag == 0) {
        switch (element_shape) {
        case T8_ECLASS_VERTEX:
          pvtkCell = vertex;
          break;
        case T8_ECLASS_LINE:
          pvtkCell = line;
          break;
        case T8_ECLASS_QUAD:
          pvtkCell = quad;
          break;
        case T8_ECLASS_TRIANGLE:
          pvtkCell = tri;
          break;
        case T8_ECLASS_HEX:
          pvtkCell = hexa;
          break;
        case T8_ECLASS_TET:
          pvtkCell = tet;
          break;
        case T8_ECLASS_PRISM:
          pvtkCell = prism;
          break;
        case T8_ECLASS_PYRAMID:
<<<<<<< HEAD
          pvtkCell =pyra;
=======
          pvtkCell = pyra;
>>>>>>> 54f33ba7
          break;
        default:
          SC_ABORT_NOT_REACHED ();
        }
      }
      else {                    /* curved_flag != 0 */
        switch (element_shape) {
        case T8_ECLASS_VERTEX:
          pvtkCell = vertex;
          break;
        case T8_ECLASS_LINE:
          pvtkCell = quadraticedge;
          break;
        case T8_ECLASS_QUAD:
          pvtkCell = quadraticquad;
          break;
        case T8_ECLASS_TRIANGLE:
          pvtkCell = quadratictri;
          break;
        case T8_ECLASS_HEX:
          pvtkCell = quadratichexa;
          break;
        case T8_ECLASS_TET:
          pvtkCell = quadratictet;
          break;
        case T8_ECLASS_PRISM:
          pvtkCell = quadraticprism;
          break;
        case T8_ECLASS_PYRAMID:
          SC_CHECK_ABORT (element_shape != T8_ECLASS_PYRAMID,
                          "Quadratic Pyramids are not supported in vtk output");
        default:
          SC_ABORT_NOT_REACHED ();
        }
      }

      /* For each element we iterate over all points */
      for (ivertex = 0; ivertex < num_node; ivertex++, point_id++) {
        /* Compute the vertex coordinates inside [0,1]^dim reference cube. */
        if (curved_flag) {
          t8_curved_element_get_reference_node_coords (element, element_shape,
                                                       scheme, ivertex,
                                                       vertex_coords);
        }
        else {
          scheme->t8_element_vertex_reference_coords (element,
                                                      t8_eclass_vtk_corner_number
                                                      [element_shape]
                                                      [ivertex],
                                                      vertex_coords);
        }

        /* Evaluate the geometry */
        t8_geometry_evaluate (cmesh, gtreeid, vertex_coords, coordinates);

        /* Insert point in the points array */
        points->InsertNextPoint (coordinates[0], coordinates[1],
                                 coordinates[2]);
        /* Set the point ids to the vtk cell */
        pvtkCell->GetPointIds ()->SetId (ivertex, point_id);
      }                         /* end loop over all vertices of the element */

      /* We insert the next cell in the cell array */
      cellArray->InsertNextCell (pvtkCell);
      /*
       * Write current cell Type in the cell Types array at the elem_id index.
       * Depending on the values of the binary inputs write_treeid, 
       * write_mpirank and write_element_id we also fill the corresponding
       * arrays with the data we want(treeid,mpirank,element_id).
       * To get the element id, we have to add the local id in the tree 
       * plus theo
       */

      /* *INDENT-OFF* */
      if(curved_flag==0){
        cellTypes[elem_id] = t8_eclass_vtk_type[element_shape];
      }
      else{
        cellTypes[elem_id] = t8_curved_eclass_vtk_type[element_shape];
      }
      if (write_treeid == 1) {
        vtk_treeid->InsertNextValue (itree);
      }
      if (write_mpirank == 1) {
        vtk_mpirank->InsertNextValue (forest->mpirank);
      }
      if (write_level == 1) {
        vtk_level->InsertNextValue (scheme->t8_element_level (element));
      }
      if (write_element_id == 1) {
        vtk_element_id->InsertNextValue (elem_id + offset +
                                         t8_forest_get_first_local_element_id
                                         (forest));
      }
      /* *INDENT-ON* */
      elem_id++;
    }                           /* end of loop over elements */
  }                             /* end of loop over local trees */

  /* 
   * Write file: First we construct the unstructured Grid 
   * that will store the points and elements. It requires
   * information about the points(coordinates, stored in the points object)
   * and the cells(cellTypes and which points belong to this cell) 
   */

  vtkNew < vtkUnstructuredGrid > unstructuredGrid;
  unstructuredGrid->SetPoints (points);
  unstructuredGrid->SetCells (cellTypes, cellArray);
  /*
   * We define the filename used to write the pvtu and the vtu files.
   * The pwriterObj is of class XMLPUnstructuredGridWriter, the P in
   * XMLP is important: We want to write a vtu file for each process.
   * This class enables us to do exactly that. 
   */
  char                mpifilename[BUFSIZ];
  snprintf (mpifilename, BUFSIZ, "%s.pvtu", fileprefix);

  vtkSmartPointer < vtkXMLPUnstructuredGridWriter > pwriterObj =
    vtkSmartPointer < vtkXMLPUnstructuredGridWriter >::New ();
/*
 * Get/Set whether the appended data section is base64 encoded. 
 * If encoded, reading and writing will be slower, but the file 
 * will be fully valid XML and text-only. 
 * If not encoded, the XML specification will be violated, 
 * but reading and writing will be fast. The default is to do the encoding.
 * Documentation: https://vtk.org/doc/release/5.0/html/a02260.html#z3560_2
 * 
 * We set the filename of the pvtu file. The filenames of the vtu files
 * are given based on the name of the pvtu file and the process number.
 */
  pwriterObj->EncodeAppendedDataOff ();
  pwriterObj->SetFileName (mpifilename);

/*
 * Since we want to write multiple files, the processes 
 * have to communicate. Therefore, we define the communicator
 * vtk_comm and set it as the communicator. 
 * We have to set a controller for the pwriterObj, 
 * therefore we define the controller vtk_mpi_ctrl.
 */
#if T8_ENABLE_MPI
  vtkSmartPointer < vtkMPICommunicator > vtk_comm =
    vtkSmartPointer < vtkMPICommunicator >::New ();
  vtkMPICommunicatorOpaqueComm vtk_opaque_comm (&forest->mpicomm);
  vtk_comm->InitializeExternal (&vtk_opaque_comm);

  vtkSmartPointer < vtkMPIController > vtk_mpi_ctrl =
    vtkSmartPointer < vtkMPIController >::New ();
  vtk_mpi_ctrl->SetCommunicator (vtk_comm);

  pwriterObj->SetController (vtk_mpi_ctrl);
#endif
/*
 * We set the number of pieces as the number of mpi processes,
 * since we want to write a file for each process. We also
 * need to define a Start and EndPiece for the current
 * process. Then we can set the inputData for the writer:
 * We want to write the unstructured Grid, update the writer
 * and then write.
 * 
 * Note: We could write more than one file per process here, if desired.
 */
  pwriterObj->SetNumberOfPieces (forest->mpisize);
  pwriterObj->SetStartPiece (forest->mpirank);
  pwriterObj->SetEndPiece (forest->mpirank);
  /* *INDENT-OFF* */
  if (write_treeid) {
    vtk_treeid->SetName ("treeid");
    unstructuredGrid->GetCellData()->AddArray(vtk_treeid);
  }
  if (write_mpirank) {
    vtk_mpirank->SetName ("mpirank");
    unstructuredGrid->GetCellData()->AddArray(vtk_mpirank);
  }
  if (write_level) {
    vtk_level->SetName ("level");
    unstructuredGrid->GetCellData()->AddArray(vtk_level);
  }
  if (write_element_id) {
    vtk_element_id->SetName ("element_id");
    unstructuredGrid->GetCellData()->AddArray(vtk_element_id);
  }
  /* *INDENT-ON* */

/* Write the user defined data fields. 
 * For that we iterate over the idata, set the name, the array
 * and then give this data to the unstructured Grid Object.
 * We differentiate between scalar and vector data.
 */
  for (int idata = 0; idata < num_data; idata++) {
    dataArrays[idata] = vtkDoubleArray::New ();
    if (data[idata].type == T8_VTK_SCALAR) {
      dataArrays[idata]->SetName (data[idata].description);     /* Set the name of the array */
      dataArrays[idata]->SetVoidArray (data[idata].data, num_elements, 1);      /* We write the data in the array from the input array */
      unstructuredGrid->GetCellData ()->AddArray (dataArrays[idata]);   /* We add the array to the cell data object */
    }
    else {
      dataArrays[idata]->SetName (data[idata].description);     /* Set the name of the array */
      dataArrays[idata]->SetNumberOfTuples (num_elements);      /* We want number of tuples=number of elements */
      dataArrays[idata]->SetNumberOfComponents (3);     /* Each tuples has 3 values */
      dataArrays[idata]->SetVoidArray (data[idata].data, num_elements * 3, 1);  /*  */
      unstructuredGrid->GetCellData ()->SetVectors (dataArrays[idata]); /*  */
    }
  }

/* We set the input data and write the vtu files. */
  pwriterObj->SetInputData (unstructuredGrid);
  pwriterObj->Update ();
  if (pwriterObj->Write ()) {
    /* Writing was successful */
    freturn = 1;
  }
  else {
    t8_errorf ("Error when writing vtk file.\n");
  }

/* We have to free the allocated memory for the cellTypes Array and the other arrays we allocated memory for. */

  vtk_treeid->Delete ();
  vtk_mpirank->Delete ();
  vtk_level->Delete ();
  vtk_element_id->Delete ();
  for (int idata = 0; idata < num_data; idata++) {
    dataArrays[idata]->Delete ();
  }

  T8_FREE (cellTypes);
  T8_FREE (dataArrays);
/* Return whether writing was successful */
  return freturn;

#else
  t8_global_errorf
    ("Warning: t8code is not linked against vtk library. Vtk output will not be generated.\n");
  t8_global_productionf
    ("Consider calling 't8_forest_write_vtk' or 't8_forest_vtk_write_file' instead.\n");
  return 0;
#endif
}

static t8_locidx_t
t8_forest_num_points (t8_forest_t forest, int count_ghosts)
{
  t8_locidx_t         itree, num_points, num_ghosts, ielem;
  t8_tree_t           tree;
  t8_eclass_t         ghost_class;
  size_t              num_elements;
<<<<<<< HEAD
  t8_dpyramid_t *      pyra;
  t8_element_array_t * ghost_elem;
=======
  t8_element_t       *elem;
  t8_element_array_t *ghost_elem;
  t8_eclass_scheme   *tscheme;
>>>>>>> 54f33ba7

  num_points = 0;
  for (itree = 0; itree < (t8_locidx_t) forest->trees->elem_count; itree++) {
    /* Get the tree that stores the elements */
    tree = (t8_tree_t) t8_sc_array_index_topidx (forest->trees, itree);
<<<<<<< HEAD
    /* TODO: This will cause problems when pyramids are introduced. */
    if(t8_forest_get_tree_class(forest, itree) == T8_ECLASS_PYRAMID)
         {
        num_elements = t8_element_array_get_count(&tree->elements);
        for(ielem = 0; ielem < (t8_locidx_t) num_elements; ielem++){
            pyra = (t8_dpyramid_t *)t8_element_array_index_locidx(&tree->elements, ielem);
            num_points += t8_dpyramid_num_vertices(pyra);
        }
    }
    else{
        num_points += t8_eclass_num_vertices[tree->eclass] *
          t8_element_array_get_count (&tree->elements);
=======
    /* Get the scheme of the current tree */
    tscheme = t8_forest_get_eclass_scheme (forest, tree->eclass);
    num_elements = t8_element_array_get_count (&tree->elements);
    for (ielem = 0; ielem < (t8_locidx_t) num_elements; ielem++) {
      elem = t8_element_array_index_locidx (&tree->elements, ielem);
      num_points += tscheme->t8_element_num_corners (elem);
>>>>>>> 54f33ba7
    }

  }
  if (count_ghosts) {
    T8_ASSERT (forest->ghosts != NULL);
    /* We also count the points of the ghost cells */
    num_ghosts = t8_forest_ghost_num_trees (forest);
    for (itree = 0; itree < num_ghosts; itree++) {
      /* Get the element class of the ghost */
      ghost_class = t8_forest_ghost_get_tree_class (forest, itree);
<<<<<<< HEAD
      if(ghost_class == T8_ECLASS_PYRAMID){
            ghost_elem = t8_forest_ghost_get_tree_elements(forest, itree);
            num_elements = t8_forest_ghost_tree_num_elements(forest, itree);
            for(ielem = 0; ielem < (t8_locidx_t) num_elements; ielem ++)
            {
                pyra = (t8_dpyramid_t *)t8_element_array_index_locidx(ghost_elem, ielem);
                num_points += t8_dpyramid_num_vertices(pyra);
            }
      }
      else{
          num_points += t8_eclass_num_vertices[ghost_class]
            * t8_forest_ghost_tree_num_elements (forest, itree);
=======
      ghost_elem = t8_forest_ghost_get_tree_elements (forest, itree);
      num_elements = t8_forest_ghost_tree_num_elements (forest, itree);
      tscheme = t8_forest_get_eclass_scheme (forest, ghost_class);
      for (ielem = 0; ielem < (t8_locidx_t) num_elements; ielem++) {
        elem = t8_element_array_index_locidx (ghost_elem, ielem);
        num_points += tscheme->t8_element_num_corners (elem);
>>>>>>> 54f33ba7
      }
    }
  }
  return num_points;
}

static int
t8_forest_vtk_cells_vertices_kernel (t8_forest_t forest, t8_locidx_t ltree_id,
                                     t8_tree_t tree,
                                     t8_locidx_t element_index,
                                     t8_element_t *element,
                                     t8_eclass_scheme_c *ts,
                                     int is_ghost,
                                     FILE *vtufile, int *columns,
                                     void **data, T8_VTK_KERNEL_MODUS modus)
{
#if 0
  /* if we eventually implement scaling the elements, activate this line */
  double              midpoint[3];
#endif
  double              element_coordinates[3];
<<<<<<< HEAD
//<<<<<<< HEAD
//  int                 num_tree_vertices, num_el_vertices, ivertex;
//======
  int                 num_el_vertices, ivertex;
//>>>>>>> develop
=======
  int                 num_el_vertices, ivertex;
>>>>>>> 54f33ba7
  int                 freturn;
  t8_element_shape_t  element_shape;

  if (modus != T8_VTK_KERNEL_EXECUTE) {
    /* Nothing to do if we are in Init or clean up mode */
    return 1;
  }
#if 0
//<<<<<<< HEAD
  num_tree_vertices = t8_eclass_num_vertices[ts->eclass];
  T8_ASSERT (modus == T8_VTK_KERNEL_EXECUTE);
  vertex_data = (struct t8_forest_vtk_vertices_t *) *data;
  if (ltree_id != vertex_data->ltreeid) {
    t8_cmesh_t          cmesh;
    t8_locidx_t         cmesh_local_id;
    double             *temp_vertices;

    /* The current tree is not the tree that we stored from
     * the last call to this function */
    vertex_data->ltreeid = ltree_id;
    /* get the coarse mesh tree */
    cmesh = t8_forest_get_cmesh (forest);
    /* Comput the cmesh local id of the tree */
    cmesh_local_id = t8_forest_ltreeid_to_cmesh_ltreeid (forest, ltree_id);
    /* Get the vertex coordinates of this tree */
    temp_vertices = ((double *) t8_cmesh_get_attribute (cmesh,
                                                        t8_get_package_id (),
                                                        0, cmesh_local_id));

    /* Copy the tree's vertex coordinates into the struct of the data pointer */
    memcpy (vertex_data->tree_vertices, temp_vertices, sizeof (*temp_vertices)
            * num_tree_vertices * 3);
  }
#endif
//=======
//>>>>>>> develop

  /* TODO: be careful with pyramid class here.
   *       does this work too over tree->class or do we need something else?
   */

#if 0
  /* if we eventually implement scaling the elements, activate this line */
  t8_forest_element_centroid (forest, ltree_id, element, midpoint);
#endif
<<<<<<< HEAD

  num_el_vertices = t8_eclass_num_vertices[ts->t8_element_shape(element)];
  for (ivertex = 0; ivertex < num_el_vertices; ivertex++) {
    t8_forest_element_coordinate (forest, ltree_id, element,
                                  t8_eclass_vtk_corner_number[ts->t8_element_shape(element)]
=======
  element_shape = ts->t8_element_shape (element);
  num_el_vertices = t8_eclass_num_vertices[element_shape];
  for (ivertex = 0; ivertex < num_el_vertices; ivertex++) {
    t8_forest_element_coordinate (forest, ltree_id, element,
                                  t8_eclass_vtk_corner_number[element_shape]
>>>>>>> 54f33ba7
                                  [ivertex], element_coordinates);
#if 0
    /* if we eventually implement scaling the elements, activate this line */
    /* replace 0.9 with the scale factor
     * replace 0.1 with 1-scale_factor */
    t8_vec_ax (element_coordinates, 0.9);
    t8_vec_axpy (midpoint, element_coordinates, 0.1);
#endif
    freturn = fprintf (vtufile, "         ");
    if (freturn <= 0) {
      return 0;
    }
#ifdef T8_VTK_DOUBLES
    freturn = fprintf (vtufile, " %24.16e %24.16e %24.16e\n",
                       element_coordinates[0], element_coordinates[1],
                       element_coordinates[2]);
#else
    freturn = fprintf (vtufile, " %16.8e %16.8e %16.8e\n",
                       element_coordinates[0], element_coordinates[1],
                       element_coordinates[2]);
#endif
    if (freturn <= 0) {
      return 0;
    }
    /* We switch of the colum control of the surrounding function
     * by keeping the columns value constant. */
    *columns = 1;
  }
  return 1;
}

#if 0
/* Write vertex coordinates into the already opened file.
 * Returns true when successful, false otherwise.
 * After completion the file will remain open, whether writing
 * vertices was successful or not. */
static int
t8_forest_vtk_write_vertices (t8_forest_t forest, FILE *vtufile)
{
  t8_element_t       *ielement;
  t8_tree_t           tree;
  t8_locidx_t         itree, ivertex;
  t8_locidx_t         element_index;
  t8_cmesh_t          cmesh;
  t8_ctree_t          ctree;
  double             *vertices, coordinates[3];
  double              x, y, z;
  int                 freturn;

  T8_ASSERT (t8_forest_is_committed (forest));
  T8_ASSERT (vtufile != NULL);
  cmesh = forest->cmesh;
  freturn = fprintf (vtufile, "      <Points>\n");
  if (freturn <= 0) {
    goto t8_forest_vtk_vertex_failure;
  }

  /* write point position data */
  freturn =
    fprintf (vtufile,
             "        <DataArray type=\"%s\" Name=\"Position\""
             " NumberOfComponents=\"3\" format=\"%s\">\n", T8_VTK_FLOAT_NAME,
             T8_VTK_FORMAT_STRING);
  if (freturn <= 0) {
    goto t8_forest_vtk_vertex_failure;
  }
  /* To get the point position data, we iterate over each tree and
   * over each element in this tree. For each element we compute
   * the coordinates of its corner vertices */
  for (itree = 0; itree < (t8_locidx_t) forest->trees->elem_count; itree++) {
    /* get the coarse mesh tree */
    ctree = t8_cmesh_get_tree (cmesh,
                               t8_forest_ltreeid_to_cmesh_ltreeid (forest,
                                                                   itree));
    /* Get corner coordinates of tree */
    /* *INDENT-OFF* */
    /* indent bug */
    vertices = ((double *)
                t8_cmesh_get_attribute (cmesh, t8_get_package_id (), 0,
                                        ctree->treeid));
    /* *INDENT-ON* */
    /* Get the tree that stores the elements */
    tree = t8_forest_get_tree (forest, itree);
    /* Check whether an element exist and then get the first one */
    /* TODO: use an element iterator here! */
    if (tree->elements.elem_count > 0) {
      ielement = (t8_element_t *) sc_array_index (&tree->elements, 0);
    }
    else {
      ielement = NULL;
    }
    element_index = 0;
    while (ielement != NULL) {
      /* TODO: be careful with pyramid class here.
       *       does this work too over tree->class or do we need something else?
       */
      for (ivertex = 0; ivertex < t8_eclass_num_vertices[tree->eclass];
           ivertex++) {
        t8_forest_element_coordinate (forest, itree, ielement,
                                      vertices,
                                      t8_eclass_vtk_corner_number
                                      [tree->eclass]
                                      [ivertex], coordinates);
        x = coordinates[0];
        y = coordinates[1];
        z = coordinates[2];
#ifdef T8_VTK_DOUBLES
        freturn =
          fprintf (vtufile, "     %24.16e %24.16e %24.16e\n", x, y, z);
#else
        freturn =
          fprintf (vtufile, "          %16.8e %16.8e %16.8e\n", x, y, z);
#endif
        if (freturn <= 0) {
          goto t8_forest_vtk_vertex_failure;
        }
      }
      element_index++;
      ielement =
        element_index >=
        (t8_locidx_t) tree->elements.elem_count ? NULL : (t8_element_t *)
        t8_sc_array_index_locidx (&tree->elements, element_index);
    }
    /* loop over tree ends here */
  }
  freturn = fprintf (vtufile, "      </Points>\n");
  if (freturn <= 0) {
    goto t8_forest_vtk_vertex_failure;
  }

  /* Function completed successfuly */
  return 1;

t8_forest_vtk_vertex_failure:
  /* Something went wrong */
  t8_errorf ("Error when writing vertices to forest vtk file.\n");
  return 0;
}
#endif

static int
t8_forest_vtk_cells_connectivity_kernel (t8_forest_t forest,
                                         t8_locidx_t ltree_id, t8_tree_t tree,
                                         t8_locidx_t element_index,
                                         t8_element_t *elements,
                                         t8_eclass_scheme_c *ts,
                                         int is_ghost,
                                         FILE *vtufile, int *columns,
                                         void **data,
                                         T8_VTK_KERNEL_MODUS modus)
{
  int                 ivertex, num_vertices;
  int                 freturn;
  t8_locidx_t        *count_vertices;
  t8_element_shape_t  element_shape;


  if (modus == T8_VTK_KERNEL_INIT) {
    /* We use data to count the number of written vertices */
    *data = T8_ALLOC_ZERO (t8_locidx_t, 1);
    return 1;
  }
  else if (modus == T8_VTK_KERNEL_CLEANUP) {
    T8_FREE (*data);
    return 1;
  }
  T8_ASSERT (modus == T8_VTK_KERNEL_EXECUTE);

<<<<<<< HEAD
  count_vertices = (t8_locidx_t *) * data;

  /* TODO: This will definitely break with pyramids */
  //SC_CHECK_ABORT (ts->eclass != T8_ECLASS_PYRAMID,
  //                "No vtk support for pyramids.");
  num_vertices = t8_eclass_num_vertices[ts->t8_element_shape(elements)];
  for (ivertex = 0; ivertex < num_vertices;
       ++ivertex, (*count_vertices)++) {
=======
  count_vertices = (t8_locidx_t *) *data;
  element_shape = ts->t8_element_shape (elements);
  num_vertices = t8_eclass_num_vertices[element_shape];
  for (ivertex = 0; ivertex < num_vertices; ++ivertex, (*count_vertices)++) {
>>>>>>> 54f33ba7
    freturn = fprintf (vtufile, " %ld", (long) *count_vertices);
    if (freturn <= 0) {
      return 0;
    }
  }
<<<<<<< HEAD
  *columns += t8_eclass_num_vertices[ts->t8_element_shape(elements)];
=======
  *columns += t8_eclass_num_vertices[element_shape];
>>>>>>> 54f33ba7
  return 1;
}

static int
t8_forest_vtk_cells_offset_kernel (t8_forest_t forest, t8_locidx_t ltree_id,
                                   t8_tree_t tree,
                                   t8_locidx_t element_index,
                                   t8_element_t *element,
                                   t8_eclass_scheme_c *ts,
                                   int is_ghost,
                                   FILE *vtufile, int *columns,
                                   void **data, T8_VTK_KERNEL_MODUS modus)
{
  long long          *offset;
  int                 freturn;
  int                 num_vertices;

  if (modus == T8_VTK_KERNEL_INIT) {
    *data = T8_ALLOC_ZERO (long long, 1);
    return 1;
  }
  else if (modus == T8_VTK_KERNEL_CLEANUP) {
    T8_FREE (*data);
    return 1;
  }
  T8_ASSERT (modus == T8_VTK_KERNEL_EXECUTE);

  offset = (long long *) *data;

<<<<<<< HEAD
  /* TODO: This will also break with pyramids! */
  //SC_CHECK_ABORT (ts->eclass != T8_ECLASS_PYRAMID,
  //                "Pyramids not supported in vtk");
  num_vertices = t8_eclass_num_vertices[ts->t8_element_shape(element)];
=======
  num_vertices = t8_eclass_num_vertices[ts->t8_element_shape (element)];
>>>>>>> 54f33ba7
  *offset += num_vertices;
  freturn = fprintf (vtufile, " %lld", *offset);
  if (freturn <= 0) {
    return 0;
  }
  *columns += 1;

  return 1;
}

static int
t8_forest_vtk_cells_type_kernel (t8_forest_t forest, t8_locidx_t ltree_id,
                                 t8_tree_t tree,
                                 t8_locidx_t element_index,
                                 t8_element_t *element,
                                 t8_eclass_scheme_c *ts,
                                 int is_ghost,
                                 FILE *vtufile, int *columns,
                                 void **data, T8_VTK_KERNEL_MODUS modus)
{
  int                 freturn;
  if (modus == T8_VTK_KERNEL_EXECUTE) {
    /* print the vtk type of the element */
<<<<<<< HEAD
    freturn = fprintf (vtufile, " %d", t8_eclass_vtk_type[ts->t8_element_shape(element)]);
=======
    freturn =
      fprintf (vtufile, " %d",
               t8_eclass_vtk_type[ts->t8_element_shape (element)]);
>>>>>>> 54f33ba7
    if (freturn <= 0) {
      return 0;
    }
    *columns += 1;
  }
  return 1;
}

static int
t8_forest_vtk_cells_level_kernel (t8_forest_t forest,
                                  t8_locidx_t ltree_id, t8_tree_t tree,
                                  t8_locidx_t element_index,
                                  t8_element_t *element,
                                  t8_eclass_scheme_c *ts,
                                  int is_ghost,
                                  FILE *vtufile, int *columns,
                                  void **data, T8_VTK_KERNEL_MODUS modus)
{
  if (modus == T8_VTK_KERNEL_EXECUTE) {
    fprintf (vtufile, "%i ", ts->t8_element_level (element));
    *columns += 1;
  }
  return 1;
}

static int
t8_forest_vtk_cells_rank_kernel (t8_forest_t forest,
                                 t8_locidx_t ltree_id, t8_tree_t tree,
                                 t8_locidx_t element_index,
                                 t8_element_t *element,
                                 t8_eclass_scheme_c *ts,
                                 int is_ghost,
                                 FILE *vtufile, int *columns,
                                 void **data, T8_VTK_KERNEL_MODUS modus)
{
  if (modus == T8_VTK_KERNEL_EXECUTE) {
    fprintf (vtufile, "%i ", forest->mpirank);
    *columns += 1;
  }
  return 1;
}

static int
t8_forest_vtk_cells_treeid_kernel (t8_forest_t forest,
                                   t8_locidx_t ltree_id, t8_tree_t tree,
                                   t8_locidx_t element_index,
                                   t8_element_t *element,
                                   t8_eclass_scheme_c *ts,
                                   int is_ghost,
                                   FILE *vtufile, int *columns,
                                   void **data, T8_VTK_KERNEL_MODUS modus)
{
  if (modus == T8_VTK_KERNEL_EXECUTE) {
    long long           tree_id;
    if (is_ghost) {
      /* For ghost elements we write -1 as the tree is */
      tree_id = -1;
    }
    else {
      /* Otherwise the global tree id */
      tree_id = (long long) ltree_id + forest->first_local_tree;
    }
    fprintf (vtufile, "%lli ", tree_id);
    *columns += 1;
  }
  return 1;
}

static int
t8_forest_vtk_cells_elementid_kernel (t8_forest_t forest,
                                      t8_locidx_t ltree_id, t8_tree_t tree,
                                      t8_locidx_t element_index,
                                      t8_element_t *element,
                                      t8_eclass_scheme_c *ts,
                                      int is_ghost,
                                      FILE *vtufile, int *columns,
                                      void **data, T8_VTK_KERNEL_MODUS modus)
{
  if (modus == T8_VTK_KERNEL_EXECUTE) {
    if (!is_ghost) {
      fprintf (vtufile, "%lli ", element_index + tree->elements_offset +
               (long long) t8_forest_get_first_local_element_id (forest));
    }
    else {
      fprintf (vtufile, "%lli ", (long long) -1);
    }
    *columns += 1;
  }
  return 1;
}

static int
t8_forest_vtk_cells_scalar_kernel (t8_forest_t forest,
                                   t8_locidx_t ltree_id, t8_tree_t tree,
                                   t8_locidx_t element_index,
                                   t8_element_t *element,
                                   t8_eclass_scheme_c *ts,
                                   int is_ghost,
                                   FILE *vtufile, int *columns,
                                   void **data, T8_VTK_KERNEL_MODUS modus)
{
  double              element_value = 0;
  t8_locidx_t         scalar_index;

  if (modus == T8_VTK_KERNEL_EXECUTE) {
    /* For local elements access the data array, for ghosts, write 0 */
    if (!is_ghost) {
      scalar_index = t8_forest_get_tree_element_offset (forest, ltree_id)
        + element_index;
      element_value = ((double *) *data)[scalar_index];
    }
    else {
      element_value = 0;
    }
    fprintf (vtufile, "%g ", element_value);
    *columns += 1;
  }
  return 1;
}

static int
t8_forest_vtk_cells_vector_kernel (t8_forest_t forest,
                                   t8_locidx_t ltree_id, t8_tree_t tree,
                                   t8_locidx_t element_index,
                                   t8_element_t *element,
                                   t8_eclass_scheme_c *ts,
                                   int is_ghost,
                                   FILE *vtufile, int *columns,
                                   void **data, T8_VTK_KERNEL_MODUS modus)
{
  double             *element_values, null_vec[3] = { 0, 0, 0 };
  int                 dim, idim;
  t8_locidx_t         tree_offset;

  if (modus == T8_VTK_KERNEL_EXECUTE) {
    dim = 3;
    T8_ASSERT (forest->dimension <= 3);
    /* For local elements access the data array, for ghosts, write 0 */
    if (!is_ghost) {
      tree_offset = t8_forest_get_tree_element_offset (forest, ltree_id);
      /* Get a pointer to the start of the element's vector data */
      element_values =
        ((double *) *data) + (tree_offset + element_index) * dim;
    }
    else {
      element_values = null_vec;
    }
    for (idim = 0; idim < dim; idim++) {
      fprintf (vtufile, "%g ", element_values[idim]);
    }
    *columns += dim;
  }
  return 1;
}

/* The point data version of the scalar kernel */
static int
t8_forest_vtk_vertices_scalar_kernel (t8_forest_t forest,
                                      t8_locidx_t ltree_id, t8_tree_t tree,
                                      t8_locidx_t element_index,
                                      t8_element_t *element,
                                      t8_eclass_scheme_c *ts,
                                      int is_ghost,
                                      FILE *vtufile, int *columns,
                                      void **data, T8_VTK_KERNEL_MODUS modus)
{
  double              element_value = 0;
  int                 num_vertex, ivertex;
  t8_locidx_t         scalar_index;

  if (modus == T8_VTK_KERNEL_EXECUTE) {
    num_vertex = ts->t8_element_num_corners (element);

    for (ivertex = 0; ivertex < num_vertex; ivertex++) {
      /* For local elements access the data array, for ghosts, write 0 */
      if (!is_ghost) {
        scalar_index = t8_forest_get_tree_element_offset (forest, ltree_id)
          + element_index;
        element_value = ((double *) *data)[scalar_index];
      }
      else {
        element_value = 0;
      }
      fprintf (vtufile, "%g ", element_value);
      *columns += 1;
    }
  }
  return 1;
}

/* The point data version of the vector kernel */
static int
t8_forest_vtk_vertices_vector_kernel (t8_forest_t forest,
                                      t8_locidx_t ltree_id, t8_tree_t tree,
                                      t8_locidx_t element_index,
                                      t8_element_t *element,
                                      t8_eclass_scheme_c *ts,
                                      int is_ghost,
                                      FILE *vtufile, int *columns,
                                      void **data, T8_VTK_KERNEL_MODUS modus)
{
  double             *element_values, null_vec[3] = { 0, 0, 0 };
  int                 dim, idim;
  int                 num_vertex, ivertex;
  t8_locidx_t         tree_offset;

  if (modus == T8_VTK_KERNEL_EXECUTE) {
    num_vertex = ts->t8_element_num_corners (element);
    for (ivertex = 0; ivertex < num_vertex; ivertex++) {
      dim = 3;
      T8_ASSERT (forest->dimension <= 3);
      /* For local elements access the data array, for ghosts, write 0 */
      if (!is_ghost) {
        tree_offset = t8_forest_get_tree_element_offset (forest, ltree_id);
        /* Get a pointer to the start of the element's vector data */
        element_values =
          ((double *) *data) + (tree_offset + element_index) * dim;
      }
      else {
        element_values = null_vec;
      }
      for (idim = 0; idim < dim; idim++) {
        fprintf (vtufile, "%g ", element_values[idim]);
      }
      *columns += dim;
    }
  }
  return 1;
}

/* Iterate over all cells and write cell data to the file using
 * the cell_data_kernel as callback */
static int
t8_forest_vtk_write_cell_data (t8_forest_t forest, FILE *vtufile,
                               const char *dataname,
                               const char *datatype,
                               const char *component_string,
                               int max_columns,
                               t8_forest_vtk_cell_data_kernel kernel,
                               int write_ghosts, void *udata)
{
  int                 freturn;
  int                 countcols;
  t8_tree_t           tree;
  t8_locidx_t         itree, ighost;
  t8_locidx_t         element_index, elems_in_tree;
  t8_locidx_t         num_local_trees, num_ghost_trees;
  t8_element_t       *element;
  t8_eclass_scheme_c *ts;
  void               *data = NULL;

  /* Write the connectivity information.
   * Thus for each tree we write the indices of its corner vertices. */
  freturn = fprintf (vtufile, "        <DataArray type=\"%s\" "
                     "Name=\"%s\" %s format=\"ascii\">\n         ",
                     datatype, dataname, component_string);
  if (freturn <= 0) {
    return 0;
  }

  /* if udata != NULL, use it as the data pointer, in this case, the kernel
   * should not modify it */
  if (udata != NULL) {
    data = udata;
  }

  /* Call the kernel in initilization modus to possibly initialize the
   * data pointer */
  kernel (NULL, 0, NULL, 0, NULL, NULL, 0, NULL, NULL, &data,
          T8_VTK_KERNEL_INIT);
  /* We iterate over the trees and count each trees vertices,
   * we add this to the already counted vertices and write it to the file */
  /* TODO: replace with an element iterator */
  num_local_trees = t8_forest_get_num_local_trees (forest);
  for (itree = 0, countcols = 0; itree < num_local_trees; itree++) {
    /* Get the tree that stores the elements */
    tree = t8_forest_get_tree (forest, itree);
    /* Get the eclass scheme of the tree */
    ts = t8_forest_get_eclass_scheme (forest,
                                      t8_forest_get_tree_class (forest,
                                                                itree));
    elems_in_tree =
      (t8_locidx_t) t8_element_array_get_count (&tree->elements);
    for (element_index = 0; element_index < elems_in_tree; element_index++) {
      /* Get a pointer to the element */
      element =
        t8_forest_get_element (forest, tree->elements_offset + element_index,
                               NULL);
      T8_ASSERT (element != NULL);
      /* Execute the given callback on each element */
      if (!kernel
          (forest, itree, tree, element_index, element, ts, 0, vtufile,
           &countcols, &data, T8_VTK_KERNEL_EXECUTE)) {
        /* call the kernel in clean-up modus */
        kernel (NULL, 0, NULL, 0, NULL, NULL, 0, NULL, NULL, &data,
                T8_VTK_KERNEL_CLEANUP);
        return 0;
      }
      /* After max_columns we break the line */
      if (!(countcols % max_columns)) {
        freturn = fprintf (vtufile, "\n         ");
        if (freturn <= 0) {
          /* call the kernel in clean-up modus */
          kernel (NULL, 0, NULL, 0, NULL, NULL, 0, NULL, NULL, &data,
                  T8_VTK_KERNEL_CLEANUP);
          return 0;
        }
      }
    }                           /* element loop ends here */
    if (freturn <= 0) {
      /* call the kernel in clean-up modus */
      kernel (NULL, 0, NULL, 0, NULL, NULL, 0, NULL, NULL, &data,
              T8_VTK_KERNEL_CLEANUP);
      return 0;
    }
  }                             /* tree loop ends here */

  if (write_ghosts) {
    t8_locidx_t         num_ghosts_in_tree;
    /* Iterate over the ghost elements */
    /* TODO: replace with an element iterator */
    num_ghost_trees = t8_forest_ghost_num_trees (forest);
    for (ighost = 0; ighost < num_ghost_trees; ighost++) {
      /* Get the eclass scheme of the ghost tree */
      ts =
        t8_forest_get_eclass_scheme (forest,
                                     t8_forest_ghost_get_tree_class (forest,
                                                                     ighost));
      /* The number of ghosts in this tree */
      num_ghosts_in_tree = t8_forest_ghost_tree_num_elements (forest, ighost);
      for (element_index = 0;
           element_index < num_ghosts_in_tree; element_index++) {
        /* Get a pointer to the element */
        element = t8_forest_ghost_get_element (forest, ighost, element_index);
        /* Execute the given callback on each element */
        if (!kernel
            (forest, ighost + num_local_trees, NULL, element_index, element,
             ts, 1, vtufile, &countcols, &data, T8_VTK_KERNEL_EXECUTE)) {
          /* call the kernel in clean-up modus */
          kernel (NULL, 0, NULL, 0, NULL, NULL, 1, NULL, NULL, &data,
                  T8_VTK_KERNEL_CLEANUP);
          return 0;
        }
        /* After max_columns we break the line */
        if (!(countcols % max_columns)) {
          freturn = fprintf (vtufile, "\n         ");
          if (freturn <= 0) {
            /* call the kernel in clean-up modus */
            kernel (NULL, 0, NULL, 0, NULL, NULL, 1, NULL, NULL, &data,
                    T8_VTK_KERNEL_CLEANUP);
            return 0;
          }
        }
      }                         /* element loop ends here */
      if (freturn <= 0) {
        /* call the kernel in clean-up modus */
        kernel (NULL, 0, NULL, 0, NULL, NULL, 1, NULL, NULL, &data,
                T8_VTK_KERNEL_CLEANUP);
        return 0;
      }
    }                           /* ghost loop ends here */
  }                             /* write_ghosts ends here */
  /* call the kernel in clean-up modus */
  kernel (NULL, 0, NULL, 0, NULL, NULL, 0, NULL, NULL, &data,
          T8_VTK_KERNEL_CLEANUP);
  freturn = fprintf (vtufile, "\n        </DataArray>\n");
  if (freturn <= 0) {
    return 0;
  }

  return 1;
}

/* Write the cell data to an open file stream.
 * Returns true on success and zero otherwise.
 * After completion the file will remain open, whether writing
 * cells was successful or not. */
static int
t8_forest_vtk_write_cells (t8_forest_t forest, FILE *vtufile,
                           int write_treeid,
                           int write_mpirank,
                           int write_level, int write_element_id,
                           int write_ghosts, int num_data,
                           t8_vtk_data_field_t *data)
{
  int                 freturn;
  int                 idata;

  T8_ASSERT (t8_forest_is_committed (forest));
  T8_ASSERT (vtufile != NULL);

  freturn = fprintf (vtufile, "      <Cells>\n");
  if (freturn <= 0) {
    goto t8_forest_vtk_cell_failure;
  }

  /* Write the connectivity information.
   * Thus for each tree we write the indices of its corner vertices. */
  freturn = t8_forest_vtk_write_cell_data (forest, vtufile, "connectivity",
                                           T8_VTK_LOCIDX, "", 8,
                                           t8_forest_vtk_cells_connectivity_kernel,
                                           write_ghosts, NULL);
  if (!freturn) {
    goto t8_forest_vtk_cell_failure;
  }
  /* Done with writing the connectivity */

  /* Write the offsets, that is for each tree the index of the first entry
   * in the connectivity output that
   * does not refer to a vertex of the tree anymore.
   * For example if the trees are a square and a triangle, the offsets would
   * be 4 and 7, since indices 0,1,2,3 refer to the vertices of the square
   * and indices 4,5,6 to the indices of the triangle. */
  freturn = t8_forest_vtk_write_cell_data (forest, vtufile, "offsets",
                                           T8_VTK_LOCIDX, "", 8,
                                           t8_forest_vtk_cells_offset_kernel,
                                           write_ghosts, NULL);
  if (!freturn) {
    goto t8_forest_vtk_cell_failure;
  }
  /* Done with writing the offsets */

  /* Write the element types. The type specifies the element class, thus
   * square/triangle/tet etc. */

  freturn = t8_forest_vtk_write_cell_data (forest, vtufile, "types",
                                           "Int32", "", 8,
                                           t8_forest_vtk_cells_type_kernel,
                                           write_ghosts, NULL);

  if (!freturn) {
    goto t8_forest_vtk_cell_failure;
  }
  /* Done with writing the types */
  freturn = fprintf (vtufile, "      </Cells>\n");
  if (freturn <= 0) {
    goto t8_forest_vtk_cell_failure;
  }

  freturn = fprintf (vtufile, "      <CellData Scalars =\"%s%s\">\n",
                     "treeid,mpirank,level", (write_element_id ? "id" : ""));
  if (freturn <= 0) {
    goto t8_forest_vtk_cell_failure;
  }

  if (write_treeid) {
    /* Write the tree ids. */

    freturn = t8_forest_vtk_write_cell_data (forest, vtufile, "treeid",
                                             T8_VTK_GLOIDX, "", 8,
                                             t8_forest_vtk_cells_treeid_kernel,
                                             write_ghosts, NULL);
    if (!freturn) {
      goto t8_forest_vtk_cell_failure;
    }
    /* Done with writing the tree ids */
  }
  if (write_mpirank) {
    /* Write the mpiranks. */

    freturn = t8_forest_vtk_write_cell_data (forest, vtufile, "mpirank",
                                             "Int32", "", 8,
                                             t8_forest_vtk_cells_rank_kernel,
                                             write_ghosts, NULL);
    if (!freturn) {
      goto t8_forest_vtk_cell_failure;
    }
    /* Done with writing the mpiranks */
  }
  if (write_level) {
    /* Write the element refinement levels. */

    freturn = t8_forest_vtk_write_cell_data (forest, vtufile, "level",
                                             "Int32", "", 8,
                                             t8_forest_vtk_cells_level_kernel,
                                             write_ghosts, NULL);
    if (!freturn) {
      goto t8_forest_vtk_cell_failure;
    }
    /* Done with writing the levels */
  }

  if (write_element_id) {
    /* Write the element ids. */
    const char         *datatype;

    /* Use 32 bit ints if the global element count fits, 64 bit otherwise. */
    datatype = forest->global_num_elements > T8_LOCIDX_MAX ? T8_VTK_GLOIDX :
      T8_VTK_LOCIDX;
    freturn = t8_forest_vtk_write_cell_data (forest, vtufile, "element_id",
                                             datatype, "", 8,
                                             t8_forest_vtk_cells_elementid_kernel,
                                             write_ghosts, NULL);
    if (!freturn) {
      goto t8_forest_vtk_cell_failure;
    }

    /* Done with writing the element ids */
  }
  /* Write the user defined data fields per element */
  for (idata = 0; idata < num_data; idata++) {
    if (data[idata].type == T8_VTK_SCALAR) {
      freturn =
        t8_forest_vtk_write_cell_data (forest, vtufile,
                                       data[idata].description,
                                       T8_VTK_FLOAT_NAME, "", 8,
                                       t8_forest_vtk_cells_scalar_kernel,
                                       write_ghosts, data[idata].data);
    }
    else {
      char                component_string[BUFSIZ];
      T8_ASSERT (data[idata].type == T8_VTK_VECTOR);
      snprintf (component_string, BUFSIZ, "NumberOfComponents=\"3\"");
      freturn =
        t8_forest_vtk_write_cell_data (forest, vtufile,
                                       data[idata].description,
                                       T8_VTK_FLOAT_NAME,
                                       component_string,
                                       8 * forest->dimension,
                                       t8_forest_vtk_cells_vector_kernel,
                                       write_ghosts, data[idata].data);
    }
    if (!freturn) {
      goto t8_forest_vtk_cell_failure;
    }
  }

  freturn = fprintf (vtufile, "      </CellData>\n");
  if (freturn <= 0) {
    goto t8_forest_vtk_cell_failure;
  }

  /* Function completed successfully */
  return 1;
t8_forest_vtk_cell_failure:
  /* Something went wrong */
  t8_errorf ("Error when writing cell data to forest vtk file.\n");
  return 0;
}

/* Write the cell data to an open file stream.
 * Returns true on success and zero otherwise.
 * After completion the file will remain open, whether writing
 * cells was successful or not. */
static int
t8_forest_vtk_write_points (t8_forest_t forest, FILE *vtufile,
                            int write_ghosts,
                            int num_data, t8_vtk_data_field_t *data)
{
  int                 freturn;
  int                 sreturn;
  int                 idata;
  char                description[BUFSIZ];

  T8_ASSERT (t8_forest_is_committed (forest));
  T8_ASSERT (vtufile != NULL);

  /* Write the vertex coordinates */

  freturn = fprintf (vtufile, "      <Points>\n");
  if (freturn <= 0) {
    goto t8_forest_vtk_cell_failure;
  }
  freturn = t8_forest_vtk_write_cell_data (forest, vtufile, "Position",
                                           T8_VTK_FLOAT_NAME,
                                           "NumberOfComponents=\"3\"",
                                           8,
                                           t8_forest_vtk_cells_vertices_kernel,
                                           write_ghosts, NULL);
  if (!freturn) {
    goto t8_forest_vtk_cell_failure;
  }
  freturn = fprintf (vtufile, "      </Points>\n");
  if (freturn <= 0) {
    goto t8_forest_vtk_cell_failure;
  }
  /* Done writing vertex coordinates */

  /* Write the user defined data fields per element */
  if (num_data > 0) {
    freturn = fprintf (vtufile, "      <PointData>\n");
    for (idata = 0; idata < num_data; idata++) {
      if (data[idata].type == T8_VTK_SCALAR) {
        /* Write the description string. */
        sreturn =
          snprintf (description, BUFSIZ, "%s_%s", data[idata].description,
                    "points");

        if (sreturn >= BUFSIZ) {
          /* The output was truncated */
          t8_debugf
            ("Warning: Truncated vtk point data description to '%s'\n",
             description);
        }
        freturn =
          t8_forest_vtk_write_cell_data (forest, vtufile, description,
                                         T8_VTK_FLOAT_NAME, "", 8,
                                         t8_forest_vtk_vertices_scalar_kernel,
                                         write_ghosts, data[idata].data);
      }
      else {
        char                component_string[BUFSIZ];
        T8_ASSERT (data[idata].type == T8_VTK_VECTOR);
        snprintf (component_string, BUFSIZ, "NumberOfComponents=\"3\"");
        /* Write the description string. */
        sreturn =
          snprintf (description, BUFSIZ, "%s_%s", data[idata].description,
                    "points");

        if (sreturn >= BUFSIZ) {
          /* The output was truncated */
          /* Note: gcc >= 7.1 prints a warning if we 
           * do not check the return value of snprintf. */
          t8_debugf
            ("Warning: Truncated vtk point data description to '%s'\n",
             description);
        }

        freturn =
          t8_forest_vtk_write_cell_data (forest, vtufile, description,
                                         T8_VTK_FLOAT_NAME, component_string,
                                         8 * forest->dimension,
                                         t8_forest_vtk_vertices_vector_kernel,
                                         write_ghosts, data[idata].data);
      }
      if (!freturn) {
        goto t8_forest_vtk_cell_failure;
      }
    }
    freturn = fprintf (vtufile, "      </PointData>\n");
  }
  /* Function completed successfully */
  return 1;
t8_forest_vtk_cell_failure:
  /* Something went wrong */
  t8_errorf ("Error when writing cell data to forest vtk file.\n");
  return 0;
}

int
t8_forest_vtk_write_file (t8_forest_t forest, const char *fileprefix,
                          int write_treeid,
                          int write_mpirank,
                          int write_level, int write_element_id,
                          int write_ghosts,
                          int num_data, t8_vtk_data_field_t *data)
{
  FILE               *vtufile = NULL;
  t8_locidx_t         num_elements, num_points;
  char                vtufilename[BUFSIZ];
  int                 freturn;

  T8_ASSERT (forest != NULL);
  T8_ASSERT (t8_forest_is_committed (forest));
  T8_ASSERT (fileprefix != NULL);
  if (forest->ghosts == NULL || forest->ghosts->num_ghosts_elements == 0) {
    /* Never write ghost elements if there aren't any */
    write_ghosts = 0;
  }
  T8_ASSERT (forest->ghosts != NULL || !write_ghosts);

  /* Currently we only support output in ascii format, not binary */
  T8_ASSERT (T8_VTK_ASCII == 1);

  /* process 0 creates the .pvtu file */
  if (forest->mpirank == 0) {
    if (t8_write_pvtu
        (fileprefix, forest->mpisize, write_treeid, write_mpirank,
         write_level, write_element_id, num_data, data)) {
      t8_errorf ("Error when writing file %s.pvtu\n", fileprefix);
      goto t8_forest_vtk_failure;
    }
  }

  /* The local number of elements */
  num_elements = t8_forest_get_local_num_elements (forest);
  if (write_ghosts) {
    num_elements += t8_forest_get_num_ghosts (forest);
  }
  /* The local number of points, counted with multiplicity */
  num_points = t8_forest_num_points (forest, write_ghosts);

  /* The filename for this processes file */
  freturn =
    snprintf (vtufilename, BUFSIZ, "%s_%04d.vtu", fileprefix,
              forest->mpirank);
  if (freturn >= BUFSIZ) {
    t8_errorf ("Error when writing vtu file. Filename too long.\n");
    goto t8_forest_vtk_failure;
  }

  /* Open the vtufile to write to */
  vtufile = fopen (vtufilename, "w");
  if (vtufile == NULL) {
    t8_errorf ("Error when opening file %s\n", vtufilename);
    goto t8_forest_vtk_failure;
  }
  /* Write the header information in the .vtu file.
   * xml type, Unstructured grid and number of points and elements. */
  freturn = fprintf (vtufile, "<?xml version=\"1.0\"?>\n");
  if (freturn <= 0) {
    goto t8_forest_vtk_failure;
  }
  freturn =
    fprintf (vtufile, "<VTKFile type=\"UnstructuredGrid\" version=\"0.1\"");
  if (freturn <= 0) {
    goto t8_forest_vtk_failure;
  }
#ifdef SC_IS_BIGENDIAN
  freturn = fprintf (vtufile, " byte_order=\"BigEndian\">\n");
#else
  freturn = fprintf (vtufile, " byte_order=\"LittleEndian\">\n");
#endif
  if (freturn <= 0) {
    goto t8_forest_vtk_failure;
  }
  freturn = fprintf (vtufile, "  <UnstructuredGrid>\n");
  if (freturn <= 0) {
    goto t8_forest_vtk_failure;
  }
  freturn = fprintf (vtufile,
                     "    <Piece NumberOfPoints=\"%lld\" NumberOfCells=\"%lld\">\n",
                     (long long) num_points, (long long) num_elements);
  if (freturn <= 0) {
    goto t8_forest_vtk_failure;
  }
  /* write the point data */
  if (!t8_forest_vtk_write_points
      (forest, vtufile, write_ghosts, num_data, data)) {
    /* writings points was not succesful */
    goto t8_forest_vtk_failure;
  }
  /* write the cell data */
  if (!t8_forest_vtk_write_cells
      (forest, vtufile, write_treeid, write_mpirank, write_level,
       write_element_id, write_ghosts, num_data, data)) {
    /* Writing cells was not successful */
    goto t8_forest_vtk_failure;
  }

  freturn = fprintf (vtufile, "    </Piece>\n"
                     "  </UnstructuredGrid>\n" "</VTKFile>\n");
  if (freturn <= 0) {
    goto t8_forest_vtk_failure;
  }

  freturn = fclose (vtufile);
  /* We set it not NULL, even if fclose was not successful, since then any
   * following call to fclose would result in undefined behaviour. */
  vtufile = NULL;
  if (freturn != 0) {
    /* Closing failed, this usually means that the final write operation could
     * not be completed. */
    t8_global_errorf ("Error when closing file %s\n", vtufilename);
    goto t8_forest_vtk_failure;
  }
  /* Writing was successful */
  return 1;
t8_forest_vtk_failure:
  if (vtufile != NULL) {
    fclose (vtufile);
  }
  t8_errorf ("Error when writing vtk file.\n");
  return 0;
}

T8_EXTERN_C_END ();<|MERGE_RESOLUTION|>--- conflicted
+++ resolved
@@ -28,7 +28,6 @@
 #include <t8_vec.h>
 #include "t8_cmesh/t8_cmesh_trees.h"
 #include "t8_forest_types.h"
-#include "t8_schemes/t8_default/t8_dpyramid_bits.h"
 #if T8_WITH_VTK
 #include <vtkCellArray.h>
 #include <vtkCellData.h>
@@ -376,11 +375,7 @@
   vtkNew < vtkTriangle > tri;
   vtkNew < vtkWedge > prism;
   vtkNew < vtkTetra > tet;
-<<<<<<< HEAD
-  vtkNew < vtkPyramid> pyra;
-=======
   vtkNew < vtkPyramid > pyra;
->>>>>>> 54f33ba7
 
   vtkNew < vtkQuadraticEdge > quadraticedge;
   vtkNew < vtkQuadraticTriangle > quadratictri;
@@ -477,11 +472,7 @@
           pvtkCell = prism;
           break;
         case T8_ECLASS_PYRAMID:
-<<<<<<< HEAD
-          pvtkCell =pyra;
-=======
           pvtkCell = pyra;
->>>>>>> 54f33ba7
           break;
         default:
           SC_ABORT_NOT_REACHED ();
@@ -730,40 +721,20 @@
   t8_tree_t           tree;
   t8_eclass_t         ghost_class;
   size_t              num_elements;
-<<<<<<< HEAD
-  t8_dpyramid_t *      pyra;
-  t8_element_array_t * ghost_elem;
-=======
   t8_element_t       *elem;
   t8_element_array_t *ghost_elem;
   t8_eclass_scheme   *tscheme;
->>>>>>> 54f33ba7
 
   num_points = 0;
   for (itree = 0; itree < (t8_locidx_t) forest->trees->elem_count; itree++) {
     /* Get the tree that stores the elements */
     tree = (t8_tree_t) t8_sc_array_index_topidx (forest->trees, itree);
-<<<<<<< HEAD
-    /* TODO: This will cause problems when pyramids are introduced. */
-    if(t8_forest_get_tree_class(forest, itree) == T8_ECLASS_PYRAMID)
-         {
-        num_elements = t8_element_array_get_count(&tree->elements);
-        for(ielem = 0; ielem < (t8_locidx_t) num_elements; ielem++){
-            pyra = (t8_dpyramid_t *)t8_element_array_index_locidx(&tree->elements, ielem);
-            num_points += t8_dpyramid_num_vertices(pyra);
-        }
-    }
-    else{
-        num_points += t8_eclass_num_vertices[tree->eclass] *
-          t8_element_array_get_count (&tree->elements);
-=======
     /* Get the scheme of the current tree */
     tscheme = t8_forest_get_eclass_scheme (forest, tree->eclass);
     num_elements = t8_element_array_get_count (&tree->elements);
     for (ielem = 0; ielem < (t8_locidx_t) num_elements; ielem++) {
       elem = t8_element_array_index_locidx (&tree->elements, ielem);
       num_points += tscheme->t8_element_num_corners (elem);
->>>>>>> 54f33ba7
     }
 
   }
@@ -774,27 +745,12 @@
     for (itree = 0; itree < num_ghosts; itree++) {
       /* Get the element class of the ghost */
       ghost_class = t8_forest_ghost_get_tree_class (forest, itree);
-<<<<<<< HEAD
-      if(ghost_class == T8_ECLASS_PYRAMID){
-            ghost_elem = t8_forest_ghost_get_tree_elements(forest, itree);
-            num_elements = t8_forest_ghost_tree_num_elements(forest, itree);
-            for(ielem = 0; ielem < (t8_locidx_t) num_elements; ielem ++)
-            {
-                pyra = (t8_dpyramid_t *)t8_element_array_index_locidx(ghost_elem, ielem);
-                num_points += t8_dpyramid_num_vertices(pyra);
-            }
-      }
-      else{
-          num_points += t8_eclass_num_vertices[ghost_class]
-            * t8_forest_ghost_tree_num_elements (forest, itree);
-=======
       ghost_elem = t8_forest_ghost_get_tree_elements (forest, itree);
       num_elements = t8_forest_ghost_tree_num_elements (forest, itree);
       tscheme = t8_forest_get_eclass_scheme (forest, ghost_class);
       for (ielem = 0; ielem < (t8_locidx_t) num_elements; ielem++) {
         elem = t8_element_array_index_locidx (ghost_elem, ielem);
         num_points += tscheme->t8_element_num_corners (elem);
->>>>>>> 54f33ba7
       }
     }
   }
@@ -816,15 +772,7 @@
   double              midpoint[3];
 #endif
   double              element_coordinates[3];
-<<<<<<< HEAD
-//<<<<<<< HEAD
-//  int                 num_tree_vertices, num_el_vertices, ivertex;
-//======
   int                 num_el_vertices, ivertex;
-//>>>>>>> develop
-=======
-  int                 num_el_vertices, ivertex;
->>>>>>> 54f33ba7
   int                 freturn;
   t8_element_shape_t  element_shape;
 
@@ -832,35 +780,6 @@
     /* Nothing to do if we are in Init or clean up mode */
     return 1;
   }
-#if 0
-//<<<<<<< HEAD
-  num_tree_vertices = t8_eclass_num_vertices[ts->eclass];
-  T8_ASSERT (modus == T8_VTK_KERNEL_EXECUTE);
-  vertex_data = (struct t8_forest_vtk_vertices_t *) *data;
-  if (ltree_id != vertex_data->ltreeid) {
-    t8_cmesh_t          cmesh;
-    t8_locidx_t         cmesh_local_id;
-    double             *temp_vertices;
-
-    /* The current tree is not the tree that we stored from
-     * the last call to this function */
-    vertex_data->ltreeid = ltree_id;
-    /* get the coarse mesh tree */
-    cmesh = t8_forest_get_cmesh (forest);
-    /* Comput the cmesh local id of the tree */
-    cmesh_local_id = t8_forest_ltreeid_to_cmesh_ltreeid (forest, ltree_id);
-    /* Get the vertex coordinates of this tree */
-    temp_vertices = ((double *) t8_cmesh_get_attribute (cmesh,
-                                                        t8_get_package_id (),
-                                                        0, cmesh_local_id));
-
-    /* Copy the tree's vertex coordinates into the struct of the data pointer */
-    memcpy (vertex_data->tree_vertices, temp_vertices, sizeof (*temp_vertices)
-            * num_tree_vertices * 3);
-  }
-#endif
-//=======
-//>>>>>>> develop
 
   /* TODO: be careful with pyramid class here.
    *       does this work too over tree->class or do we need something else?
@@ -870,19 +789,11 @@
   /* if we eventually implement scaling the elements, activate this line */
   t8_forest_element_centroid (forest, ltree_id, element, midpoint);
 #endif
-<<<<<<< HEAD
-
-  num_el_vertices = t8_eclass_num_vertices[ts->t8_element_shape(element)];
-  for (ivertex = 0; ivertex < num_el_vertices; ivertex++) {
-    t8_forest_element_coordinate (forest, ltree_id, element,
-                                  t8_eclass_vtk_corner_number[ts->t8_element_shape(element)]
-=======
   element_shape = ts->t8_element_shape (element);
   num_el_vertices = t8_eclass_num_vertices[element_shape];
   for (ivertex = 0; ivertex < num_el_vertices; ivertex++) {
     t8_forest_element_coordinate (forest, ltree_id, element,
                                   t8_eclass_vtk_corner_number[element_shape]
->>>>>>> 54f33ba7
                                   [ivertex], element_coordinates);
 #if 0
     /* if we eventually implement scaling the elements, activate this line */
@@ -1039,7 +950,6 @@
   t8_locidx_t        *count_vertices;
   t8_element_shape_t  element_shape;
 
-
   if (modus == T8_VTK_KERNEL_INIT) {
     /* We use data to count the number of written vertices */
     *data = T8_ALLOC_ZERO (t8_locidx_t, 1);
@@ -1051,31 +961,16 @@
   }
   T8_ASSERT (modus == T8_VTK_KERNEL_EXECUTE);
 
-<<<<<<< HEAD
-  count_vertices = (t8_locidx_t *) * data;
-
-  /* TODO: This will definitely break with pyramids */
-  //SC_CHECK_ABORT (ts->eclass != T8_ECLASS_PYRAMID,
-  //                "No vtk support for pyramids.");
-  num_vertices = t8_eclass_num_vertices[ts->t8_element_shape(elements)];
-  for (ivertex = 0; ivertex < num_vertices;
-       ++ivertex, (*count_vertices)++) {
-=======
   count_vertices = (t8_locidx_t *) *data;
   element_shape = ts->t8_element_shape (elements);
   num_vertices = t8_eclass_num_vertices[element_shape];
   for (ivertex = 0; ivertex < num_vertices; ++ivertex, (*count_vertices)++) {
->>>>>>> 54f33ba7
     freturn = fprintf (vtufile, " %ld", (long) *count_vertices);
     if (freturn <= 0) {
       return 0;
     }
   }
-<<<<<<< HEAD
-  *columns += t8_eclass_num_vertices[ts->t8_element_shape(elements)];
-=======
   *columns += t8_eclass_num_vertices[element_shape];
->>>>>>> 54f33ba7
   return 1;
 }
 
@@ -1105,14 +1000,7 @@
 
   offset = (long long *) *data;
 
-<<<<<<< HEAD
-  /* TODO: This will also break with pyramids! */
-  //SC_CHECK_ABORT (ts->eclass != T8_ECLASS_PYRAMID,
-  //                "Pyramids not supported in vtk");
-  num_vertices = t8_eclass_num_vertices[ts->t8_element_shape(element)];
-=======
   num_vertices = t8_eclass_num_vertices[ts->t8_element_shape (element)];
->>>>>>> 54f33ba7
   *offset += num_vertices;
   freturn = fprintf (vtufile, " %lld", *offset);
   if (freturn <= 0) {
@@ -1136,13 +1024,9 @@
   int                 freturn;
   if (modus == T8_VTK_KERNEL_EXECUTE) {
     /* print the vtk type of the element */
-<<<<<<< HEAD
-    freturn = fprintf (vtufile, " %d", t8_eclass_vtk_type[ts->t8_element_shape(element)]);
-=======
     freturn =
       fprintf (vtufile, " %d",
                t8_eclass_vtk_type[ts->t8_element_shape (element)]);
->>>>>>> 54f33ba7
     if (freturn <= 0) {
       return 0;
     }
