/*
  This file is part of t8code.
  t8code is a C library to manage a collection (a forest) of multiple
  connected adaptive space-trees of general element classes in parallel.

  Copyright (C) 2015 the developers

  t8code is free software; you can redistribute it and/or modify
  it under the terms of the GNU General Public License as published by
  the Free Software Foundation; either version 2 of the License, or
  (at your option) any later version.

  t8code is distributed in the hope that it will be useful,
  but WITHOUT ANY WARRANTY; without even the implied warranty of
  MERCHANTABILITY or FITNESS FOR A PARTICULAR PURPOSE.  See the
  GNU General Public License for more details.

  You should have received a copy of the GNU General Public License
  along with t8code; if not, write to the Free Software Foundation, Inc.,
  51 Franklin Street, Fifth Floor, Boston, MA 02110-1301, USA.
*/

#include <t8_forest/t8_forest_to_vtkUnstructured.hxx>
#include <t8_forest/t8_forest_vtk.h>
#include <t8_vtk.h>
#include <t8_element_cxx.hxx>
#include <t8_forest/t8_forest_ghost.h>
#include <t8_vec.h>
#include "t8_forest_types.h"
#if T8_WITH_VTK
#include <vtkCellArray.h>
#include <vtkCellData.h>
#include <vtkTetra.h>
#include <vtkHexahedron.h>
#include <vtkVertex.h>
#include <vtkLine.h>
#include <vtkQuad.h>
#include <vtkTriangle.h>
#include <vtkPyramid.h>
#include <vtkWedge.h>
#include <vtkQuadraticEdge.h>
#include <vtkQuadraticTriangle.h>
#include <vtkQuadraticQuad.h>
#include <vtkQuadraticTetra.h>
#include <vtkQuadraticHexahedron.h>
#include <vtkQuadraticWedge.h>
#include <vtkQuadraticPyramid.h>
#include <vtkUnstructuredGrid.h>
#include <vtkXMLPUnstructuredGridWriter.h>
#include <vtkDoubleArray.h>
#include <vtkTypeInt64Array.h>
#if T8_ENABLE_MPI
#include <vtkMPI.h>
#include <vtkMPICommunicator.h>
#include <vtkMPIController.h>
#endif
#endif
#include <t8.h>
#include <t8_forest/t8_forest_general.h>
#include <t8_forest/t8_forest_io.h>
#include <t8_forest/t8_forest_geometrical.h>

/* We want to export the whole implementation to be callable from "C" */
T8_EXTERN_C_BEGIN ();

/* TODO: Currently we only use ASCII mode and no data compression.
 *       We also do not use sc_io to buffer our output stream. */

/* There are different cell data to write, e.g. connectivity, type, vertices, ...
 * The structure is always the same:
 * Iterate over the trees,
 *      iterate over the elements of that tree
 *          execute an element dependent part to write in the file.
 * In order to simplify writing this code, we put all the parts that are
 * repetetive in the function
 *  t8_forest_vtk_write_cell_data.
 * This function accepts a callback function, which is then executed for
 * each element. The callback function is defined below.
 */
/* TODO: As soon as we have element iterators we should restructure this concept
 * appropiately. */
typedef enum
{
  T8_VTK_KERNEL_INIT,
  T8_VTK_KERNEL_EXECUTE,
  T8_VTK_KERNEL_CLEANUP
} T8_VTK_KERNEL_MODUS;

/* Callback function prototype for writing cell data.
 * The function is executed for each element.
 * The callback can run in three different modi:
 *  INIT    - Called once, to (possibly) initialize the data pointer
 *  EXECUTE - Called for each element, the actual writing happens here.
 *  CLEANUP - Called once after all elements. Used to cleanup any memory
 *            allocated during INIT.
 * \param [in] forest The forest.
 * \param [in] ltree_id   A local treeid.
 * \param [in] tree   The local tree of the forest with id \a ltree_id.
 * \param [in] element_index An index of an element inside \a tree.
 * \param [in] element  A pointer to the current element.
 * \param [in] ts       The eclass scheme of the current element.
 * \param [in] is_ghost Non-zero if the current element is a ghost element.
 *                      In this cas \a tree is NULL.
 *                      All ghost element will be traversed after all elements are
 * \param [in,out] vtufile The open file stream to which we write the forest.
 * \param [in,out] columns An integer counting the number of written columns.
 *                         The callback should increase this value by the number
 *                         of values written to the file.
 * \param [in,out] data    A pointer that the callback can modify at will.
 *                         Between modi INIT and CLEANUP, \a data will not be
 *                         modified outside of this callback.
 * \param [in]     modus   The modus in which the callback is called. See above.
 * \return                 True if successful, false if not (i.e. file i/o error).
 */
typedef int         (*t8_forest_vtk_cell_data_kernel) (t8_forest_t forest,
                                                       const t8_locidx_t
                                                       ltree_id,
                                                       const t8_tree_t tree,
                                                       const t8_locidx_t
                                                       element_index,
                                                       const t8_element_t
                                                       *element,
                                                       t8_eclass_scheme_c *ts,
                                                       const int is_ghost,
                                                       FILE *vtufile,
                                                       int *columns,
                                                       void **data,
                                                       T8_VTK_KERNEL_MODUS
                                                       modus);

#if T8_WITH_VTK
#define T8_FOREST_VTK_QUADRATIC_ELEMENT_MAX_CORNERS 20
/** Lookup table for number of nodes for curved eclasses. */
const int           t8_curved_eclass_num_nodes[T8_ECLASS_COUNT] =
  { 1, 3, 8, 6, 20, 10, 15, 13 };

/** Lookup table for vtk types of curved elements */
const int           t8_curved_eclass_vtk_type[T8_ECLASS_COUNT] =
  { 1, 21, 23, 22, 25, 24, 26, 27 };

/** Map vtk element corners to element reference coordinates. The reference
 * coordinates are defined in such a way, that the linear vtk corners are listed
 * first and then the curved coords. This way, this array can be used for linear
 * vtk elements as well as quadratic vtk elements.
 */
const double        t8_forest_vtk_point_to_element_ref_coords[T8_ECLASS_COUNT]
  [T8_FOREST_VTK_QUADRATIC_ELEMENT_MAX_CORNERS][3] = {
  {                             /* T8_ECLASS_VERTEX */
   {0, 0, 0}, {-1, -1, -1}, {-1, -1, -1}, {-1, -1, -1}, {-1, -1, -1},
   {-1, -1, -1}, {-1, -1, -1}, {-1, -1, -1}, {-1, -1, -1}, {-1, -1, -1},
   {-1, -1, -1}, {-1, -1, -1}, {-1, -1, -1}, {-1, -1, -1}, {-1, -1, -1},
   {-1, -1, -1}, {-1, -1, -1}, {-1, -1, -1}, {-1, -1, -1}, {-1, -1, -1}
   },
  {                             /* T8_ECLASS_LINE */
   {0, 0, 0}, {1, 0, 0}, {0.5, 0, 0}, {-1, -1, -1}, {-1, -1, -1},
   {-1, -1, -1}, {-1, -1, -1}, {-1, -1, -1}, {-1, -1, -1}, {-1, -1, -1},
   {-1, -1, -1}, {-1, -1, -1}, {-1, -1, -1}, {-1, -1, -1}, {-1, -1, -1},
   {-1, -1, -1}, {-1, -1, -1}, {-1, -1, -1}, {-1, -1, -1}, {-1, -1, -1}
   },
  {                             /* T8_ECLASS_QUAD */
   {0, 0, 0}, {1, 0, 0}, {1, 1, 0}, {0, 1, 0}, {0.5, 0, 0},
   {1, 0.5, 0}, {0.5, 1, 0}, {0, 0.5, 0}, {-1, -1, -1}, {-1, -1, -1},
   {-1, -1, -1}, {-1, -1, -1}, {-1, -1, -1}, {-1, -1, -1}, {-1, -1, -1},
   {-1, -1, -1}, {-1, -1, -1}, {-1, -1, -1}, {-1, -1, -1}, {-1, -1, -1}
   },
  {                             /* T8_ECLASS_TRIANGLE */
   {0, 0, 0}, {0, 1, 0}, {1, 1, 0}, {0, 0.5, 0}, {0.5, 1, 0},
   {0.5, 0.5, 0}, {-1, -1, -1}, {-1, -1, -1}, {-1, -1, -1}, {-1, -1, -1},
   {-1, -1, -1}, {-1, -1, -1}, {-1, -1, -1}, {-1, -1, -1}, {-1, -1, -1},
   {-1, -1, -1}, {-1, -1, -1}, {-1, -1, -1}, {-1, -1, -1}, {-1, -1, -1}
   },
  {                             /* T8_ECLASS_HEX */
   {0, 0, 0}, {1, 0, 0}, {1, 1, 0}, {0, 1, 0}, {0, 0, 1},
   {1, 0, 1}, {1, 1, 1}, {0, 1, 1}, {0.5, 0, 0}, {1, 0.5, 0},
   {0.5, 1, 0}, {0, 0.5, 0}, {0.5, 0, 1}, {1, 0.5, 1}, {0.5, 1, 1},
   {0, 0.5, 1}, {0, 0, 0.5}, {1, 0, 0.5}, {1, 1, 0.5}, {0, 1, 0.5}
   },
  {                             /* T8_ECLASS_TET */
   {0, 0, 0}, {1, 0, 0}, {1, 1, 1}, {1, 0, 1}, {0.5, 0, 0},
   {1, 0.5, 0.5}, {0.5, 0.5, 0.5}, {0.5, 0, 0.5}, {1, 0, 0.5}, {1, 0.5, 1},
   {-1, -1, -1}, {-1, -1, -1}, {-1, -1, -1}, {-1, -1, -1}, {-1, -1, -1},
   {-1, -1, -1}, {-1, -1, -1}, {-1, -1, -1}, {-1, -1, -1}, {-1, -1, -1}
   },
  {                             /* T8_ECLASS_PRISM */
   {0, 0, 0}, {0, 1, 0}, {1, 1, 0}, {0, 0, 1}, {0, 1, 1},
   {1, 1, 1}, {0, 0.5, 0}, {0.5, 1, 0}, {0.5, 0.5, 0}, {0, 0.5, 1},
   {0.5, 1, 1}, {0.5, 0.5, 1}, {0, 0, 0.5}, {0, 1, 0.5}, {1, 1, 0.5},
   {-1, -1, -1}, {-1, -1, -1}, {-1, -1, -1}, {-1, -1, -1}, {-1, -1, -1}
   },
  {                             /* T8_ECLASS_PYRAMID */
   {0, 0, 0}, {1, 0, 0}, {1, 1, 0}, {0, 1, 0}, {1, 1, 1},
   {0.5, 0, 0}, {1, 0.5, 0}, {0.5, 1, 0}, {0, 0.5, 0}, {0.5, 0.5, 0.5},
   {1, 0.5, 0.5}, {1, 1, 0.5}, {0.5, 1, 0.5}, {-1, -1, -1}, {-1, -1, -1},
   {-1, -1, -1}, {-1, -1, -1}, {-1, -1, -1}, {-1, -1, -1}, {-1, -1, -1}
   }
};

#endif

/* 
 * depending on whether we want to write curved or non-curved elements
 * we need the right number of points, so we choose the right lookup table
 */
#if T8_WITH_VTK
static int
t8_get_number_of_vtk_nodes (const t8_element_shape_t eclass,
                            const int curved_flag)
{
  /* use the lookup table of the eclasses. */
  if (curved_flag) {
    return t8_curved_eclass_num_nodes[eclass];
  }
  return t8_eclass_num_vertices[eclass];
}
#endif

#if T8_WITH_VTK
static void
t8_forest_vtk_get_element_nodes (t8_forest_t forest, t8_locidx_t ltreeid,
                                 const t8_element_t *element,
                                 const int vertex, double *out_coords,
                                 sc_array_t *stretch_factors)
{
  const t8_eclass_t   tree_class = t8_forest_get_tree_class (forest, ltreeid);
  const t8_eclass_scheme_c *scheme =
    t8_forest_get_eclass_scheme (forest, tree_class);
  const t8_element_shape_t element_shape = scheme->t8_element_shape (element);
  const double       *ref_coords =
    t8_forest_vtk_point_to_element_ref_coords[element_shape]
    [vertex];
  t8_forest_element_from_ref_coords (forest, ltreeid, element, ref_coords,
                                     out_coords, stretch_factors);
}
#endif

int
t8_forest_vtk_write_file_via_API (t8_forest_t forest, const char *fileprefix,
                                  const int write_treeid,
                                  const int write_mpirank,
                                  const int write_level,
                                  const int write_element_id,
                                  const int curved_flag,
                                  const int num_data,
                                  t8_vtk_data_field_t *data)
{
#if T8_WITH_VTK
  int                 freturn = 0;
  T8_ASSERT (fileprefix != NULL);
  /* 
   * Write file: First we construct the unstructured Grid 
   * that will store the points and elements. It requires
   * information about the points(coordinates, stored in the points object)
   * and the cells(cellTypes and which points belong to this cell) 
   */

  vtkSmartPointer < vtkUnstructuredGrid > unstructuredGrid =
    vtkSmartPointer < vtkUnstructuredGrid >::New ();
  t8_forest_to_vtkUnstructuredGrid (forest, unstructuredGrid, write_treeid,
                                    write_mpirank, write_level,
                                    write_element_id, curved_flag, num_data,
                                    data);
  /*
   * We define the filename used to write the pvtu and the vtu files.
   * The pwriterObj is of class XMLPUnstructuredGridWriter, the P in
   * XMLP is important: We want to write a vtu file for each process.
   * This class enables us to do exactly that. 
   */
  char                mpifilename[BUFSIZ];
  snprintf (mpifilename, BUFSIZ, "%s.pvtu", fileprefix);

  vtkSmartPointer < vtkXMLPUnstructuredGridWriter > pwriterObj =
    vtkSmartPointer < vtkXMLPUnstructuredGridWriter >::New ();
/*
 * Get/Set whether the appended data section is base64 encoded. 
 * If encoded, reading and writing will be slower, but the file 
 * will be fully valid XML and text-only. 
 * If not encoded, the XML specification will be violated, 
 * but reading and writing will be fast. The default is to do the encoding.
 * Documentation: https://vtk.org/doc/release/5.0/html/a02260.html#z3560_2
 */
  pwriterObj->EncodeAppendedDataOff ();

/* We set the filename of the pvtu file. The filenames of the vtu files
 * are given based on the name of the pvtu file and the process number.
 */
  pwriterObj->SetFileName (mpifilename);

/*
 * Since we want to write multiple files, the processes 
 * have to communicate. Therefore, we define the communicator
 * vtk_comm and set it as the communicator. 
 * We have to set a controller for the pwriterObj, 
 * therefore we define the controller vtk_mpi_ctrl.
 */
#if T8_ENABLE_MPI
  vtkSmartPointer < vtkMPICommunicator > vtk_comm =
    vtkSmartPointer < vtkMPICommunicator >::New ();
  vtkMPICommunicatorOpaqueComm vtk_opaque_comm (&forest->mpicomm);
  vtk_comm->InitializeExternal (&vtk_opaque_comm);

  vtkSmartPointer < vtkMPIController > vtk_mpi_ctrl =
    vtkSmartPointer < vtkMPIController >::New ();
  vtk_mpi_ctrl->SetCommunicator (vtk_comm);

  pwriterObj->SetController (vtk_mpi_ctrl);
#endif
/*
 * We set the number of pieces as the number of mpi processes,
 * since we want to write a file for each process. We also
 * need to define a Start and EndPiece for the current
 * process. Then we can set the inputData for the writer:
 * We want to write the unstructured Grid, update the writer
 * and then write.
 * 
 * Note: We could write more than one file per process here, if desired.
 */
  pwriterObj->SetNumberOfPieces (forest->mpisize);
  pwriterObj->SetStartPiece (forest->mpirank);
  pwriterObj->SetEndPiece (forest->mpirank);

/* We set the input data and write the vtu files. */
  pwriterObj->SetInputData (unstructuredGrid);
  pwriterObj->Update ();
  if (pwriterObj->Write ()) {
    /* Writing was successful */
    freturn = 1;
  }
  else {
    t8_errorf ("Error when writing vtk file.\n");
  }

/* Return whether writing was successful */
  return freturn;

#else
  t8_global_errorf
    ("Warning: t8code is not linked against vtk library. Vtk output will not be generated.\n");
  t8_global_productionf
    ("Consider calling 't8_forest_write_vtk' or 't8_forest_vtk_write_file' instead.\n");
  return 0;
#endif
}

#if T8_WITH_VTK
void
t8_forest_to_vtkUnstructuredGrid (t8_forest_t forest,
                                  vtkSmartPointer < vtkUnstructuredGrid >
                                  unstructuredGrid, const int write_treeid,
                                  const int write_mpirank,
                                  const int write_level,
                                  const int write_element_id,
                                  const int curved_flag, const int num_data,
                                  t8_vtk_data_field_t *data)
{
  /*Check assertions: forest and fileprefix are not NULL and forest is commited */
  T8_ASSERT (forest != NULL);
  T8_ASSERT (forest->rc.refcount > 0);
  T8_ASSERT (forest->committed);

  long int            point_id = 0;     /* The id of the point in the points Object. */
  double              coordinates[3];
<<<<<<< HEAD
  int                 elem_id = 0;
  int                 freturn = 0;
=======
  const t8_gloidx_t   offset = t8_forest_get_first_local_element_id (forest);
  t8_gloidx_t         elem_id = offset;
>>>>>>> 0ffe4898

/* Since we want to use different element types and a points Array and cellArray 
 * we have to declare these vtk objects. The cellArray stores the Elements.
 * The points and cellArray are needed to store the data we want to write in the Unstructured Grid. 
 */
  vtkNew < vtkPoints > points;
  vtkNew < vtkCellArray > cellArray;
  vtkNew < vtkHexahedron > hexa;
  vtkNew < vtkVertex > vertex;
  vtkNew < vtkLine > line;
  vtkNew < vtkQuad > quad;
  vtkNew < vtkTriangle > tri;
  vtkNew < vtkWedge > prism;
  vtkNew < vtkTetra > tet;
  vtkNew < vtkPyramid > pyra;

  vtkNew < vtkQuadraticEdge > quadraticedge;
  vtkNew < vtkQuadraticTriangle > quadratictri;
  vtkNew < vtkQuadraticQuad > quadraticquad;
  vtkNew < vtkQuadraticTetra > quadratictet;
  vtkNew < vtkQuadraticHexahedron > quadratichexa;
  vtkNew < vtkQuadraticWedge > quadraticprism;
  vtkNew < vtkQuadraticPyramid > quadraticpyra;

  /* 
   * The cellTypes Array stores the element types as integers(see vtk doc).
   */
  const t8_locidx_t   num_elements =
    t8_forest_get_local_num_elements (forest);
  int                *cellTypes = T8_ALLOC (int, num_elements);

  /*
   * We need the vertex coords array to be of the 
   * correct dim. Since it is always the same
   * in one mesh, we take the dim of one element.
   * We add 1 if we look at a vertext(dim=0) because 
   * an array of size 0 is not allowed. 
   * Then we allocate memory, because we do not know
   * beforehand how many entries the array needs.
   */

  /*
   * We have to define the vtkTypeInt64Array that hold 
   * metadata if wanted. 
   */

  vtkSmartPointer < t8_vtk_gloidx_array_type_t > vtk_treeid =
    vtkSmartPointer < t8_vtk_gloidx_array_type_t >::New ();
  vtkSmartPointer < t8_vtk_gloidx_array_type_t > vtk_mpirank =
    vtkSmartPointer < t8_vtk_gloidx_array_type_t >::New ();
  vtkSmartPointer < t8_vtk_gloidx_array_type_t > vtk_level =
    vtkSmartPointer < t8_vtk_gloidx_array_type_t >::New ();
  vtkSmartPointer < t8_vtk_gloidx_array_type_t > vtk_element_id =
    vtkSmartPointer < t8_vtk_gloidx_array_type_t >::New ();

/*
 * We need the dataArray for writing double valued user defined data in the vtu files.
 * We want to write num_data many timesteps/arrays.
 * We need num_data many vtkDoubleArrays, so we need to allocate storage.
 * Later we call the constructor with: dataArrays[idata]=vtkDoubleArray::New()
 */
  vtkDoubleArray    **dataArrays;
  dataArrays = T8_ALLOC (vtkDoubleArray *, num_data);

  const t8_locidx_t   num_local_trees =
    t8_forest_get_num_local_trees (forest);
<<<<<<< HEAD
=======

>>>>>>> 0ffe4898
/* We iterate over all local trees*/
  for (t8_locidx_t itree = 0; itree < num_local_trees; itree++) {
/* 
 * We get the current tree, the scheme for this tree
 * and the number of elements in this tree. We need the vertices of
 * the tree to get the coordinates of the elements later. We need
 * the number of elements in this tree to iterate over all of them.
 */
    t8_eclass_scheme_c *scheme =
      t8_forest_get_eclass_scheme (forest, t8_forest_get_tree_class (forest,
                                                                     itree));
    const t8_locidx_t   elems_in_tree =
      t8_forest_get_tree_num_elements (forest, itree);
<<<<<<< HEAD
    const t8_locidx_t   offset =
      t8_forest_get_tree_element_offset (forest, itree);
=======
>>>>>>> 0ffe4898
    /* We iterate over all elements in the tree */
    /* Compute the global tree id */
    const t8_gloidx_t   gtreeid = t8_forest_global_tree_id (forest, itree);
    for (t8_locidx_t ielement = 0; ielement < elems_in_tree; ielement++) {
      const t8_element_t *element =
        t8_forest_get_element_in_tree (forest, itree, ielement);
      T8_ASSERT (element != NULL);
      vtkSmartPointer < vtkCell > pvtkCell = NULL;
      const t8_element_shape_t element_shape =
        scheme->t8_element_shape (element);
      const int           num_node =
        t8_get_number_of_vtk_nodes (element_shape, curved_flag);
      /* depending on the element type we choose the correct vtk cell to insert points to */
      if (curved_flag == 0) {
        switch (element_shape) {
        case T8_ECLASS_VERTEX:
          pvtkCell = vertex;
          break;
        case T8_ECLASS_LINE:
          pvtkCell = line;
          break;
        case T8_ECLASS_QUAD:
          pvtkCell = quad;
          break;
        case T8_ECLASS_TRIANGLE:
          pvtkCell = tri;
          break;
        case T8_ECLASS_HEX:
          pvtkCell = hexa;
          break;
        case T8_ECLASS_TET:
          pvtkCell = tet;
          break;
        case T8_ECLASS_PRISM:
          pvtkCell = prism;
          break;
        case T8_ECLASS_PYRAMID:
          pvtkCell = pyra;
          break;
        default:
          SC_ABORT_NOT_REACHED ();
        }
      }
      else {                    /* curved_flag != 0 */
        switch (element_shape) {
        case T8_ECLASS_VERTEX:
          pvtkCell = vertex;
          break;
        case T8_ECLASS_LINE:
          pvtkCell = quadraticedge;
          break;
        case T8_ECLASS_QUAD:
          pvtkCell = quadraticquad;
          break;
        case T8_ECLASS_TRIANGLE:
          pvtkCell = quadratictri;
          break;
        case T8_ECLASS_HEX:
          pvtkCell = quadratichexa;
          break;
        case T8_ECLASS_TET:
          pvtkCell = quadratictet;
          break;
        case T8_ECLASS_PRISM:
          pvtkCell = quadraticprism;
          break;
        case T8_ECLASS_PYRAMID:
          pvtkCell = quadraticpyra;
          break;
        default:
          SC_ABORT_NOT_REACHED ();
        }
      }

      /* For each element we iterate over all points */
      for (int ivertex = 0; ivertex < num_node; ivertex++, point_id++) {
        /* Compute the vertex coordinates inside the domain. */
        t8_forest_vtk_get_element_nodes (forest, itree, element, ivertex,
                                         coordinates, NULL);
        /* Insert point in the points array */
        points->InsertNextPoint (coordinates[0], coordinates[1],
                                 coordinates[2]);

        pvtkCell->GetPointIds ()->SetId (ivertex, point_id);
      }
      /* We insert the next cell in the cell array */
      cellArray->InsertNextCell (pvtkCell);
      /*
       * Write current cell Type in the cell Types array at the elem_id index.
       * Depending on the values of the binary inputs write_treeid,
       * write_mpirank and write_element_id we also fill the corresponding
       * arrays with the data we want(treeid,mpirank,element_id).
       * To get the element id, we have to add the local id in the tree 
       * plus theo
       */
      /* *INDENT-OFF* */
      if(curved_flag==0){
        cellTypes[elem_id - offset] = t8_eclass_vtk_type[element_shape];
      }
      else{
        cellTypes[elem_id - offset] = t8_curved_eclass_vtk_type[element_shape];
      }
      if (write_treeid == 1) {
        vtk_treeid->InsertNextValue (gtreeid);
      }
      if (write_mpirank == 1) {
        vtk_mpirank->InsertNextValue (forest->mpirank);
      }
      if (write_level == 1) {
        vtk_level->InsertNextValue (scheme->t8_element_level (element));
      }
      if (write_element_id == 1) {
        vtk_element_id->InsertNextValue (elem_id);
      }
      /* *INDENT-ON* */
      elem_id++;
    }                           /* end of loop over elements */
  }                             /* end of loop over local trees */

  unstructuredGrid->SetPoints (points);
  unstructuredGrid->SetCells (cellTypes, cellArray);

  /* *INDENT-OFF* */
  if (write_treeid) {
    vtk_treeid->SetName ("treeid");
    unstructuredGrid->GetCellData()->AddArray(vtk_treeid);
  }
  if (write_mpirank) {
    vtk_mpirank->SetName ("mpirank");
    unstructuredGrid->GetCellData()->AddArray(vtk_mpirank);
  }
  if (write_level) {
    vtk_level->SetName ("level");
    unstructuredGrid->GetCellData()->AddArray(vtk_level);
  }
  if (write_element_id) {
    vtk_element_id->SetName ("element_id");
    unstructuredGrid->GetCellData()->AddArray(vtk_element_id);
  }
  /* *INDENT-ON* */

  /* Write the user defined data fields. 
   * For that we iterate over the idata, set the name, the array
   * and then give this data to the unstructured Grid Object.
   * We differentiate between scalar and vector data.
   */
  for (int idata = 0; idata < num_data; idata++) {
    dataArrays[idata] = vtkDoubleArray::New ();
    if (data[idata].type == T8_VTK_SCALAR) {
      dataArrays[idata]->SetName (data[idata].description);     /* Set the name of the array */
      dataArrays[idata]->SetVoidArray (data[idata].data, num_elements, 1);      /* We write the data in the array from the input array */
      unstructuredGrid->GetCellData ()->AddArray (dataArrays[idata]);   /* We add the array to the cell data object */
    }
    else {
      dataArrays[idata]->SetName (data[idata].description);     /* Set the name of the array */
      dataArrays[idata]->SetNumberOfTuples (num_elements);      /* We want number of tuples=number of elements */
      dataArrays[idata]->SetNumberOfComponents (3);     /* Each tuples has 3 values */
      dataArrays[idata]->SetVoidArray (data[idata].data, num_elements * 3, 1);  /*  */
      unstructuredGrid->GetCellData ()->SetVectors (dataArrays[idata]); /*  */
    }
  }

  /* We have to free the allocated memory for the cellTypes Array and the other arrays we allocated memory for. */
  for (int idata = 0; idata < num_data; idata++) {
    dataArrays[idata]->Delete ();
  }

  T8_FREE (cellTypes);
  T8_FREE (dataArrays);
}
#endif

static t8_locidx_t
t8_forest_num_points (t8_forest_t forest, const int count_ghosts)
{
  t8_locidx_t         num_points = 0;

  for (t8_locidx_t itree = 0; itree < (t8_locidx_t) forest->trees->elem_count;
       itree++) {
    /* Get the tree that stores the elements */
    t8_tree_t           tree =
      (t8_tree_t) t8_sc_array_index_locidx (forest->trees, itree);
    /* Get the scheme of the current tree */
    t8_eclass_scheme   *tscheme =
      t8_forest_get_eclass_scheme (forest, tree->eclass);
    const size_t        num_elements =
      t8_element_array_get_count (&tree->elements);
    for (t8_locidx_t ielem = 0; ielem < (t8_locidx_t) num_elements; ielem++) {
      const t8_element_t *elem =
        t8_element_array_index_locidx (&tree->elements, ielem);
      num_points += tscheme->t8_element_num_corners (elem);
    }

  }
  if (count_ghosts) {
    T8_ASSERT (forest->ghosts != NULL);
    /* We also count the points of the ghost cells */
    const t8_locidx_t   num_ghosts = t8_forest_ghost_num_trees (forest);
    for (t8_locidx_t itree = 0; itree < num_ghosts; itree++) {
      /* Get the element class of the ghost */
      t8_eclass_t         ghost_class =
        t8_forest_ghost_get_tree_class (forest, itree);
      t8_element_array_t *ghost_elem =
        t8_forest_ghost_get_tree_elements (forest, itree);
      const size_t        num_elements =
        t8_forest_ghost_tree_num_elements (forest, itree);
      t8_eclass_scheme   *tscheme =
        t8_forest_get_eclass_scheme (forest, ghost_class);
      for (t8_locidx_t ielem = 0; ielem < (t8_locidx_t) num_elements; ielem++) {
        const t8_element_t *elem =
          t8_element_array_index_locidx (ghost_elem, ielem);
        num_points += tscheme->t8_element_num_corners (elem);
      }
    }
  }
  return num_points;
}

static int
t8_forest_vtk_cells_vertices_kernel (t8_forest_t forest,
                                     const t8_locidx_t ltree_id,
                                     const t8_tree_t tree,
                                     const t8_locidx_t element_index,
                                     const t8_element_t *element,
                                     t8_eclass_scheme_c *ts,
                                     const int is_ghost, FILE *vtufile,
                                     int *columns, void **data,
                                     T8_VTK_KERNEL_MODUS modus)
{
  double              element_coordinates[3];
  int                 num_el_vertices, ivertex;
  int                 freturn;
  t8_element_shape_t  element_shape;

  if (modus != T8_VTK_KERNEL_EXECUTE) {
    /* Nothing to do if we are in Init or clean up mode */
    return 1;
  }

  /* TODO: be careful with pyramid class here.
   *       does this work too over tree->class or do we need something else?
   */

  element_shape = ts->t8_element_shape (element);
  num_el_vertices = t8_eclass_num_vertices[element_shape];
  for (ivertex = 0; ivertex < num_el_vertices; ivertex++) {
    t8_forest_element_coordinate (forest, ltree_id, element,
                                  t8_eclass_vtk_corner_number[element_shape]
                                  [ivertex], element_coordinates);
    freturn = fprintf (vtufile, "         ");
    if (freturn <= 0) {
      return 0;
    }
#ifdef T8_VTK_DOUBLES
    freturn = fprintf (vtufile, " %24.16e %24.16e %24.16e\n",
                       element_coordinates[0], element_coordinates[1],
                       element_coordinates[2]);
#else
    freturn = fprintf (vtufile, " %16.8e %16.8e %16.8e\n",
                       element_coordinates[0], element_coordinates[1],
                       element_coordinates[2]);
#endif
    if (freturn <= 0) {
      return 0;
    }
    /* We switch of the colum control of the surrounding function
     * by keeping the columns value constant. */
    *columns = 1;
  }
  return 1;
}

static int
t8_forest_vtk_cells_connectivity_kernel (t8_forest_t forest,
                                         const t8_locidx_t ltree_id,
                                         const t8_tree_t tree,
                                         const t8_locidx_t element_index,
                                         const t8_element_t *element,
                                         t8_eclass_scheme_c *ts,
                                         const int is_ghost, FILE *vtufile,
                                         int *columns, void **data,
                                         T8_VTK_KERNEL_MODUS modus)
{
  int                 ivertex, num_vertices;
  int                 freturn;
  t8_locidx_t        *count_vertices;
  t8_element_shape_t  element_shape;

  if (modus == T8_VTK_KERNEL_INIT) {
    /* We use data to count the number of written vertices */
    *data = T8_ALLOC_ZERO (t8_locidx_t, 1);
    return 1;
  }
  else if (modus == T8_VTK_KERNEL_CLEANUP) {
    T8_FREE (*data);
    return 1;
  }
  T8_ASSERT (modus == T8_VTK_KERNEL_EXECUTE);

  count_vertices = (t8_locidx_t *) *data;
  element_shape = ts->t8_element_shape (element);
  num_vertices = t8_eclass_num_vertices[element_shape];
  for (ivertex = 0; ivertex < num_vertices; ++ivertex, (*count_vertices)++) {
    freturn = fprintf (vtufile, " %ld", (long) *count_vertices);
    if (freturn <= 0) {
      return 0;
    }
  }
  *columns += t8_eclass_num_vertices[element_shape];
  return 1;
}

static int
t8_forest_vtk_cells_offset_kernel (t8_forest_t forest,
                                   const t8_locidx_t ltree_id,
                                   const t8_tree_t tree,
                                   const t8_locidx_t element_index,
                                   const t8_element_t *element,
                                   t8_eclass_scheme_c *ts, const int is_ghost,
                                   FILE *vtufile, int *columns, void **data,
                                   T8_VTK_KERNEL_MODUS modus)
{
  long long          *offset;
  int                 freturn;
  int                 num_vertices;

  if (modus == T8_VTK_KERNEL_INIT) {
    *data = T8_ALLOC_ZERO (long long, 1);
    return 1;
  }
  else if (modus == T8_VTK_KERNEL_CLEANUP) {
    T8_FREE (*data);
    return 1;
  }
  T8_ASSERT (modus == T8_VTK_KERNEL_EXECUTE);

  offset = (long long *) *data;

  num_vertices = t8_eclass_num_vertices[ts->t8_element_shape (element)];
  *offset += num_vertices;
  freturn = fprintf (vtufile, " %lld", *offset);
  if (freturn <= 0) {
    return 0;
  }
  *columns += 1;

  return 1;
}

static int
t8_forest_vtk_cells_type_kernel (t8_forest_t forest,
                                 const t8_locidx_t ltree_id,
                                 const t8_tree_t tree,
                                 const t8_locidx_t element_index,
                                 const t8_element_t *element,
                                 t8_eclass_scheme_c *ts, const int is_ghost,
                                 FILE *vtufile, int *columns, void **data,
                                 T8_VTK_KERNEL_MODUS modus)
{
  int                 freturn;
  if (modus == T8_VTK_KERNEL_EXECUTE) {
    /* print the vtk type of the element */
    freturn =
      fprintf (vtufile, " %d",
               t8_eclass_vtk_type[ts->t8_element_shape (element)]);
    if (freturn <= 0) {
      return 0;
    }
    *columns += 1;
  }
  return 1;
}

static int
t8_forest_vtk_cells_level_kernel (t8_forest_t forest,
                                  const t8_locidx_t ltree_id,
                                  const t8_tree_t tree,
                                  const t8_locidx_t element_index,
                                  const t8_element_t *element,
                                  t8_eclass_scheme_c *ts, const int is_ghost,
                                  FILE *vtufile, int *columns, void **data,
                                  T8_VTK_KERNEL_MODUS modus)
{
  if (modus == T8_VTK_KERNEL_EXECUTE) {
    fprintf (vtufile, "%i ", ts->t8_element_level (element));
    *columns += 1;
  }
  return 1;
}

static int
t8_forest_vtk_cells_rank_kernel (t8_forest_t forest,
                                 const t8_locidx_t ltree_id,
                                 const t8_tree_t tree,
                                 const t8_locidx_t element_index,
                                 const t8_element_t *element,
                                 t8_eclass_scheme_c *ts, const int is_ghost,
                                 FILE *vtufile, int *columns, void **data,
                                 T8_VTK_KERNEL_MODUS modus)
{
  if (modus == T8_VTK_KERNEL_EXECUTE) {
    fprintf (vtufile, "%i ", forest->mpirank);
    *columns += 1;
  }
  return 1;
}

static int
t8_forest_vtk_cells_treeid_kernel (t8_forest_t forest,
                                   const t8_locidx_t ltree_id,
                                   const t8_tree_t tree,
                                   const t8_locidx_t element_index,
                                   const t8_element_t *element,
                                   t8_eclass_scheme_c *ts, const int is_ghost,
                                   FILE *vtufile, int *columns, void **data,
                                   T8_VTK_KERNEL_MODUS modus)
{
  if (modus == T8_VTK_KERNEL_EXECUTE) {
    long long           tree_id;
    if (is_ghost) {
      /* For ghost elements we write -1 as the tree is */
      tree_id = -1;
    }
    else {
      /* Otherwise the global tree id */
      tree_id = (long long) ltree_id + forest->first_local_tree;
    }
    fprintf (vtufile, "%lli ", tree_id);
    *columns += 1;
  }
  return 1;
}

static int
t8_forest_vtk_cells_elementid_kernel (t8_forest_t forest,
                                      const t8_locidx_t ltree_id,
                                      const t8_tree_t tree,
                                      const t8_locidx_t element_index,
                                      const t8_element_t *element,
                                      t8_eclass_scheme_c *ts,
                                      const int is_ghost, FILE *vtufile,
                                      int *columns, void **data,
                                      T8_VTK_KERNEL_MODUS modus)
{
  if (modus == T8_VTK_KERNEL_EXECUTE) {
    if (!is_ghost) {
      fprintf (vtufile, "%lli ", element_index + tree->elements_offset +
               (long long) t8_forest_get_first_local_element_id (forest));
    }
    else {
      fprintf (vtufile, "%lli ", (long long) -1);
    }
    *columns += 1;
  }
  return 1;
}

static int
t8_forest_vtk_cells_scalar_kernel (t8_forest_t forest,
                                   const t8_locidx_t ltree_id,
                                   const t8_tree_t tree,
                                   const t8_locidx_t element_index,
                                   const t8_element_t *element,
                                   t8_eclass_scheme_c *ts, const int is_ghost,
                                   FILE *vtufile, int *columns, void **data,
                                   T8_VTK_KERNEL_MODUS modus)
{
  double              element_value = 0;
  t8_locidx_t         scalar_index;

  if (modus == T8_VTK_KERNEL_EXECUTE) {
    /* For local elements access the data array, for ghosts, write 0 */
    if (!is_ghost) {
      scalar_index = t8_forest_get_tree_element_offset (forest, ltree_id)
        + element_index;
      element_value = ((double *) *data)[scalar_index];
    }
    else {
      element_value = 0;
    }
    fprintf (vtufile, "%g ", element_value);
    *columns += 1;
  }
  return 1;
}

static int
t8_forest_vtk_cells_vector_kernel (t8_forest_t forest,
                                   const t8_locidx_t ltree_id,
                                   const t8_tree_t tree,
                                   const t8_locidx_t element_index,
                                   const t8_element_t *element,
                                   t8_eclass_scheme_c *ts, const int is_ghost,
                                   FILE *vtufile, int *columns, void **data,
                                   T8_VTK_KERNEL_MODUS modus)
{
  double             *element_values, null_vec[3] = { 0, 0, 0 };
  int                 dim, idim;
  t8_locidx_t         tree_offset;

  if (modus == T8_VTK_KERNEL_EXECUTE) {
    dim = 3;
    T8_ASSERT (forest->dimension <= 3);
    /* For local elements access the data array, for ghosts, write 0 */
    if (!is_ghost) {
      tree_offset = t8_forest_get_tree_element_offset (forest, ltree_id);
      /* Get a pointer to the start of the element's vector data */
      element_values =
        ((double *) *data) + (tree_offset + element_index) * dim;
    }
    else {
      element_values = null_vec;
    }
    for (idim = 0; idim < dim; idim++) {
      fprintf (vtufile, "%g ", element_values[idim]);
    }
    *columns += dim;
  }
  return 1;
}

/* The point data version of the scalar kernel */
static int
t8_forest_vtk_vertices_scalar_kernel (t8_forest_t forest,
                                      const t8_locidx_t ltree_id,
                                      const t8_tree_t tree,
                                      const t8_locidx_t element_index,
                                      const t8_element_t *element,
                                      t8_eclass_scheme_c *ts,
                                      const int is_ghost, FILE *vtufile,
                                      int *columns, void **data,
                                      T8_VTK_KERNEL_MODUS modus)
{
  double              element_value = 0;
  int                 num_vertex, ivertex;
  t8_locidx_t         scalar_index;

  if (modus == T8_VTK_KERNEL_EXECUTE) {
    num_vertex = ts->t8_element_num_corners (element);

    for (ivertex = 0; ivertex < num_vertex; ivertex++) {
      /* For local elements access the data array, for ghosts, write 0 */
      if (!is_ghost) {
        scalar_index = t8_forest_get_tree_element_offset (forest, ltree_id)
          + element_index;
        element_value = ((double *) *data)[scalar_index];
      }
      else {
        element_value = 0;
      }
      fprintf (vtufile, "%g ", element_value);
      *columns += 1;
    }
  }
  return 1;
}

/* The point data version of the vector kernel */
static int
t8_forest_vtk_vertices_vector_kernel (t8_forest_t forest,
                                      const t8_locidx_t ltree_id,
                                      const t8_tree_t tree,
                                      const t8_locidx_t element_index,
                                      const t8_element_t *element,
                                      t8_eclass_scheme_c *ts,
                                      const int is_ghost, FILE *vtufile,
                                      int *columns, void **data,
                                      T8_VTK_KERNEL_MODUS modus)
{
  double             *element_values, null_vec[3] = { 0, 0, 0 };
  int                 dim, idim;
  int                 num_vertex, ivertex;
  t8_locidx_t         tree_offset;

  if (modus == T8_VTK_KERNEL_EXECUTE) {
    num_vertex = ts->t8_element_num_corners (element);
    for (ivertex = 0; ivertex < num_vertex; ivertex++) {
      dim = 3;
      T8_ASSERT (forest->dimension <= 3);
      /* For local elements access the data array, for ghosts, write 0 */
      if (!is_ghost) {
        tree_offset = t8_forest_get_tree_element_offset (forest, ltree_id);
        /* Get a pointer to the start of the element's vector data */
        element_values =
          ((double *) *data) + (tree_offset + element_index) * dim;
      }
      else {
        element_values = null_vec;
      }
      for (idim = 0; idim < dim; idim++) {
        fprintf (vtufile, "%g ", element_values[idim]);
      }
      *columns += dim;
    }
  }
  return 1;
}

/* Iterate over all cells and write cell data to the file using
 * the cell_data_kernel as callback */
static int
t8_forest_vtk_write_cell_data (t8_forest_t forest, FILE *vtufile,
                               const char *dataname,
                               const char *datatype,
                               const char *component_string,
                               const int max_columns,
                               t8_forest_vtk_cell_data_kernel kernel,
                               const int write_ghosts, void *udata)
{
  int                 freturn;
  int                 countcols;
  t8_tree_t           tree;
  t8_locidx_t         itree, ighost;
  t8_locidx_t         element_index, elems_in_tree;
  t8_locidx_t         num_local_trees, num_ghost_trees;
  t8_element_t       *element;
  t8_eclass_scheme_c *ts;
  void               *data = NULL;

  /* Write the connectivity information.
   * Thus for each tree we write the indices of its corner vertices. */
  freturn = fprintf (vtufile, "        <DataArray type=\"%s\" "
                     "Name=\"%s\" %s format=\"ascii\">\n         ",
                     datatype, dataname, component_string);
  if (freturn <= 0) {
    return 0;
  }

  /* if udata != NULL, use it as the data pointer, in this case, the kernel
   * should not modify it */
  if (udata != NULL) {
    data = udata;
  }

  /* Call the kernel in initilization modus to possibly initialize the
   * data pointer */
  kernel (NULL, 0, NULL, 0, NULL, NULL, 0, NULL, NULL, &data,
          T8_VTK_KERNEL_INIT);
  /* We iterate over the trees and count each trees vertices,
   * we add this to the already counted vertices and write it to the file */
  /* TODO: replace with an element iterator */
  num_local_trees = t8_forest_get_num_local_trees (forest);
  for (itree = 0, countcols = 0; itree < num_local_trees; itree++) {
    /* Get the tree that stores the elements */
    tree = t8_forest_get_tree (forest, itree);
    /* Get the eclass scheme of the tree */
    ts = t8_forest_get_eclass_scheme (forest,
                                      t8_forest_get_tree_class (forest,
                                                                itree));
    elems_in_tree =
      (t8_locidx_t) t8_element_array_get_count (&tree->elements);
    for (element_index = 0; element_index < elems_in_tree; element_index++) {
      /* Get a pointer to the element */
      element =
        t8_forest_get_element (forest, tree->elements_offset + element_index,
                               NULL);
      T8_ASSERT (element != NULL);
      /* Execute the given callback on each element */
      if (!kernel
          (forest, itree, tree, element_index, element, ts, 0, vtufile,
           &countcols, &data, T8_VTK_KERNEL_EXECUTE)) {
        /* call the kernel in clean-up modus */
        kernel (NULL, 0, NULL, 0, NULL, NULL, 0, NULL, NULL, &data,
                T8_VTK_KERNEL_CLEANUP);
        return 0;
      }
      /* After max_columns we break the line */
      if (!(countcols % max_columns)) {
        freturn = fprintf (vtufile, "\n         ");
        if (freturn <= 0) {
          /* call the kernel in clean-up modus */
          kernel (NULL, 0, NULL, 0, NULL, NULL, 0, NULL, NULL, &data,
                  T8_VTK_KERNEL_CLEANUP);
          return 0;
        }
      }
    }                           /* element loop ends here */
    if (freturn <= 0) {
      /* call the kernel in clean-up modus */
      kernel (NULL, 0, NULL, 0, NULL, NULL, 0, NULL, NULL, &data,
              T8_VTK_KERNEL_CLEANUP);
      return 0;
    }
  }                             /* tree loop ends here */

  if (write_ghosts) {
    t8_locidx_t         num_ghosts_in_tree;
    /* Iterate over the ghost elements */
    /* TODO: replace with an element iterator */
    num_ghost_trees = t8_forest_ghost_num_trees (forest);
    for (ighost = 0; ighost < num_ghost_trees; ighost++) {
      /* Get the eclass scheme of the ghost tree */
      ts =
        t8_forest_get_eclass_scheme (forest,
                                     t8_forest_ghost_get_tree_class (forest,
                                                                     ighost));
      /* The number of ghosts in this tree */
      num_ghosts_in_tree = t8_forest_ghost_tree_num_elements (forest, ighost);
      for (element_index = 0;
           element_index < num_ghosts_in_tree; element_index++) {
        /* Get a pointer to the element */
        element = t8_forest_ghost_get_element (forest, ighost, element_index);
        /* Execute the given callback on each element */
        if (!kernel
            (forest, ighost + num_local_trees, NULL, element_index, element,
             ts, 1, vtufile, &countcols, &data, T8_VTK_KERNEL_EXECUTE)) {
          /* call the kernel in clean-up modus */
          kernel (NULL, 0, NULL, 0, NULL, NULL, 1, NULL, NULL, &data,
                  T8_VTK_KERNEL_CLEANUP);
          return 0;
        }
        /* After max_columns we break the line */
        if (!(countcols % max_columns)) {
          freturn = fprintf (vtufile, "\n         ");
          if (freturn <= 0) {
            /* call the kernel in clean-up modus */
            kernel (NULL, 0, NULL, 0, NULL, NULL, 1, NULL, NULL, &data,
                    T8_VTK_KERNEL_CLEANUP);
            return 0;
          }
        }
      }                         /* element loop ends here */
      if (freturn <= 0) {
        /* call the kernel in clean-up modus */
        kernel (NULL, 0, NULL, 0, NULL, NULL, 1, NULL, NULL, &data,
                T8_VTK_KERNEL_CLEANUP);
        return 0;
      }
    }                           /* ghost loop ends here */
  }                             /* write_ghosts ends here */
  /* call the kernel in clean-up modus */
  kernel (NULL, 0, NULL, 0, NULL, NULL, 0, NULL, NULL, &data,
          T8_VTK_KERNEL_CLEANUP);
  freturn = fprintf (vtufile, "\n        </DataArray>\n");
  if (freturn <= 0) {
    return 0;
  }

  return 1;
}

/* Write the cell data to an open file stream.
 * Returns true on success and zero otherwise.
 * After completion the file will remain open, whether writing
 * cells was successful or not. */
static int
t8_forest_vtk_write_cells (t8_forest_t forest, FILE *vtufile,
                           const int write_treeid,
                           const int write_mpirank,
                           const int write_level, const int write_element_id,
                           const int write_ghosts, const int num_data,
                           t8_vtk_data_field_t *data)
{
  int                 freturn;
  int                 idata;

  T8_ASSERT (t8_forest_is_committed (forest));
  T8_ASSERT (vtufile != NULL);

  freturn = fprintf (vtufile, "      <Cells>\n");
  if (freturn <= 0) {
    goto t8_forest_vtk_cell_failure;
  }

  /* Write the connectivity information.
   * Thus for each tree we write the indices of its corner vertices. */
  freturn = t8_forest_vtk_write_cell_data (forest, vtufile, "connectivity",
                                           T8_VTK_LOCIDX, "", 8,
                                           t8_forest_vtk_cells_connectivity_kernel,
                                           write_ghosts, NULL);
  if (!freturn) {
    goto t8_forest_vtk_cell_failure;
  }
  /* Done with writing the connectivity */

  /* Write the offsets, that is for each tree the index of the first entry
   * in the connectivity output that
   * does not refer to a vertex of the tree anymore.
   * For example if the trees are a square and a triangle, the offsets would
   * be 4 and 7, since indices 0,1,2,3 refer to the vertices of the square
   * and indices 4,5,6 to the indices of the triangle. */
  freturn = t8_forest_vtk_write_cell_data (forest, vtufile, "offsets",
                                           T8_VTK_LOCIDX, "", 8,
                                           t8_forest_vtk_cells_offset_kernel,
                                           write_ghosts, NULL);
  if (!freturn) {
    goto t8_forest_vtk_cell_failure;
  }
  /* Done with writing the offsets */

  /* Write the element types. The type specifies the element class, thus
   * square/triangle/tet etc. */

  freturn = t8_forest_vtk_write_cell_data (forest, vtufile, "types",
                                           "Int32", "", 8,
                                           t8_forest_vtk_cells_type_kernel,
                                           write_ghosts, NULL);

  if (!freturn) {
    goto t8_forest_vtk_cell_failure;
  }
  /* Done with writing the types */
  freturn = fprintf (vtufile, "      </Cells>\n");
  if (freturn <= 0) {
    goto t8_forest_vtk_cell_failure;
  }

  freturn = fprintf (vtufile, "      <CellData Scalars =\"%s%s\">\n",
                     "treeid,mpirank,level", (write_element_id ? "id" : ""));
  if (freturn <= 0) {
    goto t8_forest_vtk_cell_failure;
  }

  if (write_treeid) {
    /* Write the tree ids. */

    freturn = t8_forest_vtk_write_cell_data (forest, vtufile, "treeid",
                                             T8_VTK_GLOIDX, "", 8,
                                             t8_forest_vtk_cells_treeid_kernel,
                                             write_ghosts, NULL);
    if (!freturn) {
      goto t8_forest_vtk_cell_failure;
    }
    /* Done with writing the tree ids */
  }
  if (write_mpirank) {
    /* Write the mpiranks. */

    freturn = t8_forest_vtk_write_cell_data (forest, vtufile, "mpirank",
                                             "Int32", "", 8,
                                             t8_forest_vtk_cells_rank_kernel,
                                             write_ghosts, NULL);
    if (!freturn) {
      goto t8_forest_vtk_cell_failure;
    }
    /* Done with writing the mpiranks */
  }
  if (write_level) {
    /* Write the element refinement levels. */

    freturn = t8_forest_vtk_write_cell_data (forest, vtufile, "level",
                                             "Int32", "", 8,
                                             t8_forest_vtk_cells_level_kernel,
                                             write_ghosts, NULL);
    if (!freturn) {
      goto t8_forest_vtk_cell_failure;
    }
    /* Done with writing the levels */
  }

  if (write_element_id) {
    /* Write the element ids. */
    const char         *datatype;

    /* Use 32 bit ints if the global element count fits, 64 bit otherwise. */
    datatype = forest->global_num_elements > T8_LOCIDX_MAX ? T8_VTK_GLOIDX :
      T8_VTK_LOCIDX;
    freturn = t8_forest_vtk_write_cell_data (forest, vtufile, "element_id",
                                             datatype, "", 8,
                                             t8_forest_vtk_cells_elementid_kernel,
                                             write_ghosts, NULL);
    if (!freturn) {
      goto t8_forest_vtk_cell_failure;
    }

    /* Done with writing the element ids */
  }
  /* Write the user defined data fields per element */
  for (idata = 0; idata < num_data; idata++) {
    if (data[idata].type == T8_VTK_SCALAR) {
      freturn =
        t8_forest_vtk_write_cell_data (forest, vtufile,
                                       data[idata].description,
                                       T8_VTK_FLOAT_NAME, "", 8,
                                       t8_forest_vtk_cells_scalar_kernel,
                                       write_ghosts, data[idata].data);
    }
    else {
      char                component_string[BUFSIZ];
      T8_ASSERT (data[idata].type == T8_VTK_VECTOR);
      snprintf (component_string, BUFSIZ, "NumberOfComponents=\"3\"");
      freturn =
        t8_forest_vtk_write_cell_data (forest, vtufile,
                                       data[idata].description,
                                       T8_VTK_FLOAT_NAME,
                                       component_string,
                                       8 * forest->dimension,
                                       t8_forest_vtk_cells_vector_kernel,
                                       write_ghosts, data[idata].data);
    }
    if (!freturn) {
      goto t8_forest_vtk_cell_failure;
    }
  }

  freturn = fprintf (vtufile, "      </CellData>\n");
  if (freturn <= 0) {
    goto t8_forest_vtk_cell_failure;
  }

  /* Function completed successfully */
  return 1;
t8_forest_vtk_cell_failure:
  /* Something went wrong */
  t8_errorf ("Error when writing cell data to forest vtk file.\n");
  return 0;
}

/* Write the cell data to an open file stream.
 * Returns true on success and zero otherwise.
 * After completion the file will remain open, whether writing
 * cells was successful or not. */
static int
t8_forest_vtk_write_points (t8_forest_t forest, FILE *vtufile,
                            const int write_ghosts,
                            const int num_data, t8_vtk_data_field_t *data)
{
  int                 freturn;
  int                 sreturn;
  int                 idata;
  char                description[BUFSIZ];

  T8_ASSERT (t8_forest_is_committed (forest));
  T8_ASSERT (vtufile != NULL);

  /* Write the vertex coordinates */

  freturn = fprintf (vtufile, "      <Points>\n");
  if (freturn <= 0) {
    goto t8_forest_vtk_cell_failure;
  }
  freturn = t8_forest_vtk_write_cell_data (forest, vtufile, "Position",
                                           T8_VTK_FLOAT_NAME,
                                           "NumberOfComponents=\"3\"",
                                           8,
                                           t8_forest_vtk_cells_vertices_kernel,
                                           write_ghosts, NULL);
  if (!freturn) {
    goto t8_forest_vtk_cell_failure;
  }
  freturn = fprintf (vtufile, "      </Points>\n");
  if (freturn <= 0) {
    goto t8_forest_vtk_cell_failure;
  }
  /* Done writing vertex coordinates */

  /* Write the user defined data fields per element */
  if (num_data > 0) {
    freturn = fprintf (vtufile, "      <PointData>\n");
    for (idata = 0; idata < num_data; idata++) {
      if (data[idata].type == T8_VTK_SCALAR) {
        /* Write the description string. */
        sreturn =
          snprintf (description, BUFSIZ, "%s_%s", data[idata].description,
                    "points");

        if (sreturn >= BUFSIZ) {
          /* The output was truncated */
          t8_debugf
            ("Warning: Truncated vtk point data description to '%s'\n",
             description);
        }
        freturn =
          t8_forest_vtk_write_cell_data (forest, vtufile, description,
                                         T8_VTK_FLOAT_NAME, "", 8,
                                         t8_forest_vtk_vertices_scalar_kernel,
                                         write_ghosts, data[idata].data);
      }
      else {
        char                component_string[BUFSIZ];
        T8_ASSERT (data[idata].type == T8_VTK_VECTOR);
        snprintf (component_string, BUFSIZ, "NumberOfComponents=\"3\"");
        /* Write the description string. */
        sreturn =
          snprintf (description, BUFSIZ, "%s_%s", data[idata].description,
                    "points");

        if (sreturn >= BUFSIZ) {
          /* The output was truncated */
          /* Note: gcc >= 7.1 prints a warning if we 
           * do not check the return value of snprintf. */
          t8_debugf
            ("Warning: Truncated vtk point data description to '%s'\n",
             description);
        }

        freturn =
          t8_forest_vtk_write_cell_data (forest, vtufile, description,
                                         T8_VTK_FLOAT_NAME, component_string,
                                         8 * forest->dimension,
                                         t8_forest_vtk_vertices_vector_kernel,
                                         write_ghosts, data[idata].data);
      }
      if (!freturn) {
        goto t8_forest_vtk_cell_failure;
      }
    }
    freturn = fprintf (vtufile, "      </PointData>\n");
  }
  /* Function completed successfully */
  return 1;
t8_forest_vtk_cell_failure:
  /* Something went wrong */
  t8_errorf ("Error when writing cell data to forest vtk file.\n");
  return 0;
}

int
t8_forest_vtk_write_file (t8_forest_t forest, const char *fileprefix,
                          const int write_treeid,
                          const int write_mpirank,
                          const int write_level, const int write_element_id,
                          int write_ghosts,
                          const int num_data, t8_vtk_data_field_t *data)
{
  FILE               *vtufile = NULL;
  t8_locidx_t         num_elements, num_points;
  char                vtufilename[BUFSIZ];
  int                 freturn;

  T8_ASSERT (forest != NULL);
  T8_ASSERT (t8_forest_is_committed (forest));
  T8_ASSERT (fileprefix != NULL);
  if (forest->ghosts == NULL || forest->ghosts->num_ghosts_elements == 0) {
    /* Never write ghost elements if there aren't any */
    write_ghosts = 0;
  }
  T8_ASSERT (forest->ghosts != NULL || !write_ghosts);

  /* Currently we only support output in ascii format, not binary */
  T8_ASSERT (T8_VTK_ASCII == 1);

  /* process 0 creates the .pvtu file */
  if (forest->mpirank == 0) {
    if (t8_write_pvtu
        (fileprefix, forest->mpisize, write_treeid, write_mpirank,
         write_level, write_element_id, num_data, data)) {
      t8_errorf ("Error when writing file %s.pvtu\n", fileprefix);
      goto t8_forest_vtk_failure;
    }
  }

  /* The local number of elements */
  num_elements = t8_forest_get_local_num_elements (forest);
  if (write_ghosts) {
    num_elements += t8_forest_get_num_ghosts (forest);
  }
  /* The local number of points, counted with multiplicity */
  num_points = t8_forest_num_points (forest, write_ghosts);

  /* The filename for this processes file */
  freturn =
    snprintf (vtufilename, BUFSIZ, "%s_%04d.vtu", fileprefix,
              forest->mpirank);
  if (freturn >= BUFSIZ) {
    t8_errorf ("Error when writing vtu file. Filename too long.\n");
    goto t8_forest_vtk_failure;
  }

  /* Open the vtufile to write to */
  vtufile = fopen (vtufilename, "w");
  if (vtufile == NULL) {
    t8_errorf ("Error when opening file %s\n", vtufilename);
    goto t8_forest_vtk_failure;
  }
  /* Write the header information in the .vtu file.
   * xml type, Unstructured grid and number of points and elements. */
  freturn = fprintf (vtufile, "<?xml version=\"1.0\"?>\n");
  if (freturn <= 0) {
    goto t8_forest_vtk_failure;
  }
  freturn =
    fprintf (vtufile, "<VTKFile type=\"UnstructuredGrid\" version=\"0.1\"");
  if (freturn <= 0) {
    goto t8_forest_vtk_failure;
  }
#ifdef SC_IS_BIGENDIAN
  freturn = fprintf (vtufile, " byte_order=\"BigEndian\">\n");
#else
  freturn = fprintf (vtufile, " byte_order=\"LittleEndian\">\n");
#endif
  if (freturn <= 0) {
    goto t8_forest_vtk_failure;
  }
  freturn = fprintf (vtufile, "  <UnstructuredGrid>\n");
  if (freturn <= 0) {
    goto t8_forest_vtk_failure;
  }
  freturn = fprintf (vtufile,
                     "    <Piece NumberOfPoints=\"%lld\" NumberOfCells=\"%lld\">\n",
                     (long long) num_points, (long long) num_elements);
  if (freturn <= 0) {
    goto t8_forest_vtk_failure;
  }
  /* write the point data */
  if (!t8_forest_vtk_write_points
      (forest, vtufile, write_ghosts, num_data, data)) {
    /* writings points was not succesful */
    goto t8_forest_vtk_failure;
  }
  /* write the cell data */
  if (!t8_forest_vtk_write_cells
      (forest, vtufile, write_treeid, write_mpirank, write_level,
       write_element_id, write_ghosts, num_data, data)) {
    /* Writing cells was not successful */
    goto t8_forest_vtk_failure;
  }

  freturn = fprintf (vtufile, "    </Piece>\n"
                     "  </UnstructuredGrid>\n" "</VTKFile>\n");
  if (freturn <= 0) {
    goto t8_forest_vtk_failure;
  }

  freturn = fclose (vtufile);
  /* We set it not NULL, even if fclose was not successful, since then any
   * following call to fclose would result in undefined behaviour. */
  vtufile = NULL;
  if (freturn != 0) {
    /* Closing failed, this usually means that the final write operation could
     * not be completed. */
    t8_global_errorf ("Error when closing file %s\n", vtufilename);
    goto t8_forest_vtk_failure;
  }
  /* Writing was successful */
  return 1;
t8_forest_vtk_failure:
  if (vtufile != NULL) {
    fclose (vtufile);
  }
  t8_errorf ("Error when writing vtk file.\n");
  return 0;
}

T8_EXTERN_C_END ();<|MERGE_RESOLUTION|>--- conflicted
+++ resolved
@@ -359,13 +359,8 @@
 
   long int            point_id = 0;     /* The id of the point in the points Object. */
   double              coordinates[3];
-<<<<<<< HEAD
-  int                 elem_id = 0;
-  int                 freturn = 0;
-=======
   const t8_gloidx_t   offset = t8_forest_get_first_local_element_id (forest);
   t8_gloidx_t         elem_id = offset;
->>>>>>> 0ffe4898
 
 /* Since we want to use different element types and a points Array and cellArray 
  * we have to declare these vtk objects. The cellArray stores the Elements.
@@ -432,10 +427,7 @@
 
   const t8_locidx_t   num_local_trees =
     t8_forest_get_num_local_trees (forest);
-<<<<<<< HEAD
-=======
-
->>>>>>> 0ffe4898
+
 /* We iterate over all local trees*/
   for (t8_locidx_t itree = 0; itree < num_local_trees; itree++) {
 /* 
@@ -449,11 +441,6 @@
                                                                      itree));
     const t8_locidx_t   elems_in_tree =
       t8_forest_get_tree_num_elements (forest, itree);
-<<<<<<< HEAD
-    const t8_locidx_t   offset =
-      t8_forest_get_tree_element_offset (forest, itree);
-=======
->>>>>>> 0ffe4898
     /* We iterate over all elements in the tree */
     /* Compute the global tree id */
     const t8_gloidx_t   gtreeid = t8_forest_global_tree_id (forest, itree);
