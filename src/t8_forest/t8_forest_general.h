/*
  This file is part of t8code.
  t8code is a C library to manage a collection (a forest) of multiple
  connected adaptive space-trees of general element classes in parallel.

  Copyright (C) 2015 the developers

  t8code is free software; you can redistribute it and/or modify
  it under the terms of the GNU General Public License as published by
  the Free Software Foundation; either version 2 of the License, or
  (at your option) any later version.

  t8code is distributed in the hope that it will be useful,
  but WITHOUT ANY WARRANTY; without even the implied warranty of
  MERCHANTABILITY or FITNESS FOR A PARTICULAR PURPOSE.  See the
  GNU General Public License for more details.

  You should have received a copy of the GNU General Public License
  along with t8code; if not, write to the Free Software Foundation, Inc.,
  51 Franklin Street, Fifth Floor, Boston, MA 02110-1301, USA.
*/

/** \file t8_forest_general.h
 * We define the forest of trees in this file.
 */

/* TODO: begin documenting this file: make doxygen 2>&1 | grep t8_forest */

#ifndef T8_FOREST_GENERAL_H
#define T8_FOREST_GENERAL_H

#include <t8_cmesh.h>
#include <t8_element.h>
#include <t8_data/t8_containers.h>

/** Opaque pointer to a forest implementation. */
typedef struct t8_forest *t8_forest_t;
typedef struct t8_tree *t8_tree_t;

/** This type controls, which neighbors count as ghost elements.
 * Currently, we support face-neighbors. Vertex and edge neighbors will eventually be added. */
typedef enum {
  T8_GHOST_NONE = 0, /**< Do not create ghost layer. */
  T8_GHOST_FACES,    /**< Consider all face (codimension 1) neighbors. */
  T8_GHOST_EDGES,    /**< Consider all edge (codimension 2) and face neighbors. */
  T8_GHOST_VERTICES  /**< Consider all vertex (codimension 3) and edge and face neighbors. */
} t8_ghost_type_t;

/** This typedef is needed as a helper construct to 
 * properly be able to define a function that returns
 * a pointer to a void fun(void) function. \see t8_forest_get_user_function.
 */
typedef void (*t8_generic_function_pointer) (void);
T8_EXTERN_C_BEGIN ();

/** Callback function prototype to replace one set of elements with another.
 *
 * This is used by the replace routine which can be called after adapt,
 * when the elements of an existing, valid
 * forest are changed. The callback allows the user to make changes to the elements
 * of the new forest that are either refined, coarsened or the same as elements in the old forest.
 *
 * \param [in] forest_old      The forest that is adapted
 * \param [in] forest_new      The forest that is newly constructed from \a forest_old
 * \param [in] which_tree      The local tree containing \a first_outgoing and \a first_incoming
 * \param [in] tree_class      The eclass of the local tree containing \a first_outgoing and \a first_incoming
 * \param [in] ts              The scheme of the forest
 * \param [in] refine          -1 if family in \a forest_old got coarsened, 0 if element
 *                             has not been touched, 1 if element got refined and -2 if
 *                             element got removed. See return of t8_forest_adapt_t.
 * \param [in] num_outgoing    The number of outgoing elements.
 * \param [in] first_outgoing  The tree local index of the first outgoing element.
 *                             0 <= first_outgoing < which_tree->num_elements
 * \param [in] num_incoming    The number of incoming elements.
 * \param [in] first_incoming  The tree local index of the first incoming element.
 *                             0 <= first_incom < new_which_tree->num_elements
 *
 * If an element is being refined, \a refine and \a num_outgoing will be 1 and 
 * \a num_incoming will be the number of children.
 * If a family is being coarsened, \a refine will be -1, \a num_outgoing will be 
 * the number of family members and \a num_incoming will be 1. 
 * If an element is being removed, \a refine and \a num_outgoing will be 1 and 
 * \a num_incoming will be 0. 
 * Else \a refine will be 0 and \a num_outgoing and \a num_incoming will both be 1.
 * \see t8_forest_iterate_replace
 */
typedef void (*t8_forest_replace_t) (t8_forest_t forest_old, t8_forest_t forest_new, t8_locidx_t which_tree,
                                     t8_eclass_t tree_class, t8_scheme_c *ts, const int refine, const int num_outgoing,
                                     const t8_locidx_t first_outgoing, const int num_incoming,
                                     const t8_locidx_t first_incoming);

/** Callback function prototype to decide for refining and coarsening.
 * If \a is_family equals 1, the first \a num_elements in \a elements
 * form a family and we decide whether this family should be coarsened
 * or only the first element should be refined.
 * Otherwise \a is_family must equal zero and we consider the first entry
 * of the element array for refinement. 
 * Entries of the element array beyond the first \a num_elements are undefined.
 * \param [in] forest       The forest to which the new elements belong.
 * \param [in] forest_from  The forest that is adapted.
 * \param [in] which_tree   The local tree containing \a elements.
 * \param [in] tree_class   The eclass of \a which_tree.
 * \param [in] lelement_id  The local element id in \a forest_old in the tree of the current element.
 * \param [in] ts           The scheme of the forest.
 * \param [in] is_family    If 1, the first \a num_elements entries in \a elements form a family. If 0, they do not.
 * \param [in] num_elements The number of entries in \a elements that are defined
 * \param [in] elements     Pointers to a family or, if \a is_family is zero,
 *                          pointer to one element.
 * \return 1 if the first entry in \a elements should be refined,
 *        -1 if the family \a elements shall be coarsened,
 *        -2 if the first entry in \a elements should be removed,
 *         0 else.
 */
/* TODO: Do we really need the forest argument? Since the forest is not committed yet it
 *       seems dangerous to expose to the user. */
typedef int (*t8_forest_adapt_t) (t8_forest_t forest, t8_forest_t forest_from, t8_locidx_t which_tree,
                                  t8_eclass_t tree_class, t8_locidx_t lelement_id, t8_scheme_c *ts, const int is_family,
                                  const int num_elements, t8_element_t *elements[]);

/** Create a new forest with reference count one.
 * This forest needs to be specialized with the t8_forest_set_* calls.
 * Currently it is manatory to either call the functions \ref
 * t8_forest_set_mpicomm, \ref t8_forest_set_cmesh, and \ref t8_forest_set_scheme,
 * or to call one of \ref t8_forest_set_copy, \ref t8_forest_set_adapt, or
 * \ref t8_forest_set_partition.  It is illegal to mix these calls, or to
 * call more than one of the three latter functions
 * Then it needs to be set up with \ref t8_forest_commit.
 * \param [in,out] pforest      On input, this pointer must be non-NULL.
 *                              On return, this pointer set to the new forest.
 */
void
t8_forest_init (t8_forest_t *pforest);

/** Check whether a forest is not NULL, initialized and not committed.
 * In addition, it asserts that the forest is consistent as much as possible.
 * \param [in] forest           This forest is examined.  May be NULL.
 * \return                      True if forest is not NULL,
 *                              \ref t8_forest_init has been called on it,
 *                              but not \ref t8_forest_commit.
 *                              False otherwise.
 */
int
t8_forest_is_initialized (t8_forest_t forest);

/** Check whether a forest is not NULL, initialized and committed.
 * In addition, it asserts that the forest is consistent as much as possible.
 * \param [in] forest           This forest is examined.  May be NULL.
 * \return                      True if forest is not NULL and
 *                              \ref t8_forest_init has been called on it
 *                              as well as \ref t8_forest_commit.
 *                              False otherwise.
 */
int
t8_forest_is_committed (t8_forest_t forest);

/** Check whether the forest has local overlapping elements.
 * \param [in] forest   The forest to consider.
 * \return              True if \a forest has no elements which are inside each other.
 * \note This function is collective, but only checks local overlapping on each process.
 * \see t8_forest_partition_test_boundary_element if you also want to test for 
 * global overlap across the process boundaries.
 */
int
t8_forest_no_overlap (t8_forest_t forest);

/** Check whether two committed forests have the same local elements.
 * \param [in] forest_a The first forest.
 * \param [in] forest_b The second forest.
 * \return              True if \a forest_a and \a forest_b do have the same
 *                      number of local trees and each local tree has the same
 *                      elements, that is \ref t8_element_equal returns true
 *                      for each pair of elements of \a forest_a and \a forest_b.
 * \note This function is not collective. It only returns the state on the current
 * rank.
 */
int
t8_forest_is_equal (t8_forest_t forest_a, t8_forest_t forest_b);

/** Set the cmesh associated to a forest.
 * By default, the forest takes ownership of the cmesh such that it will be
 * destroyed when the forest is destroyed.  To keep ownership of the cmesh,
 * call \ref t8_cmesh_ref before passing it to \ref t8_forest_set_cmesh.
 * This means that it is ILLEGAL to continue using cmesh or dereferencing it
 * UNLESS it is referenced directly before passing it into this function.
 * \param [in,out] forest       The forest whose cmesh variable will be set.
 * \param [in]     cmesh        The cmesh to be set.  We take ownership.
 *                              This can be prevented by referencing \b cmesh.
 */
void
t8_forest_set_cmesh (t8_forest_t forest, t8_cmesh_t cmesh, sc_MPI_Comm comm);

/** Set the element scheme associated to a forest.
 * By default, the forest takes ownership of the scheme such that it will be
 * destroyed when the forest is destroyed.  To keep ownership of the scheme, call
 * \ref t8_scheme_ref before passing it to \ref t8_forest_set_scheme.
 * This means that it is ILLEGAL to continue using scheme or dereferencing it
 * UNLESS it is referenced directly before passing it into this function.
 * \param [in,out] forest       The forest whose scheme variable will be set.
 * \param [in]     scheme       The scheme to be set.  We take ownership.
 *                              This can be prevented by referencing \b scheme.
 */
void
t8_forest_set_scheme (t8_forest_t forest, t8_scheme_c *scheme);

/** Set the initial refinement level to be used when \b forest is committed.
 * \param [in,out] forest      The forest whose level will be set.
 * \param [in]     level       The initial refinement level of \b forest, when
 *                             it is committed.
 * \note This setting cannot be combined with any of the derived forest methods
 * (\ref t8_forest_set_copy, \ref t8_forest_set_adapt, \ref t8_forest_set_partition,
 * and \ref t8_forest_set_balance) and overwrites any of these settings.
 * If this function is used, then the forest is created from scratch as a uniform
 * refinement of the specified cmesh (\ref t8_forest_set_cmesh, \ref t8_forest_set_scheme).
 */
void
t8_forest_set_level (t8_forest_t forest, int level);

/** Set a forest as source for copying on committing.
 * By default, the forest takes ownership of the source \b from such that it will
 * be destroyed on calling \ref t8_forest_commit.  To keep ownership of \b
 * from, call \ref t8_forest_ref before passing it into this function.
 * This means that it is ILLEGAL to continue using \b from or dereferencing it
 * UNLESS it is referenced directly before passing it into this function.
 * \param [in,out] forest     The forest.
 * \param [in]     from       A second forest from which \a forest will be copied
 *                            in \ref t8_forest_commit.
 * \note This setting cannot be combined with \ref t8_forest_set_adapt,
 * \ref t8_forest_set_partition, or \ref t8_forest_set_balance and overwrites these
 * settings.
 */
void
t8_forest_set_copy (t8_forest_t forest, const t8_forest_t from);

/** Set a source forest with an adapt function to be adapted on committing.
 * By default, the forest takes ownership of the source \b set_from such that it
 * will be destroyed on calling \ref t8_forest_commit. To keep ownership of \b
 * set_from, call \ref t8_forest_ref before passing it into this function.
 * This means that it is ILLEGAL to continue using \b set_from or dereferencing it
 * UNLESS it is referenced directly before passing it into this function.
 * \param [in,out] forest   The forest
 * \param [in] set_from     The source forest from which \b forest will be adapted.
 *                          We take ownership. This can be prevented by
 *                          referencing \b set_from.
 *                          If NULL, a previously (or later) set forest will
 *                          be taken (\ref t8_forest_set_partition, \ref t8_forest_set_balance).
 * \param [in] adapt_fn     The adapt function used on committing.
 * \param [in] recursive    A flag specifying whether adaptation is to be done recursively
 *                          or not. If the value is zero, adaptation is not recursive
 *                          and it is recursive otherwise.
 * \note This setting can be combined with \ref t8_forest_set_partition and \ref
 * t8_forest_set_balance. The order in which these operations are executed is always
 * 1) Adapt 2) Balance 3) Partition
 * \note This setting may not be combined with \ref t8_forest_set_copy and overwrites
 * this setting.
 */
/* TODO: make recursive flag to int specifying the number of recursions? */
void
t8_forest_set_adapt (t8_forest_t forest, const t8_forest_t set_from, t8_forest_adapt_t adapt_fn, int recursive);

/** Set the user data of a forest. This can i.e. be used to pass user defined
 * arguments to the adapt routine.
 * \param [in,out] forest   The forest
 * \param [in]     data     A pointer to user data. t8code will never touch the data.
 * The forest does not need be committed before calling this function.
 * \see t8_forest_get_user_data
 */
void
t8_forest_set_user_data (t8_forest_t forest, void *data);

/** Return the user data pointer associated with a forest.
 * \param [in]     forest   The forest.
 * \return                  The user data pointer of \a forest.
 * The forest does not need be committed before calling this function.
 * \see t8_forest_set_user_data
 */
void *
t8_forest_get_user_data (const t8_forest_t forest);

/** Set the user function pointer of a forest. This can i.e. be used to pass user defined
 * functions to the adapt routine.
 * \param [in,out] forest   The forest
 * \param [in]     function A pointer to a user defined function. t8code will never touch the function.
 * The forest does not need be committed before calling this function.
 * \note \a function can be an arbitrary function with return value and parameters of
 * your choice. When accessing it with \ref t8_forest_get_user_function you should cast
 * it into the proper type.
 * \see t8_forest_get_user_function
 */
void
t8_forest_set_user_function (t8_forest_t forest, t8_generic_function_pointer function);

/** Return the user function pointer associated with a forest.
 * \param [in]     forest   The forest.
 * \return                  The user function pointer of \a forest.
 * The forest does not need be committed before calling this function.
 * \see t8_forest_set_user_function
 */
t8_generic_function_pointer
t8_forest_get_user_function (const t8_forest_t forest);

/** Set a source forest to be partitioned during commit.
 * The partitioning is done according to the SFC and each rank is assigned
 * the same (maybe +1) number of elements.
 * \param [in, out] forest  The forest.
 * \param [in]      set_from A second forest that should be partitioned.
 *                          We take ownership. This can be prevented by
 *                          referencing \b set_from.
 *                          If NULL, a previously (or later) set forest will
 *                          be taken (\ref t8_forest_set_adapt, \ref t8_forest_set_balance).
 * \param [in]      set_for_coarsening CURRENTLY DISABLED. If true, then the partitions
 *                          are choose such that coarsening an element once is a process local
 *                          operation.
 * \note This setting can be combined with \ref t8_forest_set_adapt and \ref
 * t8_forest_set_balance. The order in which these operations are executed is always
 * 1) Adapt 2) Balance 3) Partition
 * If \ref t8_forest_set_balance is called with the \a no_repartition parameter set as
 * false, it is not necessary to call \ref t8_forest_set_partition additionally.
 * \note This setting may not be combined with \ref t8_forest_set_copy and overwrites
 * this setting.
 */
void
t8_forest_set_partition (t8_forest_t forest, const t8_forest_t set_from, int set_for_coarsening);

/** Set a source forest to be balanced during commit.
 * A forest is said to be balanced if each element has face neighbors of level
 * at most +1 or -1 of the element's level.
 * \param [in, out] forest  The forest.
 * \param [in]      set_from A second forest that should be balanced.
 *                          We take ownership. This can be prevented by
 *                          referencing \b set_from.
 *                          If NULL, a previously (or later) set forest will
 *                          be taken (\ref t8_forest_set_adapt, \ref t8_forest_set_partition)
 * \param [in]      no_repartition Balance constructs several intermediate forest that
 *                          are refined from each other. In order to maintain a balanced load
 *                          these forest are repartitioned in each round and the resulting
 *                          forest is load-balanced per default.
 *                          If this behaviour is not desired, \a no_repartition should be
 *                          set to true.
 *                          If \a no_repartition is false, an additional call of \ref t8_forest_set_partition is not
 *                          necessary.
 * \note This setting can be combined with \ref t8_forest_set_adapt and \ref
 * t8_forest_set_balance. The order in which these operations are executed is always
 * 1) Adapt 2) Balance 3) Partition.
 * \note This setting may not be combined with \ref t8_forest_set_copy and overwrites
 * this setting.
 */
void
t8_forest_set_balance (t8_forest_t forest, const t8_forest_t set_from, int no_repartition);

/** Enable or disable the creation of a layer of ghost elements.
 * On default no ghosts are created.
 * \param [in]      forest    The forest.
 * \param [in]      do_ghost  If non-zero a ghost layer will be created.
 * \param [in]      ghost_type Controls which neighbors count as ghost elements,
 *                             currently only T8_GHOST_FACES is supported. This value
 *                             is ignored if \a do_ghost = 0.
 */
void
t8_forest_set_ghost (t8_forest_t forest, int do_ghost, t8_ghost_type_t ghost_type);

/** Like \ref t8_forest_set_ghost but with the additional options to change the
 * ghost algorithm. This is used for debugging and timing the algorithm.
 * An application should almost always use \ref t8_forest_set_ghost.
 * \param [in]      ghost_version If 1, the iterative ghost algorithm for balanced forests is used.
 *                                If 2, the iterative algorithm for unbalanced forests.
 *                                If 3, the top-down search algorithm for unbalanced forests.
 * \see t8_forest_set_ghost
 */
void
t8_forest_set_ghost_ext (t8_forest_t forest, int do_ghost, t8_ghost_type_t ghost_type, int ghost_version);

/* TODO: use assertions and document that the forest_set (..., from) and
 *       set_load are mutually exclusive. */
void
t8_forest_set_load (t8_forest_t forest, const char *filename);

/** Compute the global number of elements in a forest as the sum
 *  of the local element counts.
 *  \param [in] forest    The forest.
 */
void
t8_forest_comm_global_num_elements (t8_forest_t forest);

/** After allocating and adding properties to a forest, commit the changes.
 * This call sets up the internal state of the forest.
 * \param [in,out] forest       Must be created with \ref t8_forest_init and
 *                              specialized with t8_forest_set_* calls first.
 */
void
t8_forest_commit (t8_forest_t forest);

/** Return the maximum allowed refinement level for any element in a forest.
 * \param [in]  forest    A forest.
 * \return                The maximum level of refinement that is allowed for
 *                        an element in this forest. It is guaranteed that any tree
 *                        in \a forest can be refined this many times and it is not
 *                        allowed to refine further.
 * \a forest must be committed before calling this function.
 * For forest with a single element class (non-hybrid) maxlevel is the maximum
 * refinement level of this element class, whilst for hybrid forests the maxlevel is
 * the minimum of all maxlevels of the element classes in this forest.
 */
int
t8_forest_get_maxlevel (const t8_forest_t forest);

/** Return the number of process local elements in the forest.
 * \param [in]  forest    A forest.
 * \return                The number of elements on this process in \a forest.
 * \a forest must be committed before calling this function.
 */
t8_locidx_t
t8_forest_get_local_num_elements (const t8_forest_t forest);

/** Return the number of global elements in the forest.
 * \param [in]  forest    A forest.
 * \return                The number of elements (summed over all processes) in \a forest.
 * \a forest must be committed before calling this function.
 */
t8_gloidx_t
t8_forest_get_global_num_elements (const t8_forest_t forest);

/** Return the number of ghost elements of a forest.
 * \param [in]      forest      The forest.
 * \return                      The number of ghost elements stored in the ghost
 *                              structure of \a forest. 0 if no ghosts were constructed.
 *                              \see t8_forest_set_ghost
 * \a forest must be committed before calling this function.
 */
t8_locidx_t
t8_forest_get_num_ghosts (const t8_forest_t forest);

/** Return the element class of a forest local tree.
 * \param [in] forest    The forest.
 * \param [in] ltreeid   The local id of a tree in \a forest.
 * \return  The element class of the tree \a ltreeid.
 * \a forest must be committed before calling this function.
 */
t8_eclass_t
t8_forest_get_eclass (const t8_forest_t forest, const t8_locidx_t ltreeid);

/**
 * Check whether a given tree id belongs to a local tree in a forest.
 * 
 * \param [in]    forest The forest.
 * \param [in]    local_tree A tree id.
 * \return True if and only if the id \a local_tree belongs to a local tree of \a forest.
 * \a forest must be committed before calling this function.
 */
int
t8_forest_tree_is_local (const t8_forest_t forest, const t8_locidx_t local_tree);

/** Given a global tree id compute the forest local id of this tree.
 * If the tree is a local tree, then the local id is between 0 and the number
 * of local trees. If the tree is not a local tree, a negative number is returned.
 * \param [in]      forest The forest.
 * \param [in]      gtreeid The global id of a tree.
 * \return                 The tree's local id in \a forest, if it is a local tree.
 *                         A negative number if not.
 * \see https://github.com/DLR-AMR/t8code/wiki/Tree-indexing for more details about tree indexing.
 */
t8_locidx_t
t8_forest_get_local_id (const t8_forest_t forest, const t8_gloidx_t gtreeid);

/** Given a global tree id compute the forest local id of this tree.
 * If the tree is a local tree, then the local id is between 0 and the number
 * of local trees. If the tree is a ghost, then the local id is between num_local_trees and
 * num_local_trees + num_ghost_trees.
 * If the tree is neither a local tree nor a ghost tree, a negative number is returned.
 * \param [in]      forest The forest.
 * \param [in]      gtreeid The global id of a tree.
 * \return                 The tree's local id in \a forest, if it is a local tree.
 *                         num_local_trees + the ghosts id, if it is a ghost tree.
 *                         A negative number if not.
 * \see https://github.com/DLR-AMR/t8code/wiki/Tree-indexing for more details about tree indexing.
 */
t8_locidx_t
t8_forest_get_local_or_ghost_id (const t8_forest_t forest, const t8_gloidx_t gtreeid);

/** Given the local id of a tree in a forest, compute the tree's local id in the associated cmesh.
 * \param [in] forest    The forest.
 * \param [in] ltreeid   The local id of a tree or ghost in the forest.
 * \return  The local id of the tree in the cmesh associated with the forest.
 * \a forest must be committed before calling this function.
 * \note For forest local trees, this is the inverse function of \ref t8_forest_cmesh_ltreeid_to_ltreeid.
 * \see https://github.com/DLR-AMR/t8code/wiki/Tree-indexing for more details about tree indexing.
 */
t8_locidx_t
t8_forest_ltreeid_to_cmesh_ltreeid (t8_forest_t forest, t8_locidx_t ltreeid);

/** Given the local id of a tree in the coarse mesh of a forest, compute the tree's local id in the forest.
 * \param [in] forest    The forest.
 * \param [in] ltreeid   The local id of a tree in the coarse mesh of \a forest.
 * \return  The local id of the tree in the forest. -1 if the tree is not forest local.
 * \a forest must be committed before calling this function.
 * \note For forest local trees, this is the inverse function of \ref t8_forest_ltreeid_to_cmesh_ltreeid.
 * \see https://github.com/DLR-AMR/t8code/wiki/Tree-indexing for more details about tree indexing.
 */
t8_locidx_t
t8_forest_cmesh_ltreeid_to_ltreeid (t8_forest_t forest, t8_locidx_t lctreeid);

/** Given the local id of a tree in a forest, return the coarse tree of the cmesh that corresponds to this tree.
 * \param [in] forest     The forest.
 * \param [in] ltreeid    The local id of a tree in the forest.
 * \return                The coarse tree that matches the forest tree with local id \a ltreeid.
 */
t8_ctree_t
t8_forest_get_coarse_tree (t8_forest_t forest, t8_locidx_t ltreeid);

/**
 * Query whether a given element is a leaf in a forest.
 * 
 * \param [in]  forest    The forest.
 * \param [in]  element   An element of a local tree in \a forest.
 * \param [in]  local_tree A local tree id of \a forest.
 * \return True (non-zero) if and only if \a element is a leaf in \a local_tree of \a forest.
 * \note This does not query for ghost leaves.
 * \note \a forest must be committed before calling this function.
 */
int
t8_forest_element_is_leaf (const t8_forest_t forest, const t8_element_t *element, const t8_locidx_t local_tree);

/** Compute the leaf face orientation at given face in a forest.
 * \param [in]    forest  The forest. Must have a valid ghost layer.
 * \param [in]    ltreeid A local tree id.
 * \param [in]    ts      The eclass scheme of the element.
 * \param [in]    leaf    A leaf in tree \a ltreeid of \a forest.
 * \param [in]    face    The index of the face across which the face neighbors
 *                        are searched.
 * \return                Face orientation encoded as integer.
 *
 * For more information about the encoding of face orientation refer to \ref t8_cmesh_get_face_neighbor.
 */
int
t8_forest_leaf_face_orientation (t8_forest_t forest, const t8_locidx_t ltreeid, const t8_scheme_c *ts,
                                 const t8_element_t *leaf, int face);

/** Compute the leaf face neighbors of a forest.
 * \param [in]    forest  The forest. Must have a valid ghost layer.
 * \param [in]    ltreeid A local tree id.
 * \param [in]    leaf    A leaf in tree \a ltreeid of \a forest.
 * \param [out]   pneighbor_leaves Unallocated on input. On output the neighbor
 *                        leaves are stored here.
 * \param [in]    face    The index of the face across which the face neighbors
 *                        are searched.
 * \param [out]   dual_faces On output the face id's of the neighboring elements' faces.
 * \param [out]   num_neighbors On output the number of neighbor leaves.
 * \param [out]   pelement_indices Unallocated on input. On output the element indices
 *                        of the neighbor leaves are stored here.
 *                        0, 1, ... num_local_el - 1 for local leaves and
 *                        num_local_el , ... , num_local_el + num_ghosts - 1 for ghosts.
 * \param [out]   pneigh_eclass On output the eclass of the neighbor elements.
 * \param [in]    forest_is_balanced True if we know that \a forest is balanced, false
 *                        otherwise.
 * \note If there are no face neighbors, then *neighbor_leaves = NULL, num_neighbors = 0,
 * and *pelement_indices = NULL on output.
 * \note Currently \a forest must be balanced.
 * \note \a forest must be committed before calling this function.
 *
 * \note Important! This routine allocates memory which must be freed. Do it like this:
 *
 *   if (num_neighbors > 0) {
 *     eclass_scheme->t8_element_destroy (num_neighbors, neighbors);
 *     T8_FREE (pneighbor_leaves);
 *     T8_FREE (pelement_indices);
 *     T8_FREE (dual_faces);
 *   }
 *
 */
void
t8_forest_leaf_face_neighbors (t8_forest_t forest, t8_locidx_t ltreeid, const t8_element_t *leaf,
                               t8_element_t **pneighbor_leaves[], int face, int *dual_faces[], int *num_neighbors,
                               t8_locidx_t **pelement_indices, t8_eclass_t *pneigh_eclass, int forest_is_balanced);

/** Like \ref t8_forest_leaf_face_neighbors but also provides information about the global neighbors and the orientation. 
 * \param [in]    forest  The forest. Must have a valid ghost layer.
 * \param [in]    ltreeid A local tree id.
 * \param [in]    leaf    A leaf in tree \a ltreeid of \a forest.
 * \param [out]   pneighbor_leaves Unallocated on input. On output the neighbor
 *                        leaves are stored here.
 * \param [in]    face    The index of the face across which the face neighbors
 *                        are searched.
 * \param [out]   dual_faces On output the face id's of the neighboring elements' faces.
 * \param [out]   num_neighbors On output the number of neighbor leaves.
 * \param [out]   pelement_indices Unallocated on input. On output the element indices
 *                        of the neighbor leaves are stored here.
 *                        0, 1, ... num_local_el - 1 for local leaves and
 *                        num_local_el , ... , num_local_el + num_ghosts - 1 for ghosts.
 * \param [out]   pneigh_scheme On output the eclass scheme of the neighbor elements.
 * \param [in]    forest_is_balanced True if we know that \a forest is balanced, false
 *                        otherwise.
 * \param [out]   gneigh_tree  The global tree IDs of the neighbor trees.
 * \param [out]   orientation  If not NULL on input, the face orientation is computed and stored here. 
 *                                         Thus, if the face connection is an inter-tree connection the orientation of the tree-to-tree connection is stored. 
 *                                         Otherwise, the value 0 is stored.
 * All other parameters and behavior are identical to \ref `t8_forest_leaf_face_neighbors`.
 * \note If there are no face neighbors, then *neighbor_leaves = NULL, num_neighbors = 0,
 * and *pelement_indices = NULL on output.
 * \note Currently \a forest must be balanced.
 * \note \a forest must be committed before calling this function.
 *
 * \note Important! This routine allocates memory which must be freed. Do it like this:
 *
 *   if (num_neighbors > 0) {
 *     eclass_scheme->t8_element_destroy (num_neighbors, neighbors);
 *     T8_FREE (pneighbor_leaves);
 *     T8_FREE (pelement_indices);
 *     T8_FREE (dual_faces);
 *   }
 *
 */
void
t8_forest_leaf_face_neighbors_ext (t8_forest_t forest, t8_locidx_t ltreeid, const t8_element_t *leaf,
                                   t8_element_t **pneighbor_leaves[], int face, int *dual_faces[], int *num_neighbors,
                                   t8_locidx_t **pelement_indices, t8_eclass_t *pneigh_eclass, int forest_is_balanced,
                                   t8_gloidx_t *gneigh_tree, int *orientation);

/** Exchange ghost information of user defined element data.
 * \param[in] forest       The forest. Must be committed.
 * \param[in] element_data An array of length num_local_elements + num_ghosts
 *                         storing one value for each local element and ghost in \a forest.
 *                         After calling this function the entries for the ghost elements
 *                         are update with the entries in the \a element_data array of
 *                         the corresponding owning process.
 * \note This function is collective and hence must be called by all processes in the forest's
 *       MPI Communicator.
 */
/* TODO: In \ref t8_forest_ghost_cxx we already implemented a begin and end function
 *       that allow for overlapping communication and computation. We will make them
 *       available in this interface in the future. */
void
t8_forest_ghost_exchange_data (t8_forest_t forest, sc_array_t *element_data);

/** Print the ghost structure of a forest. Only used for debugging. */
void
t8_forest_ghost_print (t8_forest_t forest);

/** Change the cmesh associated to a forest to a partitioned cmesh that
 * is partitioned according to the tree distribution in the forest.
 * \param [in,out]   forest The forest.
 * \param [in]       comm   The MPI communicator that is used to partition
 *                          and commit the cmesh.
 * \param [in]       set_profiling If true, profiling for the new cmesh
 *                          will be enabled. \see t8_cmesh_set_profiling, \see t8_cmesh_print_profile
 *  \see t8_cmesh.h
 */
void
t8_forest_partition_cmesh (t8_forest_t forest, sc_MPI_Comm comm, int set_profiling);

/** Return the mpi communicator associated to a forest.
 * \param [in]      forest      The forest.
 * \return                      The mpi communicator of \a forest.
 * \a forest must be committed before calling this function.
 */
sc_MPI_Comm
t8_forest_get_mpicomm (const t8_forest_t forest);

/** Return the global id of the first local tree of a forest.
 * \param [in]      forest      The forest.
 * \return                      The global id of the first local tree in \a forest.
 */
t8_gloidx_t
t8_forest_get_first_local_tree_id (const t8_forest_t forest);

/** Return the number of local trees of a given forest.
 * \param [in]      forest      The forest.
 * \return          The number of local trees of that forest.
 */
t8_locidx_t
t8_forest_get_num_local_trees (const t8_forest_t forest);

/** Return the number of ghost trees of a given forest.
 * \param [in]      forest      The forest.
 * \return          The number of ghost trees of that forest.
 */
t8_locidx_t
t8_forest_get_num_ghost_trees (const t8_forest_t forest);

/** Return the number of global trees of a given forest.
 * \param [in]      forest      The forest.
 * \return          The number of global trees of that forest.
 */
t8_gloidx_t
t8_forest_get_num_global_trees (const t8_forest_t forest);

/** Return the global id of a local tree or a ghost tree.
 * \param [in]      forest      The forest.
 * \param [in]      ltreeid     An id 0 <= \a ltreeid < num_local_trees + num_ghosts
 *                              specifying a local tree or ghost tree.
 * \return          The global id corresponding to the tree with local id \a ltreeid.
 * \a forest must be committed before calling this function.
 * \see https://github.com/DLR-AMR/t8code/wiki/Tree-indexing for more details about tree indexing.
 */
t8_gloidx_t
t8_forest_global_tree_id (const t8_forest_t forest, const t8_locidx_t ltreeid);

/** Return a pointer to a tree in a forest.
 * \param [in]      forest      The forest.
 * \param [in]      ltree_id    The local id of the tree.
 * \return                      A pointer to the tree with local id \a ltree_id.
 * \a forest must be committed before calling this function.
 */
t8_tree_t
t8_forest_get_tree (const t8_forest_t forest, const t8_locidx_t ltree_id);

/** Return a pointer to the vertex coordinates of a tree.
 * \param [in]    forest        The forest.
 * \param [in]    ltreeid       The id of a local tree.
 * \return    If stored, a pointer to the vertex coordinates of \a tree.
 *            If no coordinates for this tree are found, NULL.
 */
double *
t8_forest_get_tree_vertices (t8_forest_t forest, t8_locidx_t ltreeid);

/** Return the array of leaf elements of a local tree in a forest.
 * \param [in]      forest      The forest.
 * \param [in]      ltree_id    The local id of a local tree of \a forest.
 * \return                      An array of t8_element_t * storing all leaf elements
 *                              of this tree.
 */
t8_element_array_t *
t8_forest_tree_get_leaves (const t8_forest_t forest, const t8_locidx_t ltree_id);

/** Return a cmesh associated to a forest.
 * \param [in]      forest      The forest.
 * \return          The cmesh associated to the forest.
 */
t8_cmesh_t
t8_forest_get_cmesh (t8_forest_t forest);

/** Return an element of the forest.
 * \param [in]      forest      The forest.
 * \param [in]      lelement_id The local id of an element in \a forest.
 * \param [out]     ltreeid     If not NULL, on output the local tree id of the tree in which the
 *                              element lies in.
 * \return          A pointer to the element. NULL if this element does not exist.
 * \note This function performs a binary search. For constant access, use \ref t8_forest_get_element_in_tree
 * \a forest must be committed before calling this function.
 */
t8_element_t *
t8_forest_get_element (t8_forest_t forest, t8_locidx_t lelement_id, t8_locidx_t *ltreeid);

/** Return an element of a local tree in a forest.
 * \param [in]      forest      The forest.
 * \param [in]      ltreeid     An id of a local tree in the forest.
 * \param [in]      leid_in_tree The index of an element in the tree.
 * \return          A pointer to the element.
 * \note If the tree id is know, this function should be preferred over \ref t8_forest_get_element.
 * \a forest must be committed before calling this function.
 */
const t8_element_t *
t8_forest_get_element_in_tree (t8_forest_t forest, t8_locidx_t ltreeid, t8_locidx_t leid_in_tree);

/** Return the number of elements of a tree.
 * \param [in]      forest      The forest.
 * \param [in]      ltreeid     A local id of a tree.
 * \return                      The number of elements in the local tree \a ltreeid.
 */
t8_locidx_t
t8_forest_get_tree_num_elements (t8_forest_t forest, t8_locidx_t ltreeid);

/** Return the element offset of a local tree, that is the number of elements
 * in all trees with smaller local treeid.
 * \param [in]      forest      The forest.
 * \param [in]      ltreeid     A local id of a tree.
 * \return                      The number of leaf elements on all local tree with
 *                              id < \a ltreeid.
 * \note \a forest must be committed before calling this function.
 */
t8_locidx_t
t8_forest_get_tree_element_offset (const t8_forest_t forest, const t8_locidx_t ltreeid);

/** Return the number of elements of a tree.
 * \param [in]      tree       A tree in a forest.
 * \return                     The number of elements of that tree.
 */
t8_locidx_t
t8_forest_get_tree_element_count (t8_tree_t tree);

/** Return the eclass of a tree in a forest.
 * \param [in]      forest    The forest.
 * \param [in]      ltreeid   The local id of a tree (local or ghost) in \a forest.
 * \return                    The element class of the tree with local id \a ltreeid.
 */
t8_eclass_t
t8_forest_get_tree_class (const t8_forest_t forest, const t8_locidx_t ltreeid);

/** Compute the global index of the first local element of a forest.
 * This function is collective.
 * \param [in]     forest       A committed forest, whose first element's index is computed.
 * \return         The global index of \a forest's first local element.
 * Forest must be committed when calling this function.
 * This function is collective and must be called on each process.
 */
t8_gloidx_t
t8_forest_get_first_local_element_id (t8_forest_t forest);

/** Return the element scheme associated to a forest.
 * \param [in]      forest.     A committed forest.
 * \return          The element scheme of the forest.
 * \see t8_forest_set_scheme
 */
t8_scheme_c *
t8_forest_get_scheme (const t8_forest_t forest);

/** Return the eclass of the tree in which a face neighbor of a given element
 * lies.
 * \param [in]      forest.     A committed forest.
 * \param [in]      ltreeid.    The local tree in which the element lies.
 * \param [in]      elem.       An element in the tree \a ltreeid.
 * \param [in]      face.       A face number of \a elem.
 * \return                      The local tree id of the tree in which the face
 *                              neighbor of \a elem across \a face lies.
 */
t8_eclass_t
t8_forest_element_neighbor_eclass (t8_forest_t forest, t8_locidx_t ltreeid, const t8_element_t *elem, int face);

/** Construct the face neighbor of an element, possibly across tree boundaries.
 * Returns the global tree-id of the tree in which the neighbor element lies in.
 *
 * \param [in] elem The element to be considered.
 * \param [in,out] neigh On input an allocated element of the scheme of the
 *                  face_neighbors eclass.
 *                  On output, this element's data is filled with the
 *                  data of the face neighbor. If the neighbor does not exist
 *                  the data could be modified arbitrarily.
 * \param [in] neigh_eclass The eclass of \a neigh.
 * \param [in] face The number of the face along which the neighbor should be
 *                  constructed.
 * \param [out] neigh_face The number of the face viewed from perspective of \a neigh.
 * \return The global tree-id of the tree in which \a neigh is in.
 *        -1 if there exists no neighbor across that face.
 */
t8_gloidx_t
t8_forest_element_face_neighbor (t8_forest_t forest, t8_locidx_t ltreeid, const t8_element_t *elem, t8_element_t *neigh,
<<<<<<< HEAD
                                 t8_eclass_t neigh_eclass, int face, int *neigh_face);
=======
                                 const t8_eclass_scheme_c *neigh_scheme, int face, int *neigh_face);
>>>>>>> 1439d6e8

/* TODO: implement */
void
t8_forest_iterate (t8_forest_t forest);

/** Query whether a batch of points lies inside an element. For bilinearly interpolated elements.
 * \note For 2D quadrilateral elements this function is only an approximation. It is correct
 *  if the four vertices lie in the same plane, but it may produce only approximate results if 
 *  the vertices do not lie in the same plane.
 * \param [in]      forest      The forest.
 * \param [in]      ltree_id    The forest local id of the tree in which the element is.
 * \param [in]      element     The element.
 * \param [in]      points      3-dimensional coordinates of the points to check
 * \param [in]      num_points  The number of points to check
 * \param [in, out] is_inside   An array of length \a num_points, filled with 0/1 on output. True (non-zero) if a \a point 
 *                              lies within an \a element, false otherwise. The return value is also true if the point 
 *                              lies on the element boundary. Thus, this function may return true for different leaf 
 *                              elements, if they are neighbors and the point lies on the common boundary.
 * \param [in]      tolerance   Tolerance that we allow the point to not exactly match the element.
 *                              If this value is larger we detect more points.
 *                              If it is zero we probably do not detect points even if they are inside
 *                              due to rounding errors.
 */
void
t8_forest_element_points_inside (t8_forest_t forest, t8_locidx_t ltreeid, const t8_element_t *element,
                                 const double *points, int num_points, int *is_inside, const double tolerance);

/* TODO: if set level and partition/adapt/balance all give NULL, then
 * refine uniformly and partition/adapt/balance the uniform forest. */
/** Build a uniformly refined forest on a coarse mesh.
 * \param [in]      cmesh     A coarse mesh.
 * \param [in]      scheme    An eclass scheme.
 * \param [in]      level     An initial uniform refinement level.
 * \param [in]      do_face_ghost If true, a layer of ghost elements is created for the forest.
 * \param [in]      comm      MPI communicator to use.
 * \return                    A uniform forest with coarse mesh \a cmesh, eclass_scheme
 *                            \a scheme and refinement level \a level.
 * \note This is equivalent to calling \ref t8_forest_init, \ref t8_forest_set_cmesh,
 * \ref t8_forest_set_scheme, \ref t8_forest_set_level, and \ref t8_forest_commit.
 */
t8_forest_t
t8_forest_new_uniform (t8_cmesh_t cmesh, t8_scheme_c *scheme, const int level, const int do_face_ghost,
                       sc_MPI_Comm comm);

/** Build a adapted forest from another forest.
 * \param [in]    forest_from The forest to refine
 * \param [in]    adapt_fn    Adapt function to use
 * \param [in]    replace_fn  Replace function to use
 * \param [in]    recursive   If true adptation is recursive
 * \param [in]    do_face_ghost If true, a layer of ghost elements is created for the forest.
 * \param [in]    user_data   If not NULL, the user data pointer of the forest is set to this value.
 * \return        A new forest that is adapted from \a forest_from.
 * \note This is equivalent to calling \ref t8_forest_init, \ref t8_forest_set_adapt,
 * \ref t8_forest_set_ghost, and \ref t8_forest_commit
 */
/* TODO: make user_data const. */
t8_forest_t
t8_forest_new_adapt (t8_forest_t forest_from, t8_forest_adapt_t adapt_fn, int recursive, int do_face_ghost,
                     void *user_data);

/** Increase the reference counter of a forest.
 * \param [in,out] forest       On input, this forest must exist with positive
 *                              reference count.  It may be in any state.
 */
void
t8_forest_ref (t8_forest_t forest);

/** Decrease the reference counter of a forest.
 * If the counter reaches zero, this forest is destroyed.
 * In this case, the forest dereferences its cmesh and scheme members.
 * \param [in,out] pforest      On input, the forest pointed to must exist
 *                              with positive reference count.  It may be in
 *                              any state.  If the reference count reaches
 *                              zero, the forest is destroyed and this pointer
 *                              set to NULL.
 *                              Otherwise, the pointer is not changed and
 *                              the forest is not modified in other ways.
 */
void
t8_forest_unref (t8_forest_t *pforest);

T8_EXTERN_C_END ();

#endif /* !T8_FOREST_GENERAL_H */<|MERGE_RESOLUTION|>--- conflicted
+++ resolved
@@ -832,11 +832,7 @@
  */
 t8_gloidx_t
 t8_forest_element_face_neighbor (t8_forest_t forest, t8_locidx_t ltreeid, const t8_element_t *elem, t8_element_t *neigh,
-<<<<<<< HEAD
                                  t8_eclass_t neigh_eclass, int face, int *neigh_face);
-=======
-                                 const t8_eclass_scheme_c *neigh_scheme, int face, int *neigh_face);
->>>>>>> 1439d6e8
 
 /* TODO: implement */
 void
