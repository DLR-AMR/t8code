/*
  This file is part of t8code.
  t8code is a C library to manage a collection (a forest) of multiple
  connected adaptive space-trees of general element classes in parallel.

  Copyright (C) 2024 the developers

  t8code is free software; you can redistribute it and/or modify
  it under the terms of the GNU General Public License as published by
  the Free Software Foundation; either version 2 of the License, or
  (at your option) any later version.

  t8code is distributed in the hope that it will be useful,
  but WITHOUT ANY WARRANTY; without even the implied warranty of
  MERCHANTABILITY or FITNESS FOR A PARTICULAR PURPOSE.  See the
  GNU General Public License for more details.

  You should have received a copy of the GNU General Public License
  along with t8code; if not, write to the Free Software Foundation, Inc.,
  51 Franklin Street, Fifth Floor, Boston, MA 02110-1301, USA.
*/

/** \file t8_forest_general.h
 * We define the forest of trees in this file.
 */

/* TODO: begin documenting this file: make doxygen 2>&1 | grep t8_forest */

#ifndef T8_FOREST_GENERAL_H
#define T8_FOREST_GENERAL_H

#include <t8_cmesh.h>
#include <t8_element.h>
#include <t8_data/t8_containers.h>

/** Opaque pointer to a forest implementation. */
typedef struct t8_forest *t8_forest_t;

/** Opaque pointer to a tree implementation. */
typedef struct t8_tree *t8_tree_t;

/** This type controls, which neighbors count as ghost elements.
 * Currently, we support face-neighbors. Vertex and edge neighbors will eventually be added. */
typedef enum {
  T8_GHOST_NONE = 0, /**< Do not create ghost layer. */
  T8_GHOST_FACES,    /**< Consider all face (codimension 1) neighbors. */
  T8_GHOST_EDGES,    /**< Consider all edge (codimension 2) and face neighbors. */
  T8_GHOST_VERTICES  /**< Consider all vertex (codimension 3) and edge and face neighbors. */
} t8_ghost_type_t;

/** This typedef is needed as a helper construct to 
 * properly be able to define a function that returns
 * a pointer to a void fun(void) function. \see t8_forest_get_user_function.
 */
typedef void (*t8_generic_function_pointer) (void);
T8_EXTERN_C_BEGIN ();

/** Callback function prototype to replace one set of elements with another.
 *
 * This is used by the replace routine which can be called after adapt,
 * when the elements of an existing, valid
 * forest are changed. The callback allows the user to make changes to the elements
 * of the new forest that are either refined, coarsened or the same as elements in the old forest.
 *
 * \param [in] forest_old      The forest that is adapted
 * \param [in, out] forest_new The forest that is newly constructed from \a forest_old
 * \param [in] which_tree      The local tree containing \a first_outgoing and \a first_incoming
 * \param [in] tree_class      The eclass of the local tree containing \a first_outgoing and \a first_incoming
 * \param [in] scheme          The scheme of the forest
 * \param [in] refine          -1 if family in \a forest_old got coarsened, 0 if element
 *                             has not been touched, 1 if element got refined and -2 if
 *                             element got removed. See return of t8_forest_adapt_t.
 * \param [in] num_outgoing    The number of outgoing elements.
 * \param [in] first_outgoing  The tree local index of the first outgoing element.
 *                             0 <= first_outgoing < which_tree->num_elements
 * \param [in] num_incoming    The number of incoming elements.
 * \param [in] first_incoming  The tree local index of the first incoming element.
 *                             0 <= first_incom < new_which_tree->num_elements
 *
 * If an element is being refined, \a refine and \a num_outgoing will be 1 and 
 * \a num_incoming will be the number of children.
 * If a family is being coarsened, \a refine will be -1, \a num_outgoing will be 
 * the number of family members and \a num_incoming will be 1. 
 * If an element is being removed, \a refine and \a num_outgoing will be 1 and 
 * \a num_incoming will be 0. 
 * Else \a refine will be 0 and \a num_outgoing and \a num_incoming will both be 1.
 * \see t8_forest_iterate_replace
 */
typedef void (*t8_forest_replace_t) (t8_forest_t forest_old, t8_forest_t forest_new, t8_locidx_t which_tree,
                                     const t8_eclass_t tree_class, const t8_scheme_c *scheme, const int refine,
                                     const int num_outgoing, const t8_locidx_t first_outgoing, const int num_incoming,
                                     const t8_locidx_t first_incoming);

/** Callback function prototype to decide for refining and coarsening.
 * If \a is_family equals 1, the first \a num_elements in \a elements
 * form a family and we decide whether this family should be coarsened
 * or only the first element should be refined.
 * Otherwise \a is_family must equal zero and we consider the first entry
 * of the element array for refinement. 
 * Entries of the element array beyond the first \a num_elements are undefined.
 * \param [in] forest       The forest to which the new elements belong.
 * \param [in] forest_from  The forest that is adapted.
 * \param [in] which_tree   The local tree containing \a elements.
 * \param [in] tree_class   The eclass of \a which_tree.
 * \param [in] lelement_id  The local element id in \a forest_old in the tree of the current element.
 * \param [in] scheme       The scheme of the forest.
 * \param [in] is_family    If 1, the first \a num_elements entries in \a elements form a family. If 0, they do not.
 * \param [in] num_elements The number of entries in \a elements that are defined
 * \param [in] elements     Pointers to a family or, if \a is_family is zero,
 *                          pointer to one element.
 * \return 1 if the first entry in \a elements should be refined,
 *        -1 if the family \a elements shall be coarsened,
 *        -2 if the first entry in \a elements should be removed,
 *         0 else.
 */
/* TODO: Do we really need the forest argument? Since the forest is not committed yet it
 *       seems dangerous to expose to the user. */
typedef int (*t8_forest_adapt_t) (t8_forest_t forest, t8_forest_t forest_from, t8_locidx_t which_tree,
                                  const t8_eclass_t tree_class, t8_locidx_t lelement_id, const t8_scheme_c *scheme,
                                  const int is_family, const int num_elements, t8_element_t *elements[]);

/** Create a new forest with reference count one.
 * This forest needs to be specialized with the t8_forest_set_* calls.
 * Currently it is mandatory to either call the functions \see t8_forest_set_mpicomm, 
 * \ref t8_forest_set_cmesh, and \ref t8_forest_set_scheme,
 * or to call one of \ref t8_forest_set_copy, \ref t8_forest_set_adapt, or
 * \ref t8_forest_set_partition.  It is illegal to mix these calls, or to
 * call more than one of the three latter functions
 * Then it needs to be set up with \ref t8_forest_commit.
 * \param [in,out] pforest      On input, this pointer must be non-NULL.
 *                              On return, this pointer set to the new forest.
 */
void
t8_forest_init (t8_forest_t *pforest);

/** Check whether a forest is not NULL, initialized and not committed.
 * In addition, it asserts that the forest is consistent as much as possible.
 * \param [in] forest           This forest is examined.  May be NULL.
 * \return                      True if forest is not NULL,
 *                              \ref t8_forest_init has been called on it,
 *                              but not \ref t8_forest_commit.
 *                              False otherwise.
 */
int
t8_forest_is_initialized (t8_forest_t forest);

/** Check whether a forest is not NULL, initialized and committed.
 * In addition, it asserts that the forest is consistent as much as possible.
 * \param [in] forest           This forest is examined.  May be NULL.
 * \return                      True if forest is not NULL and
 *                              \ref t8_forest_init has been called on it
 *                              as well as \ref t8_forest_commit.
 *                              False otherwise.
 */
int
t8_forest_is_committed (t8_forest_t forest);

/** Check whether the forest has local overlapping elements.
 * \param [in] forest   The forest to consider.
 * \return              True if \a forest has no elements which are inside each other.
 * \note This function is collective, but only checks local overlapping on each process.
 * \see t8_forest_partition_test_boundary_element if you also want to test for 
 * global overlap across the process boundaries.
 */
int
t8_forest_no_overlap (t8_forest_t forest);

/** Check whether two committed forests have the same local elements.
 * \param [in] forest_a The first forest.
 * \param [in] forest_b The second forest.
 * \return              True if \a forest_a and \a forest_b do have the same
 *                      number of local trees and each local tree has the same
 *                      elements, that is \ref t8_element_is_equal returns true
 *                      for each pair of elements of \a forest_a and \a forest_b.
 * \note This function is not collective. It only returns the state on the current
 * rank.
 */
int
t8_forest_is_equal (t8_forest_t forest_a, t8_forest_t forest_b);

/** Set the cmesh associated to a forest.
 * By default, the forest takes ownership of the cmesh such that it will be
 * destroyed when the forest is destroyed.  To keep ownership of the cmesh,
 * call \ref t8_cmesh_ref before passing it to \ref t8_forest_set_cmesh.
 * This means that it is ILLEGAL to continue using cmesh or dereferencing it
 * UNLESS it is referenced directly before passing it into this function.
 * \param [in,out] forest       The forest whose cmesh variable will be set.
 * \param [in]     cmesh        The cmesh to be set.  We take ownership.
 *                              This can be prevented by referencing \b cmesh.
 * \param [in]     comm         The MPI communicator.
 */
void
t8_forest_set_cmesh (t8_forest_t forest, t8_cmesh_t cmesh, sc_MPI_Comm comm);

/** Set the element scheme associated to a forest.
 * By default, the forest takes ownership of the scheme such that it will be
 * destroyed when the forest is destroyed.  To keep ownership of the scheme, call
 * \ref t8_scheme_ref before passing it to \ref t8_forest_set_scheme.
 * This means that it is ILLEGAL to continue using scheme or dereferencing it
 * UNLESS it is referenced directly before passing it into this function.
 * \param [in,out] forest       The forest whose scheme variable will be set.
 * \param [in]     scheme       The scheme to be set.  We take ownership.
 *                              This can be prevented by referencing \b scheme.
 */
void
t8_forest_set_scheme (t8_forest_t forest, const t8_scheme_c *scheme);

/** Set the initial refinement level to be used when \b forest is committed.
 * \param [in,out] forest      The forest whose level will be set.
 * \param [in]     level       The initial refinement level of \b forest, when
 *                             it is committed.
 * \note This setting cannot be combined with any of the derived forest methods
 * (\ref t8_forest_set_copy, \ref t8_forest_set_adapt, \ref t8_forest_set_partition,
 * and \ref t8_forest_set_balance) and overwrites any of these settings.
 * If this function is used, then the forest is created from scratch as a uniform
 * refinement of the specified cmesh (\ref t8_forest_set_cmesh, \ref t8_forest_set_scheme).
 */
void
t8_forest_set_level (t8_forest_t forest, int level);

/** Set a forest as source for copying on committing.
 * By default, the forest takes ownership of the source \b from such that it will
 * be destroyed on calling \ref t8_forest_commit.  To keep ownership of \b
 * from, call \ref t8_forest_ref before passing it into this function.
 * This means that it is ILLEGAL to continue using \b from or dereferencing it
 * UNLESS it is referenced directly before passing it into this function.
 * \param [in,out] forest     The forest.
 * \param [in]     from       A second forest from which \a forest will be copied
 *                            in \ref t8_forest_commit.
 * \note This setting cannot be combined with \ref t8_forest_set_adapt,
 * \ref t8_forest_set_partition, or \ref t8_forest_set_balance and overwrites these
 * settings.
 */
void
t8_forest_set_copy (t8_forest_t forest, const t8_forest_t from);

/** Set a source forest with an adapt function to be adapted on committing.
 * By default, the forest takes ownership of the source \b set_from such that it
 * will be destroyed on calling \ref t8_forest_commit. To keep ownership of \b
 * set_from, call \ref t8_forest_ref before passing it into this function.
 * This means that it is ILLEGAL to continue using \b set_from or dereferencing it
 * UNLESS it is referenced directly before passing it into this function.
 * \param [in,out] forest   The forest
 * \param [in] set_from     The source forest from which \b forest will be adapted.
 *                          We take ownership. This can be prevented by
 *                          referencing \b set_from.
 *                          If NULL, a previously (or later) set forest will
 *                          be taken (\ref t8_forest_set_partition, \ref t8_forest_set_balance).
 * \param [in] adapt_fn     The adapt function used on committing.
 * \param [in] recursive    A flag specifying whether adaptation is to be done recursively
 *                          or not. If the value is zero, adaptation is not recursive
 *                          and it is recursive otherwise.
 * \note This setting can be combined with \ref t8_forest_set_partition and \ref
 * t8_forest_set_balance. The order in which these operations are executed is always
 * 1) Adapt 2) Partition 3) Balance.
 * \note This setting may not be combined with \ref t8_forest_set_copy and overwrites
 * this setting.
 */
/* TODO: make recursive flag to int specifying the number of recursions? */
void
t8_forest_set_adapt (t8_forest_t forest, const t8_forest_t set_from, t8_forest_adapt_t adapt_fn, int recursive);

/** Set the user data of a forest. This can i.e. be used to pass user defined
 * arguments to the adapt routine.
 * \param [in,out] forest   The forest
 * \param [in]     data     A pointer to user data. t8code will never touch the data.
 * The forest does not need be committed before calling this function.
 * \see t8_forest_get_user_data
 */
void
t8_forest_set_user_data (t8_forest_t forest, void *data);

/** Return the user data pointer associated with a forest.
 * \param [in]     forest   The forest.
 * \return                  The user data pointer of \a forest.
 * The forest does not need be committed before calling this function.
 * \see t8_forest_set_user_data
 */
void *
t8_forest_get_user_data (const t8_forest_t forest);

/** Set the user function pointer of a forest. This can i.e. be used to pass user defined
 * functions to the adapt routine.
 * \param [in,out] forest   The forest
 * \param [in]     function A pointer to a user defined function. t8code will never touch the function.
 * The forest does not need be committed before calling this function.
 * \note \a function can be an arbitrary function with return value and parameters of
 * your choice. When accessing it with \ref t8_forest_get_user_function you should cast
 * it into the proper type.
 * \see t8_forest_get_user_function
 */
void
t8_forest_set_user_function (t8_forest_t forest, t8_generic_function_pointer function);

/** Return the user function pointer associated with a forest.
 * \param [in]     forest   The forest.
 * \return                  The user function pointer of \a forest.
 * The forest does not need be committed before calling this function.
 * \see t8_forest_set_user_function
 */
t8_generic_function_pointer
t8_forest_get_user_function (const t8_forest_t forest);

/** Set a source forest to be partitioned during commit.
 * The partitioning is done according to the SFC and each rank is assigned
 * the same (maybe +1) number of elements.
 * \param [in, out] forest  The forest.
 * \param [in]      set_from A second forest that should be partitioned.
 *                          We take ownership. This can be prevented by
 *                          referencing \b set_from.
 *                          If NULL, a previously (or later) set forest will
 *                          be taken (\ref t8_forest_set_adapt, \ref t8_forest_set_balance).
 * \param [in]      set_for_coarsening CURRENTLY DISABLED. If true, then the partitions
 *                          are choose such that coarsening an element once is a process local
 *                          operation.
 * \note This setting can be combined with \ref t8_forest_set_adapt and \ref
 * t8_forest_set_balance. The order in which these operations are executed is always
 * 1) Adapt 2) Partition 3) Balance.
 * If \ref t8_forest_set_balance is called with the \a no_repartition parameter set as
 * false, it is not necessary to call \ref t8_forest_set_partition additionally.
 * \note This setting may not be combined with \ref t8_forest_set_copy and overwrites
 * this setting.
 */
void
t8_forest_set_partition (t8_forest_t forest, const t8_forest_t set_from, int set_for_coarsening);

/** Set a source forest to be balanced during commit.
 * A forest is said to be balanced if each element has face neighbors of level
 * at most +1 or -1 of the element's level.
 * \param [in, out] forest  The forest.
 * \param [in]      set_from A second forest that should be balanced.
 *                          We take ownership. This can be prevented by
 *                          referencing \b set_from.
 *                          If NULL, a previously (or later) set forest will
 *                          be taken (\ref t8_forest_set_adapt, \ref t8_forest_set_partition)
 * \param [in]      no_repartition Balance constructs several intermediate forest that
 *                          are refined from each other. In order to maintain a balanced load
 *                          these forest are repartitioned in each round and the resulting
 *                          forest is load-balanced per default.
 *                          If this behaviour is not desired, \a no_repartition should be
 *                          set to true.
 *                          If \a no_repartition is false, an additional call of \ref t8_forest_set_partition is not
 *                          necessary.
 * \note This setting can be combined with \ref t8_forest_set_adapt and \ref
 * t8_forest_set_partition. The order in which these operations are executed is always
 * 1) Adapt 2) Partition 3) Balance.
 * \note This setting may not be combined with \ref t8_forest_set_copy and overwrites
 * this setting.
 */
void
t8_forest_set_balance (t8_forest_t forest, const t8_forest_t set_from, int no_repartition);

/** Enable or disable the creation of a layer of ghost elements.
 * On default no ghosts are created.
 * \param [in]      forest    The forest.
 * \param [in]      do_ghost  If non-zero a ghost layer will be created.
 * \param [in]      ghost_type Controls which neighbors count as ghost elements,
 *                             currently only T8_GHOST_FACES is supported. This value
 *                             is ignored if \a do_ghost = 0.
 */
void
t8_forest_set_ghost (t8_forest_t forest, int do_ghost, t8_ghost_type_t ghost_type);

/** Like \ref t8_forest_set_ghost but with the additional options to change the
 * ghost algorithm. This is used for debugging and timing the algorithm.
 * An application should almost always use \ref t8_forest_set_ghost.
 * \param [in]      forest        The forest.
 * \param [in]      do_ghost      If non-zero a ghost layer will be created.
 * \param [in]      ghost_type    Controls which neighbors count as ghost elements,
 *                                currently only T8_GHOST_FACES is supported. This value
 *                                is ignored if \a do_ghost = 0.
 * \param [in]      ghost_version If 1, the iterative ghost algorithm for balanced forests is used.
 *                                If 2, the iterative algorithm for unbalanced forests.
 *                                If 3, the top-down search algorithm for unbalanced forests.
 * \see t8_forest_set_ghost
 */
void
t8_forest_set_ghost_ext (t8_forest_t forest, int do_ghost, t8_ghost_type_t ghost_type, int ghost_version);

/**
 *  Use assertions and document that the forest_set (..., from) and
 *  set_load are mutually exclusive. 
 * 
 *  TODO: Unused function -> remove?
 */
void
t8_forest_set_load (t8_forest_t forest, const char *filename);

/** Compute the global number of leaf elements in a forest as the sum
 *  of the local leaf element counts.
 *  \param [in] forest    The forest.
 */
void
t8_forest_comm_global_num_leaf_elements (t8_forest_t forest);

/** After allocating and adding properties to a forest, commit the changes.
 * This call sets up the internal state of the forest.
 * \param [in,out] forest       Must be created with \ref t8_forest_init and
 *                              specialized with t8_forest_set_* calls first.
 */
void
t8_forest_commit (t8_forest_t forest);

/** Return the maximum allowed refinement level for any element in a forest.
 * \param [in]  forest    A forest.
 * \return                The maximum level of refinement that is allowed for
 *                        an element in this forest. It is guaranteed that any tree
 *                        in \a forest can be refined this many times and it is not
 *                        allowed to refine further.
 * \a forest must be committed before calling this function.
 * For forest with a single element class (non-hybrid) maxlevel is the maximum
 * refinement level of this element class, whilst for hybrid forests the maxlevel is
 * the minimum of all maxlevels of the element classes in this forest.
 */
int
t8_forest_get_maxlevel (const t8_forest_t forest);

/** Return the number of process local leaf elements in the forest.
 * \param [in]  forest    A forest.
 * \return                The number of leaf elements on this process in \a forest.
 * \a forest must be committed before calling this function.
 */
t8_locidx_t
t8_forest_get_local_num_leaf_elements (const t8_forest_t forest);

/** Return the number of global leaf elements in the forest.
 * \param [in]  forest    A forest.
 * \return                The number of leaf elements (summed over all processes) in \a forest.
 * \a forest must be committed before calling this function.
 */
t8_gloidx_t
t8_forest_get_global_num_leaf_elements (const t8_forest_t forest);

/** Return the number of ghost elements of a forest.
 * \param [in]      forest      The forest.
 * \return                      The number of ghost elements stored in the ghost
 *                              structure of \a forest. 0 if no ghosts were constructed.
 *                              \see t8_forest_set_ghost
 * \a forest must be committed before calling this function.
 */
t8_locidx_t
t8_forest_get_num_ghosts (const t8_forest_t forest);

/** Return the element class of a forest local tree.
 * \param [in] forest    The forest.
 * \param [in] ltreeid   The local id of a tree in \a forest.
 * \return  The element class of the tree \a ltreeid.
 * \a forest must be committed before calling this function.
 */
t8_eclass_t
t8_forest_get_eclass (const t8_forest_t forest, const t8_locidx_t ltreeid);

/**
 * Check whether a given tree id belongs to a local tree in a forest.
 * 
 * \param [in]    forest The forest.
 * \param [in]    local_tree A tree id.
 * \return True if and only if the id \a local_tree belongs to a local tree of \a forest.
 * \a forest must be committed before calling this function.
 */
int
t8_forest_tree_is_local (const t8_forest_t forest, const t8_locidx_t local_tree);

/** Given a global tree id compute the forest local id of this tree.
 * If the tree is a local tree, then the local id is between 0 and the number
 * of local trees. If the tree is not a local tree, a negative number is returned.
 * \param [in]      forest The forest.
 * \param [in]      gtreeid The global id of a tree.
 * \return                 The tree's local id in \a forest, if it is a local tree.
 *                         A negative number if not.
 * \see https://github.com/DLR-AMR/t8code/wiki/Tree-indexing for more details about tree indexing.
 */
t8_locidx_t
t8_forest_get_local_id (const t8_forest_t forest, const t8_gloidx_t gtreeid);

/** Given a global tree id compute the forest local id of this tree.
 * If the tree is a local tree, then the local id is between 0 and the number
 * of local trees. If the tree is a ghost, then the local id is between num_local_trees and
 * num_local_trees + num_ghost_trees.
 * If the tree is neither a local tree nor a ghost tree, a negative number is returned.
 * \param [in]      forest The forest.
 * \param [in]      gtreeid The global id of a tree.
 * \return                 The tree's local id in \a forest, if it is a local tree.
 *                         num_local_trees + the ghosts id, if it is a ghost tree.
 *                         A negative number if not.
 * \see https://github.com/DLR-AMR/t8code/wiki/Tree-indexing for more details about tree indexing
 */
t8_locidx_t
t8_forest_get_local_or_ghost_id (const t8_forest_t forest, const t8_gloidx_t gtreeid);

/** Given the local id of a tree in a forest, compute the tree's local id in the associated cmesh.
 * \param [in] forest    The forest.
 * \param [in] ltreeid   The local id of a tree or ghost in the forest.
 * \return  The local id of the tree in the cmesh associated with the forest.
 * \a forest must be committed before calling this function.
 * \note For forest local trees, this is the inverse function of \ref t8_forest_cmesh_ltreeid_to_ltreeid.
 * \see https://github.com/DLR-AMR/t8code/wiki/Tree-indexing for more details about tree indexing.
 */
t8_locidx_t
t8_forest_ltreeid_to_cmesh_ltreeid (t8_forest_t forest, t8_locidx_t ltreeid);

/** Given the local id of a tree in the coarse mesh of a forest, compute the tree's local id in the forest.
 * \param [in] forest    The forest.
 * \param [in] lctreeid  The local id of a tree in the coarse mesh of \a forest.
 * \return  The local id of the tree in the forest. -1 if the tree is not forest local.
 * \a forest must be committed before calling this function.
 * \note For forest local trees, this is the inverse function of \ref t8_forest_ltreeid_to_cmesh_ltreeid.
 * \see https://github.com/DLR-AMR/t8code/wiki/Tree-indexing for more details about tree indexing.
 */
t8_locidx_t
t8_forest_cmesh_ltreeid_to_ltreeid (t8_forest_t forest, t8_locidx_t lctreeid);

/** Given the local id of a tree in a forest, return the coarse tree of the cmesh that corresponds to this tree.
 * \param [in] forest     The forest.
 * \param [in] ltreeid    The local id of a tree in the forest.
 * \return                The coarse tree that matches the forest tree with local id \a ltreeid.
 */
t8_ctree_t
t8_forest_get_coarse_tree (t8_forest_t forest, t8_locidx_t ltreeid);

/**
 * Query whether a given element is a leaf in a forest.
 * 
 * \param [in]  forest    The forest.
 * \param [in]  element   An element of a local tree in \a forest.
 * \param [in]  local_tree A local tree id of \a forest.
 * \return True (non-zero) if and only if \a element is a leaf in \a local_tree of \a forest.
 * \note This does not query for ghost leaves.
 * \note \a forest must be committed before calling this function.
 */
int
t8_forest_element_is_leaf (const t8_forest_t forest, const t8_element_t *element, const t8_locidx_t local_tree);

/**
 * Query whether a given element or a ghost is a leaf of a local or ghost tree in a forest.
 * 
 * \param [in]  forest    The forest.
 * \param [in]  element   An element of a local tree in \a forest.
 * \param [in]  local_tree A local tree id of \a forest or a ghost tree id
 * \param [in]  check_ghost If true \a element is interpreted as a ghost element and
 *                         \a local_tree as the id of a ghost tree (0 <= \a local_tree < num_ghost_trees).
 *                         If false \a element is interpreted as an element and \a local_tree as
 *                         the id of a local tree (0 <= \a local_tree < num_local_trees).
 * \return True (non-zero) if and only if \a element is a leaf (or ghost) in \a local_tree of \a forest.
 * \note \a forest must be committed before calling this function.
 * \ref t8_forest_element_is_leaf
 * \ref t8_forest_element_is_ghost
 */
int
t8_forest_element_is_leaf_or_ghost (const t8_forest_t forest, const t8_element_t *element, const t8_locidx_t local_tree,
                                    const int check_ghost);

/** Compute the leaf face orientation at given face in a forest.
 * \param [in]    forest  The forest. Must have a valid ghost layer.
 * \param [in]    ltreeid A local tree id.
 * \param [in]    scheme      The eclass scheme of the element.
 * \param [in]    leaf    A leaf in tree \a ltreeid of \a forest.
 * \param [in]    face    The index of the face across which the face neighbors
 *                        are searched.
 * \return                Face orientation encoded as integer.
 *
 * For more information about the encoding of face orientation refer to \ref t8_cmesh_get_face_neighbor.
 */
int
t8_forest_leaf_face_orientation (t8_forest_t forest, const t8_locidx_t ltreeid, const t8_scheme_c *scheme,
                                 const t8_element_t *leaf, const int face);

/** Compute the leaf face neighbors of a forest.
 * \param [in]    forest  The forest. Must have a valid ghost layer.
 * \param [in]    ltreeid A local tree id (could also be a ghost tree). 0 <= \a ltreeid < num_local trees+num_ghost_trees
 * \param [in]    leaf    A leaf in tree \a ltreeid of \a forest.
 * \param [out]   pneighbor_leaves Unallocated on input. On output the neighbor
 *                        leaves are stored here.
 * \param [in]    face    The index of the face across which the face neighbors
 *                        are searched.
 * \param [out]   dual_faces On output the face id's of the neighboring elements' faces.
 * \param [out]   num_neighbors On output the number of neighbor leaves.
 * \param [out]   pelement_indices Unallocated on input. On output the element indices
 *                        of the neighbor leaves are stored here.
 *                        0, 1, ... num_local_el - 1 for local leaves and
 *                        num_local_el , ... , num_local_el + num_ghosts - 1 for ghosts.
 * \param [out]   pneigh_eclass On output the eclass of the neighbor elements.
 * \note If there are no face neighbors, then *pneighbor_leaves = NULL, num_neighbors = 0,
 * and *pelement_indices = NULL on output.
 * \note \a forest must be committed before calling this function.
 *
 * \note Important! This routine allocates memory which must be freed. Do it like this:
 *
 *   if (num_neighbors > 0) {
<<<<<<< HEAD
=======
 *     scheme->element_destroy (pneigh_eclass, num_neighbors, pneighbor_leaves);
>>>>>>> 11241199
 *     T8_FREE (pneighbor_leaves);
 *     T8_FREE (pelement_indices);
 *     T8_FREE (dual_faces);
 *   }
 *
 */
void
t8_forest_leaf_face_neighbors (t8_forest_t forest, t8_locidx_t ltreeid, const t8_element_t *leaf,
                               const t8_element_t **pneighbor_leaves[], int face, int *dual_faces[], int *num_neighbors,
                               t8_locidx_t **pelement_indices, t8_eclass_t *pneigh_eclass);

/** Like \ref t8_forest_leaf_face_neighbors but also provides information about the global neighbors and the orientation. 
 * \param [in]    forest  The forest. Must have a valid ghost layer.
 * \param [in]    ltreeid A local tree id (could also be a ghost tree). 0 <= \a ltreeid < num_local trees+num_ghost_trees
 * \param [in]    leaf    A leaf in tree \a ltreeid of \a forest.
 * \param [out]   pneighbor_leaves Unallocated on input. On output the neighbor
 *                        leaves are stored here.
 * \param [in]    face    The index of the face across which the face neighbors
 *                        are searched.
 * \param [out]   dual_faces On output the face id's of the neighboring elements' faces.
 * \param [out]   num_neighbors On output the number of neighbor leaves.
 * \param [out]   pelement_indices Unallocated on input. On output the element indices
 *                        of the neighbor leaves are stored here.
 *                        0, 1, ... num_local_el - 1 for local leaves and
 *                        num_local_el , ... , num_local_el + num_ghosts - 1 for ghosts.
 * \param [out]   pneigh_eclass On output the eclass of the neighbor elements.
 * \param [out]   gneigh_tree  The global tree IDs of the neighbor trees.
 * \param [out]   orientation  If not NULL on input, the face orientation is computed and stored here. 
 *                                         Thus, if the face connection is an inter-tree connection the orientation of the tree-to-tree connection is stored. 
 *                                         Otherwise, the value 0 is stored.
<<<<<<< HEAD
 * All other parameters and behavior are identical to \ref `t8_forest_leaf_face_neighbors`.
 * \note If there are no face neighbors, then *pneighbor_leaves = NULL, num_neighbors = 0,
=======
 * All other parameters and behavior are identical to \ref t8_forest_leaf_face_neighbors.
 * \note If there are no face neighbors, then *neighbor_leaves = NULL, num_neighbors = 0,
>>>>>>> 11241199
 * and *pelement_indices = NULL on output.
 * \note \a forest must be committed before calling this function.
 *
 * \note Important! This routine allocates memory which must be freed. Do it like this:
 *
 *   if (num_neighbors > 0) {
<<<<<<< HEAD
=======
 *     scheme->element_destroy (pneigh_eclass, num_neighbors, pneighbor_leaves);
>>>>>>> 11241199
 *     T8_FREE (pneighbor_leaves);
 *     T8_FREE (pelement_indices);
 *     T8_FREE (dual_faces);
 *   }
 *
 */
void
t8_forest_leaf_face_neighbors_ext (t8_forest_t forest, t8_locidx_t ltreeid, const t8_element_t *leaf_or_ghost,
                                   const t8_element_t **pneighbor_leaves[], int face, int *dual_faces[],
                                   int *num_neighbors, t8_locidx_t **pelement_indices, t8_eclass_t *pneigh_eclass,
                                   t8_gloidx_t *gneigh_tree, int *orientation);

/** Given a leaf element or ghost index in "all local elements + ghosts" enumeration
 * compute the index of the face neighbor of the element - provided that only one or no
 * face neighbors exists.
 * HANDLE WITH CARE. DO NOT CALL IF THE FOREST IS ADAPTED.
 * 
 * \param[in] forest        The forest. Must be committed.
 * \param[in] element_index Index of an element in \a forest. Must have only one or no facen neighbors across the given face.
 *                          0 <= \a element_index < num_local_elements + num_ghosts
 * \param[in] face_index    Index of a face of \a element.
 * \param[in] global_treeid Global index of the tree that contains \a element.
 * \param[out] dual_face    Return value, the dual_face index of the face neighbor.
 * \return The index of the face neighbor leaf (local element or ghost).
 * \note Do not call if you are unsure about the number of face neighbors. In particular if the forest is adapted and not uniform.
 */
t8_locidx_t
t8_forest_same_level_leaf_face_neighbor_index (t8_forest_t forest, const t8_locidx_t element_index,
                                               const int face_index, const t8_gloidx_t global_treeid, int *dual_face);

/** Exchange ghost information of user defined element data.
 * \param [in] forest       The forest. Must be committed.
 * \param [in] element_data An array of length num_local_elements + num_ghosts
 *                         storing one value for each local element and ghost in \a forest.
 *                         After calling this function the entries for the ghost elements
 *                         are update with the entries in the \a element_data array of
 *                         the corresponding owning process.
 * \note This function is collective and hence must be called by all processes in the forest's
 *       MPI Communicator.
 */
/* TODO: In \ref t8_forest_ghost_cxx we already implemented a begin and end function
 *       that allow for overlapping communication and computation. We will make them
 *       available in this interface in the future. */
void
t8_forest_ghost_exchange_data (t8_forest_t forest, sc_array_t *element_data);

/** Print the ghost structure of a forest. Only used for debugging. */
void
t8_forest_ghost_print (t8_forest_t forest);

/** Change the cmesh associated to a forest to a partitioned cmesh that
 * is partitioned according to the tree distribution in the forest.
 * \param [in,out]   forest The forest.
 * \param [in]       comm   The MPI communicator that is used to partition
 *                          and commit the cmesh.
 * \param [in]       set_profiling If true, profiling for the new cmesh
 *                          will be enabled. \see t8_cmesh_set_profiling, \see t8_cmesh_print_profile
 *  \see t8_cmesh.h
 */
void
t8_forest_partition_cmesh (t8_forest_t forest, sc_MPI_Comm comm, int set_profiling);

/** Return the mpi communicator associated to a forest.
 * \param [in]      forest      The forest.
 * \return                      The mpi communicator of \a forest.
 * \a forest must be committed before calling this function.
 */
sc_MPI_Comm
t8_forest_get_mpicomm (const t8_forest_t forest);

/** Return the global id of the first local tree of a forest.
 * \param [in]      forest      The forest.
 * \return                      The global id of the first local tree in \a forest.
 */
t8_gloidx_t
t8_forest_get_first_local_tree_id (const t8_forest_t forest);

/** Return the number of local trees of a given forest.
 * \param [in]      forest      The forest.
 * \return          The number of local trees of that forest.
 */
t8_locidx_t
t8_forest_get_num_local_trees (const t8_forest_t forest);

/** Return the number of ghost trees of a given forest.
 * \param [in]      forest      The forest.
 * \return          The number of ghost trees of that forest.
 */
t8_locidx_t
t8_forest_get_num_ghost_trees (const t8_forest_t forest);

/** Return the number of global trees of a given forest.
 * \param [in]      forest      The forest.
 * \return          The number of global trees of that forest.
 */
t8_gloidx_t
t8_forest_get_num_global_trees (const t8_forest_t forest);

/** Return the global id of a local tree or a ghost tree.
 * \param [in]      forest      The forest.
 * \param [in]      ltreeid     An id 0 <= \a ltreeid < num_local_trees + num_ghosts
 *                              specifying a local tree or ghost tree.
 * \return          The global id corresponding to the tree with local id \a ltreeid.
 * \a forest must be committed before calling this function.
 * \see https://github.com/DLR-AMR/t8code/wiki/Tree-indexing for more details about tree indexing.
 */
t8_gloidx_t
t8_forest_global_tree_id (const t8_forest_t forest, const t8_locidx_t ltreeid);

/** Return a pointer to a tree in a forest.
 * \param [in]      forest      The forest.
 * \param [in]      ltree_id    The local id of the tree.
 * \return                      A pointer to the tree with local id \a ltree_id.
 * \a forest must be committed before calling this function.
 */
t8_tree_t
t8_forest_get_tree (const t8_forest_t forest, const t8_locidx_t ltree_id);

/** Return a pointer to the vertex coordinates of a tree.
 * \param [in]    forest        The forest.
 * \param [in]    ltreeid       The id of a local tree.
 * \return    If stored, a pointer to the vertex coordinates of \a tree.
 *            If no coordinates for this tree are found, NULL.
 */
double *
t8_forest_get_tree_vertices (t8_forest_t forest, t8_locidx_t ltreeid);

/** Return the array of leaf elements of a local tree in a forest.
 * \param [in]      forest      The forest.
 * \param [in]      ltree_id    The local id of a local tree of \a forest.
 * \return                      An array of t8_element_t * storing all leaf elements
 *                              of this tree.
 */
t8_element_array_t *
t8_forest_tree_get_leaf_elements (const t8_forest_t forest, const t8_locidx_t ltree_id);

/** Return a cmesh associated to a forest.
 * \param [in]      forest      The forest.
 * \return          The cmesh associated to the forest.
 */
t8_cmesh_t
t8_forest_get_cmesh (t8_forest_t forest);

/** Return a leaf element of the forest.
 * \param [in]      forest      The forest.
 * \param [in]      lelement_id The local id of a leaf element in \a forest.
 * \param [out]     ltreeid     If not NULL, on output the local tree id of the tree in which the
 *                              leaf element lies in.
 * \return          A pointer to the leaf element. NULL if this element does not exist.
 * \note This function performs a binary search. For constant access, use \ref t8_forest_get_leaf_element_in_tree
 * \a forest must be committed before calling this function.
 */
t8_element_t *
t8_forest_get_leaf_element (t8_forest_t forest, t8_locidx_t lelement_id, t8_locidx_t *ltreeid);

/** Return a leaf element of a local tree in a forest.
 * \param [in]      forest      The forest.
 * \param [in]      ltreeid     An id of a local tree in the forest.
 * \param [in]      leid_in_tree The index of a leaf element in the tree.
 * \return          A pointer to the leaf element.
 * \note If the tree id is know, this function should be preferred over \ref t8_forest_get_leaf_element.
 * \a forest must be committed before calling this function.
 */
const t8_element_t *
t8_forest_get_leaf_element_in_tree (t8_forest_t forest, t8_locidx_t ltreeid, t8_locidx_t leid_in_tree);

/** Return the number of leaf elements of a tree.
 * \param [in]      forest      The forest.
 * \param [in]      ltreeid     A local id of a tree.
 * \return                      The number of leaf elements in the local tree \a ltreeid.
 */
t8_locidx_t
t8_forest_get_tree_num_leaf_elements (t8_forest_t forest, t8_locidx_t ltreeid);

/** Return the element offset of a local tree, that is the number of leaf elements
 * in all trees with smaller local treeid.
 * \param [in]      forest      The forest.
 * \param [in]      ltreeid     A local id of a tree.
 * \return                      The number of leaf elements on all local tree with
 *                              id < \a ltreeid.
 * \note \a forest must be committed before calling this function.
 */
t8_locidx_t
t8_forest_get_tree_element_offset (const t8_forest_t forest, const t8_locidx_t ltreeid);

/** Return the number of leaf elements of a tree.
 * \param [in]      tree       A tree in a forest.
 * \return                     The number of leaf elements of that tree.
 */
t8_locidx_t
t8_forest_get_tree_leaf_element_count (t8_tree_t tree);

/** Return the eclass of a tree in a forest.
 * \param [in]      forest    The forest.
 * \param [in]      ltreeid   The local id of a tree (local or ghost) in \a forest.
 * \return                    The element class of the tree with local id \a ltreeid.
 */
t8_eclass_t
t8_forest_get_tree_class (const t8_forest_t forest, const t8_locidx_t ltreeid);

/** Compute the global index of the first local leaf element of a forest.
 * This function is collective.
 * \param [in]     forest       A committed forest, whose first leaf element's index is computed.
 * \return         The global index of \a forest's first local leaf element.
 * Forest must be committed when calling this function.
 * This function is collective and must be called on each process.
 */
t8_gloidx_t
t8_forest_get_first_local_leaf_element_id (t8_forest_t forest);

/** Return the element scheme associated to a forest.
 * \param [in]      forest      A committed forest.
 * \return          The element scheme of the forest.
 * \see t8_forest_set_scheme
 */
const t8_scheme_c *
t8_forest_get_scheme (const t8_forest_t forest);

/** Return the eclass of the tree in which a face neighbor of a given element or ghost
 * lies.
 * \param [in]      forest      A committed forest.
<<<<<<< HEAD
 * \param [in]      ltreeid     The local tree or ghost tree in which the element lies. 0 <= \a ltreeid < num_local_trees + num_ghost_trees
 * \param [in]      elem        An element or ghost in the tree \a ltreeid.
 * \param [in]      face        A face number of \a elem.
 * \return                      The eclass of the local tree or ghost tree that
 *                              is face neighbor of \a elem across \a face.
 *                              T8_ECLASS_INVALID if no neighbor exists.
=======
 * \param [in]      ltreeid     The local tree in which the element lies.
 * \param [in]      elem        An element in the tree \a ltreeid.
 * \param [in]      face        A face number of \a elem.
 * \return                      The local tree id of the tree in which the face
 *                              neighbor of \a elem across \a face lies.
>>>>>>> 11241199
 */
t8_eclass_t
t8_forest_element_neighbor_eclass (const t8_forest_t forest, const t8_locidx_t ltreeid, const t8_element_t *elem,
                                   const int face);

/** Construct the face neighbor of an element, possibly across tree boundaries.
 * Returns the global tree-id of the tree in which the neighbor element lies in.
 *
 * \param [in] forest       The forest.
 * \param [in] ltreeid      The local tree in which the element lies.
 * \param [in] elem         The element to be considered.
 * \param [in,out] neigh    On input an allocated element of the scheme of the
 *                          face_neighbors eclass.
 *                          On output, this element's data is filled with the
 *                          data of the face neighbor. If the neighbor does not exist
 *                          the data could be modified arbitrarily.
 * \param [in] neigh_eclass The eclass of \a neigh.
 * \param [in] face         The number of the face along which the neighbor should be constructed.
 * \param [out] neigh_face  The number of the face viewed from perspective of \a neigh.
 * \return The global tree-id of the tree in which \a neigh is in.
 *        -1 if there exists no neighbor across that face. Domain boundary.
 *        -2 if the neighbor is not in a local tree or ghost tree. Process/Ghost boundary.
 */
t8_gloidx_t
t8_forest_element_face_neighbor (t8_forest_t forest, t8_locidx_t ltreeid, const t8_element_t *elem, t8_element_t *neigh,
                                 const t8_eclass_t neigh_eclass, int face, int *neigh_face);

/**
 * TODO: Can be removed since it is unused.
 * 
 * \param[in] forest The forest.
 */
void
t8_forest_iterate (t8_forest_t forest);

/** Query whether a batch of points lies inside an element. For bilinearly interpolated elements.
 * \note For 2D quadrilateral elements this function is only an approximation. It is correct
 *  if the four vertices lie in the same plane, but it may produce only approximate results if 
 *  the vertices do not lie in the same plane.
 * \param [in]      forest      The forest.
 * \param [in]      ltreeid     The forest local id of the tree in which the element is.
 * \param [in]      element     The element.
 * \param [in]      points      3-dimensional coordinates of the points to check
 * \param [in]      num_points  The number of points to check
 * \param [in, out] is_inside   An array of length \a num_points, filled with 0/1 on output. True (non-zero) if a \a point 
 *                              lies within an \a element, false otherwise. The return value is also true if the point 
 *                              lies on the element boundary. Thus, this function may return true for different leaf 
 *                              elements, if they are neighbors and the point lies on the common boundary.
 * \param [in]      tolerance   Tolerance that we allow the point to not exactly match the element.
 *                              If this value is larger we detect more points.
 *                              If it is zero we probably do not detect points even if they are inside
 *                              due to rounding errors.
 */
void
t8_forest_element_points_inside (t8_forest_t forest, t8_locidx_t ltreeid, const t8_element_t *element,
                                 const double *points, int num_points, int *is_inside, const double tolerance);

/** Find the owner process of a given element.
 * \param [in]    forest  The forest.
 * \param [in]    gtreeid The global id of the tree in which the element lies.
 * \param [in]    element The element to look for.
 * \param [in]    eclass  The element class of the tree \a gtreeid.
 * \return                The mpirank of the process that owns \a element.
 * \note The element must not exist in the forest, but an ancestor of its first
 *       descendant has to. If the element's owner is not unique, the owner of the element's
 *       first descendant is returned.
 * \note \a forest must be committed before calling this function.
 * \see t8_forest_element_find_owner_ext
 * \see t8_forest_element_owners_bounds
 */
int
t8_forest_element_find_owner (t8_forest_t forest, t8_gloidx_t gtreeid, t8_element_t *element, t8_eclass_t eclass);

/* TODO: if set level and partition/adapt/balance all give NULL, then
 * refine uniformly and partition/adapt/balance the uniform forest. */
/** Build a uniformly refined forest on a coarse mesh.
 * \param [in]      cmesh     A coarse mesh.
 * \param [in]      scheme    An eclass scheme.
 * \param [in]      level     An initial uniform refinement level.
 * \param [in]      do_face_ghost If true, a layer of ghost elements is created for the forest.
 * \param [in]      comm      MPI communicator to use.
 * \return                    A uniform forest with coarse mesh \a cmesh, eclass_scheme
 *                            \a scheme and refinement level \a level.
 * \note This is equivalent to calling \ref t8_forest_init, \ref t8_forest_set_cmesh,
 * \ref t8_forest_set_scheme, \ref t8_forest_set_level, and \ref t8_forest_commit.
 */
t8_forest_t
t8_forest_new_uniform (t8_cmesh_t cmesh, const t8_scheme_c *scheme, const int level, const int do_face_ghost,
                       sc_MPI_Comm comm);

/** Build a adapted forest from another forest.
 * \param [in]    forest_from The forest to refine
 * \param [in]    adapt_fn    Adapt function to use
 * \param [in]    recursive   If true adaptation is recursive
 * \param [in]    do_face_ghost If true, a layer of ghost elements is created for the forest.
 * \param [in]    user_data   If not NULL, the user data pointer of the forest is set to this value.
 * \return        A new forest that is adapted from \a forest_from.
 * \note This is equivalent to calling \ref t8_forest_init, \ref t8_forest_set_adapt,
 * \ref t8_forest_set_ghost, and \ref t8_forest_commit
 */
/* TODO: make user_data const. */
t8_forest_t
t8_forest_new_adapt (t8_forest_t forest_from, t8_forest_adapt_t adapt_fn, int recursive, int do_face_ghost,
                     void *user_data);

/** Increase the reference counter of a forest.
 * \param [in,out] forest       On input, this forest must exist with positive
 *                              reference count.  It may be in any state.
 */
void
t8_forest_ref (t8_forest_t forest);

/** Decrease the reference counter of a forest.
 * If the counter reaches zero, this forest is destroyed.
 * In this case, the forest dereferences its cmesh and scheme members.
 * \param [in,out] pforest      On input, the forest pointed to must exist
 *                              with positive reference count.  It may be in
 *                              any state.  If the reference count reaches
 *                              zero, the forest is destroyed and this pointer
 *                              set to NULL.
 *                              Otherwise, the pointer is not changed and
 *                              the forest is not modified in other ways.
 */
void
t8_forest_unref (t8_forest_t *pforest);

T8_EXTERN_C_END ();

#endif /* !T8_FOREST_GENERAL_H */<|MERGE_RESOLUTION|>--- conflicted
+++ resolved
@@ -587,10 +587,6 @@
  * \note Important! This routine allocates memory which must be freed. Do it like this:
  *
  *   if (num_neighbors > 0) {
-<<<<<<< HEAD
-=======
- *     scheme->element_destroy (pneigh_eclass, num_neighbors, pneighbor_leaves);
->>>>>>> 11241199
  *     T8_FREE (pneighbor_leaves);
  *     T8_FREE (pelement_indices);
  *     T8_FREE (dual_faces);
@@ -621,23 +617,14 @@
  * \param [out]   orientation  If not NULL on input, the face orientation is computed and stored here. 
  *                                         Thus, if the face connection is an inter-tree connection the orientation of the tree-to-tree connection is stored. 
  *                                         Otherwise, the value 0 is stored.
-<<<<<<< HEAD
- * All other parameters and behavior are identical to \ref `t8_forest_leaf_face_neighbors`.
+ * All other parameters and behavior are identical to \ref t8_forest_leaf_face_neighbors.
  * \note If there are no face neighbors, then *pneighbor_leaves = NULL, num_neighbors = 0,
-=======
- * All other parameters and behavior are identical to \ref t8_forest_leaf_face_neighbors.
- * \note If there are no face neighbors, then *neighbor_leaves = NULL, num_neighbors = 0,
->>>>>>> 11241199
  * and *pelement_indices = NULL on output.
  * \note \a forest must be committed before calling this function.
  *
  * \note Important! This routine allocates memory which must be freed. Do it like this:
  *
  *   if (num_neighbors > 0) {
-<<<<<<< HEAD
-=======
- *     scheme->element_destroy (pneigh_eclass, num_neighbors, pneighbor_leaves);
->>>>>>> 11241199
  *     T8_FREE (pneighbor_leaves);
  *     T8_FREE (pelement_indices);
  *     T8_FREE (dual_faces);
@@ -859,20 +846,12 @@
 /** Return the eclass of the tree in which a face neighbor of a given element or ghost
  * lies.
  * \param [in]      forest      A committed forest.
-<<<<<<< HEAD
  * \param [in]      ltreeid     The local tree or ghost tree in which the element lies. 0 <= \a ltreeid < num_local_trees + num_ghost_trees
  * \param [in]      elem        An element or ghost in the tree \a ltreeid.
  * \param [in]      face        A face number of \a elem.
  * \return                      The eclass of the local tree or ghost tree that
  *                              is face neighbor of \a elem across \a face.
  *                              T8_ECLASS_INVALID if no neighbor exists.
-=======
- * \param [in]      ltreeid     The local tree in which the element lies.
- * \param [in]      elem        An element in the tree \a ltreeid.
- * \param [in]      face        A face number of \a elem.
- * \return                      The local tree id of the tree in which the face
- *                              neighbor of \a elem across \a face lies.
->>>>>>> 11241199
  */
 t8_eclass_t
 t8_forest_element_neighbor_eclass (const t8_forest_t forest, const t8_locidx_t ltreeid, const t8_element_t *elem,
