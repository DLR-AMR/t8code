--- conflicted
+++ resolved
@@ -116,14 +116,6 @@
     T8_ASSERT (t8_forest_element_is_leaf_or_ghost (forest, leaf, local_or_ghost_tree_id, tree_is_ghost));
     T8_ASSERT (scheme->element_get_level (eclass, element) < scheme->element_get_level (eclass, leaf));
   }
-<<<<<<< HEAD
-=======
-#if T8_ENABLE_DEBUG
-  /* Check whether element has greater level than the first leaf */
-  const t8_element_t *leaf = t8_element_array_index_locidx (leaf_elements, 0);
-  T8_ASSERT (t8_forest_element_is_leaf (forest, leaf, ltreeid));
-  T8_ASSERT (scheme->element_get_level (eclass, element) < scheme->element_get_level (eclass, leaf));
->>>>>>> 281a5452
 #endif
 
   /* Call the callback function element, if it returns true, we continue with the top-down recursion */
