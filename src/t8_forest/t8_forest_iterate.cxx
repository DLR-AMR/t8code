/*
  This file is part of t8code.
  t8code is a C library to manage a collection (a forest) of multiple
  connected adaptive space-trees of general element classes in parallel.

  Copyright (C) 2015 the developers

  t8code is free software; you can redistribute it and/or modify
  it under the terms of the GNU General Public License as published by
  the Free Software Foundation; either version 2 of the License, or
  (at your option) any later version.

  t8code is distributed in the hope that it will be useful,
  but WITHOUT ANY WARRANTY; without even the implied warranty of
  MERCHANTABILITY or FITNESS FOR A PARTICULAR PURPOSE.  See the
  GNU General Public License for more details.

  You should have received a copy of the GNU General Public License
  along with t8code; if not, write to the Free Software Foundation, Inc.,
  51 Franklin Street, Fifth Floor, Boston, MA 02110-1301, USA.
*/

#include <t8_forest/t8_forest_iterate.h>
#include <t8_forest/t8_forest_types.h>
#include <t8_forest/t8_forest_general.h>
#include <t8_schemes/t8_scheme.hxx>

/* We want to export the whole implementation to be callable from "C" */
T8_EXTERN_C_BEGIN ();

typedef struct
{
  const t8_scheme *scheme;
  t8_eclass_t tree_class;
  int level;
  int num_children;
} t8_forest_child_type_query_t;

/* This is the function that we call in sc_split_array to determine for an
 * element E that is a descendant of an element e, of which of e's children, E is a descendant. */
static size_t
t8_forest_determine_child_type (sc_array_t *leaf_elements, size_t index, void *data)
{
  t8_forest_child_type_query_t *query_data = (t8_forest_child_type_query_t *) data;
  t8_element_t *element;

  /* Get a pointer to the element */
  element = (t8_element_t *) t8_sc_array_index_locidx (leaf_elements, index);
  T8_ASSERT (query_data->level < query_data->scheme->element_get_level (query_data->tree_class, element));
  /* Compute the element's ancestor id at the stored level and return it as the element's type */
  return query_data->scheme->element_get_ancestor_id (query_data->tree_class, element, query_data->level + 1);
}

void
t8_forest_split_array (const t8_element_t *element, const t8_element_array_t *leaf_elements, size_t *offsets)
{
  sc_array_t offset_view;
  t8_forest_child_type_query_t query_data;

  const t8_scheme *scheme = t8_element_array_get_scheme (leaf_elements);
  const t8_eclass_t tree_class = t8_element_array_get_tree_class (leaf_elements);
  /* Store the number of children and the level of element */
  query_data.num_children = scheme->element_get_num_children (tree_class, element);
  query_data.level = scheme->element_get_level (tree_class, element);
  query_data.tree_class = tree_class;
  query_data.scheme = scheme;

  const sc_array_t *element_array = t8_element_array_get_array (leaf_elements);
  /* Split the elements array according to the elements' ancestor id at
   * the given level. In other words for each child C of element, find
   * the indices i, j such that all descendants of C are
   * elements[i], ..., elements[j-1]
   */
  sc_array_init_data (&offset_view, offsets, sizeof (size_t), query_data.num_children + 1);
  // Unfortunately, we have to cast away constness to pass to sc_array_split
  sc_array_split ((sc_array_t *) element_array, &offset_view, query_data.num_children, t8_forest_determine_child_type,
                  (void *) &query_data);
}

void
t8_forest_iterate_faces (t8_forest_t forest, t8_locidx_t ltreeid, const t8_element_t *element, int face,
<<<<<<< HEAD
                         const t8_element_array_t *leaf_elements, t8_locidx_t tree_lindex_of_first_leaf,
                         t8_forest_iterate_face_fn callback, void *user_data)
{
=======
                         const t8_element_array_t *leaf_elements, void *user_data,
                         t8_locidx_t tree_lindex_of_first_leaf, t8_forest_iterate_face_fn callback)
{
  const t8_scheme *scheme = t8_forest_get_scheme (forest);
  t8_eclass_t eclass;
  t8_element_t **face_children;
  int child_face, num_face_children, iface;
  int *child_indices;
  size_t *split_offsets, indexa, indexb, elem_count;
  t8_element_array_t face_child_leaves;
>>>>>>> c0225dc7

  T8_ASSERT (t8_forest_is_committed (forest));
  const t8_locidx_t num_local_trees = t8_forest_get_num_local_trees (forest);
  const t8_locidx_t num_ghost_trees = t8_forest_get_num_ghost_trees (forest);
  const t8_locidx_t num_local_and_ghost_trees = num_local_trees + num_ghost_trees;
  T8_ASSERT (0 <= ltreeid && ltreeid < num_local_and_ghost_trees);

  // Check whether we are in a local tree or ghost tree
  const bool tree_is_local = t8_forest_tree_is_local (forest, ltreeid);
  const bool tree_is_ghost = !tree_is_local;
  const t8_locidx_t local_or_ghost_tree_id = tree_is_local ? ltreeid : ltreeid - num_local_trees;

  const size_t elem_count = t8_element_array_get_count (leaf_elements);
  if (elem_count == 0) {
    /* There are no leaves left, so we have nothing to do */
    return;
  }
<<<<<<< HEAD
  const t8_eclass_t eclass = t8_forest_get_tree_class (forest, ltreeid);
  const t8_eclass_scheme_c *ts = t8_forest_get_eclass_scheme (forest, eclass);
=======
  eclass = t8_forest_get_tree_class (forest, ltreeid);
>>>>>>> c0225dc7

  // TODO: This does a costly binary search. Is there a better criterion to check
  //        whether element is a leaf or not?
  //        We tried (elem_count == 1) but this does not work since we could
  //        start the search with a full family and element being one sibling.
  //        In that case, element is a leaf but elem_count is not 1.
  bool is_leaf = t8_forest_element_is_leaf_or_ghost (forest, element, local_or_ghost_tree_id, tree_is_ghost);

#ifdef T8_ENABLE_DEBUG
  if (!is_leaf) {
    /* Check whether element has smaller level than the first leaf */
    const t8_element_t *leaf = t8_element_array_index_locidx (leaf_elements, 0);
<<<<<<< HEAD
    T8_ASSERT (t8_forest_element_is_leaf_or_ghost (forest, leaf, local_or_ghost_tree_id, tree_is_ghost));
    T8_ASSERT (ts->t8_element_level (element) < ts->t8_element_level (leaf));
  }
#endif

  /* Call the callback function element, if it returns true, we continue with the top-down recursion */
  const int ret
    = callback (forest, ltreeid, element, face, is_leaf, leaf_elements, tree_lindex_of_first_leaf, user_data);
  if (!ret || is_leaf) {
    // The callback returned false or the element is a leaf.
    // We abort the recursion.
    return;
  }

  /* Enter the recursion */
  /* We compute all face children of E, compute their leaf arrays and call iterate_faces */
  /* allocate the memory to store the face children */
  const int num_face_children = ts->t8_element_num_face_children (element, face);
  t8_element_t **face_children = T8_ALLOC (t8_element_t *, num_face_children);
  ts->t8_element_new (num_face_children, face_children);
  /* Memory for the child indices of the face children */
  int *child_indices = T8_ALLOC (int, num_face_children);
  /* Memory for the indices that split the leaf_elements array */
  const int num_children = ts->t8_element_num_children (element);
  size_t *split_offsets = T8_ALLOC (size_t, num_children + 1);
  /* Compute the face children */
  ts->t8_element_children_at_face (element, face, face_children, num_face_children, child_indices);
  /* Split the leaves array in portions belonging to the children of element */
  t8_forest_split_array (element, leaf_elements, split_offsets);
  for (int iface = 0; iface < num_face_children; iface++) {
    /* Check if there are any leaf elements for this face child */
    T8_ASSERT (0 <= child_indices[iface]);
    T8_ASSERT (child_indices[iface] < num_children + 1);
    const size_t indexa = split_offsets[child_indices[iface]];     /* first leaf of this face child */
    const size_t indexb = split_offsets[child_indices[iface] + 1]; /* first leaf of next child */
    if (indexa < indexb) {
      /* There exist leaves of this face child in leaf_elements,
          * we construct an array of these leaves */
      t8_element_array_t face_child_leaves;
      t8_element_array_init_view (&face_child_leaves, leaf_elements, indexa, indexb - indexa);
      /* Compute the corresponding face number of this face child */
      const int child_face = ts->t8_element_face_child_face (element, face, iface);
      /* Enter the recursion */
      t8_forest_iterate_faces (forest, ltreeid, face_children[iface], child_face, &face_child_leaves,
                               indexa + tree_lindex_of_first_leaf, callback, user_data);
    }
=======
    T8_ASSERT (t8_forest_element_is_leaf (forest, leaf, ltreeid));
    if (scheme->element_is_equal (eclass, element, leaf)) {
      /* The element is the leaf, we are at the last stage of the recursion
       * and can call the callback. */
      (void) callback (forest, ltreeid, leaf, face, user_data, tree_lindex_of_first_leaf);
      return;
    }
  }
#ifdef T8_ENABLE_DEBUG
  /* Check whether element has greater level than the first leaf */
  const t8_element_t *leaf = t8_element_array_index_locidx (leaf_elements, 0);
  T8_ASSERT (t8_forest_element_is_leaf (forest, leaf, ltreeid));
  T8_ASSERT (scheme->element_get_level (eclass, element) < scheme->element_get_level (eclass, leaf));
#endif

  /* Call the callback function element, we pass -index - 1 as index to indicate
   * element is not a leaf, if it returns true, we continue with the top-down recursion */
  if (callback (forest, ltreeid, element, face, user_data, -tree_lindex_of_first_leaf - 1)) {
    /* Enter the recursion */
    /* We compute all face children of E, compute their leaf arrays and call iterate_faces */
    /* allocate the memory to store the face children */
    num_face_children = scheme->element_get_num_face_children (eclass, element, face);
    face_children = T8_ALLOC (t8_element_t *, num_face_children);
    scheme->element_new (eclass, num_face_children, face_children);
    /* Memory for the child indices of the face children */
    child_indices = T8_ALLOC (int, num_face_children);
    /* Memory for the indices that split the leaf_elements array */
    split_offsets = T8_ALLOC (size_t, scheme->element_get_num_children (eclass, element) + 1);
    /* Compute the face children */
    scheme->element_get_children_at_face (eclass, element, face, face_children, num_face_children, child_indices);
    /* Split the leaves array in portions belonging to the children of element */
    t8_forest_split_array (element, leaf_elements, split_offsets);
    for (iface = 0; iface < num_face_children; iface++) {
      /* Check if there are any leaf elements for this face child */
      indexa = split_offsets[child_indices[iface]];     /* first leaf of this face child */
      indexb = split_offsets[child_indices[iface] + 1]; /* first leaf of next child */
      if (indexa < indexb) {
        /* There exist leaves of this face child in leaf_elements,
         * we construct an array of these leaves */
        t8_element_array_init_view (&face_child_leaves, leaf_elements, indexa, indexb - indexa);
        /* Compute the corresponding face number of this face child */
        child_face = scheme->element_face_get_child_face (eclass, element, face, iface);
        /* Enter the recursion */
        t8_forest_iterate_faces (forest, ltreeid, face_children[iface], child_face, &face_child_leaves, user_data,
                                 indexa + tree_lindex_of_first_leaf, callback);
      }
    }
    /* clean-up */
    scheme->element_destroy (eclass, num_face_children, face_children);
    T8_FREE (face_children);
    T8_FREE (child_indices);
    T8_FREE (split_offsets);
>>>>>>> c0225dc7
  }
  /* clean-up */
  ts->t8_element_destroy (num_face_children, face_children);
  T8_FREE (face_children);
  T8_FREE (child_indices);
  T8_FREE (split_offsets);
}

/* The recursion that is called from t8_forest_search_tree
 * Input is an element and an array of all leaf elements of this element.
 * The callback function is called on element and if it returns true,
 * the search continues with the children of the element.
 * Additionally a query function and a set of queries can be given.
 * In this case the recursion stops when either the search_fn function
 * returns false or the query_fn function returns false for all active queries.
 * (Thus, if there are no active queries left, the recursion also stops.)
 * A query is active for an element if the query_fn callback returned true
 * for the parent element.
 * If the callback function (search_fn) returns false for an element,
 * the query function is not called for this element.
 */
static void
t8_forest_search_recursion (t8_forest_t forest, const t8_locidx_t ltreeid, t8_element_t *element,
                            const t8_eclass_t tree_class, t8_element_array_t *leaf_elements,
                            const t8_locidx_t tree_lindex_of_first_leaf, t8_forest_search_fn search_fn,
                            t8_forest_query_fn query_fn, sc_array_t *queries, sc_array_t *active_queries)
{
  /* Assertions to check for necessary requirements */
  /* The forest must be committed */
  T8_ASSERT (t8_forest_is_committed (forest));
  /* The tree must be local */
  T8_ASSERT (0 <= ltreeid && ltreeid < t8_forest_get_num_local_trees (forest));
  /* If we have queries, we also must have a query function */
  T8_ASSERT ((queries == NULL) == (query_fn == NULL));

  const t8_scheme *scheme = t8_forest_get_scheme (forest);
  const size_t elem_count = t8_element_array_get_count (leaf_elements);
  if (elem_count == 0) {
    /* There are no leaves left, so we have nothing to do */
    return;
  }
  const size_t num_active = queries == NULL ? 0 : active_queries->elem_count;
  if (queries != NULL && num_active == 0) {
    /* There are no queries left. We stop the recursion */
    return;
  }

  int is_leaf = 0;
  if (elem_count == 1) {
    /* There is only one leaf left, we check whether it is the same as element and if so call the callback function */
    const t8_element_t *leaf = t8_element_array_index_locidx (leaf_elements, 0);

    SC_CHECK_ABORT (scheme->element_get_level (tree_class, element) <= scheme->element_get_level (tree_class, leaf),
                    "Search: element level greater than leaf level\n");
    if (scheme->element_get_level (tree_class, element) == scheme->element_get_level (tree_class, leaf)) {
      T8_ASSERT (t8_forest_element_is_leaf (forest, leaf, ltreeid));
      T8_ASSERT (scheme->element_is_equal (tree_class, element, leaf));
      /* The element is the leaf */
      is_leaf = 1;
    }
  }
  /* Call the callback function for the element */
  const int ret = search_fn (forest, ltreeid, element, is_leaf, leaf_elements, tree_lindex_of_first_leaf);

  if (!ret) {
    /* The function returned false. We abort the recursion */
    return;
  }

  /* Check the queries.
   * If the current element is not a leaf, we store the queries that
   * return true in order to pass them on to the children of the element. */
  sc_array_t *new_active_queries = NULL;
  if (num_active > 0) {
    if (!is_leaf) {
      /* Initialize the new active query array */
      new_active_queries = sc_array_new (sizeof (size_t));
    }
    int *active_queries_matches = T8_ALLOC (int, num_active);
    T8_ASSERT (query_fn != NULL);
    query_fn (forest, ltreeid, element, is_leaf, leaf_elements, tree_lindex_of_first_leaf, queries, active_queries,
              active_queries_matches, num_active);

    for (size_t iactive = 0; iactive < num_active; iactive++) {
      if (!is_leaf && active_queries_matches[iactive]) {
        size_t query_index = *(size_t *) sc_array_index (active_queries, iactive);
        *(size_t *) sc_array_push (new_active_queries) = query_index;
      }
    }
    T8_FREE (active_queries_matches);
  }

  if (is_leaf) {
    /* The element was a leaf. We abort the recursion. */
    return;
  }

  if (num_active > 0 && new_active_queries->elem_count == 0) {
    /* No queries returned true for this element. We abort the recursion */
    sc_array_destroy (new_active_queries);
    return;
  }

  /* Enter the recursion (the element is definitely not a leaf at this point) */
  /* We compute all children of E, compute their leaf arrays and call search_recursion */
  /* allocate the memory to store the children */
  const int num_children = scheme->element_get_num_children (tree_class, element);
  t8_element_t **children = T8_ALLOC (t8_element_t *, num_children);
  scheme->element_new (tree_class, num_children, children);
  /* Memory for the indices that split the leaf_elements array */
  size_t *split_offsets = T8_ALLOC (size_t, num_children + 1);
  /* Compute the children */
  scheme->element_get_children (tree_class, element, num_children, children);
  /* Split the leaves array in portions belonging to the children of element */
  t8_forest_split_array (element, leaf_elements, split_offsets);
  for (int ichild = 0; ichild < num_children; ichild++) {
    /* Check if there are any leaf elements for this child */
    const size_t indexa = split_offsets[ichild];     /* first leaf of this child */
    const size_t indexb = split_offsets[ichild + 1]; /* first leaf of next child */
    if (indexa < indexb) {
      t8_element_array_t child_leaves;
      /* There exist leaves of this child in leaf_elements,
       * we construct an array of these leaves */
      t8_element_array_init_view (&child_leaves, leaf_elements, indexa, indexb - indexa);
      /* Enter the recursion */
      t8_forest_search_recursion (forest, ltreeid, children[ichild], tree_class, &child_leaves,
                                  indexa + tree_lindex_of_first_leaf, search_fn, query_fn, queries, new_active_queries);
    }
  }
  /* clean-up */
  scheme->element_destroy (tree_class, num_children, children);
  T8_FREE (children);
  T8_FREE (split_offsets);
  if (num_active > 0) {
    sc_array_destroy (new_active_queries);
  }
}

/* Perform a top-down search in one tree of the forest */
static void
t8_forest_search_tree (t8_forest_t forest, t8_locidx_t ltreeid, t8_forest_search_fn search_fn,
                       t8_forest_query_fn query_fn, sc_array_t *queries, sc_array_t *active_queries)
{

  /* Get the element class, scheme and leaf elements of this tree */
  const t8_eclass_t eclass = t8_forest_get_eclass (forest, ltreeid);
  const t8_scheme *scheme = t8_forest_get_scheme (forest);
  t8_element_array_t *leaf_elements = t8_forest_tree_get_leaves (forest, ltreeid);

  /* assert for empty tree */
  T8_ASSERT (t8_element_array_get_count (leaf_elements) >= 0);
  /* Get the first and last leaf of this tree */
  const t8_element_t *first_el = t8_element_array_index_locidx (leaf_elements, 0);
  const t8_element_t *last_el
    = t8_element_array_index_locidx (leaf_elements, t8_element_array_get_count (leaf_elements) - 1);
  /* Compute their nearest common ancestor */
  t8_element_t *nca;
  scheme->element_new (eclass, 1, &nca);
  scheme->element_get_nca (eclass, first_el, last_el, nca);

  /* Start the top-down search */
  t8_forest_search_recursion (forest, ltreeid, nca, eclass, leaf_elements, 0, search_fn, query_fn, queries,
                              active_queries);

  scheme->element_destroy (eclass, 1, &nca);
}

void
t8_forest_search (t8_forest_t forest, t8_forest_search_fn search_fn, t8_forest_query_fn query_fn, sc_array_t *queries)
{
  /* If we have queries build a list of all active queries,
   * thus all queries in the array */
  sc_array_t *active_queries = NULL;
  if (queries != NULL) {
    const size_t num_queries = queries->elem_count;
    /* build an array and write 0, 1, 2, 3,... into it */
    active_queries = sc_array_new_count (sizeof (size_t), num_queries);
    for (size_t iquery = 0; iquery < num_queries; ++iquery) {
      *(size_t *) sc_array_index (active_queries, iquery) = iquery;
    }
  }

  const t8_locidx_t num_local_trees = t8_forest_get_num_local_trees (forest);
  for (t8_locidx_t itree = 0; itree < num_local_trees; itree++) {
    t8_forest_search_tree (forest, itree, search_fn, query_fn, queries, active_queries);
  }

  if (active_queries != NULL) {
    sc_array_destroy (active_queries);
  }
}

void
t8_forest_iterate_replace (t8_forest_t forest_new, t8_forest_t forest_old, t8_forest_replace_t replace_fn)
{
  t8_global_productionf ("Into t8_forest_iterate_replace\n");
  T8_ASSERT (t8_forest_is_committed (forest_old));
  T8_ASSERT (t8_forest_is_committed (forest_new));
  const t8_scheme *scheme = t8_forest_get_scheme (forest_new);
  // Check that the two forests use the same scheme.
  T8_ASSERT (scheme == t8_forest_get_scheme (forest_old));

  const t8_locidx_t num_local_trees = t8_forest_get_num_local_trees (forest_new);
  T8_ASSERT (num_local_trees == t8_forest_get_num_local_trees (forest_old));

  for (t8_locidx_t itree = 0; itree < num_local_trees; itree++) {
    /* Loop over the trees */
    /* Get the number of elements of this tree in old and new forest */
    const t8_locidx_t elems_per_tree_new = t8_forest_get_tree_num_elements (forest_new, itree);
    const t8_locidx_t elems_per_tree_old = t8_forest_get_tree_num_elements (forest_old, itree);
    /* Get the eclass of the tree */
    t8_eclass_t tree_class = t8_forest_get_tree_class (forest_new, itree);
    T8_ASSERT (tree_class == t8_forest_get_tree_class (forest_old, itree));
    t8_locidx_t ielem_new = 0;
    t8_locidx_t ielem_old = 0;
    while (ielem_new < elems_per_tree_new) {
      /* Iterate over the elements */
      T8_ASSERT (ielem_new < elems_per_tree_new);
      T8_ASSERT (ielem_old < elems_per_tree_old);

      /* Get pointers to the elements */
      const t8_element_t *elem_new = t8_forest_get_element_in_tree (forest_new, itree, ielem_new);
      const t8_element_t *elem_old = t8_forest_get_element_in_tree (forest_old, itree, ielem_old);

      /* Get the levels of these elements */
      const int level_new = scheme->element_get_level (tree_class, elem_new);
      const int level_old = scheme->element_get_level (tree_class, elem_old);

      if (forest_new->incomplete_trees) {
        /* If el_removed is 1, the element in forest_new has been removed.
         * It is assumed that no element was removed. */
        int el_removed = 0;
        if (level_old < level_new) {
          /* elem_old got refined or removed */
          t8_element_t *elem_parent;
          scheme->element_new (tree_class, 1, &elem_parent);
          scheme->element_get_parent (tree_class, elem_new, elem_parent);
          if (scheme->element_is_equal (tree_class, elem_old, elem_parent)) {
            /* elem_old got refined */
            T8_ASSERT (level_new == level_old + 1);
            const t8_locidx_t family_size = scheme->element_get_num_children (tree_class, elem_old);
#if T8_DEBUG
            /* Check if family of new refined elements is complete */
            T8_ASSERT (ielem_new + family_size <= elems_per_tree_new);
            for (t8_locidx_t ielem = 1; ielem < family_size; ielem++) {
              const t8_element_t *elem_new_debug = t8_forest_get_element_in_tree (forest_new, itree, ielem_new + ielem);
              scheme->t8_element_parent (elem_new_debug, elem_parent);
              SC_CHECK_ABORT (scheme->element_is_equal (tree_class, elem_old, elem_parent), "Family is not complete.");
            }
#endif
            scheme->element_destroy (tree_class, 1, &elem_parent);
            const int refine = 1;
            replace_fn (forest_old, forest_new, itree, tree_class, scheme, refine, 1, ielem_old, family_size,
                        ielem_new);
            /* Advance to the next element */
            ielem_new += family_size;
            ielem_old++;
          }
          else {
            /* elem_old got removed */
            el_removed = 1;
            scheme->element_destroy (tree_class, 1, &elem_parent);
          }
        }
        else if (level_old > level_new) {
          /* elem_old got coarsened or removed */
          t8_element_t *elem_parent;
          scheme->element_new (tree_class, 1, &elem_parent);
          scheme->element_get_parent (tree_class, elem_old, elem_parent);
          if (scheme->element_is_equal (tree_class, elem_new, elem_parent)) {
            /* elem_old got coarsened */
            T8_ASSERT (level_new == level_old - 1);
            /* Get size of family of old forest */
            int family_size = 1;
            for (t8_locidx_t ielem = 1; ielem < scheme->element_get_num_children (tree_class, elem_new)
                                        && ielem + ielem_old < elems_per_tree_old;
                 ielem++) {
              elem_old = t8_forest_get_element_in_tree (forest_old, itree, ielem_old + ielem);
              scheme->element_get_parent (tree_class, elem_old, elem_parent);
              if (scheme->element_is_equal (tree_class, elem_new, elem_parent)) {
                family_size++;
              }
            }
            T8_ASSERT (family_size <= scheme->element_get_num_children (tree_class, elem_new));
#if T8_DEBUG
            /* Check whether elem_old is the first element of the family */
            for (t8_locidx_t ielem = 1;
                 ielem < scheme->element_get_num_children (tree_class, elem_old) && ielem_old - ielem >= 0; ielem++) {
              const t8_element_t *elem_old_debug = t8_forest_get_element_in_tree (forest_old, itree, ielem_old - ielem);
              scheme->element_get_parent (tree_class, elem_old_debug, elem_parent);
              SC_CHECK_ABORT (!scheme->t8_element_equal (elem_new, elem_parent),
                              "elem_old is not the first of the family.");
            }
#endif
            scheme->element_destroy (tree_class, 1, &elem_parent);
            const int refine = -1;
            replace_fn (forest_old, forest_new, itree, tree_class, scheme, refine, family_size, ielem_old, 1,
                        ielem_new);
            /* Advance to the next element */
            ielem_new++;
            ielem_old += family_size;
          }
          else {
            /* elem_old got removed */
            el_removed = 1;
            scheme->element_destroy (tree_class, 1, &elem_parent);
          }
        }
        else {
          /* elem_old was untouched or got removed */
          if (scheme->element_is_equal (tree_class, elem_new, elem_old)) {
            /* elem_new = elem_old */
            const int refine = 0;
            replace_fn (forest_old, forest_new, itree, tree_class, scheme, refine, 1, ielem_old, 1, ielem_new);
            /* Advance to the next element */
            ielem_new++;
            ielem_old++;
          }
          else {
            /* elem_old got removed */
            el_removed = 1;
          }
        }
        if (el_removed) {
          T8_ASSERT (el_removed == 1);
          T8_ASSERT (forest_new->incomplete_trees == 1);
          /* element got removed */
          const int refine = -2;
          replace_fn (forest_old, forest_new, itree, tree_class, scheme, refine, 1, ielem_old, 0, -1);
          /* Advance to the next element */
          ielem_old++;
        }
        T8_ASSERT (el_removed == 1 || el_removed == 0);
      }
      else {
        /* forest_new consists only of complete trees. */
        T8_ASSERT (forest_new->incomplete_trees == 0);
        T8_ASSERT (forest_old->incomplete_trees == 0);
        /* If the levels differ, elem_new was refined or its family coarsened */
        if (level_old < level_new) {
          T8_ASSERT (level_new == level_old + 1);
          /* elem_old was refined */
          const t8_locidx_t family_size = scheme->element_get_num_children (tree_class, elem_old);
          const int refine = 1;
          replace_fn (forest_old, forest_new, itree, tree_class, scheme, refine, 1, ielem_old, family_size, ielem_new);
          /* Advance to the next element */
          ielem_new += family_size;
          ielem_old++;
        }
        else if (level_old > level_new) {
          T8_ASSERT (level_new == level_old - 1);
          /* elem_old was coarsened */
          const t8_locidx_t family_size = scheme->element_get_num_children (tree_class, elem_new);
          const int refine = -1;
          replace_fn (forest_old, forest_new, itree, tree_class, scheme, refine, family_size, ielem_old, 1, ielem_new);
          /* Advance to the next element */
          ielem_new++;
          ielem_old += family_size;
        }
        else {
          /* elem_new = elem_old */
          T8_ASSERT (scheme->element_is_equal (tree_class, elem_new, elem_old));
          const int refine = 0;
          replace_fn (forest_old, forest_new, itree, tree_class, scheme, refine, 1, ielem_old, 1, ielem_new);
          /* Advance to the next element */
          ielem_new++;
          ielem_old++;
        }
      }
    } /* element loop */
    T8_ASSERT (ielem_new == elems_per_tree_new);
    if (forest_new->incomplete_trees) {
      for (; ielem_old < elems_per_tree_old; ielem_old++) {
        /* remaining elements in old tree got removed */
        const int refine = -2;
        replace_fn (forest_old, forest_new, itree, tree_class, scheme, refine, 1, ielem_old, 0, -1);
      }
    }
    else {
      T8_ASSERT (ielem_old == elems_per_tree_old);
    }
  } /* tree loop */
  t8_global_productionf ("Done t8_forest_iterate_replace\n");
}

void
t8_forest_search_partition (const t8_forest_t forest, t8_forest_partition_search_fn search_fn,
                            t8_forest_partition_query_fn query_fn, sc_array_t *queries)
{
  SC_ABORT ("not implemented yet");
}

T8_EXTERN_C_END ();<|MERGE_RESOLUTION|>--- conflicted
+++ resolved
@@ -79,22 +79,9 @@
 
 void
 t8_forest_iterate_faces (t8_forest_t forest, t8_locidx_t ltreeid, const t8_element_t *element, int face,
-<<<<<<< HEAD
                          const t8_element_array_t *leaf_elements, t8_locidx_t tree_lindex_of_first_leaf,
                          t8_forest_iterate_face_fn callback, void *user_data)
 {
-=======
-                         const t8_element_array_t *leaf_elements, void *user_data,
-                         t8_locidx_t tree_lindex_of_first_leaf, t8_forest_iterate_face_fn callback)
-{
-  const t8_scheme *scheme = t8_forest_get_scheme (forest);
-  t8_eclass_t eclass;
-  t8_element_t **face_children;
-  int child_face, num_face_children, iface;
-  int *child_indices;
-  size_t *split_offsets, indexa, indexb, elem_count;
-  t8_element_array_t face_child_leaves;
->>>>>>> c0225dc7
 
   T8_ASSERT (t8_forest_is_committed (forest));
   const t8_locidx_t num_local_trees = t8_forest_get_num_local_trees (forest);
@@ -112,12 +99,8 @@
     /* There are no leaves left, so we have nothing to do */
     return;
   }
-<<<<<<< HEAD
   const t8_eclass_t eclass = t8_forest_get_tree_class (forest, ltreeid);
-  const t8_eclass_scheme_c *ts = t8_forest_get_eclass_scheme (forest, eclass);
-=======
-  eclass = t8_forest_get_tree_class (forest, ltreeid);
->>>>>>> c0225dc7
+  const t8_scheme *scheme = t8_forest_get_scheme (forest);
 
   // TODO: This does a costly binary search. Is there a better criterion to check
   //        whether element is a leaf or not?
@@ -130,9 +113,8 @@
   if (!is_leaf) {
     /* Check whether element has smaller level than the first leaf */
     const t8_element_t *leaf = t8_element_array_index_locidx (leaf_elements, 0);
-<<<<<<< HEAD
     T8_ASSERT (t8_forest_element_is_leaf_or_ghost (forest, leaf, local_or_ghost_tree_id, tree_is_ghost));
-    T8_ASSERT (ts->t8_element_level (element) < ts->t8_element_level (leaf));
+    T8_ASSERT (scheme->element_get_level (eclass, element) < scheme->element_get_level (eclass, leaf));
   }
 #endif
 
@@ -148,16 +130,16 @@
   /* Enter the recursion */
   /* We compute all face children of E, compute their leaf arrays and call iterate_faces */
   /* allocate the memory to store the face children */
-  const int num_face_children = ts->t8_element_num_face_children (element, face);
+  const int num_face_children = scheme->element_get_num_face_children (eclass, element, face);
   t8_element_t **face_children = T8_ALLOC (t8_element_t *, num_face_children);
-  ts->t8_element_new (num_face_children, face_children);
+  scheme->element_new (eclass, num_face_children, face_children);
   /* Memory for the child indices of the face children */
   int *child_indices = T8_ALLOC (int, num_face_children);
   /* Memory for the indices that split the leaf_elements array */
-  const int num_children = ts->t8_element_num_children (element);
+  const int num_children = scheme->element_get_num_children (eclass, element);
   size_t *split_offsets = T8_ALLOC (size_t, num_children + 1);
   /* Compute the face children */
-  ts->t8_element_children_at_face (element, face, face_children, num_face_children, child_indices);
+  scheme->element_get_children_at_face (eclass, element, face, face_children, num_face_children, child_indices);
   /* Split the leaves array in portions belonging to the children of element */
   t8_forest_split_array (element, leaf_elements, split_offsets);
   for (int iface = 0; iface < num_face_children; iface++) {
@@ -172,68 +154,14 @@
       t8_element_array_t face_child_leaves;
       t8_element_array_init_view (&face_child_leaves, leaf_elements, indexa, indexb - indexa);
       /* Compute the corresponding face number of this face child */
-      const int child_face = ts->t8_element_face_child_face (element, face, iface);
+      const int child_face = scheme->element_face_get_child_face (eclass, element, face, iface);
       /* Enter the recursion */
       t8_forest_iterate_faces (forest, ltreeid, face_children[iface], child_face, &face_child_leaves,
                                indexa + tree_lindex_of_first_leaf, callback, user_data);
     }
-=======
-    T8_ASSERT (t8_forest_element_is_leaf (forest, leaf, ltreeid));
-    if (scheme->element_is_equal (eclass, element, leaf)) {
-      /* The element is the leaf, we are at the last stage of the recursion
-       * and can call the callback. */
-      (void) callback (forest, ltreeid, leaf, face, user_data, tree_lindex_of_first_leaf);
-      return;
-    }
-  }
-#ifdef T8_ENABLE_DEBUG
-  /* Check whether element has greater level than the first leaf */
-  const t8_element_t *leaf = t8_element_array_index_locidx (leaf_elements, 0);
-  T8_ASSERT (t8_forest_element_is_leaf (forest, leaf, ltreeid));
-  T8_ASSERT (scheme->element_get_level (eclass, element) < scheme->element_get_level (eclass, leaf));
-#endif
-
-  /* Call the callback function element, we pass -index - 1 as index to indicate
-   * element is not a leaf, if it returns true, we continue with the top-down recursion */
-  if (callback (forest, ltreeid, element, face, user_data, -tree_lindex_of_first_leaf - 1)) {
-    /* Enter the recursion */
-    /* We compute all face children of E, compute their leaf arrays and call iterate_faces */
-    /* allocate the memory to store the face children */
-    num_face_children = scheme->element_get_num_face_children (eclass, element, face);
-    face_children = T8_ALLOC (t8_element_t *, num_face_children);
-    scheme->element_new (eclass, num_face_children, face_children);
-    /* Memory for the child indices of the face children */
-    child_indices = T8_ALLOC (int, num_face_children);
-    /* Memory for the indices that split the leaf_elements array */
-    split_offsets = T8_ALLOC (size_t, scheme->element_get_num_children (eclass, element) + 1);
-    /* Compute the face children */
-    scheme->element_get_children_at_face (eclass, element, face, face_children, num_face_children, child_indices);
-    /* Split the leaves array in portions belonging to the children of element */
-    t8_forest_split_array (element, leaf_elements, split_offsets);
-    for (iface = 0; iface < num_face_children; iface++) {
-      /* Check if there are any leaf elements for this face child */
-      indexa = split_offsets[child_indices[iface]];     /* first leaf of this face child */
-      indexb = split_offsets[child_indices[iface] + 1]; /* first leaf of next child */
-      if (indexa < indexb) {
-        /* There exist leaves of this face child in leaf_elements,
-         * we construct an array of these leaves */
-        t8_element_array_init_view (&face_child_leaves, leaf_elements, indexa, indexb - indexa);
-        /* Compute the corresponding face number of this face child */
-        child_face = scheme->element_face_get_child_face (eclass, element, face, iface);
-        /* Enter the recursion */
-        t8_forest_iterate_faces (forest, ltreeid, face_children[iface], child_face, &face_child_leaves, user_data,
-                                 indexa + tree_lindex_of_first_leaf, callback);
-      }
-    }
-    /* clean-up */
-    scheme->element_destroy (eclass, num_face_children, face_children);
-    T8_FREE (face_children);
-    T8_FREE (child_indices);
-    T8_FREE (split_offsets);
->>>>>>> c0225dc7
   }
   /* clean-up */
-  ts->t8_element_destroy (num_face_children, face_children);
+  scheme->element_destroy (eclass, num_face_children, face_children);
   T8_FREE (face_children);
   T8_FREE (child_indices);
   T8_FREE (split_offsets);
