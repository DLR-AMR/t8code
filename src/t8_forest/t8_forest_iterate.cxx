/*
  This file is part of t8code.
  t8code is a C library to manage a collection (a forest) of multiple
  connected adaptive space-trees of general element classes in parallel.

  Copyright (C) 2015 the developers

  t8code is free software; you can redistribute it and/or modify
  it under the terms of the GNU General Public License as published by
  the Free Software Foundation; either version 2 of the License, or
  (at your option) any later version.

  t8code is distributed in the hope that it will be useful,
  but WITHOUT ANY WARRANTY; without even the implied warranty of
  MERCHANTABILITY or FITNESS FOR A PARTICULAR PURPOSE.  See the
  GNU General Public License for more details.

  You should have received a copy of the GNU General Public License
  along with t8code; if not, write to the Free Software Foundation, Inc.,
  51 Franklin Street, Fifth Floor, Boston, MA 02110-1301, USA.
*/

#include <t8_forest/t8_forest_iterate.h>
#include <t8_forest/t8_forest_types.h>
#include <t8_forest/t8_forest_general.h>
#include <t8_schemes/t8_scheme.hxx>

/* We want to export the whole implementation to be callable from "C" */
T8_EXTERN_C_BEGIN ();

/**
 * This struct stores query data about the elements within the forest.
 */
typedef struct
{
  const t8_scheme *scheme; /**< The scheme. */
  t8_eclass_t tree_class;  /**< The tree class. */
  int level;               /**< The refinement level. */
  int num_children;        /**< The number of children. */
} t8_forest_child_type_query_t;

/** 
 * This is the function that we call in sc_split_array to determine for an
 * element E that is a descendant of an element e, of which of e's children, E is a descendant. 
<<<<<<< HEAD
=======
 * 
 * \param[in]   leaf_elements   The larray of eaf elements.
 * \param[in]   index           The local id of the element within the leaf_elements array.
 * \param[in]   data            The query data.
 * 
 * \return The element's ancestor id at the stored level is returned as the element's type.
>>>>>>> f7c6eb9d
 */
static size_t
t8_forest_determine_child_type (sc_array_t *leaf_elements, size_t index, void *data)
{
  t8_forest_child_type_query_t *query_data = (t8_forest_child_type_query_t *) data;
  t8_element_t *element;

  /* Get a pointer to the element */
  element = (t8_element_t *) t8_sc_array_index_locidx (leaf_elements, index);
  T8_ASSERT (query_data->level < query_data->scheme->element_get_level (query_data->tree_class, element));
  /* Compute the element's ancestor id at the stored level and return it as the element's type */
  return query_data->scheme->element_get_ancestor_id (query_data->tree_class, element, query_data->level + 1);
}

void
t8_forest_split_array (const t8_element_t *element, const t8_element_array_t *leaf_elements, size_t *offsets)
{
  sc_array_t offset_view;
  t8_forest_child_type_query_t query_data;

  const t8_scheme *scheme = t8_element_array_get_scheme (leaf_elements);
  const t8_eclass_t tree_class = t8_element_array_get_tree_class (leaf_elements);
  /* Store the number of children and the level of element */
  query_data.num_children = scheme->element_get_num_children (tree_class, element);
  query_data.level = scheme->element_get_level (tree_class, element);
  query_data.tree_class = tree_class;
  query_data.scheme = scheme;

  const sc_array_t *element_array = t8_element_array_get_array (leaf_elements);
  /* Split the elements array according to the elements' ancestor id at
   * the given level. In other words for each child C of element, find
   * the indices i, j such that all descendants of C are
   * elements[i], ..., elements[j-1]
   */
  sc_array_init_data (&offset_view, offsets, sizeof (size_t), query_data.num_children + 1);
  // Unfortunately, we have to cast away constness to pass to sc_array_split
  sc_array_split ((sc_array_t *) element_array, &offset_view, query_data.num_children, t8_forest_determine_child_type,
                  (void *) &query_data);
}

void
t8_forest_iterate_faces (t8_forest_t forest, t8_locidx_t ltreeid, const t8_element_t *element, int face,
                         const t8_element_array_t *leaf_elements, void *user_data,
                         t8_locidx_t tree_lindex_of_first_leaf, t8_forest_iterate_face_fn callback)
{
  const t8_scheme *scheme = t8_forest_get_scheme (forest);
  t8_eclass_t eclass;
  t8_element_t **face_children;
  int child_face, num_face_children, iface;
  int *child_indices;
  size_t *split_offsets, indexa, indexb, elem_count;
  t8_element_array_t face_child_leaves;

  T8_ASSERT (t8_forest_is_committed (forest));
  T8_ASSERT (0 <= ltreeid && ltreeid < t8_forest_get_num_local_trees (forest));

  elem_count = t8_element_array_get_count (leaf_elements);
  if (elem_count == 0) {
    /* There are no leaves left, so we have nothing to do */
    return;
  }
  eclass = t8_forest_get_tree_class (forest, ltreeid);

  if (elem_count == 1) {
    /* There is only one leaf left, we check whether it is the same as element
     * and if so call the callback function */
    const t8_element_t *leaf = t8_element_array_index_locidx (leaf_elements, 0);
    T8_ASSERT (t8_forest_element_is_leaf (forest, leaf, ltreeid));
    if (scheme->element_is_equal (eclass, element, leaf)) {
      /* The element is the leaf, we are at the last stage of the recursion
       * and can call the callback. */
      (void) callback (forest, ltreeid, leaf, face, user_data, tree_lindex_of_first_leaf);
      return;
    }
  }
#if T8_ENABLE_DEBUG
  /* Check whether element has greater level than the first leaf */
  const t8_element_t *leaf = t8_element_array_index_locidx (leaf_elements, 0);
  T8_ASSERT (t8_forest_element_is_leaf (forest, leaf, ltreeid));
  T8_ASSERT (scheme->element_get_level (eclass, element) < scheme->element_get_level (eclass, leaf));
#endif

  /* Call the callback function element, we pass -index - 1 as index to indicate
   * element is not a leaf, if it returns true, we continue with the top-down recursion */
  if (callback (forest, ltreeid, element, face, user_data, -tree_lindex_of_first_leaf - 1)) {
    /* Enter the recursion */
    /* We compute all face children of E, compute their leaf arrays and call iterate_faces */
    /* allocate the memory to store the face children */
    num_face_children = scheme->element_get_num_face_children (eclass, element, face);
    face_children = T8_ALLOC (t8_element_t *, num_face_children);
    scheme->element_new (eclass, num_face_children, face_children);
    /* Memory for the child indices of the face children */
    child_indices = T8_ALLOC (int, num_face_children);
    /* Memory for the indices that split the leaf_elements array */
    split_offsets = T8_ALLOC (size_t, scheme->element_get_num_children (eclass, element) + 1);
    /* Compute the face children */
    scheme->element_get_children_at_face (eclass, element, face, face_children, num_face_children, child_indices);
    /* Split the leaves array in portions belonging to the children of element */
    t8_forest_split_array (element, leaf_elements, split_offsets);
    for (iface = 0; iface < num_face_children; iface++) {
      /* Check if there are any leaf elements for this face child */
      indexa = split_offsets[child_indices[iface]];     /* first leaf of this face child */
      indexb = split_offsets[child_indices[iface] + 1]; /* first leaf of next child */
      if (indexa < indexb) {
        /* There exist leaves of this face child in leaf_elements,
         * we construct an array of these leaves */
        t8_element_array_init_view (&face_child_leaves, leaf_elements, indexa, indexb - indexa);
        /* Compute the corresponding face number of this face child */
        child_face = scheme->element_face_get_child_face (eclass, element, face, iface);
        /* Enter the recursion */
        t8_forest_iterate_faces (forest, ltreeid, face_children[iface], child_face, &face_child_leaves, user_data,
                                 indexa + tree_lindex_of_first_leaf, callback);
      }
    }
    /* clean-up */
    scheme->element_destroy (eclass, num_face_children, face_children);
    T8_FREE (face_children);
    T8_FREE (child_indices);
    T8_FREE (split_offsets);
  }
}

/**
 * The recursion that is called from t8_forest_search_tree.
 * Input is an element and an array of all leaf elements of this element.
 * The callback function is called on element and if it returns true,
 * the search continues with the children of the element.
 * Additionally a query function and a set of queries can be given.
 * In this case the recursion stops when either the search_fn function
 * returns false or the query_fn function returns false for all active queries.
 * (Thus, if there are no active queries left, the recursion also stops.)
 * A query is active for an element if the query_fn callback returned true
 * for the parent element.
 * If the callback function (search_fn) returns false for an element,
 * the query function is not called for this element.
 * 
 * \param[in] forest                    A committed forest.
 * \param[in] ltreeid                   The local index of the tree.
 * \param[in] element                   The considered element.
 * \param[in] tree_class                The element class of the tree.
 * \param[in] leaf_elements             The array of leaf elements that are descendants of \a element. Sorted by linear index.
 * \param[in] tree_lindex_of_first_leaf Tree-local index of the first leaf.
 * \param[in] search_fn                 The search callback function, \see t8_forest_search_fn.
 * \param[in] query_fn                  The query function \see t8_forest_query_fn.
 * \param[in] queries                   The array of queries.
 * \param[in] active_queries            The active queries, given as an array of indices within the \a queries array.
 */
static void
t8_forest_search_recursion (t8_forest_t forest, const t8_locidx_t ltreeid, t8_element_t *element,
                            const t8_eclass_t tree_class, t8_element_array_t *leaf_elements,
                            const t8_locidx_t tree_lindex_of_first_leaf, t8_forest_search_fn search_fn,
                            t8_forest_query_fn query_fn, sc_array_t *queries, sc_array_t *active_queries)
{
  /* Assertions to check for necessary requirements */
  /* The forest must be committed */
  T8_ASSERT (t8_forest_is_committed (forest));
  /* The tree must be local */
  T8_ASSERT (0 <= ltreeid && ltreeid < t8_forest_get_num_local_trees (forest));
  /* If we have queries, we also must have a query function */
  T8_ASSERT ((queries == NULL) == (query_fn == NULL));

  const t8_scheme *scheme = t8_forest_get_scheme (forest);
  const size_t elem_count = t8_element_array_get_count (leaf_elements);
  if (elem_count == 0) {
    /* There are no leaves left, so we have nothing to do */
    return;
  }
  const size_t num_active = queries == NULL ? 0 : active_queries->elem_count;
  if (queries != NULL && num_active == 0) {
    /* There are no queries left. We stop the recursion */
    return;
  }

  int is_leaf = 0;
  if (elem_count == 1) {
    /* There is only one leaf left, we check whether it is the same as element and if so call the callback function */
    const t8_element_t *leaf = t8_element_array_index_locidx (leaf_elements, 0);

    SC_CHECK_ABORT (scheme->element_get_level (tree_class, element) <= scheme->element_get_level (tree_class, leaf),
                    "Search: element level greater than leaf level\n");
    if (scheme->element_get_level (tree_class, element) == scheme->element_get_level (tree_class, leaf)) {
      T8_ASSERT (t8_forest_element_is_leaf (forest, leaf, ltreeid));
      T8_ASSERT (scheme->element_is_equal (tree_class, element, leaf));
      /* The element is the leaf */
      is_leaf = 1;
    }
  }
  /* Call the callback function for the element */
  const int ret = search_fn (forest, ltreeid, element, is_leaf, leaf_elements, tree_lindex_of_first_leaf);

  if (!ret) {
    /* The function returned false. We abort the recursion */
    return;
  }

  /* Check the queries.
   * If the current element is not a leaf, we store the queries that
   * return true in order to pass them on to the children of the element. */
  sc_array_t *new_active_queries = NULL;
  if (num_active > 0) {
    if (!is_leaf) {
      /* Initialize the new active query array */
      new_active_queries = sc_array_new (sizeof (size_t));
    }
    int *active_queries_matches = T8_ALLOC (int, num_active);
    T8_ASSERT (query_fn != NULL);
    query_fn (forest, ltreeid, element, is_leaf, leaf_elements, tree_lindex_of_first_leaf, queries, active_queries,
              active_queries_matches, num_active);

    for (size_t iactive = 0; iactive < num_active; iactive++) {
      if (!is_leaf && active_queries_matches[iactive]) {
        size_t query_index = *(size_t *) sc_array_index (active_queries, iactive);
        *(size_t *) sc_array_push (new_active_queries) = query_index;
      }
    }
    T8_FREE (active_queries_matches);
  }

  if (is_leaf) {
    /* The element was a leaf. We abort the recursion. */
    return;
  }

  if (num_active > 0 && new_active_queries->elem_count == 0) {
    /* No queries returned true for this element. We abort the recursion */
    sc_array_destroy (new_active_queries);
    return;
  }

  /* Enter the recursion (the element is definitely not a leaf at this point) */
  /* We compute all children of E, compute their leaf arrays and call search_recursion */
  /* allocate the memory to store the children */
  const int num_children = scheme->element_get_num_children (tree_class, element);
  t8_element_t **children = T8_ALLOC (t8_element_t *, num_children);
  scheme->element_new (tree_class, num_children, children);
  /* Memory for the indices that split the leaf_elements array */
  size_t *split_offsets = T8_ALLOC (size_t, num_children + 1);
  /* Compute the children */
  scheme->element_get_children (tree_class, element, num_children, children);
  /* Split the leaves array in portions belonging to the children of element */
  t8_forest_split_array (element, leaf_elements, split_offsets);
  for (int ichild = 0; ichild < num_children; ichild++) {
    /* Check if there are any leaf elements for this child */
    const size_t indexa = split_offsets[ichild];     /* first leaf of this child */
    const size_t indexb = split_offsets[ichild + 1]; /* first leaf of next child */
    if (indexa < indexb) {
      t8_element_array_t child_leaves;
      /* There exist leaves of this child in leaf_elements,
       * we construct an array of these leaves */
      t8_element_array_init_view (&child_leaves, leaf_elements, indexa, indexb - indexa);
      /* Enter the recursion */
      t8_forest_search_recursion (forest, ltreeid, children[ichild], tree_class, &child_leaves,
                                  indexa + tree_lindex_of_first_leaf, search_fn, query_fn, queries, new_active_queries);
    }
  }
  /* clean-up */
  scheme->element_destroy (tree_class, num_children, children);
  T8_FREE (children);
  T8_FREE (split_offsets);
  if (num_active > 0) {
    sc_array_destroy (new_active_queries);
  }
}

/** 
 *  Perform a top-down search in one tree of the forest 
 *  
 * \param[in] forest          The forest.
 * \param[in] ltreeid         The local index of the tree to search in.
 * \param[in] search_fn       The callback function describing the search criterion.
 * \param[in] query_fn        The callback function used for queries.
 * \param[in] queries         The array of queries.
 * \param[in] active_queries  The active queries within \a queries.
*/
static void
t8_forest_search_tree (t8_forest_t forest, t8_locidx_t ltreeid, t8_forest_search_fn search_fn,
                       t8_forest_query_fn query_fn, sc_array_t *queries, sc_array_t *active_queries)
{

  /* Get the element class, scheme and leaf elements of this tree */
  const t8_eclass_t eclass = t8_forest_get_eclass (forest, ltreeid);
  const t8_scheme *scheme = t8_forest_get_scheme (forest);
  t8_element_array_t *leaf_elements = t8_forest_tree_get_leaf_elements (forest, ltreeid);

  /* Get the first and last leaf of this tree */
  const t8_element_t *first_el = t8_element_array_index_locidx (leaf_elements, 0);
  const t8_element_t *last_el
    = t8_element_array_index_locidx (leaf_elements, t8_element_array_get_count (leaf_elements) - 1);
  /* Compute their nearest common ancestor */
  t8_element_t *nca;
  scheme->element_new (eclass, 1, &nca);
  scheme->element_get_nca (eclass, first_el, last_el, nca);

  /* Start the top-down search */
  t8_forest_search_recursion (forest, ltreeid, nca, eclass, leaf_elements, 0, search_fn, query_fn, queries,
                              active_queries);

  scheme->element_destroy (eclass, 1, &nca);
}

void
t8_forest_search (t8_forest_t forest, t8_forest_search_fn search_fn, t8_forest_query_fn query_fn, sc_array_t *queries)
{
  /* If we have queries build a list of all active queries,
   * thus all queries in the array */
  sc_array_t *active_queries = NULL;
  if (queries != NULL) {
    const size_t num_queries = queries->elem_count;
    /* build an array and write 0, 1, 2, 3,... into it */
    active_queries = sc_array_new_count (sizeof (size_t), num_queries);
    for (size_t iquery = 0; iquery < num_queries; ++iquery) {
      *(size_t *) sc_array_index (active_queries, iquery) = iquery;
    }
  }

  const t8_locidx_t num_local_trees = t8_forest_get_num_local_trees (forest);
  for (t8_locidx_t itree = 0; itree < num_local_trees; itree++) {
    t8_forest_search_tree (forest, itree, search_fn, query_fn, queries, active_queries);
  }

  if (active_queries != NULL) {
    sc_array_destroy (active_queries);
  }
}

void
t8_forest_iterate_replace (t8_forest_t forest_new, t8_forest_t forest_old, t8_forest_replace_t replace_fn)
{
  t8_global_productionf ("Into t8_forest_iterate_replace\n");
  T8_ASSERT (t8_forest_is_committed (forest_old));
  T8_ASSERT (t8_forest_is_committed (forest_new));
  const t8_scheme *scheme = t8_forest_get_scheme (forest_new);
  // Check that the two forests use the same scheme.
  T8_ASSERT (scheme == t8_forest_get_scheme (forest_old));

  const t8_locidx_t num_local_trees = t8_forest_get_num_local_trees (forest_new);
  T8_ASSERT (num_local_trees == t8_forest_get_num_local_trees (forest_old));

  for (t8_locidx_t itree = 0; itree < num_local_trees; itree++) {
    /* Loop over the trees */
    /* Get the number of elements of this tree in old and new forest */
    const t8_locidx_t elems_per_tree_new = t8_forest_get_tree_num_leaf_elements (forest_new, itree);
    const t8_locidx_t elems_per_tree_old = t8_forest_get_tree_num_leaf_elements (forest_old, itree);
    /* Get the eclass of the tree */
    t8_eclass_t tree_class = t8_forest_get_tree_class (forest_new, itree);
    T8_ASSERT (tree_class == t8_forest_get_tree_class (forest_old, itree));
    t8_locidx_t ielem_new = 0;
    t8_locidx_t ielem_old = 0;
    while (ielem_new < elems_per_tree_new) {
      /* Iterate over the elements */
      T8_ASSERT (ielem_new < elems_per_tree_new);
      T8_ASSERT (ielem_old < elems_per_tree_old);

      /* Get pointers to the elements */
      const t8_element_t *elem_new = t8_forest_get_leaf_element_in_tree (forest_new, itree, ielem_new);
      const t8_element_t *elem_old = t8_forest_get_leaf_element_in_tree (forest_old, itree, ielem_old);

      /* Get the levels of these elements */
      const int level_new = scheme->element_get_level (tree_class, elem_new);
      const int level_old = scheme->element_get_level (tree_class, elem_old);

      if (forest_new->incomplete_trees) {
        /* If el_removed is 1, the element in forest_new has been removed.
         * It is assumed that no element was removed. */
        int el_removed = 0;
        if (level_old < level_new) {
          /* elem_old got refined or removed */
          t8_element_t *elem_parent;
          scheme->element_new (tree_class, 1, &elem_parent);
          scheme->element_get_parent (tree_class, elem_new, elem_parent);
          if (scheme->element_is_equal (tree_class, elem_old, elem_parent)) {
            /* elem_old got refined */
            T8_ASSERT (level_new == level_old + 1);
            const t8_locidx_t family_size = scheme->element_get_num_children (tree_class, elem_old);
#if T8_DEBUG
            /* Check if family of new refined elements is complete */
            T8_ASSERT (ielem_new + family_size <= elems_per_tree_new);
            for (t8_locidx_t ielem = 1; ielem < family_size; ielem++) {
              const t8_element_t *elem_new_debug
                = t8_forest_get_leaf_element_in_tree (forest_new, itree, ielem_new + ielem);
              scheme->t8_element_parent (elem_new_debug, elem_parent);
              SC_CHECK_ABORT (scheme->element_is_equal (tree_class, elem_old, elem_parent), "Family is not complete.");
            }
#endif
            scheme->element_destroy (tree_class, 1, &elem_parent);
            const int refine = 1;
            replace_fn (forest_old, forest_new, itree, tree_class, scheme, refine, 1, ielem_old, family_size,
                        ielem_new);
            /* Advance to the next element */
            ielem_new += family_size;
            ielem_old++;
          }
          else {
            /* elem_old got removed */
            el_removed = 1;
            scheme->element_destroy (tree_class, 1, &elem_parent);
          }
        }
        else if (level_old > level_new) {
          /* elem_old got coarsened or removed */
          t8_element_t *elem_parent;
          scheme->element_new (tree_class, 1, &elem_parent);
          scheme->element_get_parent (tree_class, elem_old, elem_parent);
          if (scheme->element_is_equal (tree_class, elem_new, elem_parent)) {
            /* elem_old got coarsened */
            T8_ASSERT (level_new == level_old - 1);
            /* Get size of family of old forest */
            int family_size = 1;
            for (t8_locidx_t ielem = 1; ielem < scheme->element_get_num_children (tree_class, elem_new)
                                        && ielem + ielem_old < elems_per_tree_old;
                 ielem++) {
              elem_old = t8_forest_get_leaf_element_in_tree (forest_old, itree, ielem_old + ielem);
              scheme->element_get_parent (tree_class, elem_old, elem_parent);
              if (scheme->element_is_equal (tree_class, elem_new, elem_parent)) {
                family_size++;
              }
            }
            T8_ASSERT (family_size <= scheme->element_get_num_children (tree_class, elem_new));
#if T8_ENABLE_DEBUG
            /* Check whether elem_old is the first element of the family */
            for (t8_locidx_t ielem = 1;
                 ielem < scheme->element_get_num_children (tree_class, elem_old) && ielem_old - ielem >= 0; ielem++) {
              const t8_element_t *elem_old_debug
                = t8_forest_get_leaf_element_in_tree (forest_old, itree, ielem_old - ielem);
              scheme->element_get_parent (tree_class, elem_old_debug, elem_parent);
              SC_CHECK_ABORT (!scheme->element_is_equal (tree_class, elem_new, elem_parent),
                              "elem_old is not the first of the family.");
            }
#endif
            scheme->element_destroy (tree_class, 1, &elem_parent);
            const int refine = -1;
            replace_fn (forest_old, forest_new, itree, tree_class, scheme, refine, family_size, ielem_old, 1,
                        ielem_new);
            /* Advance to the next element */
            ielem_new++;
            ielem_old += family_size;
          }
          else {
            /* elem_old got removed */
            el_removed = 1;
            scheme->element_destroy (tree_class, 1, &elem_parent);
          }
        }
        else {
          /* elem_old was untouched or got removed */
          if (scheme->element_is_equal (tree_class, elem_new, elem_old)) {
            /* elem_new = elem_old */
            const int refine = 0;
            replace_fn (forest_old, forest_new, itree, tree_class, scheme, refine, 1, ielem_old, 1, ielem_new);
            /* Advance to the next element */
            ielem_new++;
            ielem_old++;
          }
          else {
            /* elem_old got removed */
            el_removed = 1;
          }
        }
        if (el_removed) {
          T8_ASSERT (el_removed == 1);
          T8_ASSERT (forest_new->incomplete_trees == 1);
          /* element got removed */
          const int refine = -2;
          replace_fn (forest_old, forest_new, itree, tree_class, scheme, refine, 1, ielem_old, 0, -1);
          /* Advance to the next element */
          ielem_old++;
        }
        T8_ASSERT (el_removed == 1 || el_removed == 0);
      }
      else {
        /* forest_new consists only of complete trees. */
        T8_ASSERT (forest_new->incomplete_trees == 0);
        T8_ASSERT (forest_old->incomplete_trees == 0);
        /* If the levels differ, elem_new was refined or its family coarsened */
        if (level_old < level_new) {
          T8_ASSERT (level_new == level_old + 1);
          /* elem_old was refined */
          const t8_locidx_t family_size = scheme->element_get_num_children (tree_class, elem_old);
          const int refine = 1;
          replace_fn (forest_old, forest_new, itree, tree_class, scheme, refine, 1, ielem_old, family_size, ielem_new);
          /* Advance to the next element */
          ielem_new += family_size;
          ielem_old++;
        }
        else if (level_old > level_new) {
          T8_ASSERT (level_new == level_old - 1);
          /* elem_old was coarsened */
          const t8_locidx_t family_size = scheme->element_get_num_children (tree_class, elem_new);
          const int refine = -1;
          replace_fn (forest_old, forest_new, itree, tree_class, scheme, refine, family_size, ielem_old, 1, ielem_new);
          /* Advance to the next element */
          ielem_new++;
          ielem_old += family_size;
        }
        else {
          /* elem_new = elem_old */
          T8_ASSERT (scheme->element_is_equal (tree_class, elem_new, elem_old));
          const int refine = 0;
          replace_fn (forest_old, forest_new, itree, tree_class, scheme, refine, 1, ielem_old, 1, ielem_new);
          /* Advance to the next element */
          ielem_new++;
          ielem_old++;
        }
      }
    } /* element loop */
    T8_ASSERT (ielem_new == elems_per_tree_new);
    if (forest_new->incomplete_trees) {
      for (; ielem_old < elems_per_tree_old; ielem_old++) {
        /* remaining elements in old tree got removed */
        const int refine = -2;
        replace_fn (forest_old, forest_new, itree, tree_class, scheme, refine, 1, ielem_old, 0, -1);
      }
    }
    else {
      T8_ASSERT (ielem_old == elems_per_tree_old);
    }
  } /* tree loop */
  t8_global_productionf ("Done t8_forest_iterate_replace\n");
}

void
t8_forest_search_partition ([[maybe_unused]] const t8_forest_t forest,
                            [[maybe_unused]] t8_forest_partition_search_fn search_fn,
                            [[maybe_unused]] t8_forest_partition_query_fn query_fn,
                            [[maybe_unused]] sc_array_t *queries)
{
  SC_ABORT ("not implemented yet");
}

T8_EXTERN_C_END ();<|MERGE_RESOLUTION|>--- conflicted
+++ resolved
@@ -42,15 +42,12 @@
 /** 
  * This is the function that we call in sc_split_array to determine for an
  * element E that is a descendant of an element e, of which of e's children, E is a descendant. 
-<<<<<<< HEAD
-=======
  * 
  * \param[in]   leaf_elements   The larray of eaf elements.
  * \param[in]   index           The local id of the element within the leaf_elements array.
  * \param[in]   data            The query data.
  * 
  * \return The element's ancestor id at the stored level is returned as the element's type.
->>>>>>> f7c6eb9d
  */
 static size_t
 t8_forest_determine_child_type (sc_array_t *leaf_elements, size_t index, void *data)
