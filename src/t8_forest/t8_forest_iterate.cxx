/*
  This file is part of t8code.
  t8code is a C library to manage a collection (a forest) of multiple
  connected adaptive space-trees of general element classes in parallel.

  Copyright (C) 2015 the developers

  t8code is free software; you can redistribute it and/or modify
  it under the terms of the GNU General Public License as published by
  the Free Software Foundation; either version 2 of the License, or
  (at your option) any later version.

  t8code is distributed in the hope that it will be useful,
  but WITHOUT ANY WARRANTY; without even the implied warranty of
  MERCHANTABILITY or FITNESS FOR A PARTICULAR PURPOSE.  See the
  GNU General Public License for more details.

  You should have received a copy of the GNU General Public License
  along with t8code; if not, write to the Free Software Foundation, Inc.,
  51 Franklin Street, Fifth Floor, Boston, MA 02110-1301, USA.
*/

#include <t8_forest/t8_forest_iterate.h>
#include <t8_forest/t8_forest_types.h>
#include <t8_forest/t8_forest_general.h>
#include <t8_schemes/t8_scheme.hxx>

/* We want to export the whole implementation to be callable from "C" */
T8_EXTERN_C_BEGIN ();

/**
 * This struct stores query data about the elements within the forest.
 */
typedef struct
{
  const t8_scheme *scheme; /**< The scheme. */
  t8_eclass_t tree_class;  /**< The tree class. */
  int level;               /**< The refinement level. */
  int num_children;        /**< The number of children. */
} t8_forest_child_type_query_t;

/** 
 * This is the function that we call in sc_split_array to determine for an
 * element E that is a descendant of an element e, of which of e's children, E is a descendant. 
 * 
 * \param[in]   leaf_elements   The larray of eaf elements.
 * \param[in]   index           The local id of the element within the leaf_elements array.
 * \param[in]   data            The query data.
 * 
 * \return The element's ancestor id at the stored level is returned as the element's type.
 */
static size_t
t8_forest_determine_child_type (sc_array_t *leaf_elements, size_t index, void *data)
{
  t8_forest_child_type_query_t *query_data = (t8_forest_child_type_query_t *) data;
  t8_element_t *element;

  /* Get a pointer to the element */
  element = (t8_element_t *) t8_sc_array_index_locidx (leaf_elements, index);
  T8_ASSERT (query_data->level < query_data->scheme->element_get_level (query_data->tree_class, element));
  /* Compute the element's ancestor id at the stored level and return it as the element's type */
  return query_data->scheme->element_get_ancestor_id (query_data->tree_class, element, query_data->level + 1);
}

void
t8_forest_split_array (const t8_element_t *element, const t8_element_array_t *leaf_elements, size_t *offsets)
{
  sc_array_t offset_view;
  t8_forest_child_type_query_t query_data;

  const t8_scheme *scheme = t8_element_array_get_scheme (leaf_elements);
  const t8_eclass_t tree_class = t8_element_array_get_tree_class (leaf_elements);
  /* Store the number of children and the level of element */
  query_data.num_children = scheme->element_get_num_children (tree_class, element);
  query_data.level = scheme->element_get_level (tree_class, element);
  query_data.tree_class = tree_class;
  query_data.scheme = scheme;

  const sc_array_t *element_array = t8_element_array_get_array (leaf_elements);
  /* Split the elements array according to the elements' ancestor id at
   * the given level. In other words for each child C of element, find
   * the indices i, j such that all descendants of C are
   * elements[i], ..., elements[j-1]
   */
  sc_array_init_data (&offset_view, offsets, sizeof (size_t), query_data.num_children + 1);
  // Unfortunately, we have to cast away constness to pass to sc_array_split
  sc_array_split ((sc_array_t *) element_array, &offset_view, query_data.num_children, t8_forest_determine_child_type,
                  (void *) &query_data);
}

void
<<<<<<< HEAD
t8_forest_iterate_faces (t8_forest_t forest, t8_locidx_t ltreeid, const t8_element_t *element, int face,
                         const t8_element_array_t *const leaf_elements, t8_locidx_t tree_lindex_of_first_leaf,
                         t8_forest_iterate_face_fn callback, void *user_data)
=======
t8_forest_iterate_faces (const t8_forest_t forest, const t8_locidx_t ltreeid, const t8_element_t *element,
                         const int face, const t8_element_array_t *leaf_elements, void *user_data,
                         const t8_locidx_t tree_lindex_of_first_leaf, const t8_forest_iterate_face_fn callback)
>>>>>>> ee30075e
{
  t8_debugf ("Entering t8_forest_iterate_faces with leaf_index %i and %li total leaves.\n", tree_lindex_of_first_leaf,
             t8_element_array_get_count (leaf_elements));
  T8_ASSERT (t8_forest_is_committed (forest));
  const t8_locidx_t num_local_trees = t8_forest_get_num_local_trees (forest);
  const t8_locidx_t num_ghost_trees = t8_forest_get_num_ghost_trees (forest);
  const t8_locidx_t num_local_and_ghost_trees = num_local_trees + num_ghost_trees;
  T8_ASSERT (0 <= ltreeid && ltreeid < num_local_and_ghost_trees);

  // Check whether we are in a local tree or ghost tree
  const bool tree_is_local = t8_forest_tree_is_local (forest, ltreeid);
  const bool tree_is_ghost = !tree_is_local;
  const t8_locidx_t local_or_ghost_tree_id = tree_is_local ? ltreeid : ltreeid - num_local_trees;

  const size_t elem_count = t8_element_array_get_count (leaf_elements);
  if (elem_count == 0) {
    /* There are no leaves left, so we have nothing to do */
    return;
  }
  const t8_eclass_t eclass = t8_forest_get_tree_class (forest, ltreeid);
  const t8_scheme *scheme = t8_forest_get_scheme (forest);

  // TODO: This does a costly binary search. Is there a better criterion to check
  //        whether element is a leaf or not?
  //        We tried (elem_count == 1) but this does not work since we could
  //        start the search with a full family and element being one sibling.
  //        In that case, element is a leaf but elem_count is not 1.
  bool is_leaf = t8_forest_element_is_leaf_or_ghost (forest, element, local_or_ghost_tree_id, tree_is_ghost);

#if T8_ENABLE_DEBUG
  if (!is_leaf) {
    /* Check whether element has smaller level than the first leaf */
    const t8_element_t *leaf = t8_element_array_index_locidx (leaf_elements, 0);
    T8_ASSERT (t8_forest_element_is_leaf_or_ghost (forest, leaf, local_or_ghost_tree_id, tree_is_ghost));
    T8_ASSERT (scheme->element_get_level (eclass, element) < scheme->element_get_level (eclass, leaf));

    // Verify that all leaves in leaf_elements are descendants of element
    for (t8_locidx_t ileaf_index = 0; (size_t) ileaf_index < elem_count; ++ileaf_index) {
      const t8_element_t *ileaf = t8_element_array_index_locidx (leaf_elements, ileaf_index);
      T8_ASSERT (scheme->element_is_ancestor (eclass, element, ileaf));
    }
  }
#endif

  /* Call the callback function element, if it returns true, we continue with the top-down recursion */
  const int ret
    = callback (forest, ltreeid, element, face, is_leaf, leaf_elements, tree_lindex_of_first_leaf, user_data);
  if (!ret || is_leaf) {
    // The callback returned false or the element is a leaf.
    // We abort the recursion.
    return;
  }

  /* Enter the recursion */
  /* We compute all face children of E, compute their leaf arrays and call iterate_faces */
  /* allocate the memory to store the face children */
  const int num_face_children = scheme->element_get_num_face_children (eclass, element, face);
  t8_element_t **face_children = T8_ALLOC (t8_element_t *, num_face_children);
  scheme->element_new (eclass, num_face_children, face_children);
  /* Memory for the child indices of the face children */
  int *child_indices = T8_ALLOC (int, num_face_children);
  /* Memory for the indices that split the leaf_elements array */
  const int num_children = scheme->element_get_num_children (eclass, element);
  size_t *split_offsets = T8_ALLOC (size_t, num_children + 1);
  /* Compute the face children */
  scheme->element_get_children_at_face (eclass, element, face, face_children, num_face_children, child_indices);
  /* Split the leaves array in portions belonging to the children of element */
  t8_forest_split_array (element, leaf_elements, split_offsets);
  for (int iface = 0; iface < num_face_children; iface++) {
    /* Check if there are any leaf elements for this face child */
    T8_ASSERT (0 <= child_indices[iface]);
    T8_ASSERT (child_indices[iface] < num_children + 1);
    const size_t indexa = split_offsets[child_indices[iface]];     /* first leaf of this face child */
    const size_t indexb = split_offsets[child_indices[iface] + 1]; /* first leaf of next child */
    t8_debugf ("Computed indices for face child %i:  %zd %zd\n", iface, indexa, indexb);
    if (indexa < indexb) {
      /* There exist leaves of this face child in leaf_elements,
          * we construct an array of these leaves */
      t8_element_array_t face_child_leaves;
      t8_element_array_init_view (&face_child_leaves, leaf_elements, indexa, indexb - indexa);
      /* Compute the corresponding face number of this face child */
      const int child_face = scheme->element_face_get_child_face (eclass, element, face, iface);
      /* Enter the recursion */
      t8_forest_iterate_faces (forest, ltreeid, face_children[iface], child_face, &face_child_leaves,
                               indexa + tree_lindex_of_first_leaf, callback, user_data);
    }
  }
  /* clean-up */
  scheme->element_destroy (eclass, num_face_children, face_children);
  T8_FREE (face_children);
  T8_FREE (child_indices);
  T8_FREE (split_offsets);
}

/**
 * The recursion that is called from t8_forest_search_tree.
 * Input is an element and an array of all leaf elements of this element.
 * The callback function is called on element and if it returns true,
 * the search continues with the children of the element.
 * Additionally a query function and a set of queries can be given.
 * In this case the recursion stops when either the search_fn function
 * returns false or the query_fn function returns false for all active queries.
 * (Thus, if there are no active queries left, the recursion also stops.)
 * A query is active for an element if the query_fn callback returned true
 * for the parent element.
 * If the callback function (search_fn) returns false for an element,
 * the query function is not called for this element.
 * 
 * \param[in] forest                    A committed forest.
 * \param[in] ltreeid                   The local index of the tree.
 * \param[in] element                   The considered element.
 * \param[in] tree_class                The element class of the tree.
 * \param[in] leaf_elements             The array of leaf elements that are descendants of \a element. Sorted by linear index.
 * \param[in] tree_lindex_of_first_leaf Tree-local index of the first leaf.
 * \param[in] search_fn                 The search callback function, \see t8_forest_search_fn.
 * \param[in] query_fn                  The query function \see t8_forest_query_fn.
 * \param[in] queries                   The array of queries.
 * \param[in] active_queries            The active queries, given as an array of indices within the \a queries array.
 */
static void
t8_forest_search_recursion (t8_forest_t forest, const t8_locidx_t ltreeid, t8_element_t *element,
                            const t8_eclass_t tree_class, t8_element_array_t *leaf_elements,
                            const t8_locidx_t tree_lindex_of_first_leaf, t8_forest_search_fn search_fn,
                            t8_forest_query_fn query_fn, sc_array_t *queries, sc_array_t *active_queries)
{
  /* Assertions to check for necessary requirements */
  /* The forest must be committed */
  T8_ASSERT (t8_forest_is_committed (forest));
  /* The tree must be local */
  T8_ASSERT (0 <= ltreeid && ltreeid < t8_forest_get_num_local_trees (forest));
  /* If we have queries, we also must have a query function */
  T8_ASSERT ((queries == NULL) == (query_fn == NULL));

  const t8_scheme *scheme = t8_forest_get_scheme (forest);
  const size_t elem_count = t8_element_array_get_count (leaf_elements);
  if (elem_count == 0) {
    /* There are no leaves left, so we have nothing to do */
    return;
  }
  const size_t num_active = queries == NULL ? 0 : active_queries->elem_count;
  if (queries != NULL && num_active == 0) {
    /* There are no queries left. We stop the recursion */
    return;
  }

  int is_leaf = 0;
  if (elem_count == 1) {
    /* There is only one leaf left, we check whether it is the same as element and if so call the callback function */
    const t8_element_t *leaf = t8_element_array_index_locidx (leaf_elements, 0);

    SC_CHECK_ABORT (scheme->element_get_level (tree_class, element) <= scheme->element_get_level (tree_class, leaf),
                    "Search: element level greater than leaf level\n");
    if (scheme->element_get_level (tree_class, element) == scheme->element_get_level (tree_class, leaf)) {
      T8_ASSERT (t8_forest_element_is_leaf (forest, leaf, ltreeid));
      T8_ASSERT (scheme->element_is_equal (tree_class, element, leaf));
      /* The element is the leaf */
      is_leaf = 1;
    }
  }
  /* Call the callback function for the element */
  const int ret = search_fn (forest, ltreeid, element, is_leaf, leaf_elements, tree_lindex_of_first_leaf);

  if (!ret) {
    /* The function returned false. We abort the recursion */
    return;
  }

  /* Check the queries.
   * If the current element is not a leaf, we store the queries that
   * return true in order to pass them on to the children of the element. */
  sc_array_t *new_active_queries = NULL;
  if (num_active > 0) {
    if (!is_leaf) {
      /* Initialize the new active query array */
      new_active_queries = sc_array_new (sizeof (size_t));
    }
    int *active_queries_matches = T8_ALLOC (int, num_active);
    T8_ASSERT (query_fn != NULL);
    query_fn (forest, ltreeid, element, is_leaf, leaf_elements, tree_lindex_of_first_leaf, queries, active_queries,
              active_queries_matches, num_active);

    for (size_t iactive = 0; iactive < num_active; iactive++) {
      if (!is_leaf && active_queries_matches[iactive]) {
        size_t query_index = *(size_t *) sc_array_index (active_queries, iactive);
        *(size_t *) sc_array_push (new_active_queries) = query_index;
      }
    }
    T8_FREE (active_queries_matches);
  }

  if (is_leaf) {
    /* The element was a leaf. We abort the recursion. */
    return;
  }

  if (num_active > 0 && new_active_queries->elem_count == 0) {
    /* No queries returned true for this element. We abort the recursion */
    sc_array_destroy (new_active_queries);
    return;
  }

  /* Enter the recursion (the element is definitely not a leaf at this point) */
  /* We compute all children of E, compute their leaf arrays and call search_recursion */
  /* allocate the memory to store the children */
  const int num_children = scheme->element_get_num_children (tree_class, element);
  t8_element_t **children = T8_ALLOC (t8_element_t *, num_children);
  scheme->element_new (tree_class, num_children, children);
  /* Memory for the indices that split the leaf_elements array */
  size_t *split_offsets = T8_ALLOC (size_t, num_children + 1);
  /* Compute the children */
  scheme->element_get_children (tree_class, element, num_children, children);
  /* Split the leaves array in portions belonging to the children of element */
  t8_forest_split_array (element, leaf_elements, split_offsets);
  for (int ichild = 0; ichild < num_children; ichild++) {
    /* Check if there are any leaf elements for this child */
    const size_t indexa = split_offsets[ichild];     /* first leaf of this child */
    const size_t indexb = split_offsets[ichild + 1]; /* first leaf of next child */
    if (indexa < indexb) {
      t8_element_array_t child_leaves;
      /* There exist leaves of this child in leaf_elements,
       * we construct an array of these leaves */
      t8_element_array_init_view (&child_leaves, leaf_elements, indexa, indexb - indexa);
      /* Enter the recursion */
      t8_forest_search_recursion (forest, ltreeid, children[ichild], tree_class, &child_leaves,
                                  indexa + tree_lindex_of_first_leaf, search_fn, query_fn, queries, new_active_queries);
    }
  }
  /* clean-up */
  scheme->element_destroy (tree_class, num_children, children);
  T8_FREE (children);
  T8_FREE (split_offsets);
  if (num_active > 0) {
    sc_array_destroy (new_active_queries);
  }
}

/** 
 *  Perform a top-down search in one tree of the forest 
 *  
 * \param[in] forest          The forest.
 * \param[in] ltreeid         The local index of the tree to search in.
 * \param[in] search_fn       The callback function describing the search criterion.
 * \param[in] query_fn        The callback function used for queries.
 * \param[in] queries         The array of queries.
 * \param[in] active_queries  The active queries within \a queries.
*/
static void
t8_forest_search_tree (t8_forest_t forest, t8_locidx_t ltreeid, t8_forest_search_fn search_fn,
                       t8_forest_query_fn query_fn, sc_array_t *queries, sc_array_t *active_queries)
{

  /* Get the element class, scheme and leaf elements of this tree */
  const t8_eclass_t eclass = t8_forest_get_eclass (forest, ltreeid);
  const t8_scheme *scheme = t8_forest_get_scheme (forest);
  t8_element_array_t *leaf_elements = t8_forest_tree_get_leaf_elements (forest, ltreeid);

  /* Get the first and last leaf of this tree */
  const t8_element_t *first_el = t8_element_array_index_locidx (leaf_elements, 0);
  const t8_element_t *last_el
    = t8_element_array_index_locidx (leaf_elements, t8_element_array_get_count (leaf_elements) - 1);
  /* Compute their nearest common ancestor */
  t8_element_t *nca;
  scheme->element_new (eclass, 1, &nca);
  scheme->element_get_nca (eclass, first_el, last_el, nca);

  /* Start the top-down search */
  t8_forest_search_recursion (forest, ltreeid, nca, eclass, leaf_elements, 0, search_fn, query_fn, queries,
                              active_queries);

  scheme->element_destroy (eclass, 1, &nca);
}

void
t8_forest_search (t8_forest_t forest, t8_forest_search_fn search_fn, t8_forest_query_fn query_fn, sc_array_t *queries)
{
  /* If we have queries build a list of all active queries,
   * thus all queries in the array */
  sc_array_t *active_queries = NULL;
  if (queries != NULL) {
    const size_t num_queries = queries->elem_count;
    /* build an array and write 0, 1, 2, 3,... into it */
    active_queries = sc_array_new_count (sizeof (size_t), num_queries);
    for (size_t iquery = 0; iquery < num_queries; ++iquery) {
      *(size_t *) sc_array_index (active_queries, iquery) = iquery;
    }
  }

  const t8_locidx_t num_local_trees = t8_forest_get_num_local_trees (forest);
  for (t8_locidx_t itree = 0; itree < num_local_trees; itree++) {
    t8_forest_search_tree (forest, itree, search_fn, query_fn, queries, active_queries);
  }

  if (active_queries != NULL) {
    sc_array_destroy (active_queries);
  }
}

void
t8_forest_iterate_replace (t8_forest_t forest_new, t8_forest_t forest_old, t8_forest_replace_t replace_fn)
{
  t8_global_productionf ("Into t8_forest_iterate_replace\n");
  T8_ASSERT (t8_forest_is_committed (forest_old));
  T8_ASSERT (t8_forest_is_committed (forest_new));
  const t8_scheme *scheme = t8_forest_get_scheme (forest_new);
  // Check that the two forests use the same scheme.
  T8_ASSERT (scheme == t8_forest_get_scheme (forest_old));

  const t8_locidx_t num_local_trees = t8_forest_get_num_local_trees (forest_new);
  T8_ASSERT (num_local_trees == t8_forest_get_num_local_trees (forest_old));

  for (t8_locidx_t itree = 0; itree < num_local_trees; itree++) {
    /* Loop over the trees */
    /* Get the number of elements of this tree in old and new forest */
    const t8_locidx_t elems_per_tree_new = t8_forest_get_tree_num_leaf_elements (forest_new, itree);
    const t8_locidx_t elems_per_tree_old = t8_forest_get_tree_num_leaf_elements (forest_old, itree);
    /* Get the eclass of the tree */
    t8_eclass_t tree_class = t8_forest_get_tree_class (forest_new, itree);
    T8_ASSERT (tree_class == t8_forest_get_tree_class (forest_old, itree));
    t8_locidx_t ielem_new = 0;
    t8_locidx_t ielem_old = 0;
    while (ielem_new < elems_per_tree_new) {
      /* Iterate over the elements */
      T8_ASSERT (ielem_new < elems_per_tree_new);
      T8_ASSERT (ielem_old < elems_per_tree_old);

      /* Get pointers to the elements */
      const t8_element_t *elem_new = t8_forest_get_leaf_element_in_tree (forest_new, itree, ielem_new);
      const t8_element_t *elem_old = t8_forest_get_leaf_element_in_tree (forest_old, itree, ielem_old);

      /* Get the levels of these elements */
      const int level_new = scheme->element_get_level (tree_class, elem_new);
      const int level_old = scheme->element_get_level (tree_class, elem_old);

      if (forest_new->incomplete_trees) {
        /* If el_removed is 1, the element in forest_new has been removed.
         * It is assumed that no element was removed. */
        int el_removed = 0;
        if (level_old < level_new) {
          /* elem_old got refined or removed */
          t8_element_t *elem_parent;
          scheme->element_new (tree_class, 1, &elem_parent);
          scheme->element_get_parent (tree_class, elem_new, elem_parent);
          if (scheme->element_is_equal (tree_class, elem_old, elem_parent)) {
            /* elem_old got refined */
            T8_ASSERT (level_new == level_old + 1);
            const t8_locidx_t family_size = scheme->element_get_num_children (tree_class, elem_old);
#if T8_DEBUG
            /* Check if family of new refined elements is complete */
            T8_ASSERT (ielem_new + family_size <= elems_per_tree_new);
            for (t8_locidx_t ielem = 1; ielem < family_size; ielem++) {
              const t8_element_t *elem_new_debug
                = t8_forest_get_leaf_element_in_tree (forest_new, itree, ielem_new + ielem);
              scheme->t8_element_parent (elem_new_debug, elem_parent);
              SC_CHECK_ABORT (scheme->element_is_equal (tree_class, elem_old, elem_parent), "Family is not complete.");
            }
#endif
            scheme->element_destroy (tree_class, 1, &elem_parent);
            const int refine = 1;
            replace_fn (forest_old, forest_new, itree, tree_class, scheme, refine, 1, ielem_old, family_size,
                        ielem_new);
            /* Advance to the next element */
            ielem_new += family_size;
            ielem_old++;
          }
          else {
            /* elem_old got removed */
            el_removed = 1;
            scheme->element_destroy (tree_class, 1, &elem_parent);
          }
        }
        else if (level_old > level_new) {
          /* elem_old got coarsened or removed */
          t8_element_t *elem_parent;
          scheme->element_new (tree_class, 1, &elem_parent);
          scheme->element_get_parent (tree_class, elem_old, elem_parent);
          if (scheme->element_is_equal (tree_class, elem_new, elem_parent)) {
            /* elem_old got coarsened */
            T8_ASSERT (level_new == level_old - 1);
            /* Get size of family of old forest */
            int family_size = 1;
            for (t8_locidx_t ielem = 1; ielem < scheme->element_get_num_children (tree_class, elem_new)
                                        && ielem + ielem_old < elems_per_tree_old;
                 ielem++) {
              elem_old = t8_forest_get_leaf_element_in_tree (forest_old, itree, ielem_old + ielem);
              scheme->element_get_parent (tree_class, elem_old, elem_parent);
              if (scheme->element_is_equal (tree_class, elem_new, elem_parent)) {
                family_size++;
              }
            }
            T8_ASSERT (family_size <= scheme->element_get_num_children (tree_class, elem_new));
#if T8_ENABLE_DEBUG
            /* Check whether elem_old is the first element of the family */
            for (t8_locidx_t ielem = 1;
                 ielem < scheme->element_get_num_children (tree_class, elem_old) && ielem_old - ielem >= 0; ielem++) {
              const t8_element_t *elem_old_debug
                = t8_forest_get_leaf_element_in_tree (forest_old, itree, ielem_old - ielem);
              scheme->element_get_parent (tree_class, elem_old_debug, elem_parent);
              SC_CHECK_ABORT (!scheme->element_is_equal (tree_class, elem_new, elem_parent),
                              "elem_old is not the first of the family.");
            }
#endif
            scheme->element_destroy (tree_class, 1, &elem_parent);
            const int refine = -1;
            replace_fn (forest_old, forest_new, itree, tree_class, scheme, refine, family_size, ielem_old, 1,
                        ielem_new);
            /* Advance to the next element */
            ielem_new++;
            ielem_old += family_size;
          }
          else {
            /* elem_old got removed */
            el_removed = 1;
            scheme->element_destroy (tree_class, 1, &elem_parent);
          }
        }
        else {
          /* elem_old was untouched or got removed */
          if (scheme->element_is_equal (tree_class, elem_new, elem_old)) {
            /* elem_new = elem_old */
            const int refine = 0;
            replace_fn (forest_old, forest_new, itree, tree_class, scheme, refine, 1, ielem_old, 1, ielem_new);
            /* Advance to the next element */
            ielem_new++;
            ielem_old++;
          }
          else {
            /* elem_old got removed */
            el_removed = 1;
          }
        }
        if (el_removed) {
          T8_ASSERT (el_removed == 1);
          T8_ASSERT (forest_new->incomplete_trees == 1);
          /* element got removed */
          const int refine = -2;
          replace_fn (forest_old, forest_new, itree, tree_class, scheme, refine, 1, ielem_old, 0, -1);
          /* Advance to the next element */
          ielem_old++;
        }
        T8_ASSERT (el_removed == 1 || el_removed == 0);
      }
      else {
        /* forest_new consists only of complete trees. */
        T8_ASSERT (forest_new->incomplete_trees == 0);
        T8_ASSERT (forest_old->incomplete_trees == 0);
        /* If the levels differ, elem_new was refined or its family coarsened */
        if (level_old < level_new) {
          T8_ASSERT (level_new == level_old + 1);
          /* elem_old was refined */
          const t8_locidx_t family_size = scheme->element_get_num_children (tree_class, elem_old);
          const int refine = 1;
          replace_fn (forest_old, forest_new, itree, tree_class, scheme, refine, 1, ielem_old, family_size, ielem_new);
          /* Advance to the next element */
          ielem_new += family_size;
          ielem_old++;
        }
        else if (level_old > level_new) {
          T8_ASSERT (level_new == level_old - 1);
          /* elem_old was coarsened */
          const t8_locidx_t family_size = scheme->element_get_num_children (tree_class, elem_new);
          const int refine = -1;
          replace_fn (forest_old, forest_new, itree, tree_class, scheme, refine, family_size, ielem_old, 1, ielem_new);
          /* Advance to the next element */
          ielem_new++;
          ielem_old += family_size;
        }
        else {
          /* elem_new = elem_old */
          T8_ASSERT (scheme->element_is_equal (tree_class, elem_new, elem_old));
          const int refine = 0;
          replace_fn (forest_old, forest_new, itree, tree_class, scheme, refine, 1, ielem_old, 1, ielem_new);
          /* Advance to the next element */
          ielem_new++;
          ielem_old++;
        }
      }
    } /* element loop */
    T8_ASSERT (ielem_new == elems_per_tree_new);
    if (forest_new->incomplete_trees) {
      for (; ielem_old < elems_per_tree_old; ielem_old++) {
        /* remaining elements in old tree got removed */
        const int refine = -2;
        replace_fn (forest_old, forest_new, itree, tree_class, scheme, refine, 1, ielem_old, 0, -1);
      }
    }
    else {
      T8_ASSERT (ielem_old == elems_per_tree_old);
    }
  } /* tree loop */
  t8_global_productionf ("Done t8_forest_iterate_replace\n");
}

void
t8_forest_search_partition ([[maybe_unused]] const t8_forest_t forest,
                            [[maybe_unused]] t8_forest_partition_search_fn search_fn,
                            [[maybe_unused]] t8_forest_partition_query_fn query_fn,
                            [[maybe_unused]] sc_array_t *queries)
{
  SC_ABORT ("not implemented yet");
}

T8_EXTERN_C_END ();<|MERGE_RESOLUTION|>--- conflicted
+++ resolved
@@ -89,15 +89,10 @@
 }
 
 void
-<<<<<<< HEAD
-t8_forest_iterate_faces (t8_forest_t forest, t8_locidx_t ltreeid, const t8_element_t *element, int face,
-                         const t8_element_array_t *const leaf_elements, t8_locidx_t tree_lindex_of_first_leaf,
-                         t8_forest_iterate_face_fn callback, void *user_data)
-=======
 t8_forest_iterate_faces (const t8_forest_t forest, const t8_locidx_t ltreeid, const t8_element_t *element,
-                         const int face, const t8_element_array_t *leaf_elements, void *user_data,
-                         const t8_locidx_t tree_lindex_of_first_leaf, const t8_forest_iterate_face_fn callback)
->>>>>>> ee30075e
+                         const int face, const t8_element_array_t *const leaf_elements,
+                         const t8_locidx_t tree_lindex_of_first_leaf, const t8_forest_iterate_face_fn callback,
+                         void *user_data)
 {
   t8_debugf ("Entering t8_forest_iterate_faces with leaf_index %i and %li total leaves.\n", tree_lindex_of_first_leaf,
              t8_element_array_get_count (leaf_elements));
