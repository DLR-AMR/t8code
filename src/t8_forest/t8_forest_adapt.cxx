--- conflicted
+++ resolved
@@ -91,11 +91,7 @@
     }
     if (isfamily
         && forest->set_adapt_fn (forest, forest->set_from, ltreeid,
-<<<<<<< HEAD
-                                 lelement_id, ts, isfamily, num_children,
-=======
                                  lelement_id, ts, isfamily, num_siblings,
->>>>>>> 3e515e3a
                                  fam) < 0) {
       /* Coarsen the element */
       *el_inserted -= num_siblings - 1;
@@ -203,10 +199,6 @@
   t8_element_t      **elements, **elements_from;
   int                 refine;
   int                 ci;
-<<<<<<< HEAD
-  int                 num_elements;
-=======
->>>>>>> 3e515e3a
   int                 is_family;
 
   T8_ASSERT (forest != NULL);
@@ -270,18 +262,12 @@
     elements_from = T8_ALLOC (t8_element_t *, curr_size_elements_from);
     /* We now iterate over all elements in this tree and check them for refinement/coarsening. */
     while (el_considered < num_el_from) {
-<<<<<<< HEAD
+      int                 num_elements_to_adapt_callback;
+
       /* Will get set to 1 later if this is a family */
       is_family = 0;
-      /* Load the current element and at most num_children-1 many others into
-=======
-      int                 num_elements_to_adapt_callback;
-
-      /* Will get set to 1 later if this is a family */
-      is_family = 0;
 
       /* Load the current element and at most num_siblings-1 many others into
->>>>>>> 3e515e3a
        * the elements_from buffer. Stop when we are certain that they cannot from
        * a family.
        * At the end is_family will be true, if these elements form a family.
@@ -312,17 +298,6 @@
           break;
         }
       }
-<<<<<<< HEAD
-      if (zz == num_children && tscheme->t8_element_is_family (elements_from)) {
-        is_family = 1;
-        num_elements = num_children;
-      }
-      else {
-        /* We are certain that the elements do not form a family.
-         * So we will only pass the first element to the adapt callback. */
-        is_family = 0;
-        num_elements = 1;
-=======
       if (zz != num_siblings
           || !tscheme->t8_element_is_family (elements_from)) {
         /* We are certain that the elements do not form a family.
@@ -334,7 +309,6 @@
         /* We will pass a family to the adapt callback */
         is_family = 1;
         num_elements_to_adapt_callback = num_siblings;
->>>>>>> 3e515e3a
       }
       T8_ASSERT (!is_family || tscheme->t8_element_is_family (elements_from));
 
@@ -346,12 +320,8 @@
       refine =
         forest->set_adapt_fn (forest, forest->set_from, ltree_id,
                               el_considered, tscheme, is_family,
-<<<<<<< HEAD
-                              num_elements, elements_from);
-=======
                               num_elements_to_adapt_callback, elements_from);
 
->>>>>>> 3e515e3a
       T8_ASSERT (is_family || refine >= 0);
       if (refine > 0 && tscheme->t8_element_level (elements_from[0]) >=
           forest->maxlevel) {
