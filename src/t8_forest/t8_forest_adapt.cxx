/*
  This file is part of t8code.
  t8code is a C library to manage a collection (a forest) of multiple
  connected adaptive space-trees of general element classes in parallel.

  Copyright (C) 2015 the developers

  t8code is free software; you can redistribute it and/or modify
  it under the terms of the GNU General Public License as published by
  the Free Software Foundation; either version 2 of the License, or
  (at your option) any later version.

  t8code is distributed in the hope that it will be useful,
  but WITHOUT ANY WARRANTY; without even the implied warranty of
  MERCHANTABILITY or FITNESS FOR A PARTICULAR PURPOSE.  See the
  GNU General Public License for more details.

  You should have received a copy of the GNU General Public License
  along with t8code; if not, write to the Free Software Foundation, Inc.,
  51 Franklin Street, Fifth Floor, Boston, MA 02110-1301, USA.
*/

#include <t8_forest/t8_forest_adapt.h>
#include <t8_forest/t8_forest_types.h>
#include <t8_forest.h>
#include <t8_data/t8_element_array.h>
#include <t8_data/t8_locidx_list.h>
#include <t8_element_cxx.hxx>

/* We want to export the whole implementation to be callable from "C" */
T8_EXTERN_C_BEGIN ();

/* Check the lastly inserted elements of an array for recursive coarsening.
 * The last inserted element must be the last element of a family.
 * \param [in] forest  The new forest currently in construction.
 * \param [in] ltreeid The current local tree.
 * \param [in] lelement_id The id of the currently coarsened element in the tree of the original forest.
 * \param [in] ts      The scheme for this local tree.
 * \param [in] telements The array of newly created (adapted) elements.
 *                      The last inserted element must be the last child in its family.
 * \param [in] el_coarsen the index of the first element in \a telement
 *                        array which could be coarsened recursively.
 * \param [in,out] el_inserted On input the number of elements in \a telement, on output
 *                        the new number of elements (so it will be smaller or equal to its input).
 * \param [in] el_buffer Buffer space to store a family of elements.
 */
static void
t8_forest_adapt_coarsen_recursive (t8_forest_t forest, t8_locidx_t ltreeid,
                                   t8_locidx_t lelement_id,
                                   t8_eclass_scheme_c *ts,
                                   t8_element_array_t *telements,
                                   t8_locidx_t el_coarsen,
                                   t8_locidx_t *el_inserted,
                                   t8_element_t **el_buffer)
{
  t8_element_t       *element;
  t8_element_t      **fam;
  t8_locidx_t         pos, i;
  size_t              elements_in_array;
  int                 num_siblings, isfamily;
  int                 child_id;
  /* el_inserted is the index of the last element in telements plus one.
   * el_coarsen is the index of the first element which could possibly
   * be coarsened. */

  elements_in_array = t8_element_array_get_count (telements);
  T8_ASSERT (*el_inserted == (t8_locidx_t) elements_in_array);
  T8_ASSERT (el_coarsen >= 0);
  element = t8_element_array_index_locidx (telements, *el_inserted - 1);

  T8_ASSERT (ts->t8_element_level (element) > 0);

<<<<<<< HEAD
  num_siblings = ts->t8_element_num_siblings(element);
  //T8_ASSERT (ts->t8_element_child_id (element) == num_children - 1);

  fam = el_buffer;

  const t8_element_t **constfam = (const t8_element_t **) fam;
  pos = *el_inserted - num_siblings;

=======
  num_siblings = ts->t8_element_num_siblings (element);

  fam = el_buffer;
  pos = *el_inserted - num_siblings;
>>>>>>> 54f33ba7
  isfamily = 1;
  child_id = ts->t8_element_child_id (element);
  while (isfamily && pos >= el_coarsen && child_id > 0 && child_id
         == num_siblings - 1) {
    isfamily = 1;
    /* Get all elements at indices pos, pos + 1, ... ,pos + num_siblings - 1 */
    for (i = 0; i < num_siblings && pos + i < (t8_locidx_t) elements_in_array;
         i++) {
      constfam[i] = t8_element_array_index_locidx (telements, pos + i);
    }
<<<<<<< HEAD

    if (i == num_siblings) {
      isfamily = ts->t8_element_is_family (constfam);
=======
    if (i == num_siblings) {
      isfamily = ts->t8_element_is_family (fam);
>>>>>>> 54f33ba7
    }
    else {
      isfamily = 0;
    }
    if (isfamily
        && forest->set_adapt_fn (forest, forest->set_from, ltreeid,
<<<<<<< HEAD
                                 lelement_id, ts, num_siblings, constfam) < 0) {
=======
                                 lelement_id, ts, isfamily, num_siblings,
                                 fam) < 0) {
>>>>>>> 54f33ba7
      /* Coarsen the element */
      *el_inserted -= num_siblings - 1;
      /* remove num_children - 1 elements from the array */
      T8_ASSERT (elements_in_array == t8_element_array_get_count (telements));
<<<<<<< HEAD

      T8_ASSERT (ts->t8_element_level (element) > 0);
      ts->t8_element_parent (constfam[0], fam[0]);
      num_siblings = ts->t8_element_num_children (fam[0]);
      elements_in_array -= num_siblings - 1;

=======
      T8_ASSERT (ts->t8_element_level (element) > 0);
      ts->t8_element_parent (fam[0], fam[0]);
      /*Shorten the array by the number of siblings of the fine element */
      elements_in_array -= num_siblings - 1;
      num_siblings = ts->t8_element_num_siblings (fam[0]);
>>>>>>> 54f33ba7
      t8_element_array_resize (telements, elements_in_array);
      /* Set element to the new constructed parent. Since resizing the array
       * may change the position in memory, we have to do it after resizing. */
      element = t8_element_array_index_locidx (telements, pos);
    }
    else {
      /* If the elements are no family or
       * the family is not to be coarsened we abort the coarsening process */
      isfamily = 0;
    }
    pos -= num_siblings - 1;
<<<<<<< HEAD
  };
=======
  }
>>>>>>> 54f33ba7
}

/* Check the lastly inserted element of an array for recursive refining.
 * \param [in] forest  The new forest currently in construction.
 * \param [in] ltreeid The current local tree.
 * \param [in] lelement_id The id of the currently coarsened element in the tree of the original forest.
 * \param [in] ts      The scheme for this local tree.
 * \param [in] elem_list Helper list to temporarily insert the newly refined elements.
 *                       These will eventually get copied to \a telements.
 * \param [in] telements The array of newly created (adapted) elements.
 *                      The last inserted element must be the last child in its family.
 * \param [in,out] num_inserted On input the number of elements in \a telement, on output
 *                        the new number of elements (so it will be smaller or equal to its input).
 * \param [in] el_buffer Enough buffer space to store all children of the lastly created element.
 */
static void
t8_forest_adapt_refine_recursive (t8_forest_t forest, t8_locidx_t ltreeid,
                                  t8_locidx_t lelement_id,
                                  t8_eclass_scheme_c *ts,
                                  sc_list_t * elem_list,
                                  t8_element_array_t *telements,
                                  t8_locidx_t *num_inserted,
                                  t8_element_t **el_buffer)
{
  t8_element_t       *insert_el;
  int                 num_children;
  int                 ci;

  if (elem_list->elem_count <= 0) {
    return;
  }

  while (elem_list->elem_count > 0) {
    /* Until the list is empty we
     * - remove the first element from the list.
     * - Check whether it should get refined
     * - If yes, we add all its children to the list
     * - If no, we add the element to the array of new elements
     */
    el_buffer[0] = (t8_element_t *) sc_list_pop (elem_list);
    num_children = ts->t8_element_num_children (el_buffer[0]);
    if (forest->set_adapt_fn (forest, forest->set_from, ltreeid, lelement_id,
<<<<<<< HEAD
                              ts, 1, (const t8_element_t **) el_buffer) > 0) {
=======
                              ts, 0, 1, el_buffer) > 0) {
>>>>>>> 54f33ba7
      /* The element should be refined */
      if (ts->t8_element_level (el_buffer[0]) < forest->maxlevel) {
        /* only refine, if we do not exceed the maximum allowed level */
        /* Create the children and add them to the list */
        ts->t8_element_new (num_children - 1, el_buffer + 1);
        ts->t8_element_children (el_buffer[0], num_children, el_buffer);
        for (ci = num_children - 1; ci >= 0; ci--) {
          (void) sc_list_prepend (elem_list, el_buffer[ci]);
        }
      }
    }
    else {
      /* This element should not get refined,
       * we remove it from the buffer and add it to the array of new elements. */
      insert_el = t8_element_array_push (telements);
      ts->t8_element_copy (el_buffer[0], insert_el);
      ts->t8_element_destroy (1, el_buffer);
      (*num_inserted)++;
    }
  }
}

/* TODO: optimize this when we own forest_from */
void
t8_forest_adapt (t8_forest_t forest)
{
  t8_forest_t         forest_from;
  sc_list_t          *refine_list = NULL;       /* This is only needed when we adapt recursively */
  t8_element_array_t *telements, *telements_from;
  t8_locidx_t         ltree_id, num_trees;
  t8_locidx_t         el_considered;
  t8_locidx_t         el_inserted;
  t8_locidx_t         el_coarsen;
  t8_locidx_t         num_el_from;
  t8_locidx_t         el_offset;
  size_t              num_children, zz, num_siblings,
    curr_size_elements_from, curr_size_elements;
  t8_tree_t           tree, tree_from;
  t8_eclass_scheme_c *tscheme;
  t8_element_t      **elements, **elements_from;
  int                 refine;
  int                 ci;
<<<<<<< HEAD
#ifdef T8_ENABLE_DEBUG
=======
>>>>>>> 54f33ba7
  int                 is_family;

  T8_ASSERT (forest != NULL);
  T8_ASSERT (forest->set_from != NULL);
  T8_ASSERT (forest->set_adapt_recursive == 0
             || forest->set_adapt_recursive == 1);

  /* if profiling is enabled, measure runtime */
  if (forest->profile != NULL) {
    forest->profile->adapt_runtime = -sc_MPI_Wtime ();
    /* DO NOT DELETE THE FOLLOWING line.
     * even if you do not want this output. It fixes a bug that occured on JUQUEEN, where the
     * runtimes were computed to 0.
     * Only delete the line, if you know what you are doing. */
    t8_global_productionf ("Start adapt %f %f\n", sc_MPI_Wtime (),
                           forest->profile->adapt_runtime);
  }

  forest_from = forest->set_from;
  t8_global_productionf ("Into t8_forest_adapt from %lld total elements\n",
                         (long long) forest_from->global_num_elements);

  /* TODO: Allocate memory for the trees of forest.
   * Will we do this here or in an extra function? */
  T8_ASSERT (forest->trees->elem_count == forest_from->trees->elem_count);

  if (forest->set_adapt_recursive) {
    refine_list = sc_list_new (NULL);
  }
  forest->local_num_elements = 0;
  el_offset = 0;
  num_trees = t8_forest_get_num_local_trees (forest);
  /* Iterate over the trees and build the new element arrays for each one. */
  for (ltree_id = 0; ltree_id < num_trees; ltree_id++) {
    /* Get the new and old tree and the new and old element arrays */
    tree = t8_forest_get_tree (forest, ltree_id);
    tree_from = t8_forest_get_tree (forest_from, ltree_id);
    telements = &tree->elements;
    telements_from = &tree_from->elements;
    const t8_element_t *first_element_from = t8_element_array_index_locidx
      (telements_from, 0);
    /* Number of elements in the old tree */
    num_el_from = (t8_locidx_t) t8_element_array_get_count (telements_from);
    T8_ASSERT (num_el_from ==
               t8_forest_get_tree_num_elements (forest_from, ltree_id));
    /* Get the element scheme for this tree */
    tscheme = t8_forest_get_eclass_scheme (forest_from, tree->eclass);
    /* Index of the element we currently consider for refinement/coarsening. */
    el_considered = 0;
    /* Index into the newly inserted elements */
    el_inserted = 0;
    /* el_coarsen is the index of the first element in the new element
     * array which could be coarsened recursively. */
    el_coarsen = 0;
<<<<<<< HEAD
    num_children =
      tscheme->t8_element_num_children (t8_element_array_index_locidx
                                        (telements_from, 0));
    curr_size_elements = num_children;
    curr_size_elements_from =
      tscheme->t8_element_num_siblings (t8_element_array_index_locidx
                                        (telements_from, 0));
=======
    num_children = tscheme->t8_element_num_children (first_element_from);
    curr_size_elements = num_children;
    curr_size_elements_from =
      tscheme->t8_element_num_siblings (first_element_from);
>>>>>>> 54f33ba7
    /* Buffer for a family of new elements */
    elements = T8_ALLOC (t8_element_t *, num_children);
    /* Buffer for a family of old elements */
    elements_from = T8_ALLOC (t8_element_t *, curr_size_elements_from);
    /* We now iterate over all elements in this tree and check them for refinement/coarsening. */
    while (el_considered < num_el_from) {
<<<<<<< HEAD
      int                 num_elements_to_adapt_fn;
#ifdef T8_ENABLE_DEBUG
      /* Will get set to 1 later if this is a family */
      is_family = 0;
#endif

      /* Load the current element and at most num_children-1 many others into
=======
      int                 num_elements_to_adapt_callback;

      /* Will get set to 1 later if this is a family */
      is_family = 0;

      /* Load the current element and at most num_siblings-1 many others into
>>>>>>> 54f33ba7
       * the elements_from buffer. Stop when we are certain that they cannot from
       * a family.
       * At the end is_family will be true, if these elements form a family.
       */

      num_siblings =
        tscheme->t8_element_num_siblings (t8_element_array_index_locidx
                                          (telements_from, el_considered));

      if (num_siblings > curr_size_elements_from) {
<<<<<<< HEAD
=======
        /* Enlarge the elements_from buffer if required */
>>>>>>> 54f33ba7
        elements_from =
          T8_REALLOC (elements_from, t8_element_t *, num_siblings);
        curr_size_elements_from = num_siblings;
      }
<<<<<<< HEAD
      /*change: num_children into num_siblings */
=======
>>>>>>> 54f33ba7
      for (zz = 0; zz < (unsigned int) num_siblings &&
           el_considered + (t8_locidx_t) zz < num_el_from; zz++) {
        elements_from[zz] = t8_element_array_index_locidx (telements_from,
                                                           el_considered +
                                                           zz);
        /* This is a quick check whether we build up a family here and could
         * abort early if not.
         * If the child id of the current element is not zz, then it cannot
         * be part of a family (Since we can only have a family if child ids
         * are 0, 1, 2, ... zz, ... num_siblings-1).
         * This check is however not sufficient - therefore, we call is_family later. */
        if ((size_t) tscheme->t8_element_child_id (elements_from[zz]) != zz) {
          break;
        }
      }
<<<<<<< HEAD

      if (zz != num_siblings
          || !tscheme->t8_element_is_family ((const t8_element_t **)elements_from)) {
        /* We are certain that the elements do not form a family.
         * So we will only pass the first element to the adapt callback. */
        num_elements_to_adapt_fn = 1;
      }
      else {
        /* We will pass a family to the adapt callback */
        num_elements_to_adapt_fn = num_siblings;
#ifdef T8_ENABLE_DEBUG
        is_family = 1;
#endif
      }
      T8_ASSERT (!is_family || tscheme->t8_element_is_family ((const t8_element_t **)elements_from));
=======
      if (zz != num_siblings
          || !tscheme->t8_element_is_family (elements_from)) {
        /* We are certain that the elements do not form a family.
         * So we will only pass the first element to the adapt callback. */
        is_family = 0;
        num_elements_to_adapt_callback = 1;
      }
      else {
        /* We will pass a family to the adapt callback */
        is_family = 1;
        num_elements_to_adapt_callback = num_siblings;
      }
      T8_ASSERT (!is_family || tscheme->t8_element_is_family (elements_from));
>>>>>>> 54f33ba7

      /* Pass the element, or the family to the adapt callback.
       * The output will be > 0 if the element should be refined
       *                    = 0 if the element should remain as is
       *                    < 0 if we passed a family and it should get coarsened.
       */
      refine =
        forest->set_adapt_fn (forest, forest->set_from, ltree_id,
<<<<<<< HEAD
                              el_considered, tscheme,
                              num_elements_to_adapt_fn, (const t8_element_t **)elements_from);
=======
                              el_considered, tscheme, is_family,
                              num_elements_to_adapt_callback, elements_from);

>>>>>>> 54f33ba7
      T8_ASSERT (is_family || refine >= 0);
      if (refine > 0 && tscheme->t8_element_level (elements_from[0]) >=
          forest->maxlevel) {
        /* Only refine an element if it does not exceed the maximum level */
        refine = 0;
      }
      if (refine > 0) {
        /* The first element is to be refined */
        num_children = tscheme->t8_element_num_children (elements_from[0]);
        if (num_children > curr_size_elements) {
          elements = T8_REALLOC (elements, t8_element_t *, num_children);
          curr_size_elements = num_children;
        }
        if (forest->set_adapt_recursive) {
          /* Create the children of this element */
          tscheme->t8_element_new (num_children, elements);     /*num_children or num_siblings? */
          tscheme->t8_element_children (elements_from[0], num_children,
                                        elements);
          for (ci = num_children - 1; ci >= 0; ci--) {
            /* Prepend the children to the refine_list.
             * These should now be the only elements in the list.
             */
            (void) sc_list_prepend (refine_list, elements[ci]);
          }
          /* We now recursively check the newly created elements for refinement. */
          t8_forest_adapt_refine_recursive (forest, ltree_id, el_considered,
                                            tscheme, refine_list, telements,
                                            &el_inserted, elements);
          /* el_coarsen is the index of the first element in the new element
           * array which could be coarsened recursively.
           * We can set this here to the next element after the current family, since a family that emerges from a refinement will never be coarsened */
          el_coarsen = el_inserted + num_children;
        }
        else {
<<<<<<< HEAD
          (void) t8_element_array_push_count (telements, num_children); /*num_children or num_siblings? */
=======
          (void) t8_element_array_push_count (telements, num_children);
>>>>>>> 54f33ba7
          for (zz = 0; zz < num_children; zz++) {
            elements[zz] =
              t8_element_array_index_locidx (telements, el_inserted + zz);

          }
          tscheme->t8_element_children (elements_from[0], num_children,
                                        elements);
          el_inserted += num_children;
        }
        el_considered++;
      }
      else if (refine < 0) {

        /* The elements form a family and are to be coarsened. */
        /* Make room for one more new element. */
        elements[0] = t8_element_array_push (telements);
        /* Compute the parent of the current family.
         * This parent is now inserted in telements. */
        T8_ASSERT (tscheme->t8_element_level (elements_from[0]) > 0);
        tscheme->t8_element_parent (elements_from[0], elements[0]);
        /*num_siblings is now equivalent to the number of children of elements[0],
         * as num_siblings is always associated with elements_from*/
        num_children = num_siblings;
        el_inserted++;
<<<<<<< HEAD
        num_siblings = tscheme->t8_element_num_children (elements[0]);
        if(num_siblings > curr_size_elements){
            elements = T8_REALLOC(elements, t8_element_t *, num_siblings);
            curr_size_elements = num_siblings;
=======
        if (num_children > curr_size_elements) {
          elements = T8_REALLOC (elements, t8_element_t *, num_children);
          curr_size_elements = num_children;
>>>>>>> 54f33ba7
        }
        if (forest->set_adapt_recursive) {
          /* Adaptation is recursive.
           * We check whether the just generated parent is the last in its
           * family (and not the only one).
           * If so, we check this family for recursive coarsening. */
          const int           child_id =
            tscheme->t8_element_child_id (elements[0]);
          if (child_id > 0 && (size_t) child_id == num_children - 1) {
            t8_forest_adapt_coarsen_recursive (forest, ltree_id,
                                               el_considered, tscheme,
                                               telements, el_coarsen,
                                               &el_inserted, elements);
          }
        }
        el_considered += num_siblings;
      }
      else {

        /* The considered elements are neither to be coarsened nor is the first
         * one to be refined.
         * We copy the element to the new element array. */
        T8_ASSERT (refine == 0);
        elements[0] = t8_element_array_push (telements);
        tscheme->t8_element_copy (elements_from[0], elements[0]);
        num_siblings = tscheme->t8_element_num_siblings (elements[0]);
        el_inserted++;
        const int           child_id =
          tscheme->t8_element_child_id (elements[0]);
        if (forest->set_adapt_recursive && child_id > 0
            && (size_t) tscheme->t8_element_child_id (elements[0])
            == num_children - 1) {
          /* If adaptation is recursive and this was the last element in its
           * family (and not the only one), we need to check for recursive coarsening. */
          t8_forest_adapt_coarsen_recursive (forest, ltree_id, el_considered,
                                             tscheme, telements, el_coarsen,
                                             &el_inserted, elements);
        }
        el_considered++;
      }
    }
    /* Check that if we had recursive adaptation, the refine list is now empty. */
    T8_ASSERT (!forest->set_adapt_recursive || refine_list->elem_count == 0);
    /* Set the new element offset of this tree */
    tree->elements_offset = el_offset;
    el_offset += el_inserted;
    /* Add to the new number of local elements. */
    forest->local_num_elements += el_inserted;
    /* Possibly shrink the telements array to the correct size */
    t8_element_array_resize (telements, el_inserted);

    /* clean up */
    T8_FREE (elements);
    T8_FREE (elements_from);
  }
  if (forest->set_adapt_recursive) {
    /* clean up */
    sc_list_destroy (refine_list);
  }

  /* We now adapted all local trees */
  /* Compute the new global number of elements */
  t8_forest_comm_global_num_elements (forest);
  t8_global_productionf ("Done t8_forest_adapt with %lld total elements\n",
                         (long long) forest->global_num_elements);

  /* if profiling is enabled, measure runtime */
  if (forest->profile != NULL) {
    forest->profile->adapt_runtime += sc_MPI_Wtime ();
    /* DO NOT DELETE THE FOLLOWING line.
     * even if you do not want this output. It fixes a bug that occured on JUQUEEN, where the
     * runtimes were computed to 0.
     * Only delete the line, if you know what you are doing. */
    t8_global_productionf ("End adapt %f %f\n", sc_MPI_Wtime (),
                           forest->profile->adapt_runtime);
  }
}

/* A refinement callback function that works with a marker array.
 * We expect the forest user_data pointer to point to an sc_array of short ints.
 * We expect one int per element, which is interpreted as follows:
 *    0 - this element should neither be refined nor coarsened
 *    1 - refine this element
 *   -1 - coarsen this elements (must be set for the whole family)
 * other values are invalid.
 * The array may be longer (to include ghosts for example), but the additional
 * entries are ignored.
 */
int
t8_forest_adapt_marker_array_callback (t8_forest_t forest,
                                       t8_forest_t forest_from,
                                       t8_locidx_t which_tree,
                                       t8_locidx_t lelement_id,
                                       t8_eclass_scheme_c * ts,
                                       int num_elements,
                                       const t8_element_t * elements[])
{
  T8_ASSERT (t8_forest_is_committed (forest_from));
  /* Get a pointer to the user data. */
  sc_array_t         *markers =
    (sc_array_t *) t8_forest_get_user_data (forest);
  /* The element has to have (at least) as many entries as elements.
   * We allow additional entries, since they may be used outside this 
   * function. For example for marker values for the ghost elements.
   */
  T8_ASSERT ((t8_locidx_t) markers->elem_count >=
             t8_forest_get_local_num_elements (forest_from));
  T8_ASSERT (markers->elem_size == sizeof (short));

  /* Get the (process local) index of the current element by adding the tree offset
   * to the tree local index. */
  t8_locidx_t         element_index =
    t8_forest_get_tree_element_offset (forest_from, which_tree) + lelement_id;
  /* Get the marker value for this element */
  short               marker_value =
    *(short *) (t8_sc_array_index_locidx (markers, element_index));
  T8_ASSERT (marker_value == 0 || marker_value == 1 || marker_value == -1);

#ifdef T8_ENABLE_DEBUG
  /* In debugging mode we check that
   * if one member of a family is marked -1, then all are
   */
  if (num_elements > 1) {
    int                 ielem;
    int                 oneisminusone = 0;
    int                 oneisnotminusone = 0;
    short               temp_marker_value;
    /* Iterate over elements and store if any element is -1
     * and if any element is not -1. */
    for (ielem = 0; ielem < num_elements; ++ielem) {
      temp_marker_value =
        *(short *) (t8_sc_array_index_locidx (markers, element_index));
      if (temp_marker_value == -1) {
        oneisminusone = 1;
      }
      else {
        oneisnotminusone = 1;
      }
    }
    /* If any element is -1, then all elements must be -1, thus
     * no element is allowed to be not -1. */
    T8_ASSERT (!(oneisminusone && oneisnotminusone));
  }
#endif
  /* Return the marker of this element */
  return marker_value;
}

/* Given a forest that is to be adapted, we fill an array with refinement
 * markers. Thus, for each element we store either 0, 1, or -1, depending
 * on what will happen with the element during refinement.
 *  0 - nothing
 *  1 - refine this element
 * -1 - coarsen this element and all its siblings.
 * 
 * Thus, the value of the markers corresponds to the difference in refinement
 * levels.
 */
void
t8_forest_adapt_build_marker_array (t8_forest_t forest, sc_array_t * markers,
                                    t8_locidx_list_t *
                                    elements_that_do_not_refine,
                                    int maxlevel_existing, int *new_maxlevel)
{
  t8_forest_t         forest_from = forest->set_from;
  T8_ASSERT (t8_forest_is_committed (forest_from));
  T8_ASSERT (forest->set_adapt_fn != NULL);
  T8_ASSERT (forest->set_adapt_recursive == 0);
  T8_ASSERT (forest_from->maxlevel_existing == maxlevel_existing);
  const t8_locidx_t   num_trees = t8_forest_get_num_local_trees (forest_from);
  t8_locidx_t         ltreeid, ielement;
#if T8_ENABLE_DEBUG
  const t8_locidx_t   num_elements =
    t8_forest_get_local_num_elements (forest_from);
#endif
  /* Flags that we need to compute the new maxlevel in the forest. */
  int                 have_element_at_maxlevelp1 = 0;
  int                 have_element_at_maxlevel = 0;

  /* check correct markers array size */
  T8_ASSERT (markers != NULL);
  T8_ASSERT ((t8_locidx_t) markers->elem_count >= num_elements);
  T8_ASSERT (markers->elem_size == sizeof (short));
  /* Check correct list size */
  T8_ASSERT (t8_locidx_list_is_initialized (elements_that_do_not_refine));
  T8_ASSERT (t8_locidx_list_count (elements_that_do_not_refine) == 0);

  for (ltreeid = 0; ltreeid < num_trees; ltreeid++) {
    /* Get the tree's class, number of elements and scheme */
    const t8_eclass_t   tree_class =
      t8_forest_get_tree_class (forest_from, ltreeid);
    const t8_locidx_t   elements_in_tree =
      t8_forest_get_tree_num_elements (forest_from, ltreeid);
    const t8_eclass_scheme_c *ts =
      t8_forest_get_eclass_scheme (forest_from, tree_class);
    /* Iterate over all elements of this tree and call the refinement function */
    for (ielement = 0; ielement < elements_in_tree; ++ielement) {
      /* Get a pointer to the element */
      const t8_element_t *element =
        t8_forest_get_element_in_tree (forest_from, ltreeid, ielement);
      t8_element_t      **siblings;
      /* Compute the number of siblings */
      const int           num_siblings =
        ts->t8_element_num_siblings (element);
      int                 isib;
      int                 is_family = 0;
      /* Compute whether this element and its next num_siblings followers are a family */
      if (ielement + num_siblings <
          elements_in_tree && ts->t8_element_child_id (element) == 0) {
        siblings = T8_ALLOC (t8_element_t *, num_siblings);
        /* Gather the siblings in an array */
        for (isib = 0; isib < num_siblings; ++isib) {
          siblings[isib] =
            t8_forest_get_element_in_tree (forest_from, ltreeid,
                                           ielement + isib);
        }
        is_family =
          ts->t8_element_is_family ((const t8_element_t **) siblings);
        T8_FREE (siblings);
      }
      /* If this is a family we pass the element and all siblings to the adapt_fn,
       * otherwise only the element. */
      const int           num_elements_to_adapt =
        is_family ? num_siblings : 1;
      const int           adapt_value =
        forest->set_adapt_fn (forest, forest->set_from, ltreeid,
                              ielement, (t8_eclass_scheme_c *) ts,
                              num_elements_to_adapt, &element);
      /* TODO: Use const in parameters of adapt_fn and get rid of the type casts here. */
      const t8_locidx_t   element_index =
        ielement + t8_forest_get_tree_element_offset (forest_from, ltreeid);
      /* Set the marker to 1, 0, or -1 depending on whether adapt_value is >0, 0, <0 */
      *(short *) t8_sc_array_index_locidx (markers, element_index) =
        adapt_value > 0 ? 1 : adapt_value == 0 ? 0 : -1;
      if (adapt_value <= 0) {
        /* This element does not get refined, we add it to the list of unrefined element */
        t8_locidx_list_append (elements_that_do_not_refine, element_index);
      }
      if (adapt_value < 0) {
        /* This is a family that will get coarsened. At the marker value to all siblings.
         * and add all siblings to the list of not refined elements. */

        T8_ASSERT (is_family);
        for (isib = 1; isib < num_siblings; ++isib) {
          *(short *) t8_sc_array_index_locidx (markers,
                                               element_index + isib) = -1;
          t8_locidx_list_append (elements_that_do_not_refine,
                                 element_index + isib);
        }
        /* We have to skip the siblings from the adapt check, since we know that they
         * will be coarsened. However, calling the adapt function for them seperately
         * will return 0 or 1 and result in false markers. */
        ielement += num_siblings - 1;
      }
      {
        /* Depending on the element's level and its adapt marker, we
         * set the maxlevel flags in order to be able to compute the new maxlevel. */
        /* TODO: Remove the cast as soon as t8_element_level is const */
        int                 level =
          ((t8_eclass_scheme_c *) ts)->t8_element_level (element);
        if (level == maxlevel_existing) {
          if (adapt_value > 0) {
            /* We have at least one new element of maxlevel_existing + 1 */
            have_element_at_maxlevelp1 = 1;
          }
          else if (adapt_value == 0) {
            /* We have at least one element at maxlevel_existing */
            have_element_at_maxlevel = 1;
          }
        }                       /* End if (level == maxlevel_existing) */
        else if (level == maxlevel_existing - 1) {
          if (adapt_value > 0) {
            have_element_at_maxlevel = 1;
          }
        }                       /* End if (level == maxlevel_existing - 1) */
      }
    }                           /* End of element loop */
  }                             /* End of tree loop */
  if (have_element_at_maxlevelp1) {
    /* We refined an element of the finest level.
     * The new maxlevel is increased. */
    *new_maxlevel = maxlevel_existing + 1;
  }
  else if (have_element_at_maxlevel) {
    /* We did not refine any fine level element, but we keep
     * (or refined a coarser element) at least one. */
    *new_maxlevel = maxlevel_existing;
  }
  else {
    /* We have no elements of level maxlevel_existing + 1or maxlevel_existing left.
     * We thus know that the new maxlevel must be maxlevel_existing - 1.
     * This local partition of the forest may have a lower maxlevel, but globally it
     * cannot be smaller than maxlevel_existing - 1, since we only refine non-recursively.
     */
    *new_maxlevel = maxlevel_existing - 1;
  }
  /* We expect that no element was put twice into the list. */
  T8_ASSERT (!t8_locidx_list_has_duplicate_entries
             (elements_that_do_not_refine));
}

T8_EXTERN_C_END ();<|MERGE_RESOLUTION|>--- conflicted
+++ resolved
@@ -70,21 +70,13 @@
 
   T8_ASSERT (ts->t8_element_level (element) > 0);
 
-<<<<<<< HEAD
-  num_siblings = ts->t8_element_num_siblings(element);
-  //T8_ASSERT (ts->t8_element_child_id (element) == num_children - 1);
+  num_siblings = ts->t8_element_num_siblings (element);
 
   fam = el_buffer;
 
   const t8_element_t **constfam = (const t8_element_t **) fam;
   pos = *el_inserted - num_siblings;
 
-=======
-  num_siblings = ts->t8_element_num_siblings (element);
-
-  fam = el_buffer;
-  pos = *el_inserted - num_siblings;
->>>>>>> 54f33ba7
   isfamily = 1;
   child_id = ts->t8_element_child_id (element);
   while (isfamily && pos >= el_coarsen && child_id > 0 && child_id
@@ -95,44 +87,27 @@
          i++) {
       constfam[i] = t8_element_array_index_locidx (telements, pos + i);
     }
-<<<<<<< HEAD
 
     if (i == num_siblings) {
       isfamily = ts->t8_element_is_family (constfam);
-=======
-    if (i == num_siblings) {
-      isfamily = ts->t8_element_is_family (fam);
->>>>>>> 54f33ba7
     }
     else {
       isfamily = 0;
     }
     if (isfamily
         && forest->set_adapt_fn (forest, forest->set_from, ltreeid,
-<<<<<<< HEAD
-                                 lelement_id, ts, num_siblings, constfam) < 0) {
-=======
                                  lelement_id, ts, isfamily, num_siblings,
                                  fam) < 0) {
->>>>>>> 54f33ba7
       /* Coarsen the element */
       *el_inserted -= num_siblings - 1;
       /* remove num_children - 1 elements from the array */
       T8_ASSERT (elements_in_array == t8_element_array_get_count (telements));
-<<<<<<< HEAD
-
-      T8_ASSERT (ts->t8_element_level (element) > 0);
-      ts->t8_element_parent (constfam[0], fam[0]);
-      num_siblings = ts->t8_element_num_children (fam[0]);
-      elements_in_array -= num_siblings - 1;
-
-=======
+
       T8_ASSERT (ts->t8_element_level (element) > 0);
       ts->t8_element_parent (fam[0], fam[0]);
       /*Shorten the array by the number of siblings of the fine element */
       elements_in_array -= num_siblings - 1;
       num_siblings = ts->t8_element_num_siblings (fam[0]);
->>>>>>> 54f33ba7
       t8_element_array_resize (telements, elements_in_array);
       /* Set element to the new constructed parent. Since resizing the array
        * may change the position in memory, we have to do it after resizing. */
@@ -144,11 +119,7 @@
       isfamily = 0;
     }
     pos -= num_siblings - 1;
-<<<<<<< HEAD
-  };
-=======
-  }
->>>>>>> 54f33ba7
+  }
 }
 
 /* Check the lastly inserted element of an array for recursive refining.
@@ -191,11 +162,7 @@
     el_buffer[0] = (t8_element_t *) sc_list_pop (elem_list);
     num_children = ts->t8_element_num_children (el_buffer[0]);
     if (forest->set_adapt_fn (forest, forest->set_from, ltreeid, lelement_id,
-<<<<<<< HEAD
-                              ts, 1, (const t8_element_t **) el_buffer) > 0) {
-=======
                               ts, 0, 1, el_buffer) > 0) {
->>>>>>> 54f33ba7
       /* The element should be refined */
       if (ts->t8_element_level (el_buffer[0]) < forest->maxlevel) {
         /* only refine, if we do not exceed the maximum allowed level */
@@ -238,10 +205,6 @@
   t8_element_t      **elements, **elements_from;
   int                 refine;
   int                 ci;
-<<<<<<< HEAD
-#ifdef T8_ENABLE_DEBUG
-=======
->>>>>>> 54f33ba7
   int                 is_family;
 
   T8_ASSERT (forest != NULL);
@@ -296,42 +259,22 @@
     /* el_coarsen is the index of the first element in the new element
      * array which could be coarsened recursively. */
     el_coarsen = 0;
-<<<<<<< HEAD
-    num_children =
-      tscheme->t8_element_num_children (t8_element_array_index_locidx
-                                        (telements_from, 0));
-    curr_size_elements = num_children;
-    curr_size_elements_from =
-      tscheme->t8_element_num_siblings (t8_element_array_index_locidx
-                                        (telements_from, 0));
-=======
     num_children = tscheme->t8_element_num_children (first_element_from);
     curr_size_elements = num_children;
     curr_size_elements_from =
       tscheme->t8_element_num_siblings (first_element_from);
->>>>>>> 54f33ba7
     /* Buffer for a family of new elements */
     elements = T8_ALLOC (t8_element_t *, num_children);
     /* Buffer for a family of old elements */
     elements_from = T8_ALLOC (t8_element_t *, curr_size_elements_from);
     /* We now iterate over all elements in this tree and check them for refinement/coarsening. */
     while (el_considered < num_el_from) {
-<<<<<<< HEAD
-      int                 num_elements_to_adapt_fn;
-#ifdef T8_ENABLE_DEBUG
+      int                 num_elements_to_adapt_callback;
+
       /* Will get set to 1 later if this is a family */
       is_family = 0;
-#endif
-
-      /* Load the current element and at most num_children-1 many others into
-=======
-      int                 num_elements_to_adapt_callback;
-
-      /* Will get set to 1 later if this is a family */
-      is_family = 0;
 
       /* Load the current element and at most num_siblings-1 many others into
->>>>>>> 54f33ba7
        * the elements_from buffer. Stop when we are certain that they cannot from
        * a family.
        * At the end is_family will be true, if these elements form a family.
@@ -342,18 +285,11 @@
                                           (telements_from, el_considered));
 
       if (num_siblings > curr_size_elements_from) {
-<<<<<<< HEAD
-=======
         /* Enlarge the elements_from buffer if required */
->>>>>>> 54f33ba7
         elements_from =
           T8_REALLOC (elements_from, t8_element_t *, num_siblings);
         curr_size_elements_from = num_siblings;
       }
-<<<<<<< HEAD
-      /*change: num_children into num_siblings */
-=======
->>>>>>> 54f33ba7
       for (zz = 0; zz < (unsigned int) num_siblings &&
            el_considered + (t8_locidx_t) zz < num_el_from; zz++) {
         elements_from[zz] = t8_element_array_index_locidx (telements_from,
@@ -369,27 +305,10 @@
           break;
         }
       }
-<<<<<<< HEAD
-
       if (zz != num_siblings
           || !tscheme->t8_element_is_family ((const t8_element_t **)elements_from)) {
         /* We are certain that the elements do not form a family.
          * So we will only pass the first element to the adapt callback. */
-        num_elements_to_adapt_fn = 1;
-      }
-      else {
-        /* We will pass a family to the adapt callback */
-        num_elements_to_adapt_fn = num_siblings;
-#ifdef T8_ENABLE_DEBUG
-        is_family = 1;
-#endif
-      }
-      T8_ASSERT (!is_family || tscheme->t8_element_is_family ((const t8_element_t **)elements_from));
-=======
-      if (zz != num_siblings
-          || !tscheme->t8_element_is_family (elements_from)) {
-        /* We are certain that the elements do not form a family.
-         * So we will only pass the first element to the adapt callback. */
         is_family = 0;
         num_elements_to_adapt_callback = 1;
       }
@@ -398,8 +317,7 @@
         is_family = 1;
         num_elements_to_adapt_callback = num_siblings;
       }
-      T8_ASSERT (!is_family || tscheme->t8_element_is_family (elements_from));
->>>>>>> 54f33ba7
+      T8_ASSERT (!is_family || tscheme->t8_element_is_family ((const t8_element_t **)elements_from));
 
       /* Pass the element, or the family to the adapt callback.
        * The output will be > 0 if the element should be refined
@@ -408,14 +326,9 @@
        */
       refine =
         forest->set_adapt_fn (forest, forest->set_from, ltree_id,
-<<<<<<< HEAD
-                              el_considered, tscheme,
-                              num_elements_to_adapt_fn, (const t8_element_t **)elements_from);
-=======
                               el_considered, tscheme, is_family,
                               num_elements_to_adapt_callback, elements_from);
 
->>>>>>> 54f33ba7
       T8_ASSERT (is_family || refine >= 0);
       if (refine > 0 && tscheme->t8_element_level (elements_from[0]) >=
           forest->maxlevel) {
@@ -431,7 +344,7 @@
         }
         if (forest->set_adapt_recursive) {
           /* Create the children of this element */
-          tscheme->t8_element_new (num_children, elements);     /*num_children or num_siblings? */
+          tscheme->t8_element_new (num_children, elements);
           tscheme->t8_element_children (elements_from[0], num_children,
                                         elements);
           for (ci = num_children - 1; ci >= 0; ci--) {
@@ -450,15 +363,10 @@
           el_coarsen = el_inserted + num_children;
         }
         else {
-<<<<<<< HEAD
-          (void) t8_element_array_push_count (telements, num_children); /*num_children or num_siblings? */
-=======
           (void) t8_element_array_push_count (telements, num_children);
->>>>>>> 54f33ba7
           for (zz = 0; zz < num_children; zz++) {
             elements[zz] =
               t8_element_array_index_locidx (telements, el_inserted + zz);
-
           }
           tscheme->t8_element_children (elements_from[0], num_children,
                                         elements);
@@ -467,7 +375,6 @@
         el_considered++;
       }
       else if (refine < 0) {
-
         /* The elements form a family and are to be coarsened. */
         /* Make room for one more new element. */
         elements[0] = t8_element_array_push (telements);
@@ -479,16 +386,9 @@
          * as num_siblings is always associated with elements_from*/
         num_children = num_siblings;
         el_inserted++;
-<<<<<<< HEAD
-        num_siblings = tscheme->t8_element_num_children (elements[0]);
-        if(num_siblings > curr_size_elements){
-            elements = T8_REALLOC(elements, t8_element_t *, num_siblings);
-            curr_size_elements = num_siblings;
-=======
         if (num_children > curr_size_elements) {
           elements = T8_REALLOC (elements, t8_element_t *, num_children);
           curr_size_elements = num_children;
->>>>>>> 54f33ba7
         }
         if (forest->set_adapt_recursive) {
           /* Adaptation is recursive.
@@ -514,7 +414,6 @@
         T8_ASSERT (refine == 0);
         elements[0] = t8_element_array_push (telements);
         tscheme->t8_element_copy (elements_from[0], elements[0]);
-        num_siblings = tscheme->t8_element_num_siblings (elements[0]);
         el_inserted++;
         const int           child_id =
           tscheme->t8_element_child_id (elements[0]);
