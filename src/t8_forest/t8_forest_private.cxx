--- conflicted
+++ resolved
@@ -146,60 +146,14 @@
   }
 }
 
-<<<<<<< HEAD
-/** Query whether one element is an ancestor of the other.
- * An element A is ancestor of an element B if A == B or if B can 
- * be obtained from A via successive refinement.
- * \param [in] scheme A scheme.
- * \param [in] eclass An eclass.
- * \param [in] element_A An element of class \a eclass in scheme \a scheme.
- * \param [in] element_B An element of class \a eclass in scheme \a scheme.
- * \return     True if and only if \a element_A is an ancestor of \a element_B.
-*/
-// TODO: Move this function to the scheme class.
-static bool
-t8_forest_element_is_ancestor (const t8_scheme *scheme, t8_eclass_t eclass, const t8_element_t *element_A,
-                               const t8_element_t *element_B)
-{
-  /* A is ancestor of B if and only if it has smaller or equal level and
-    restricted to A's level, B has the same id as A.
-
-       level(A) <= level(B) and ID(A,level(A)) == ID(B,level(B))
-   */
-  T8_ASSERT (scheme->element_is_valid (eclass, element_A));
-  T8_ASSERT (scheme->element_is_valid (eclass, element_B));
-
-  const int level_A = scheme->element_get_level (eclass, element_A);
-  const int level_B = scheme->element_get_level (eclass, element_B);
-
-  if (level_A > level_B) {
-    /* element A is finer than element B and thus cannot be 
-     * an ancestor of B. */
-    return false;
-  }
-
-  const t8_linearidx_t id_A = scheme->element_get_linear_id (eclass, element_A, level_A);
-  const t8_linearidx_t id_B = scheme->element_get_linear_id (eclass, element_B, level_A);
-
-  // If both elements have the same linear ID and level_A then A is an ancestor of B.
-  return id_A == id_B;
-}
-
-=======
->>>>>>> 9361571a
 /** \brief Search for a linear element id (at level element_level) in a sorted array of
  * elements. If the element does not exist, return the first index i such that
  * the element at position i is an ancestor or descendant of the element corresponding to the element id.
  * If no such i exists, return -1.
  */
 t8_locidx_t
-<<<<<<< HEAD
-t8_forest_bin_search_first_descendant_ancenstor (const t8_element_array_t *elements, const t8_element_t *element,
-                                                 const t8_element_t **element_found)
-=======
 t8_forest_bin_search_first_descendant_ancestor (const t8_element_array_t *elements, const t8_element_t *element,
                                                 const t8_element_t **element_found)
->>>>>>> 9361571a
 {
   /* This search works as follows:
   
@@ -244,11 +198,7 @@
   /* Get the element at the current position. */
   if (search_pos_lower >= 0) {
     *element_found = t8_element_array_index_locidx (elements, search_pos_lower);
-<<<<<<< HEAD
-    const bool is_ancestor = t8_forest_element_is_ancestor (scheme, eclass, *element_found, element);
-=======
     const bool is_ancestor = scheme->element_is_ancestor (eclass, *element_found, element);
->>>>>>> 9361571a
     if (is_ancestor) {
       /* The element at this position is an ancestor or descendant. */
       return search_pos_lower;
@@ -259,11 +209,7 @@
   const t8_locidx_t search_pos_upper = t8_forest_bin_search_upper (elements, element_id, element_level);
   if (search_pos_upper >= 0) {
     *element_found = t8_element_array_index_locidx (elements, search_pos_upper);
-<<<<<<< HEAD
-    const bool is_descendant = t8_forest_element_is_ancestor (scheme, eclass, element, *element_found);
-=======
     const bool is_descendant = scheme->element_is_ancestor (eclass, element, *element_found);
->>>>>>> 9361571a
     if (is_descendant) {
       /* The element at this position is an ancestor or descendant. */
       return search_pos_upper;
