/*
  This file is part of t8code.
  t8code is a C library to manage a collection (a forest) of multiple
  connected adaptive space-trees of general element classes in parallel.

  Copyright (C) 2015 the developers

  t8code is free software; you can redistribute it and/or modify
  it under the terms of the GNU General Public License as published by
  the Free Software Foundation; either version 2 of the License, or
  (at your option) any later version.

  t8code is distributed in the hope that it will be useful,
  but WITHOUT ANY WARRANTY; without even the implied warranty of
  MERCHANTABILITY or FITNESS FOR A PARTICULAR PURPOSE.  See the
  GNU General Public License for more details.

  You should have received a copy of the GNU General Public License
  along with t8code; if not, write to the Free Software Foundation, Inc.,
  51 Franklin Street, Fifth Floor, Boston, MA 02110-1301, USA.
*/

/** \file t8_forest_iterate.h
 * We define various routines to iterate through (parts of) a forest and execute
 * callback functions on the leaf elements.
 */

/* TODO: begin documenting this file: make doxygen 2>&1 | grep t8_forest_iterate */

#ifndef T8_FOREST_ITERATE_H
#define T8_FOREST_ITERATE_H

#include <t8.h>
#include <t8_forest/t8_forest_general.h>

/**
 * Callback function used in \see t8_forest_iterate_faces.
 * 
 * \param[in] forest          The forest.
 * \param[in] ltreeid         Local index of the tree containing the \a element.
 * \param[in] element         The considered element.
 * \param[in] face            The integer index of the considered face of \a element.
 * \param[in] user_data       Some user-defined data, as void pointer.
 * \param[in] tree_leaf_index Tree-local index the first leaf.
 * 
 * \return Nonzero if the element may touch the face and the top-down search shall be continued, zero otherwise.
 */
typedef int (*t8_forest_iterate_face_fn) (t8_forest_t forest, t8_locidx_t ltreeid, const t8_element_t *element,
                                          int face, int is_leaf, const t8_element_array_t *leaf_elements,
                                          t8_locidx_t tree_leaf_index, void *user_data);

/**
 * A call-back function used by \ref t8_forest_search describing a search-criterion. Is called on an element and the 
 * search criterion should be checked on that element. Return true if the search criterion is met, false otherwise.  
 *
 * \param[in] forest              the forest
 * \param[in] ltreeid             the local tree id of the current tree
 * \param[in] element             the element for which the search criterion is checked.
 * \param[in] is_leaf             true if and only if \a element is a leaf element
 * \param[in] leaf_elements       the leaf elements in \a forest that are descendants of \a element (or the element 
 *                                itself if \a is_leaf is true)
 * \param[in] tree_leaf_index     the local index of the first leaf in \a leaf_elements
 * \returns                       non-zero if the search criterion is met, zero otherwise. 
 */
typedef int (*t8_forest_search_fn) (t8_forest_t forest, const t8_locidx_t ltreeid, const t8_element_t *element,
                                    const int is_leaf, const t8_element_array_t *leaf_elements,
                                    const t8_locidx_t tree_leaf_index);

/**
 * A call-back function used by \ref t8_forest_search for queries. Is called on an element and all queries are checked
 * on that element. All positive queries are passed further down to the children of the element up to leaf elements of
 * the tree. The results of the check are stored in \a query_matches. 
 * 
 * \param[in] forest              the forest
 * \param[in] ltreeid             the local tree id of the current tree
 * \param[in] element             the element for which the queries are executed
 * \param[in] is_leaf             true if and only if \a element is a leaf element
 * \param[in] leaf_elements       the leaf elements in \a forest that are descendants of \a element (or the element 
 *                                itself if \a is_leaf is true)
 * \param[in] tree_leaf_index     the local index of the first leaf in \a leaf_elements
 * \param[in] queries             An array of queries that are checked by the function
 * \param[in] query_indices       An array of size_t entries, where each entry is an index of a query in \a queries.
 * \param[in, out] query_matches  An array of length \a num_active_queries. 
 *                                If the element is not a leave must be set to true or false at the i-th index for 
 *                                each query, specifying whether the element 'matches' the query of the i-th query 
 *                                index or not. When the element is a leaf we can return before all entries are set. 
 * \param[in] num_active_queries  The number of currently active queries (equals the number of entries of 
 *                                \a query_matches and entries of \a query_indices). 
 */
typedef void (*t8_forest_query_fn) (t8_forest_t forest, const t8_locidx_t ltreeid, const t8_element_t *element,
                                    const int is_leaf, const t8_element_array_t *leaf_elements,
                                    const t8_locidx_t tree_leaf_index, sc_array_t *queries, sc_array_t *query_indices,
                                    int *query_matches, const size_t num_active_queries);
/**
 * A call-back function used by \ref t8_forest_search_partition describing a search-criterion. Is called on an element
 * and the search criterion should be checked on that element. Return true if the search criterion is met, false
 * otherwise.
 *
 * \param[in] forest              the forest
 * \param[in] ltreeid             the local tree id of the current tree in the cmesh. Since the cmesh has to be
 *                                replicated, it coincides with the global tree id.
 * \param[in] element             the element for which the search criterion is checked
 * \param[in] pfirst              the first processor that owns part of \a element. Guaranteed to be non-empty.
 * \param[in] plast               the last processor that owns part of \a element. Guaranteed to be non-empty.
 * \returns                       non-zero if the search criterion is met, zero otherwise.
 */
typedef int (*t8_forest_partition_search_fn) (const t8_forest_t forest, const t8_locidx_t ltreeid,
                                              const t8_element_t *element, const int pfirst, const int plast);

/**
 * A call-back function used by \ref t8_forest_search_partition for queries. Is called on an element and all queries are
 * checked on that element. All positive queries are passed further down to the children of the element. The results of
 * the check are stored in \a query_matches.
 *
 * \param[in] forest              the forest
 * \param[in] ltreeid             the local tree id of the current tree in the cmesh. Since the cmesh has to be
 *                                replicated, it coincides with the global tree id.
 * \param[in] element             the element for which the query is executed
 * \param[in] pfirst              the first processor that owns part of \a element. Guaranteed to be non-empty.
 * \param[in] plast               the last processor that owns part of \a element. Guaranteed to be non-empty.
 *                                if this is equal to \a pfirst, then the recursion will stop for
 *                                \a element's branch after this function returns.
 * \param[in] queries             an array of queries that are checked by the function
 * \param[in] query_indices       an array of size_t entries, where each entry is an index of a query in \a queries.
 * \param[in, out] query_matches  an array of length \a num_active_queries.
 *                                If the element is not a leaf must be set to true or false at the i-th index for
 *                                each query, specifying whether the element 'matches' the query of the i-th query
 *                                index or not. When the element is a leaf we can return before all entries are set.
 * \param[in] num_active_queries  The number of currently active queries (equals the number of entries of
 *                                \a query_matches and entries of \a query_indices).
 */
typedef void (*t8_forest_partition_query_fn) (const t8_forest_t forest, const t8_locidx_t ltreeid,
                                              const t8_element_t *element, const int pfirst, const int plast,
                                              void *queries, sc_array_t *query_indices, int *query_matches,
                                              const size_t num_active_queries);

T8_EXTERN_C_BEGIN ();

/** Split an array of elements according to the children of a given element E.
 *  In other words for each child C of E, find
 *  the index i, j, such that all descendants of C are
 *  elements[i], ..., elements[j-1]. 
 * 
 * \param [in] element       An element.
 * \param [in] leaf_elements An array of leaf elements of \a element. Thus, all
 *                           elements must be descendants. Sorted by linear index.
 * \param [in,out] offsets   On input an allocated array of \a num_children_of_E + 1 entries.  
 *                           On output entry i indicates the position in \a leaf_elements
 *                           where the descandents of the i-th child of E start.
 */

void
t8_forest_split_array (const t8_element_t *element, const t8_element_array_t *leaf_elements, size_t *offsets);

<<<<<<< HEAD
/* TODO: comment */
// TODO: Test this function. Uniform mesh test. Refine always same corner, know that neighbors follow geometric series.
// TODO: user data should be a template parameter in the long run
// TODO: adapt to search interface
/* Iterate over all leaves of an element that touch a given face of the element */
/* Callback is called in each recursive step with element as input.
 * leaf_index is only not negative if element is a leaf, in which case it indicates
 * the index of the leaf in the leaves of the tree. If it is negative, it is
 * - (index + 1) */
/* Top-down iteration and callback is called on each intermediate level.
 * If it returns false, the current element is not traversed further */
/**
  \param [in] tree_lindex_of_first_leaf Index of the first leaf of \a element in the tree's leaves.
                                        The corresponding leaf does not necessarily lie on the face of \a element.
                                        \note \a tree_lindex_of_first_leaf is not an index in \a leaf_elements. \a leaf_elements may only be a part of the tree's leaves.
*/
=======
/**
 * Iterate over all leaves of an element that touch a given face of the element.
 * Callback is called in each recursive step with element as input.
 * leaf_index is only not negative if element is a leaf, in which case it indicates
 * the index of the leaf in the leaves of the tree. If it is negative, it is
 * - (index + 1)
 * Top-down iteration and callback is called on each intermediate level.
 * If it returns false, the current element is not traversed further 
 * 
 * \param[in] forest                    A committed forest.
 * \param[in] ltreeid                   Local index of the tree containing the \a element.
 * \param[in] element                   The considered element.
 * \param[in] face                      The integer index of the considered face of \a element.
 * \param[in] leaf_elements             The array of leaf elements that are descendants of \a element. Sorted by linear index.
 * \param[in] user_data                 The user data passed to the \a callback function.
 * \param[in] tree_lindex_of_first_leaf Tree-local index of the first leaf.
 * \param[in] callback                  The callback function.
 */
>>>>>>> 11241199
void
t8_forest_iterate_faces (t8_forest_t forest, t8_locidx_t ltreeid, const t8_element_t *element, int face,
                         const t8_element_array_t *const leaf_elements, t8_locidx_t tree_lindex_of_first_leaf,
                         t8_forest_iterate_face_fn callback, void *user_data);

/** 
 * Perform a top-down search of the forest, executing a callback on each
 * intermediate element. The search will enter each tree at least once.
 * If the callback returns false for an element, its descendants
 * are not further searched.
 * To pass user data to the search_fn function use \ref t8_forest_set_user_data.
 *  
 * \param[in] forest    The forest.
 * \param[in] search_fn The callback function describing the search criterion.
 * \param[in] query_fn  The query function.
 * \param[in] queries   The array of queries.
 */
void
t8_forest_search (t8_forest_t forest, t8_forest_search_fn search_fn, t8_forest_query_fn query_fn, sc_array_t *queries);

/** Given two forest where the elements in one forest are either direct children or
 * parents of the elements in the other forest
 * compare the two forests and for each refined element or coarsened
 * family in the old one, call a callback function providing the local indices
 * of the old and new elements.
 * \param [in]  forest_new  A forest, each element is a parent or child of an element in \a forest_old.
 * \param [in]  forest_old  The initial forest.
 * \param [in]  replace_fn  A replace callback function.
 * \note To pass a user pointer to \a replace_fn use \ref t8_forest_set_user_data
 * and \ref t8_forest_get_user_data.
 */
void
t8_forest_iterate_replace (t8_forest_t forest_new, t8_forest_t forest_old, t8_forest_replace_t replace_fn);

/**
 * Perform a top-down search of the global partition, executing a callback on
 * each intermediate element. The search will enter each tree at least once.
 * The recursion will only go down branches that are split between multiple processors.
 * This is not a collective function. It does not communicate.
 * The function expects the coarse mesh to be replicated.
 * If the callback returns false for an element, its descendants
 * are not further searched.
 * To pass user data to \b search_fn function use \ref t8_forest_set_user_data
 *
 * \param[in] forest              the forest to be searched
 * \param[in] search_fn           a search callback function called on elements
 * \param[in] query_fn            a query callback function called for all active queries of an element
 * \param[in,out] queries         an array of queries that are checked by the function
 */
void
t8_forest_search_partition (const t8_forest_t forest, t8_forest_partition_search_fn search_fn,
                            t8_forest_partition_query_fn query_fn, sc_array_t *queries);

T8_EXTERN_C_END ();

#endif /* !T8_FOREST_ITERATE_H */<|MERGE_RESOLUTION|>--- conflicted
+++ resolved
@@ -152,24 +152,10 @@
 void
 t8_forest_split_array (const t8_element_t *element, const t8_element_array_t *leaf_elements, size_t *offsets);
 
-<<<<<<< HEAD
 /* TODO: comment */
 // TODO: Test this function. Uniform mesh test. Refine always same corner, know that neighbors follow geometric series.
 // TODO: user data should be a template parameter in the long run
 // TODO: adapt to search interface
-/* Iterate over all leaves of an element that touch a given face of the element */
-/* Callback is called in each recursive step with element as input.
- * leaf_index is only not negative if element is a leaf, in which case it indicates
- * the index of the leaf in the leaves of the tree. If it is negative, it is
- * - (index + 1) */
-/* Top-down iteration and callback is called on each intermediate level.
- * If it returns false, the current element is not traversed further */
-/**
-  \param [in] tree_lindex_of_first_leaf Index of the first leaf of \a element in the tree's leaves.
-                                        The corresponding leaf does not necessarily lie on the face of \a element.
-                                        \note \a tree_lindex_of_first_leaf is not an index in \a leaf_elements. \a leaf_elements may only be a part of the tree's leaves.
-*/
-=======
 /**
  * Iterate over all leaves of an element that touch a given face of the element.
  * Callback is called in each recursive step with element as input.
@@ -187,8 +173,11 @@
  * \param[in] user_data                 The user data passed to the \a callback function.
  * \param[in] tree_lindex_of_first_leaf Tree-local index of the first leaf.
  * \param[in] callback                  The callback function.
- */
->>>>>>> 11241199
+ * \param[in] tree_lindex_of_first_leaf Index of the first leaf of \a element in the tree's leaves.
+ *                                       The corresponding leaf does not necessarily lie on the face of \a element.
+ *                                      \note \a tree_lindex_of_first_leaf is not an index in \a leaf_elements. \a leaf_elements may only be a part of the tree's leaves.
+ * \param[in] callback                  The callback function.
+ */
 void
 t8_forest_iterate_faces (t8_forest_t forest, t8_locidx_t ltreeid, const t8_element_t *element, int face,
                          const t8_element_array_t *const leaf_elements, t8_locidx_t tree_lindex_of_first_leaf,
