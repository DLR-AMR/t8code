--- conflicted
+++ resolved
@@ -154,13 +154,8 @@
  * If it returns false, the current element is not traversed further */
 void
 t8_forest_iterate_faces (t8_forest_t forest, t8_locidx_t ltreeid, const t8_element_t *element, int face,
-<<<<<<< HEAD
                          const t8_element_array_t *leaf_elements, t8_locidx_t tree_lindex_of_first_leaf,
                          t8_forest_iterate_face_fn callback, void *user_data);
-=======
-                         const t8_element_array_t *leaf_elements, void *user_data,
-                         t8_locidx_t tree_lindex_of_first_leaf, t8_forest_iterate_face_fn callback);
->>>>>>> c0225dc7
 
 /* Perform a top-down search of the forest, executing a callback on each
  * intermediate element. The search will enter each tree at least once.
