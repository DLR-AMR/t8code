/*
  This file is part of t8code.
  t8code is a C library to manage a collection (a forest) of multiple
  connected adaptive space-trees of general element classes in parallel.

  Copyright (C) 2015 the developers

  t8code is free software; you can redistribute it and/or modify
  it under the terms of the GNU General Public License as published by
  the Free Software Foundation; either version 2 of the License, or
  (at your option) any later version.

  t8code is distributed in the hope that it will be useful,
  but WITHOUT ANY WARRANTY; without even the implied warranty of
  MERCHANTABILITY or FITNESS FOR A PARTICULAR PURPOSE.  See the
  GNU General Public License for more details.

  You should have received a copy of the GNU General Public License
  along with t8code; if not, write to the Free Software Foundation, Inc.,
  51 Franklin Street, Fifth Floor, Boston, MA 02110-1301, USA.
*/

/*
Description:
These functions write a file in the NetCDF-format which represents the given 2D- or 3D-forest
*/

#include <t8.h>
<<<<<<< HEAD
#if T8_ENABLE_NETCDF
=======
>>>>>>> a8725042
#include <netcdf.h>
/* Standard netcdf error function */
#define ERRCODE 2
#define ERR(e) \
  { \
    t8_global_productionf ("Error: %s\n", nc_strerror (e)); \
    exit (ERRCODE); \
  }
#ifndef NC_CONTIGUOUS
#define NC_CONTIGUOUS 1
#endif
#if T8_ENABLE_NETCDF_PAR
#include <netcdf_par.h>
#else
/* Macros usually defined in 'netcdf_par.h' */
#ifndef NC_INDEPENDENT
#define NC_INDEPENDENT 0
#endif
#ifndef NC_COLLECTIVE
#define NC_COLLECTIVE 1
#endif
#endif
#include <t8_forest/t8_forest_general.h>
#include <t8_forest/t8_forest_geometrical.h>
#include <t8_forest_netcdf.h>
#include <t8_element_shape.h>
#include <t8_schemes/t8_scheme.hxx>

T8_EXTERN_C_BEGIN ();

/* Contains all Variables used in order to work with the NetCDF-File */
typedef struct
{
  const char *filename;
  const char *filetitle;
  int dim;
  t8_gloidx_t nMesh_elem;
  t8_gloidx_t nMesh_node;
  t8_gloidx_t nMesh_local_node;
  int nMaxMesh_elem_nodes;
  /* Declaring NetCDF-dimension ids */
  int nMesh_elem_dimid;
  int nMaxMesh_elem_nodes_dimid;
  int nMesh_node_dimid;
  /* Declaring NetCDF-variables ids */
  int ncid;
  int var_elem_tree_id;
  int var_elem_types_id;
  int var_elem_nodes_id;
  int var_mesh_id;
  int var_node_x_id;
  int var_node_y_id;
  int var_node_z_id;
  int dimids[2]; /* contains two NetCDF-dimensions in order to declare two-dimensional NetCDF-variables */
  /* Variables used for default NetCDF purposes */
  t8_nc_int32_t fillvalue32;
  t8_nc_int64_t fillvalue64;
  t8_nc_int32_t start_index;
  const char *convention;
  int netcdf_var_storage_mode;
  int netcdf_mpi_access;
  /* Stores the old NetCDF-FillMode if it gets changed */
  int old_fill_mode;

} t8_forest_netcdf_context_t;

/* Contains the Definitions for the NetCDF-dimensions/-variables/-attributes (vary whether a 2D or 3D Mesh will be outputted) */
typedef struct
{
  const char *mesh;
  const char *dim_nMesh_node;
  const char *dim_nMesh_elem;
  const char *dim_nMaxMesh_elem_nodes;
  const char *var_Mesh_node_x;
  const char *var_Mesh_node_y;
  const char *var_Mesh_node_z;
  const char *var_Mesh_elem_types;
  const char *var_Mesh_elem_tree_id;
  const char *var_Mesh_elem_node;
  const char *att_elem_shape_type;
  const char *att_elem_node_connectivity;
  const char *att_elem_tree_id;
  const char *att_elem_node;
} t8_forest_netcdf_ugrid_namespace_t;

/* The UGRID conventions are applied for dimension and variable descriptions */
static void
t8_forest_init_ugrid_namespace_context (t8_forest_netcdf_ugrid_namespace_t *namespace_conv, int dim)
{
  if (dim == 2) {
    /* UGRID 2D Grid name conventions */
    namespace_conv->mesh = "Mesh2";
    namespace_conv->dim_nMesh_node = "nMesh2_node";
    namespace_conv->dim_nMesh_elem = "nMesh2_face";
    namespace_conv->dim_nMaxMesh_elem_nodes = "nMaxMesh2_face_nodes";
    namespace_conv->var_Mesh_node_x = "Mesh2_node_x";
    namespace_conv->var_Mesh_node_y = "Mesh2_node_y";
    namespace_conv->var_Mesh_node_z = "Mesh2_node_z";
    namespace_conv->var_Mesh_elem_types = "Mesh2_face_types";
    namespace_conv->var_Mesh_elem_tree_id = "Mesh2_face_tree_id";
    namespace_conv->var_Mesh_elem_node = "Mesh2_face_nodes";
    namespace_conv->att_elem_shape_type = "face_shape_type";
    namespace_conv->att_elem_node_connectivity = "face_node_connectivity";
    namespace_conv->att_elem_tree_id = "face_tree_id";
    namespace_conv->att_elem_node = "Mesh2_node_x Mesh2_node_y Mesh2_node_z";
  }
  else if (dim == 3) {
    /* UGRID 3D name conventions */
    namespace_conv->mesh = "Mesh3D";
    namespace_conv->dim_nMesh_node = "nMesh3D_node";
    namespace_conv->dim_nMesh_elem = "nMesh3D_vol";
    namespace_conv->dim_nMaxMesh_elem_nodes = "nMaxMesh3D_vol_nodes";
    namespace_conv->var_Mesh_node_x = "Mesh3D_node_x";
    namespace_conv->var_Mesh_node_y = "Mesh3D_node_y";
    namespace_conv->var_Mesh_node_z = "Mesh3D_node_z";
    namespace_conv->var_Mesh_elem_types = "Mesh3D_vol_types";
    namespace_conv->var_Mesh_elem_tree_id = "Mesh3D_vol_tree_id";
    namespace_conv->var_Mesh_elem_node = "Mesh3D_vol_nodes";
    namespace_conv->att_elem_shape_type = "volume_shape_type";
    namespace_conv->att_elem_node_connectivity = "volume_node_connectivity";
    namespace_conv->att_elem_tree_id = "volume_tree_id";
    namespace_conv->att_elem_node = "Mesh3D_node_x Mesh3D_node_y Mesh3D_node_z";
  }
}

/* Define NetCDF-dimensions */
static void
t8_forest_write_netcdf_dimensions ([[maybe_unused]] t8_forest_netcdf_context_t *context,
                                   [[maybe_unused]] t8_forest_netcdf_ugrid_namespace_t *namespace_context)
{
<<<<<<< HEAD
#if T8_ENABLE_NETCDF
=======
>>>>>>> a8725042
  /* *Define dimensions in the NetCDF file.* */

  /* Return value in order to check NetCDF commands */
  int retval;
  /* Define dimension: number of elements */
  if ((retval = nc_def_dim (context->ncid, namespace_context->dim_nMesh_elem, context->nMesh_elem,
                            &context->nMesh_elem_dimid))) {
    ERR (retval);
  }

  /* Define dimension: maximum node number per element */
  if ((retval = nc_def_dim (context->ncid, namespace_context->dim_nMaxMesh_elem_nodes, context->nMaxMesh_elem_nodes,
                            &context->nMaxMesh_elem_nodes_dimid))) {
    ERR (retval);
  }

  /* Store the ID of the dimensions. */
  context->dimids[0] = context->nMesh_elem_dimid;
  context->dimids[1] = context->nMaxMesh_elem_nodes_dimid;

  t8_debugf ("First NetCDF-dimensions were defined.\n");
}

/* Define NetCDF-variables */
static void
t8_forest_write_netcdf_variables ([[maybe_unused]] t8_forest_netcdf_context_t *context,
                                  [[maybe_unused]] t8_forest_netcdf_ugrid_namespace_t *namespace_context)
{
<<<<<<< HEAD
#if T8_ENABLE_NETCDF
=======
>>>>>>> a8725042
  /* *Define variables in the NetCDF file.* */

  /* Return value in order to check NetCDF commands */
  int retval;

  /* Define a general describing Mesh-variable */
  if ((retval = nc_def_var (context->ncid, namespace_context->mesh, NC_INT, 0, 0, &context->var_mesh_id))) {
    ERR (retval);
  }

  /* Define cf_role attribute */
  const char *role_mesh = "mesh_topology";
  if ((retval = nc_put_att_text (context->ncid, context->var_mesh_id, "cf_role", strlen (role_mesh), role_mesh))) {
    ERR (retval);
  }

  /* Define long_name attribute. */
  const char *long_mesh = "Topology data of unstructured tree-based mesh";
  if ((retval = nc_put_att_text (context->ncid, context->var_mesh_id, "long_name", strlen (long_mesh), long_mesh))) {
    ERR (retval);
  }

  /* Define topology_dimension attribute */
  if ((retval = nc_put_att_int (context->ncid, context->var_mesh_id, "topology_dimension", NC_INT, 1, &context->dim))) {
    ERR (retval);
  }

  /* Define node_coordinates attribute */
  if ((retval = nc_put_att_text (context->ncid, context->var_mesh_id, "node_coordinates",
                                 strlen (namespace_context->att_elem_node), namespace_context->att_elem_node))) {
    ERR (retval);
  }
  /* Define elem_shape_type attribute */
  if ((retval
       = nc_put_att_text (context->ncid, context->var_mesh_id, namespace_context->att_elem_shape_type,
                          strlen (namespace_context->var_Mesh_elem_types), namespace_context->var_Mesh_elem_types))) {
    ERR (retval);
  }
  /* Define elem_node_connectivity attribute */
  if ((retval
       = nc_put_att_text (context->ncid, context->var_mesh_id, namespace_context->att_elem_node_connectivity,
                          strlen (namespace_context->var_Mesh_elem_node), namespace_context->var_Mesh_elem_node))) {
    ERR (retval);
  }
  /* Define elem_tree_id attribute */
  if ((retval = nc_put_att_text (context->ncid, context->var_mesh_id, namespace_context->att_elem_tree_id,
                                 strlen (namespace_context->var_Mesh_elem_tree_id),
                                 namespace_context->var_Mesh_elem_tree_id))) {
    ERR (retval);
  }
  /*************************************************************************/

  /* Define the element-type variable in the NetCDF-file. */
  if ((retval = nc_def_var (context->ncid, namespace_context->var_Mesh_elem_types, NC_INT, 1,
                            &context->nMesh_elem_dimid, &context->var_elem_types_id))) {
    ERR (retval);
  }
  /* Define whether a contiguous or chunked storage is used for the variable */
  if ((retval
       = nc_def_var_chunking (context->ncid, context->var_elem_types_id, context->netcdf_var_storage_mode, NULL))) {
    ERR (retval);
  }
  /* Define whether an independent or collective variable access is used */
#if T8_ENABLE_NETCDF_PAR
  if ((retval = nc_var_par_access (context->ncid, context->var_elem_types_id, context->netcdf_mpi_access))) {
    ERR (retval);
  }
#endif
  /* Define cf_role attribute */
  if ((retval
       = nc_put_att_text (context->ncid, context->var_elem_types_id, "cf_role",
                          strlen (namespace_context->att_elem_shape_type), namespace_context->att_elem_shape_type))) {
    ERR (retval);
  }
  /* Define long_name attribute. */
  const char *long_elem_types = "Specifies the shape of the elements";
  if ((retval = nc_put_att_text (context->ncid, context->var_elem_types_id, "long_name", strlen (long_elem_types),
                                 long_elem_types))) {
    ERR (retval);
  }
  /* Define _FillValue attribute */
  if ((retval
       = nc_put_att_int (context->ncid, context->var_elem_types_id, "_FillValue", NC_INT, 1, &context->fillvalue32))) {
    ERR (retval);
  }
  /* Define start_index attribute. */
  if ((retval
       = nc_put_att_int (context->ncid, context->var_elem_types_id, "start_index", NC_INT, 1, &context->start_index))) {
    ERR (retval);
  }

  /*************************************************************************/

  /* Define the element-tree_id variable. */
  if ((retval = nc_def_var (context->ncid, namespace_context->var_Mesh_elem_tree_id, NC_INT64, 1,
                            &context->nMesh_elem_dimid, &context->var_elem_tree_id))) {
    ERR (retval);
  }
  /* Define whether a contiguous or chunked storage is used for the variable */
  if ((retval
       = nc_def_var_chunking (context->ncid, context->var_elem_tree_id, context->netcdf_var_storage_mode, NULL))) {
    ERR (retval);
  }
  /* Define whether an independent or collective variable access is used */
#if T8_ENABLE_NETCDF_PAR
  if ((retval = nc_var_par_access (context->ncid, context->var_elem_tree_id, context->netcdf_mpi_access))) {
    ERR (retval);
  }
#endif
  /* Define cf_role attribute */
  if ((retval = nc_put_att_text (context->ncid, context->var_elem_tree_id, "cf_role",
                                 strlen (namespace_context->att_elem_tree_id), namespace_context->att_elem_tree_id))) {
    ERR (retval);
  }
  /* Define long_name attribute. */
  const char *long_elem_prop = "Lists each elements tree_id";
  if ((retval = nc_put_att_text (context->ncid, context->var_elem_tree_id, "long_name", strlen (long_elem_prop),
                                 long_elem_prop))) {
    ERR (retval);
  }
  /* Define _FillValue attribute */
  if ((retval = nc_put_att_long (context->ncid, context->var_elem_tree_id, "_FillValue", NC_INT64, 1,
                                 &context->fillvalue64))) {
    ERR (retval);
  }
  /* Define start_index attribute. */
  if ((retval
       = nc_put_att_int (context->ncid, context->var_elem_tree_id, "start_index", NC_INT, 1, &context->start_index))) {
    ERR (retval);
  }

  /*************************************************************************/

  /* Define the element-nodes variable. */
  if ((retval = nc_def_var (context->ncid, namespace_context->var_Mesh_elem_node, NC_INT64, 2, context->dimids,
                            &context->var_elem_nodes_id))) {
    ERR (retval);
  }
  /* Define whether a contiguous or chunked storage is used for the variable */
  if ((retval
       = nc_def_var_chunking (context->ncid, context->var_elem_nodes_id, context->netcdf_var_storage_mode, NULL))) {
    ERR (retval);
  }
  /* Define whether an independent or collective variable access is used */
#if T8_ENABLE_NETCDF_PAR
  if ((retval = nc_var_par_access (context->ncid, context->var_elem_nodes_id, context->netcdf_mpi_access))) {
    ERR (retval);
  }
#endif
  /* Define cf_role attribute */
  if ((retval = nc_put_att_text (context->ncid, context->var_elem_nodes_id, "cf_role",
                                 strlen (namespace_context->att_elem_node_connectivity),
                                 namespace_context->att_elem_node_connectivity))) {
    ERR (retval);
  }
  /* Define long_name attribute. */
  const char *long_elem_nodes = "Lists the corresponding nodes to each element";
  if ((retval = nc_put_att_text (context->ncid, context->var_elem_nodes_id, "long_name", strlen (long_elem_nodes),
                                 long_elem_nodes))) {
    ERR (retval);
  }
  /* Define _FillValue attribute */
  if ((retval = nc_put_att_long (context->ncid, context->var_elem_nodes_id, "_FillValue", NC_INT64, 1,
                                 &context->fillvalue64))) {
    ERR (retval);
  }
  /* Define start_index attribute. */
  if ((retval
       = nc_put_att_int (context->ncid, context->var_elem_nodes_id, "start_index", NC_INT, 1, &context->start_index))) {
    ERR (retval);
  }
}

static void
t8_forest_write_netcdf_data ([[maybe_unused]] t8_forest_t forest, [[maybe_unused]] t8_forest_netcdf_context_t *context,
                             [[maybe_unused]] sc_MPI_Comm comm)
{
<<<<<<< HEAD
#if T8_ENABLE_NETCDF
=======
>>>>>>> a8725042
  t8_eclass_t tree_class;
  t8_locidx_t num_local_trees;
  t8_locidx_t num_local_elements;
  t8_locidx_t ltree_id;
  t8_locidx_t local_elem_id;
  t8_locidx_t num_local_tree_elem;
  t8_element_shape_t element_shape;
  t8_locidx_t local_tree_offset;
  t8_gloidx_t first_local_elem_id;
  t8_gloidx_t num_local_nodes;
  t8_gloidx_t num_nodes;
  int *Mesh_elem_types;
  t8_nc_int64_t *Mesh_elem_tree_id;
  size_t start_ptr;
  size_t count_ptr;
  int retval;
  const t8_scheme *scheme = t8_forest_get_scheme (forest);

  /* Get the first local element id in a forest (function is collective) */
  first_local_elem_id = t8_forest_get_first_local_element_id (forest);

  /* Get number of local trees. */
  num_local_trees = t8_forest_get_num_local_trees (forest);

  /* Ger number of local elements */
  num_local_elements = t8_forest_get_local_num_elements (forest);

  /* Declare variables with their proper dimensions. */
  Mesh_elem_types = T8_ALLOC (int, num_local_elements);
  Mesh_elem_tree_id = T8_ALLOC (t8_nc_int64_t, num_local_elements);

  /* Check if pointers are not NULL. */
  T8_ASSERT (Mesh_elem_types != NULL && Mesh_elem_tree_id != NULL);

  /* Counts the number of nodes */
  num_local_nodes = 0;
  /* Iterate over all local trees and their respective elements */
  for (ltree_id = 0; ltree_id < num_local_trees; ltree_id++) {
    num_local_tree_elem = t8_forest_get_tree_num_elements (forest, ltree_id);
    tree_class = t8_forest_get_tree_class (forest, ltree_id);
    /* Computing the local tree offset */
    local_tree_offset = t8_forest_get_tree_element_offset (forest, ltree_id);
    /* Iterate over all local elements in the local tree */
    for (local_elem_id = 0; local_elem_id < num_local_tree_elem; local_elem_id++) {
      /* Get the local element in the local tree */
      const t8_element_t *element = t8_forest_get_element_in_tree (forest, ltree_id, local_elem_id);
      /* Determine the element shape */
      element_shape = scheme->element_get_shape (tree_class, element);
      /* Store the type of the element in its global index position */
      Mesh_elem_types[(local_tree_offset + local_elem_id)] = t8_element_shape_vtk_type (element_shape);
      /* Store the elements tree_id in its global index position */
      Mesh_elem_tree_id[(local_tree_offset + local_elem_id)] = t8_forest_global_tree_id (forest, ltree_id);
      /* Adding the number of corners of this elements shape to the counter */
      num_local_nodes += t8_element_shape_num_vertices (element_shape);
    }
  }
  /* Write the data in the corresponding NetCDF-variable. */
  /* Fill the 'Mesh_elem_types'-variable. */
  start_ptr = (size_t) first_local_elem_id;
  count_ptr = (size_t) num_local_elements;
  if ((retval
       = nc_put_vara_int (context->ncid, context->var_elem_types_id, &start_ptr, &count_ptr, &Mesh_elem_types[0]))) {
    ERR (retval);
  }
  /* Fill the 'Mesh_elem_tree_id'-variable. */
  if ((retval
       = nc_put_vara_long (context->ncid, context->var_elem_tree_id, &start_ptr, &count_ptr, &Mesh_elem_tree_id[0]))) {
    ERR (retval);
  }
  /* Free the allocated memory */
  T8_FREE (Mesh_elem_types);
  T8_FREE (Mesh_elem_tree_id);

  /* Store the number of local nodes */
  context->nMesh_local_node = num_local_nodes;
  /* Gather the number of all global nodes */
  retval = sc_MPI_Allreduce (&num_local_nodes, &num_nodes, 1, T8_MPI_GLOIDX, sc_MPI_SUM, comm);
  SC_CHECK_MPI (retval);

  /* After counting the number of nodes, the  NetCDF-dimension 'nMesh_node' can be created => Store the 'nMesh_node' dimension */
  context->nMesh_node = num_nodes;
}

/* Define NetCDF-coordinate-dimension */
static void
t8_forest_write_netcdf_coordinate_dimension ([[maybe_unused]] t8_forest_netcdf_context_t *context,
                                             [[maybe_unused]] t8_forest_netcdf_ugrid_namespace_t *namespace_context)
{
<<<<<<< HEAD
#if T8_ENABLE_NETCDF
=======
>>>>>>> a8725042
  /* Define dimension: number of nodes */
  int retval;
  if ((retval = nc_def_dim (context->ncid, namespace_context->dim_nMesh_node, context->nMesh_node,
                            &context->nMesh_node_dimid))) {
    ERR (retval);
  }
}

/* Define NetCDF-coordinate-variables */
static void
t8_forest_write_netcdf_coordinate_variables ([[maybe_unused]] t8_forest_netcdf_context_t *context,
                                             [[maybe_unused]] t8_forest_netcdf_ugrid_namespace_t *namespace_context)
{
<<<<<<< HEAD
#if T8_ENABLE_NETCDF
=======
>>>>>>> a8725042
  /* Define the Mesh_node_x  variable. */
  int retval;
  if ((retval = nc_def_var (context->ncid, namespace_context->var_Mesh_node_x, NC_DOUBLE, 1, &context->nMesh_node_dimid,
                            &context->var_node_x_id))) {
    ERR (retval);
  }
  /* Define whether contiguous or chunked storage is used for the variable */
  if ((retval = nc_def_var_chunking (context->ncid, context->var_node_x_id, context->netcdf_var_storage_mode, NULL))) {
    ERR (retval);
  }
  /* Define whether an independent or collective variable access is used */
#if T8_ENABLE_NETCDF_PAR
  if ((retval = nc_var_par_access (context->ncid, context->var_node_x_id, context->netcdf_mpi_access))) {
    ERR (retval);
  }
#endif
  /* Define standard_name attribute. */
  const char *standard_node_x = "Longitude";
  if ((retval = nc_put_att_text (context->ncid, context->var_node_x_id, "standard_name", strlen (standard_node_x),
                                 standard_node_x))) {
    ERR (retval);
  }
  /* Define long_name attribute. */
  const char *long_node_x = "Longitude of mesh nodes";
  if ((retval
       = nc_put_att_text (context->ncid, context->var_node_x_id, "long_name", strlen (long_node_x), long_node_x))) {
    ERR (retval);
  }
  /* Define units attribute. */
  const char *units_node_x = "degrees_east";
  if ((retval
       = nc_put_att_text (context->ncid, context->var_node_x_id, "units", strlen (units_node_x), units_node_x))) {
    ERR (retval);
  }

  /*********************************************/

  /* Define the Mesh_node_y variable. */
  if ((retval = nc_def_var (context->ncid, namespace_context->var_Mesh_node_y, NC_DOUBLE, 1, &context->nMesh_node_dimid,
                            &context->var_node_y_id))) {
    ERR (retval);
  }
  /* Define whether contiguous or chunked storage is used for the variable */
  if ((retval = nc_def_var_chunking (context->ncid, context->var_node_y_id, context->netcdf_var_storage_mode, NULL))) {
    ERR (retval);
  }
  /* Define whether an independent or collective variable access is used */
#if T8_ENABLE_NETCDF_PAR
  if ((retval = nc_var_par_access (context->ncid, context->var_node_y_id, context->netcdf_mpi_access))) {
    ERR (retval);
  }
#endif
  /* Define standard_name attribute. */
  const char *standard_node_y = "Latitude";
  if ((retval = nc_put_att_text (context->ncid, context->var_node_y_id, "standard_name", strlen (standard_node_y),
                                 standard_node_y))) {
    ERR (retval);
  }
  /* Define long_name attribute. */
  const char *long_node_y = "Latitude of mesh nodes";
  if ((retval
       = nc_put_att_text (context->ncid, context->var_node_y_id, "long_name", strlen (long_node_y), long_node_y))) {
    ERR (retval);
  }
  /* Define units attribute. */
  const char *units_node_y = "degrees_north";
  if ((retval
       = nc_put_att_text (context->ncid, context->var_node_y_id, "units", strlen (units_node_y), units_node_y))) {
    ERR (retval);
  }

  /*********************************************/

  /* Define the Mesh_node_z variable. */
  if ((retval = nc_def_var (context->ncid, namespace_context->var_Mesh_node_z, NC_DOUBLE, 1, &context->nMesh_node_dimid,
                            &context->var_node_z_id))) {
    ERR (retval);
  }
  /* Define whether contiguous or chunked storage is used for the variable */
  if ((retval = nc_def_var_chunking (context->ncid, context->var_node_z_id, context->netcdf_var_storage_mode, NULL))) {
    ERR (retval);
  }
  /* Define whether an independent or collective variable access is used */
#if T8_ENABLE_NETCDF_PAR
  if ((retval = nc_var_par_access (context->ncid, context->var_node_z_id, context->netcdf_mpi_access))) {
    ERR (retval);
  }
#endif
  /* Define standard_name attribute. */
  const char *standard_node_z = "Height";
  if ((retval = nc_put_att_text (context->ncid, context->var_node_z_id, "standard_name", strlen (standard_node_z),
                                 standard_node_z))) {
    ERR (retval);
  }
  /* Define long_name attribute. */
  const char *long_node_z = "Elevation of mesh nodes";
  if ((retval
       = nc_put_att_text (context->ncid, context->var_node_z_id, "long_name", strlen (long_node_z), long_node_z))) {
    ERR (retval);
  }
  /* Define units attribute. */
  const char *units_node_z = "m";
  if ((retval
       = nc_put_att_text (context->ncid, context->var_node_z_id, "units", strlen (units_node_z), units_node_z))) {
    ERR (retval);
  }
}

/* Declare the user-defined elementwise NetCDF-variables which were passed to function. */
static void
t8_forest_write_user_netcdf_vars ([[maybe_unused]] t8_forest_netcdf_context_t *context,
                                  [[maybe_unused]] t8_forest_netcdf_ugrid_namespace_t *namespace_context,
                                  [[maybe_unused]] int num_extern_netcdf_vars,
                                  [[maybe_unused]] t8_netcdf_variable_t *ext_variables[],
                                  [[maybe_unused]] sc_MPI_Comm comm)
{
<<<<<<< HEAD
#if T8_ENABLE_NETCDF
=======
>>>>>>> a8725042
  /* Check whether user-defined variables should be written */
  if (num_extern_netcdf_vars > 0 && ext_variables != NULL) {
    int retval, i;
    int mpirank, mpisize;

    retval = sc_MPI_Comm_size (comm, &mpisize);
    SC_CHECK_MPI (retval);
    retval = sc_MPI_Comm_rank (comm, &mpirank);
    SC_CHECK_MPI (retval);

    /* Iterate over the amount of user-defined variables */
    for (i = 0; i < num_extern_netcdf_vars; i++) {
      /* Check the variable data type */
      switch (ext_variables[i]->datatype) {
      case T8_NETCDF_INT:
        /* A netCDF 32bit integer variable will be declared */
        if ((retval = nc_def_var (context->ncid, ext_variables[i]->variable_name, NC_INT, 1, &context->nMesh_elem_dimid,
                                  &(ext_variables[i]->var_user_dimid)))) {
          ERR (retval);
        }
        break;
      case T8_NETCDF_INT64:
        /* A netCDF 64bit integer variable will be declared */
        if ((retval = nc_def_var (context->ncid, ext_variables[i]->variable_name, NC_INT64, 1,
                                  &context->nMesh_elem_dimid, &(ext_variables[i]->var_user_dimid)))) {
          ERR (retval);
        }
        break;
      case T8_NETCDF_DOUBLE:
        /* A netCDF Double-Variable will be declared */
        if ((retval = nc_def_var (context->ncid, ext_variables[i]->variable_name, NC_DOUBLE, 1,
                                  &context->nMesh_elem_dimid, &(ext_variables[i]->var_user_dimid)))) {
          ERR (retval);
          break;
        }

        /* Define whether contiguous or chunked storage is used for the variable */
        if ((retval = nc_def_var_chunking (context->ncid, ext_variables[i]->var_user_dimid,
                                           context->netcdf_var_storage_mode, NULL))) {
          ERR (retval);
        }
        /* Define whether an independent or collective variable access is used */
#if T8_ENABLE_NETCDF_PAR
        if ((retval
             = nc_var_par_access (context->ncid, ext_variables[i]->var_user_dimid, context->netcdf_mpi_access))) {
          ERR (retval);
        }
#endif
      }
      /* Attach the user-defined 'long_name' attribute to the variable */
      if ((retval
           = nc_put_att_text (context->ncid, (ext_variables[i]->var_user_dimid), "long_name",
                              strlen (ext_variables[i]->variable_long_name), ext_variables[i]->variable_long_name))) {
        ERR (retval);
      }

      /* Attach the user-defined 'units' attribute to the variable */
      if ((retval = nc_put_att_text (context->ncid, (ext_variables[i]->var_user_dimid), "units",
                                     strlen (ext_variables[i]->variable_units), ext_variables[i]->variable_units))) {
        ERR (retval);
      }
    }
  }
}

/* Write the netCDF coordinate data to he file */
static void
t8_forest_write_netcdf_coordinate_data ([[maybe_unused]] t8_forest_t forest,
                                        [[maybe_unused]] t8_forest_netcdf_context_t *context,
                                        [[maybe_unused]] sc_MPI_Comm comm)
{
<<<<<<< HEAD
#if T8_ENABLE_NETCDF
=======
>>>>>>> a8725042
  double vertex_coords[3];
  t8_eclass_t tree_class;
  t8_locidx_t num_local_trees;
  t8_locidx_t ltree_id = 0;
  t8_locidx_t num_local_elements;
  t8_locidx_t num_local_tree_elem;
  t8_locidx_t local_elem_id;
  t8_locidx_t local_tree_offset;
  t8_element_shape_t element_shape;
  t8_gloidx_t first_local_elem_id;
  size_t num_elements;
  size_t num_max_nodes_per_elem;
  size_t num_nodes;
  t8_nc_int64_t *Mesh_elem_nodes;
  double *Mesh_node_x;
  double *Mesh_node_y;
  double *Mesh_node_z;
  t8_gloidx_t *node_offset;
  t8_gloidx_t num_it = 0;
  int retval;
  int mpisize, mpirank;
  size_t start_ptr = 0;
  size_t count_ptr;
  int i;
  int number_nodes;

  /* Get the first local element id in a forest (function is collective) */
  first_local_elem_id = t8_forest_get_first_local_element_id (forest);

  /* Get the size of the MPI_Comm and the process local rank */
  retval = sc_MPI_Comm_size (comm, &mpisize);
  SC_CHECK_MPI (retval);
  retval = sc_MPI_Comm_rank (comm, &mpirank);
  SC_CHECK_MPI (retval);

  /* Get number of local trees. */
  num_local_trees = t8_forest_get_num_local_trees (forest);

  /* Ger number of local elements */
  num_local_elements = t8_forest_get_local_num_elements (forest);

  /* Allocate memory for node offsets */
  node_offset = T8_ALLOC (t8_gloidx_t, mpisize);

  /* Get the number of all nodes local to each rank */
  retval = sc_MPI_Allgather (&context->nMesh_local_node, 1, T8_MPI_GLOIDX, node_offset, 1, T8_MPI_GLOIDX, comm);
  SC_CHECK_MPI (retval);
  /*Calculate the global number of element nodes in the previous trees */
  for (int j = 0; j < mpirank; j++) {
    start_ptr += (size_t) node_offset[j];
  }

  /* Allocate the Variable-data that will be put out in the NetCDF variables */
  num_elements = (size_t) num_local_elements;
  num_max_nodes_per_elem = (size_t) (context->nMaxMesh_elem_nodes);
  num_nodes = (size_t) (context->nMesh_local_node);

  Mesh_elem_nodes = T8_ALLOC (t8_nc_int64_t, num_elements * num_max_nodes_per_elem);
  Mesh_node_x = T8_ALLOC (double, num_nodes);
  Mesh_node_y = T8_ALLOC (double, num_nodes);
  Mesh_node_z = T8_ALLOC (double, num_nodes);

  /* Check if pointers are not NULL. */
  T8_ASSERT (Mesh_node_x != NULL && Mesh_node_y != NULL && Mesh_node_z != NULL && Mesh_elem_nodes != NULL);
  const t8_scheme *scheme = t8_forest_get_scheme (forest);
  /* Iterate over all local trees. */
  /* Corners should be stored in the same order as in a vtk-file (read that somewehere on a netcdf page). */
  for (ltree_id = 0; ltree_id < num_local_trees; ltree_id++) {
    num_local_tree_elem = t8_forest_get_tree_num_elements (forest, ltree_id);
    tree_class = t8_forest_get_tree_class (forest, ltree_id);
    /* Computing the local tree offset */
    local_tree_offset = t8_forest_get_tree_element_offset (forest, ltree_id);

    for (local_elem_id = 0; local_elem_id < num_local_tree_elem; local_elem_id++) {
      /* Get the local element in the local tree */
      const t8_element_t *element = t8_forest_get_element_in_tree (forest, ltree_id, local_elem_id);
      /* Determine the element shape */
      element_shape = scheme->element_get_shape (tree_class, element);
      /* Get the number of nodes for this elements shape */
      number_nodes = t8_element_shape_num_vertices (element_shape);
      i = 0;
      for (; i < number_nodes; i++) {
        t8_forest_element_coordinate (forest, ltree_id, element,
                                      t8_element_shape_vtk_corner_number ((int) element_shape, i), vertex_coords);
        /* Stores the x-, y- and z- coordinate of the nodes */
        Mesh_node_x[num_it] = vertex_coords[0];
        Mesh_node_y[num_it] = vertex_coords[1];
        Mesh_node_z[num_it] = vertex_coords[2];
        /* Stores the the nodes which correspond to this element. */
        Mesh_elem_nodes[(local_tree_offset + local_elem_id) * (context->nMaxMesh_elem_nodes) + i]
          = ((t8_gloidx_t) start_ptr) + num_it;
        num_it++;
      }
      for (; i < context->nMaxMesh_elem_nodes; i++) {
        /* Fill the elements corresponding nodes, which remain empty, if it is an element having less than nMaxMesh_elem_nodes. */
        Mesh_elem_nodes[(local_tree_offset + local_elem_id) * (context->nMaxMesh_elem_nodes) + i]
          = context->fillvalue64;
      }
    }
  }

  /* *Write the data into the NetCDF coordinate variables.* */

  /* Define a (2D) NetCDF-Hyperslab for filling the variable */
  const size_t start_ptr_var[2] = { (size_t) first_local_elem_id, 0 };
  const size_t count_ptr_var[2] = { num_elements, (size_t) context->nMaxMesh_elem_nodes };
  /* Fill the 'Mesh_elem_node'-variable. */
  if ((retval = nc_put_vara_long (context->ncid, context->var_elem_nodes_id, start_ptr_var, count_ptr_var,
                                  &Mesh_elem_nodes[0]))) {
    ERR (retval);
  }

  /* Fill the space coordinate variables */
  count_ptr = (size_t) context->nMesh_local_node;
  /* Fill the 'Mesh_node_x'-variable. */
  if ((retval = nc_put_vara_double (context->ncid, context->var_node_x_id, &start_ptr, &count_ptr, &Mesh_node_x[0]))) {
    ERR (retval);
  }
  /* Fill the 'Mesh_node_y'-variable. */
  if ((retval = nc_put_vara_double (context->ncid, context->var_node_y_id, &start_ptr, &count_ptr, &Mesh_node_y[0]))) {
    ERR (retval);
  }
  /* Fill the 'Mesh_node_z'-variable. */
  if ((retval = nc_put_vara_double (context->ncid, context->var_node_z_id, &start_ptr, &count_ptr, &Mesh_node_z[0]))) {
    ERR (retval);
  }

  /* Free the allocated memory */
  T8_FREE (node_offset);
  T8_FREE (Mesh_node_x);
  T8_FREE (Mesh_node_y);
  T8_FREE (Mesh_node_z);
  T8_FREE (Mesh_elem_nodes);
}

/* Function that writes user-defined data to user-defined variables, if some were passed */
/* It is only possible to write exactly one value per element per variable */
static void
t8_forest_write_user_netcdf_data ([[maybe_unused]] t8_forest_t forest,
                                  [[maybe_unused]] t8_forest_netcdf_context_t *context,
                                  [[maybe_unused]] int num_extern_netcdf_vars,
                                  [[maybe_unused]] t8_netcdf_variable_t *ext_variables[],
                                  [[maybe_unused]] sc_MPI_Comm comm)
{
<<<<<<< HEAD
#if T8_ENABLE_NETCDF
=======
>>>>>>> a8725042
  if (num_extern_netcdf_vars > 0 && ext_variables != NULL) {
    int retval;
    size_t start_ptr;
    size_t count_ptr;
    int i;

    /* Counters which imply the position in the NetCDF-variable where the data will be written, */
    start_ptr = (size_t) t8_forest_get_first_local_element_id (forest);
    count_ptr = (size_t) t8_forest_get_local_num_elements (forest);

    /* Iterate over the amount of user-defined variables */
    for (i = 0; i < num_extern_netcdf_vars; i++) {

      /* Check if exactly one value per element is given */
      T8_ASSERT (count_ptr == ext_variables[i]->var_user_data->elem_count);

      /* Check the variable data type */
      switch (ext_variables[i]->datatype) {
      case T8_NETCDF_INT:
        /* NetCDF 32bit integer data will be written */
        if ((retval = nc_put_vara_int (context->ncid, ext_variables[i]->var_user_dimid, &start_ptr, &count_ptr,
                                       (t8_nc_int32_t *) sc_array_index (ext_variables[i]->var_user_data, 0)))) {
          ERR (retval);
        }
        break;
      case T8_NETCDF_INT64:
        /* NetCDF 64bit integer data will be written */
        if ((retval = nc_put_vara_long (context->ncid, ext_variables[i]->var_user_dimid, &start_ptr, &count_ptr,
                                        (t8_nc_int64_t *) sc_array_index (ext_variables[i]->var_user_data, 0)))) {
          ERR (retval);
        }
        break;
      case T8_NETCDF_DOUBLE:
        /* NetCDF double data will be written */
        if ((retval = nc_put_vara_double (context->ncid, ext_variables[i]->var_user_dimid, &start_ptr, &count_ptr,
                                          (double *) sc_array_index (ext_variables[i]->var_user_data, 0)))) {
          ERR (retval);
        }
        break;
      }
    }
  }
}

/* Function that creates the NetCDF-File and fills it  */
static void
t8_forest_write_netcdf_file (t8_forest_t forest, t8_forest_netcdf_context_t *context,
                             t8_forest_netcdf_ugrid_namespace_t *namespace_context, int num_extern_netcdf_vars,
                             t8_netcdf_variable_t *ext_variables[], sc_MPI_Comm comm)
{
<<<<<<< HEAD
#if T8_ENABLE_NETCDF
=======
>>>>>>> a8725042
  int retval;
  t8_gloidx_t num_glo_elem;

  /* Check if the forest was committed. */
  T8_ASSERT (t8_forest_is_committed (forest));

  /* Get the number of global elements in the forest. */
  num_glo_elem = t8_forest_get_global_num_elements (forest);

  /* Assign global number of elements. */
  context->nMesh_elem = num_glo_elem;

  /* Create a parallel NetCDF-File (NetCDF-4/HDF5 file) */
  /* NC_MPIIO seems to be redundant since NetCDF version 4.6.2 */
#if T8_ENABLE_NETCDF_PAR
  if ((retval = nc_create_par (context->filename, NC_CLOBBER | NC_NETCDF4 | NC_MPIIO, comm, sc_MPI_INFO_NULL,
                               &context->ncid))) {
    ERR (retval);
  }
  t8_debugf ("A parallel netCDf-file has been created.\n");
<<<<<<< HEAD
#elif T8_ENABLE_NETCDF
=======
#else
>>>>>>> a8725042
  if ((retval = nc_create (context->filename, NC_CLOBBER | NC_NETCDF4, &context->ncid))) {
    ERR (retval);
    t8_debugf ("A serial netCDf-file has been created.\n");
  }
#endif

  /* Define the first NetCDF-dimensions (nMesh_node is not known yet) */
  t8_forest_write_netcdf_dimensions (context, namespace_context);

  /* Define NetCDF-variables */
  t8_forest_write_netcdf_variables (context, namespace_context);

<<<<<<< HEAD
#if T8_ENABLE_NETCDF
=======
>>>>>>> a8725042
  /* Disable the default fill-value-mode. */
  if ((retval = nc_set_fill (context->ncid, NC_NOFILL, &context->old_fill_mode))) {
    ERR (retval);
  }

  /* *Define global attributes* */

  /* Define title attribute */
  if ((retval = nc_put_att_text (context->ncid, NC_GLOBAL, "title", strlen (context->filetitle), context->filetitle))) {
    ERR (retval);
  }
  /* Define convention attribute */
  if ((retval
       = nc_put_att_text (context->ncid, NC_GLOBAL, "convention", strlen (context->convention), context->convention))) {
    ERR (retval);
  }

  /* End define-mode. NetCDF-file enters data-mode. */
  if ((retval = nc_enddef (context->ncid))) {
    ERR (retval);
  }

  /* Fill the already defined NetCDF-variables and calculate the 'nMesh_node' (global number of nodes) -dimension */
  t8_forest_write_netcdf_data (forest, context, comm);

  /* Leave the NetCDF-data-mode and re-enter the define-mode. */
<<<<<<< HEAD
#if T8_ENABLE_NETCDF
=======
>>>>>>> a8725042
  if ((retval = nc_redef (context->ncid))) {
    ERR (retval);
  }

  /* Define the NetCDF-dimension 'nMesh_node' */
  t8_forest_write_netcdf_coordinate_dimension (context, namespace_context);

  /* Define the NetCDF-coordinate variables */
  t8_forest_write_netcdf_coordinate_variables (context, namespace_context);

  /* Eventuallay declare user-defined elementwise NetCDF-variables, if some were passed */
  t8_forest_write_user_netcdf_vars (context, namespace_context, num_extern_netcdf_vars, ext_variables, comm);

<<<<<<< HEAD
#if T8_ENABLE_NETCDF
=======
>>>>>>> a8725042
  /* Disable the default fill-value-mode. */
  if ((retval = nc_set_fill (context->ncid, NC_NOFILL, &context->old_fill_mode))) {
    ERR (retval);
  }

  /* End define-mode. NetCDF-file enters data-mode. */
  if ((retval = nc_enddef (context->ncid))) {
    ERR (retval);
  }

  /* Write the NetCDF-coordinate variable data */
  t8_forest_write_netcdf_coordinate_data (forest, context, comm);

  /* Eventually write user-defined variable data */
  t8_forest_write_user_netcdf_data (forest, context, num_extern_netcdf_vars, ext_variables, comm);

  /* All data has been written to the NetCDF-file, therefore, close the file. */
<<<<<<< HEAD
#if T8_ENABLE_NETCDF
=======
>>>>>>> a8725042
  if ((retval = nc_close (context->ncid))) {
    ERR (retval);
  }
  t8_debugf ("The NetCDF-File has been written and closed.\n");
}

/* Function that gets called if a forest should be written in NetCDF-Format. This function is somehow an extended version which allows the user to decide if contiguous or chunked storage should used and whether the MPI ranks write independently or collectively. */
void
t8_forest_write_netcdf_ext (t8_forest_t forest, const char *file_prefix, const char *file_title, int dim,
                            int num_extern_netcdf_vars, t8_netcdf_variable_t *ext_variables[], sc_MPI_Comm comm,
                            [[maybe_unused]] int netcdf_var_storage_mode, [[maybe_unused]] int netcdf_mpi_access)
{
  t8_forest_netcdf_context_t context;
  /* Check whether pointers are not NULL */
  T8_ASSERT (file_title != NULL);
  T8_ASSERT (file_prefix != NULL);
  char file_name[BUFSIZ];

  /* Create the NetCDF-Filename */
  snprintf (file_name, BUFSIZ, "%s.nc", file_prefix);

#if !T8_ENABLE_NETCDF_PAR
  /* In case of a parallel configuration without parallel netCDF routines */
  int retval;
  int mpirank, mpisize;
  /* Size of the communicator */
  retval = sc_MPI_Comm_size (comm, &mpisize);
  SC_CHECK_MPI (retval);
  /* Get the rank of the process */
  retval = sc_MPI_Comm_rank (comm, &mpirank);
  SC_CHECK_MPI (retval);

  /** \note This prevents the single file to be overwritten if more processes are involved,
   * in a configuration which does not feature parallel netCDF routines!
   * Otherwise, if several processes try to write in the same file,
   * the result will be an HDF-5 error. Now, each process will create its own
   * file. Each of these files will be as big as if all processes would have written into the same file,
   * but in each file is only the process-local data defined.
   * (-> storage requirement is the #ranks-fold storage requirement of a serial or parallel netCDF run)
   *
   * \note Therefore, it is advisable to either run the whole program with only one MPI rank or
   * make use of a parallel netCDF/HDF-5 configuration
   */
  if (mpisize > 1) {
    /* Create the NetCDF-Filename for each process */
    snprintf (file_name, BUFSIZ, "%s_rank_%d.nc", file_prefix, mpirank);
    t8_global_productionf (
      "Note: The program is executed in parallel, but the netCDF Usage is serial.\nThis is not advisable, you may want "
      "to either execute the program with only one MPI rank or use a parallel netCDF/HDF-5 configuration\n");
  }
#endif

  /* Initialize first variables for netCDF purposes. */
  /* Therefore, create a 'context' and initialize it with given properties */
  context.filename = file_name;
  context.filetitle = file_title;
  context.dim = dim;
  context.nMaxMesh_elem_nodes = t8_element_shape_max_num_corner[dim];
  context.fillvalue32 = -1;
  context.fillvalue64 = -1;
  context.start_index = 0;
  context.convention = "UGRID v1.0";

<<<<<<< HEAD
#if T8_ENABLE_NETCDF
=======
>>>>>>> a8725042
  /* Check the given 'netcdf_storage_mode' */
  if (netcdf_var_storage_mode != NC_CONTIGUOUS && netcdf_var_storage_mode != NC_CHUNKED) {
    t8_global_productionf ("Illegal input parameter for the storage-mode (NC_CONTIGUOUS or NC_CHUNKED) was "
                           "given.\nTherefore, NC_CONTIGUOUS will be used as the default value.\n");
    context.netcdf_var_storage_mode = NC_CONTIGUOUS;
  }
  else {
    context.netcdf_var_storage_mode = netcdf_var_storage_mode;
  }
<<<<<<< HEAD
#endif
#if T8_ENABLE_NETCDF_PAR
=======
#if T8_WITH_NETCDF_PAR
>>>>>>> a8725042
  /* Check the given 'netcdf_mpi_access' */
  if (netcdf_mpi_access != NC_INDEPENDENT && netcdf_mpi_access != NC_COLLECTIVE) {
    t8_global_productionf ("Illegal input parameter for the variable-mpi-access (NC_INDEPENDENT or NC_COLLECTIVE) was "
                           "given.\nTherefore, NC_INDEPENDENT will be used as the default value.\n");
    context.netcdf_mpi_access = NC_INDEPENDENT;
  }
  else {
    context.netcdf_mpi_access = netcdf_mpi_access;
  }
#endif

  /* Create and initialize the 'namespace_context' which holds the names of the variables, they vary depending on the given dimension */
  t8_forest_netcdf_ugrid_namespace_t namespace_context;
  t8_forest_init_ugrid_namespace_context (&namespace_context, dim);

  /* Check the dimension of the forest (only 2D and 3D are supported) */
  if (dim < 2 || dim > 3) {
    t8_global_errorf ("Only writing 2D and 3D netCDF forest data is supported.\n");
  }
  else {
    t8_debugf ("Writing a %dD forest to netCDF.\n", dim);
    t8_forest_write_netcdf_file (forest, &context, &namespace_context, num_extern_netcdf_vars, ext_variables, comm);
  }
}

/* Function which writes out the forest in the netCDF format, this function calls the extended method with given default values (e.g. NC_CONTIGUOUS and NC_INDEPENDENT) for storage and MPI access for variables */
void
t8_forest_write_netcdf (t8_forest_t forest, const char *file_prefix, const char *file_title, int dim,
                        int num_extern_netcdf_vars, t8_netcdf_variable_t *ext_variables[], sc_MPI_Comm comm)
{
  /* Choose NC_CONTIGUOUS as default storage pattern, this is equal to 1 (defined in 'netcdf.h') */
  int netcdf_var_storage_mode = NC_CONTIGUOUS;

  /* Choose NC_INDEPENDENT as default variable access, this is equal to 0 (defined in 'netcdf_par.h') */
  int netcdf_mpi_access = NC_INDEPENDENT;

  t8_forest_write_netcdf_ext (forest, file_prefix, file_title, dim, num_extern_netcdf_vars, ext_variables, comm,
                              netcdf_var_storage_mode, netcdf_mpi_access);
}

T8_EXTERN_C_END ();<|MERGE_RESOLUTION|>--- conflicted
+++ resolved
@@ -26,10 +26,6 @@
 */
 
 #include <t8.h>
-<<<<<<< HEAD
-#if T8_ENABLE_NETCDF
-=======
->>>>>>> a8725042
 #include <netcdf.h>
 /* Standard netcdf error function */
 #define ERRCODE 2
@@ -160,10 +156,6 @@
 t8_forest_write_netcdf_dimensions ([[maybe_unused]] t8_forest_netcdf_context_t *context,
                                    [[maybe_unused]] t8_forest_netcdf_ugrid_namespace_t *namespace_context)
 {
-<<<<<<< HEAD
-#if T8_ENABLE_NETCDF
-=======
->>>>>>> a8725042
   /* *Define dimensions in the NetCDF file.* */
 
   /* Return value in order to check NetCDF commands */
@@ -192,10 +184,6 @@
 t8_forest_write_netcdf_variables ([[maybe_unused]] t8_forest_netcdf_context_t *context,
                                   [[maybe_unused]] t8_forest_netcdf_ugrid_namespace_t *namespace_context)
 {
-<<<<<<< HEAD
-#if T8_ENABLE_NETCDF
-=======
->>>>>>> a8725042
   /* *Define variables in the NetCDF file.* */
 
   /* Return value in order to check NetCDF commands */
@@ -373,10 +361,6 @@
 t8_forest_write_netcdf_data ([[maybe_unused]] t8_forest_t forest, [[maybe_unused]] t8_forest_netcdf_context_t *context,
                              [[maybe_unused]] sc_MPI_Comm comm)
 {
-<<<<<<< HEAD
-#if T8_ENABLE_NETCDF
-=======
->>>>>>> a8725042
   t8_eclass_t tree_class;
   t8_locidx_t num_local_trees;
   t8_locidx_t num_local_elements;
@@ -465,10 +449,6 @@
 t8_forest_write_netcdf_coordinate_dimension ([[maybe_unused]] t8_forest_netcdf_context_t *context,
                                              [[maybe_unused]] t8_forest_netcdf_ugrid_namespace_t *namespace_context)
 {
-<<<<<<< HEAD
-#if T8_ENABLE_NETCDF
-=======
->>>>>>> a8725042
   /* Define dimension: number of nodes */
   int retval;
   if ((retval = nc_def_dim (context->ncid, namespace_context->dim_nMesh_node, context->nMesh_node,
@@ -482,10 +462,6 @@
 t8_forest_write_netcdf_coordinate_variables ([[maybe_unused]] t8_forest_netcdf_context_t *context,
                                              [[maybe_unused]] t8_forest_netcdf_ugrid_namespace_t *namespace_context)
 {
-<<<<<<< HEAD
-#if T8_ENABLE_NETCDF
-=======
->>>>>>> a8725042
   /* Define the Mesh_node_x  variable. */
   int retval;
   if ((retval = nc_def_var (context->ncid, namespace_context->var_Mesh_node_x, NC_DOUBLE, 1, &context->nMesh_node_dimid,
@@ -602,10 +578,6 @@
                                   [[maybe_unused]] t8_netcdf_variable_t *ext_variables[],
                                   [[maybe_unused]] sc_MPI_Comm comm)
 {
-<<<<<<< HEAD
-#if T8_ENABLE_NETCDF
-=======
->>>>>>> a8725042
   /* Check whether user-defined variables should be written */
   if (num_extern_netcdf_vars > 0 && ext_variables != NULL) {
     int retval, i;
@@ -677,10 +649,6 @@
                                         [[maybe_unused]] t8_forest_netcdf_context_t *context,
                                         [[maybe_unused]] sc_MPI_Comm comm)
 {
-<<<<<<< HEAD
-#if T8_ENABLE_NETCDF
-=======
->>>>>>> a8725042
   double vertex_coords[3];
   t8_eclass_t tree_class;
   t8_locidx_t num_local_trees;
@@ -825,10 +793,6 @@
                                   [[maybe_unused]] t8_netcdf_variable_t *ext_variables[],
                                   [[maybe_unused]] sc_MPI_Comm comm)
 {
-<<<<<<< HEAD
-#if T8_ENABLE_NETCDF
-=======
->>>>>>> a8725042
   if (num_extern_netcdf_vars > 0 && ext_variables != NULL) {
     int retval;
     size_t start_ptr;
@@ -879,10 +843,6 @@
                              t8_forest_netcdf_ugrid_namespace_t *namespace_context, int num_extern_netcdf_vars,
                              t8_netcdf_variable_t *ext_variables[], sc_MPI_Comm comm)
 {
-<<<<<<< HEAD
-#if T8_ENABLE_NETCDF
-=======
->>>>>>> a8725042
   int retval;
   t8_gloidx_t num_glo_elem;
 
@@ -903,11 +863,7 @@
     ERR (retval);
   }
   t8_debugf ("A parallel netCDf-file has been created.\n");
-<<<<<<< HEAD
-#elif T8_ENABLE_NETCDF
-=======
 #else
->>>>>>> a8725042
   if ((retval = nc_create (context->filename, NC_CLOBBER | NC_NETCDF4, &context->ncid))) {
     ERR (retval);
     t8_debugf ("A serial netCDf-file has been created.\n");
@@ -920,10 +876,6 @@
   /* Define NetCDF-variables */
   t8_forest_write_netcdf_variables (context, namespace_context);
 
-<<<<<<< HEAD
-#if T8_ENABLE_NETCDF
-=======
->>>>>>> a8725042
   /* Disable the default fill-value-mode. */
   if ((retval = nc_set_fill (context->ncid, NC_NOFILL, &context->old_fill_mode))) {
     ERR (retval);
@@ -950,10 +902,6 @@
   t8_forest_write_netcdf_data (forest, context, comm);
 
   /* Leave the NetCDF-data-mode and re-enter the define-mode. */
-<<<<<<< HEAD
-#if T8_ENABLE_NETCDF
-=======
->>>>>>> a8725042
   if ((retval = nc_redef (context->ncid))) {
     ERR (retval);
   }
@@ -967,10 +915,6 @@
   /* Eventuallay declare user-defined elementwise NetCDF-variables, if some were passed */
   t8_forest_write_user_netcdf_vars (context, namespace_context, num_extern_netcdf_vars, ext_variables, comm);
 
-<<<<<<< HEAD
-#if T8_ENABLE_NETCDF
-=======
->>>>>>> a8725042
   /* Disable the default fill-value-mode. */
   if ((retval = nc_set_fill (context->ncid, NC_NOFILL, &context->old_fill_mode))) {
     ERR (retval);
@@ -988,10 +932,6 @@
   t8_forest_write_user_netcdf_data (forest, context, num_extern_netcdf_vars, ext_variables, comm);
 
   /* All data has been written to the NetCDF-file, therefore, close the file. */
-<<<<<<< HEAD
-#if T8_ENABLE_NETCDF
-=======
->>>>>>> a8725042
   if ((retval = nc_close (context->ncid))) {
     ERR (retval);
   }
@@ -1055,10 +995,6 @@
   context.start_index = 0;
   context.convention = "UGRID v1.0";
 
-<<<<<<< HEAD
-#if T8_ENABLE_NETCDF
-=======
->>>>>>> a8725042
   /* Check the given 'netcdf_storage_mode' */
   if (netcdf_var_storage_mode != NC_CONTIGUOUS && netcdf_var_storage_mode != NC_CHUNKED) {
     t8_global_productionf ("Illegal input parameter for the storage-mode (NC_CONTIGUOUS or NC_CHUNKED) was "
@@ -1068,12 +1004,7 @@
   else {
     context.netcdf_var_storage_mode = netcdf_var_storage_mode;
   }
-<<<<<<< HEAD
-#endif
-#if T8_ENABLE_NETCDF_PAR
-=======
 #if T8_WITH_NETCDF_PAR
->>>>>>> a8725042
   /* Check the given 'netcdf_mpi_access' */
   if (netcdf_mpi_access != NC_INDEPENDENT && netcdf_mpi_access != NC_COLLECTIVE) {
     t8_global_productionf ("Illegal input parameter for the variable-mpi-access (NC_INDEPENDENT or NC_COLLECTIVE) was "
