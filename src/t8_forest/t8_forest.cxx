--- conflicted
+++ resolved
@@ -30,16 +30,9 @@
 #include <t8_forest/t8_forest_private.h>
 #include <t8_forest/t8_forest_ghost.h>
 #include <t8_forest/t8_forest_balance.h>
-<<<<<<< HEAD
 #include <t8_forest/t8_forest_iterate.h>
 #include <t8_forest/t8_forest_ghost.h>
-#include <t8_schemes/t8_default/t8_default_quad/t8_default_quad.hxx>
-#include <t8_schemes/t8_default/t8_default_hex/t8_default_hex.hxx>
-#include <t8_element.hxx>
-#include <t8_element_c_interface.h>
-=======
 #include <t8_schemes/t8_scheme.hxx>
->>>>>>> c0225dc7
 #include <t8_cmesh/t8_cmesh_trees.h>
 #include <t8_cmesh/t8_cmesh_offset.h>
 #include <t8_forest/t8_forest_profiling.h>
@@ -1456,14 +1449,6 @@
 t8_forest_element_neighbor_eclass (const t8_forest_t forest, const t8_locidx_t ltreeid, const t8_element_t *elem,
                                    const int face)
 {
-<<<<<<< HEAD
-  const t8_eclass_t eclass = t8_forest_get_tree_class (forest, ltreeid);
-  const t8_eclass_scheme_c *ts = t8_forest_get_eclass_scheme (forest, eclass);
-
-  if (!ts->t8_element_is_root_boundary (elem, face)) {
-    /* The neighbor element is inside the current tree. */
-    return eclass;
-=======
   t8_ctree_t coarse_tree;
   int tree_face;
   t8_locidx_t lcoarse_neighbor;
@@ -1476,17 +1461,12 @@
   if (!scheme->element_is_root_boundary (tree_class, elem, face)) {
     /* The neighbor element is inside the current tree. */
     return tree_class;
->>>>>>> c0225dc7
   }
   else {
     /* The neighbor is in a neighbor tree */
     /* If the face neighbor is not inside the tree, we have to find out the tree
      * face and the tree's face neighbor along that face. */
-<<<<<<< HEAD
-    const int tree_face = ts->t8_element_tree_face (elem, face);
-=======
-    tree_face = scheme->element_get_tree_face (tree_class, elem, face);
->>>>>>> c0225dc7
+    const int tree_face = scheme->element_get_tree_face (tree_class, elem, face);
 
     const t8_cmesh_t cmesh = t8_forest_get_cmesh (forest);
     /* Get the coarse tree corresponding to tree */
@@ -1510,20 +1490,11 @@
 t8_forest_element_face_neighbor (t8_forest_t forest, t8_locidx_t ltreeid, const t8_element_t *elem, t8_element_t *neigh,
                                  t8_eclass_t neigh_eclass, int face, int *neigh_face)
 {
-<<<<<<< HEAD
-  t8_eclass_scheme_c *ts;
-
-  /* Get a pointer to the tree to read its element class */
-  const t8_eclass_t eclass = t8_forest_get_tree_class (forest, ltreeid);
-  ts = t8_forest_get_eclass_scheme (forest, eclass);
-  if (neigh_scheme == ts && ts->t8_element_face_neighbor_inside (elem, neigh, face, neigh_face)) {
-=======
   /* Get a pointer to the tree to read its element class */
   const t8_tree_t tree = t8_forest_get_tree (forest, ltreeid);
   const t8_eclass_t eclass = tree->eclass;
   const t8_scheme *scheme = t8_forest_get_scheme (forest);
   if (neigh_eclass == eclass && scheme->element_get_face_neighbor_inside (eclass, elem, neigh, face, neigh_face)) {
->>>>>>> c0225dc7
     /* The neighbor was constructed and is inside the current tree. */
     return t8_forest_global_tree_id (forest, ltreeid);
   }
@@ -1706,10 +1677,11 @@
   std::vector<t8_locidx_t> element_indices;
   std::vector<int> dual_faces;
   std::vector<const t8_element_t *> neighbors;
-  const t8_eclass_scheme_c &scheme;
+  const t8_scheme &scheme;
+  t8_eclass_t eclass;
 
  public:
-  t8_lfn_user_data (const t8_eclass_scheme_c &scheme): scheme (scheme)
+  t8_lfn_user_data (const t8_scheme &scheme, t8_eclass_t eclass): scheme (scheme), eclass (eclass)
   {
   }
 };
@@ -1761,33 +1733,32 @@
 /** Compute whether two elements are ancestor of each other.
  * TODO: Move the function inside the element module */
 static bool
-t8_forest_elements_are_ancestor (const t8_eclass_scheme_c *scheme, const t8_element_t *element_A,
+t8_forest_elements_are_ancestor (const t8_scheme *scheme, t8_eclass_t eclass, const t8_element_t *element_A,
                                  const t8_element_t *element_B)
 {
-  T8_ASSERT (scheme->t8_element_is_valid (element_A));
-  T8_ASSERT (scheme->t8_element_is_valid (element_B));
+  T8_ASSERT (scheme->element_is_valid (eclass, element_A));
+  T8_ASSERT (scheme->element_is_valid (eclass, element_B));
 
   t8_element_t *nca;
-  scheme->t8_element_new (1, &nca);
-  scheme->t8_element_nca (element_A, element_B, nca);
-
-  const bool nca_is_A = scheme->t8_element_equal (element_A, nca);
+  scheme->element_new (eclass, 1, &nca);
+  scheme->element_get_nca (eclass, element_A, element_B, nca);
+
+  const bool nca_is_A = scheme->element_is_equal (eclass, element_A, nca);
   if (!nca_is_A) {
-    if (!scheme->t8_element_equal (element_B, nca)) {
-      scheme->t8_element_destroy (1, &nca);
+    if (!scheme->element_is_equal (eclass, element_B, nca)) {
+      scheme->element_destroy (eclass, 1, &nca);
       return false;
     }
   }
-  scheme->t8_element_destroy (1, &nca);
+  scheme->element_destroy (eclass, 1, &nca);
   return true;
 }
 
 void
 t8_forest_leaf_face_neighbors_ext (t8_forest_t forest, t8_locidx_t ltreeid, const t8_element_t *leaf_or_ghost,
                                    t8_element_t **pneighbor_leaves[], int face, int *dual_faces[], int *num_neighbors,
-<<<<<<< HEAD
-                                   t8_locidx_t **pelement_indices, t8_eclass_scheme_c **pneigh_scheme,
-                                   t8_gloidx_t *gneigh_tree, int *orientation)
+                                   t8_locidx_t **pelement_indices, t8_eclass_t *pneigh_eclass, t8_gloidx_t *gneigh_tree,
+                                   int *orientation)
 {
   /* We compute all face neighbor leaf elements of E via the following strategy:
    * - Compute the same level face neighbor N
@@ -1800,21 +1771,6 @@
    *   - Use the nca as a starting point for a recursive search across its corresponding face.
    *     Each element found on the face is a matching leaf face neighbor of E.
    **/
-=======
-                                   t8_locidx_t **pelement_indices, t8_eclass_t *pneigh_eclass, int forest_is_balanced,
-                                   t8_gloidx_t *gneigh_tree, int *orientation)
-{
-  t8_eclass_t eclass;
-  t8_gloidx_t gneigh_treeid;
-  t8_locidx_t lneigh_treeid = -1;
-  t8_locidx_t lghost_treeid = -1, *element_indices, element_index;
-  const t8_scheme *scheme = t8_forest_get_scheme (forest);
-  const t8_element_t *ancestor;
-  t8_element_t **neighbor_leaves;
-  t8_linearidx_t neigh_id;
-  int num_children_at_face, at_maxlevel;
-  int ineigh, *owners, different_owners, have_ghosts;
->>>>>>> c0225dc7
 
   T8_ASSERT (t8_forest_is_committed (forest));
 
@@ -1834,30 +1790,31 @@
                   "Ghost structure is needed for t8_forest_leaf_face_neighbors "
                   "but was not found in forest.\n");
 
-<<<<<<< HEAD
   const t8_eclass_t eclass = t8_forest_get_tree_class (forest, ltreeid);
-  const t8_eclass_scheme_c *ts = t8_forest_get_eclass_scheme (forest, eclass);
+  const t8_scheme *scheme = t8_forest_get_scheme (forest);
 
   if (orientation) {
     // Compute the orientation of the face neighbor connection
-    *orientation = t8_forest_leaf_face_orientation (forest, ltreeid, ts, leaf_or_ghost, face);
+    *orientation = t8_forest_leaf_face_orientation (forest, ltreeid, scheme, leaf_or_ghost, face);
   }
 
   /* At first we compute the same lave face neighbor element of leaf. For this, we need the
    * neighbor tree's eclass and scheme. */
   const t8_eclass_t neigh_class = t8_forest_element_neighbor_eclass (forest, ltreeid, leaf_or_ghost, face);
-  const t8_eclass_scheme_c *neigh_scheme = *pneigh_scheme = t8_forest_get_eclass_scheme (forest, neigh_class);
+  if (pneigh_eclass != NULL) {
+    *pneigh_eclass = neigh_class;
+  }
 
   // Compute the same level face neighbor
   t8_element_t *same_level_neighbor;
-  neigh_scheme->t8_element_new (1, &same_level_neighbor);
+  scheme->element_new (neigh_class, 1, &same_level_neighbor);
   int neigh_face;
-  *gneigh_tree = t8_forest_element_face_neighbor (forest, ltreeid, leaf_or_ghost, same_level_neighbor, neigh_scheme,
+  *gneigh_tree = t8_forest_element_face_neighbor (forest, ltreeid, leaf_or_ghost, same_level_neighbor, neigh_class,
                                                   face, &neigh_face);
 
   if (*gneigh_tree < 0) {
     // There is no face neighbor across this face
-    neigh_scheme->t8_element_destroy (1, &same_level_neighbor);
+    scheme->element_destroy (neigh_class, 1, &same_level_neighbor);
     *dual_faces = NULL;
     *num_neighbors = 0;
     *pelement_indices = NULL;
@@ -1865,23 +1822,23 @@
     return;
   }
 
-  const int maxlevel = neigh_scheme->t8_element_maxlevel ();
+  const int maxlevel = scheme->get_maxlevel (neigh_class);
 
   // Compute the first and last face descendant of the neighbor to compute their ids
   t8_element_t *first_face_desc;
   t8_element_t *last_face_desc;
-  neigh_scheme->t8_element_new (1, &first_face_desc);
-  neigh_scheme->t8_element_new (1, &last_face_desc);
-  neigh_scheme->t8_element_first_descendant_face (same_level_neighbor, neigh_face, first_face_desc, maxlevel);
-  neigh_scheme->t8_element_last_descendant_face (same_level_neighbor, neigh_face, last_face_desc, maxlevel);
-  const t8_linearidx_t first_face_desc_id = neigh_scheme->t8_element_get_linear_id (first_face_desc, maxlevel);
-  const t8_linearidx_t last_face_desc_id = neigh_scheme->t8_element_get_linear_id (last_face_desc, maxlevel);
+  scheme->element_new (neigh_class, 1, &first_face_desc);
+  scheme->element_new (neigh_class, 1, &last_face_desc);
+  scheme->element_get_first_descendant_face (neigh_class, same_level_neighbor, neigh_face, first_face_desc, maxlevel);
+  scheme->element_get_last_descendant_face (neigh_class, same_level_neighbor, neigh_face, last_face_desc, maxlevel);
+  const t8_linearidx_t first_face_desc_id = scheme->element_get_linear_id (neigh_class, first_face_desc, maxlevel);
+  const t8_linearidx_t last_face_desc_id = scheme->element_get_linear_id (neigh_class, last_face_desc, maxlevel);
   // same level neighbor, first and last face desc not needed anymore, free memory
-  neigh_scheme->t8_element_destroy (1, &first_face_desc);
-  neigh_scheme->t8_element_destroy (1, &last_face_desc);
+  scheme->element_destroy (neigh_class, 1, &first_face_desc);
+  scheme->element_destroy (neigh_class, 1, &last_face_desc);
   // Allocate memory for the nca of first and last face desc
   t8_element_t *nca_of_face_desc;
-  neigh_scheme->t8_element_new (1, &nca_of_face_desc);
+  scheme->element_new (neigh_class, 1, &nca_of_face_desc);
 
   // The neighbor leafs could be distributed across a local tree and a ghost
   // tree. We thus possibly need to search in two different arrays.
@@ -1917,40 +1874,6 @@
         neighbor_leaf_array leaf_array (tree_leafs, false);
         leaf_arrays.push_back (&leaf_array);
       }
-=======
-  if (forest_is_balanced) {
-    /* In a balanced forest, the leaf neighbor of a leaf is either the neighbor element itself,
-     * its parent or its children at the face. */
-    eclass = t8_forest_get_tree_class (forest, ltreeid);
-
-    if (orientation) {
-      *orientation = t8_forest_leaf_face_orientation (forest, ltreeid, scheme, leaf, face);
-    }
-
-    /* At first we compute these children of the face neighbor elements of leaf. For this, we need the
-     * neighbor tree's eclass, scheme, and tree id */
-    *pneigh_eclass = t8_forest_element_neighbor_eclass (forest, ltreeid, leaf, face);
-    /* If we are at the maximum refinement level, we compute the neighbor instead */
-    at_maxlevel = scheme->element_get_level (eclass, leaf) == t8_forest_get_maxlevel (forest);
-    if (at_maxlevel) {
-      num_children_at_face = 1;
-      neighbor_leaves = *pneighbor_leaves = T8_ALLOC (t8_element_t *, 1);
-      *dual_faces = T8_ALLOC (int, 1);
-      scheme->element_new (*pneigh_eclass, num_children_at_face, neighbor_leaves);
-      /* Compute neighbor element and global treeid of the neighbor */
-      gneigh_treeid = t8_forest_element_face_neighbor (forest, ltreeid, leaf, neighbor_leaves[0], *pneigh_eclass, face,
-                                                       *dual_faces);
-    }
-    else {
-      /* Allocate neighbor element */
-      num_children_at_face = scheme->element_get_num_face_children (eclass, leaf, face);
-      neighbor_leaves = *pneighbor_leaves = T8_ALLOC (t8_element_t *, num_children_at_face);
-      *dual_faces = T8_ALLOC (int, num_children_at_face);
-      scheme->element_new (*pneigh_eclass, num_children_at_face, neighbor_leaves);
-      /* Compute neighbor elements and global treeid of the neighbor */
-      gneigh_treeid = t8_forest_element_half_face_neighbors (forest, ltreeid, leaf, neighbor_leaves, *pneigh_eclass,
-                                                             face, num_children_at_face, *dual_faces);
->>>>>>> c0225dc7
     }
   }
 
@@ -1970,10 +1893,9 @@
         }
       }
     }
-<<<<<<< HEAD
-  }
-
-  struct t8_lfn_user_data user_data (*neigh_scheme);
+  }
+
+  struct t8_lfn_user_data user_data (*scheme, eclass);
 
   // Now we iterate over the leaf arrays of the neighbor tree
   // or neighbor ghost tree and find all leaf face neighbors of the element.
@@ -2002,12 +1924,12 @@
       const t8_element_t *first_face_leaf = t8_element_array_index_locidx (tree_leafs, first_desc_index);
       const t8_element_t *last_face_leaf = t8_element_array_index_locidx (tree_leafs, last_desc_index);
       // Compute their nearest common ancestor
-      neigh_scheme->t8_element_nca (first_face_leaf, last_face_leaf, nca_of_face_desc);
+      scheme->element_get_nca (neigh_class, first_face_leaf, last_face_leaf, nca_of_face_desc);
       /* Check whether the computed nca element does contain or is contained by the same level
        * face neighbor. If not, then there are no face neighbors and we do not continue.
        * Otherwise, face neighbors exist and are descendants of nca_of_face_desc. */
 
-      if (t8_forest_elements_are_ancestor (neigh_scheme, same_level_neighbor, nca_of_face_desc)) {
+      if (t8_forest_elements_are_ancestor (scheme, neigh_class, same_level_neighbor, nca_of_face_desc)) {
         const int face_of_nca = neigh_face;
         // TODO: Need to implement element function to compute face id of nca face.
         //        Input: Element A and face f, Element B that is ancestor or successor of A, and
@@ -2016,8 +1938,7 @@
         //
         //      Currently we hardcode this algorithm for quads. In that case the face id of B is always f.
         const bool scheme_is_default_quad_hex
-          = dynamic_cast<const struct t8_default_scheme_quad_c *> (neigh_scheme) != NULL
-            || dynamic_cast<const struct t8_default_scheme_hex_c *> (neigh_scheme) != NULL;
+          = t8_eclass_scheme_is_default (scheme, eclass) && (eclass == T8_ECLASS_QUAD || eclass == T8_ECLASS_HEX);
         SC_CHECK_ABORT (scheme_is_default_quad_hex,
                         "Computing leaf face neighbors currently only works for default quad or hex schemes.");
 
@@ -2073,21 +1994,9 @@
                 num_neighbors_current_tree * sizeof (int));
         *num_neighbors = total_num_neighbors;
       }
-=======
-    if (gneigh_treeid < 0) {
-      /* There exists no face neighbor across this face, we return with this info */
-      scheme->element_destroy (*pneigh_eclass, num_children_at_face, neighbor_leaves);
-      T8_FREE (neighbor_leaves);
-      T8_FREE (*dual_faces);
-      *dual_faces = NULL;
-      *num_neighbors = 0;
-      *pelement_indices = NULL;
-      *pneighbor_leaves = NULL;
-      return;
->>>>>>> c0225dc7
-    }
-  }
-  neigh_scheme->t8_element_destroy (1, &same_level_neighbor);
+    }
+  }
+  scheme->element_destroy (neigh_class, 1, &same_level_neighbor);
 #if T8_ENABLE_DEBUG
   // Debugging checks
   if (tree_is_local) {
@@ -2096,13 +2005,13 @@
   }
   // All neighbor elements must be valid
   for (int ineigh = 0; ineigh < *num_neighbors; ++ineigh) {
-    T8_ASSERT (neigh_scheme->t8_element_is_valid ((*pneighbor_leaves)[ineigh]));
+    T8_ASSERT (scheme->element_is_valid (neigh_class, (*pneighbor_leaves)[ineigh]));
     t8_debugf ("Face neighbor %p is valid.\n", (*pneighbor_leaves)[ineigh]);
   }
 #endif  // T8_ENABLE_DEBUG
 
   // clean-up
-  neigh_scheme->t8_element_destroy (1, &nca_of_face_desc);
+  scheme->element_destroy (eclass, 1, &nca_of_face_desc);
 #if 0
 t8_locidx_t lneigh_treeid = -1;
   t8_locidx_t lghost_treeid = -1, *element_indices, element_index;
@@ -2169,7 +2078,6 @@
 for (ineigh = 0; ineigh < num_children_at_face; ineigh++) {
   /* At first, we check whether the current rank owns the neighbor, since
        * this is a constant time check and it is the most common case */
-<<<<<<< HEAD
   if (t8_forest_element_check_owner (forest, neighbor_leaves[ineigh], gneigh_treeid, neigh_class, forest->mpirank,
                                      at_maxlevel)) {
     owners[ineigh] = forest->mpirank;
@@ -2188,26 +2096,6 @@
 }
 if (have_ghosts) {
   /* At least one neighbor is a ghost, we compute the ghost treeid of the neighbor
-=======
-      if (t8_forest_element_check_owner (forest, neighbor_leaves[ineigh], gneigh_treeid, *pneigh_eclass,
-                                         forest->mpirank, at_maxlevel)) {
-        owners[ineigh] = forest->mpirank;
-        /* The neighbor tree is also a local tree. we store its local treeid */
-        lneigh_treeid = t8_forest_get_local_id (forest, gneigh_treeid);
-      }
-      else {
-        owners[ineigh] = t8_forest_element_find_owner (forest, gneigh_treeid, neighbor_leaves[ineigh], *pneigh_eclass);
-        /* Store that at least one neighbor is a ghost */
-        have_ghosts = 1;
-      }
-      if (ineigh > 0) {
-        /* Check if all owners are the same for all neighbors or not */
-        different_owners = different_owners || (owners[ineigh] != owners[ineigh - 1]);
-      }
-    }
-    if (have_ghosts) {
-      /* At least one neighbor is a ghost, we compute the ghost treeid of the neighbor
->>>>>>> c0225dc7
        * tree. */
   // TODO (ghosts): If input is a ghost, this call may not find a tree since the neighbor may not be an element or ghost.
   //       In that case, we cannot return any element for this neighbor
@@ -2224,7 +2112,6 @@
   //      enough to query neighbor_leaves[0]
   /* The face neighbors belong to the same process, we thus need to determine
        * if they are leaves or their parent or grandparent. */
-<<<<<<< HEAD
   neigh_id = neigh_scheme->t8_element_get_linear_id (neighbor_leaves[0], forest->maxlevel);
   if (owners[0] != forest->mpirank) {
     /* The elements are ghost elements of the same owner */
@@ -2232,13 +2119,6 @@
     //         element or ghost, we cannot do the call here
     const t8_element_array_t *element_array = t8_forest_ghost_get_tree_elements (forest, lghost_treeid);
     /* Find the index in element_array of the leaf ancestor of the first neighbor.
-=======
-      neigh_id = scheme->element_get_linear_id (*pneigh_eclass, neighbor_leaves[0], forest->maxlevel);
-      if (owners[0] != forest->mpirank) {
-        /* The elements are ghost elements of the same owner */
-        const t8_element_array_t *element_array = t8_forest_ghost_get_tree_elements (forest, lghost_treeid);
-        /* Find the index in element_array of the leaf ancestor of the first neighbor.
->>>>>>> c0225dc7
          * This is either the neighbor itself or its parent, or its grandparent */
     element_index = t8_forest_bin_search_lower (element_array, neigh_id, forest->maxlevel);
     // TODO (ghost): If the input is a ghost and the neighbor is neither element nor ghost, this search may not find anything
@@ -2260,7 +2140,6 @@
     const t8_element_array_t *element_array = t8_forest_get_tree_element_array (forest, lneigh_treeid);
     /* Find the index in element_array of the leaf ancestor of the first neighbor.
          * This is either the neighbor itself or its parent, or its grandparent */
-<<<<<<< HEAD
     element_index = t8_forest_bin_search_lower (element_array, neigh_id, forest->maxlevel);
     /* Get the element */
     ancestor = t8_forest_get_tree_element (t8_forest_get_tree (forest, lneigh_treeid), element_index);
@@ -2289,51 +2168,6 @@
         neigh_scheme->t8_element_parent (neighbor_leaves[0], neighbor_leaves[0]);
         /* Compute the face id of the parent's face */
         *dual_faces[0] = neigh_scheme->t8_element_face_parent_face (neighbor_leaves[0], *dual_faces[0]);
-=======
-        element_index = t8_forest_bin_search_lower (element_array, neigh_id, forest->maxlevel);
-        /* Get the element */
-        ancestor = t8_forest_get_tree_element (t8_forest_get_tree (forest, lneigh_treeid), element_index);
-        /* Add the element offset of this tree to the index */
-        element_index += t8_forest_get_tree_element_offset (forest, lneigh_treeid);
-      }
-      if (scheme->element_compare (*pneigh_eclass, ancestor, neighbor_leaves[0]) < 0) {
-        /* ancestor is a real ancestor, and thus the neighbor is either the parent
-         * or the grandparent of the half neighbors. We can return it and the indices. */
-        /* We need to determine the dual face */
-        if (scheme->element_get_level (*pneigh_eclass, ancestor) == scheme->element_get_level (eclass, leaf)) {
-          /* The ancestor is the same-level neighbor of leaf */
-          if (!at_maxlevel) {
-            /* its dual face is the face of the parent of the first neighbor leaf */
-            *dual_faces[0] = scheme->element_face_get_parent_face (*pneigh_eclass, neighbor_leaves[0], *dual_faces[0]);
-          }
-        }
-        else {
-          /* The ancestor is the parent of the parent */
-          T8_ASSERT (scheme->element_get_level (*pneigh_eclass, ancestor)
-                     == scheme->element_get_level (eclass, leaf) - 1);
-
-          *dual_faces[0] = scheme->element_face_get_parent_face (*pneigh_eclass, neighbor_leaves[0], *dual_faces[0]);
-          if (!at_maxlevel) {
-            /* We need to compute the dual face of the grandparent. */
-            /* Construct the parent of the grand child */
-            scheme->element_get_parent (*pneigh_eclass, neighbor_leaves[0], neighbor_leaves[0]);
-            /* Compute the face id of the parent's face */
-            *dual_faces[0] = scheme->element_face_get_parent_face (*pneigh_eclass, neighbor_leaves[0], *dual_faces[0]);
-          }
-        }
-
-        /* free memory */
-        scheme->element_destroy (*pneigh_eclass, num_children_at_face - 1, neighbor_leaves + 1);
-        /* copy the ancestor */
-        scheme->element_copy (*pneigh_eclass, ancestor, neighbor_leaves[0]);
-        /* set return values */
-        *num_neighbors = 1;
-        *pelement_indices = T8_ALLOC (t8_locidx_t, 1);
-        (*pelement_indices)[0] = element_index;
-
-        T8_FREE (owners);
-        return;
->>>>>>> c0225dc7
       }
     }
 
@@ -2357,7 +2191,6 @@
      * neighbor itself and thus all half neighbors must be leaves.
      * Since the forest is balanced, we found all neighbor leaves.
      * It remains to compute their local ids */
-<<<<<<< HEAD
 *num_neighbors = num_children_at_face;
 *pelement_indices = T8_ALLOC (t8_locidx_t, num_children_at_face);
 element_indices = *pelement_indices;
@@ -2365,15 +2198,6 @@
   /* Compute the linear id at maxlevel of the neighbor leaf */
   neigh_id = neigh_scheme->t8_element_get_linear_id (neighbor_leaves[ineigh], forest->maxlevel);
   /* Get a pointer to the element array in which the neighbor lies and search for the element's index in this array.
-=======
-    *num_neighbors = num_children_at_face;
-    *pelement_indices = T8_ALLOC (t8_locidx_t, num_children_at_face);
-    element_indices = *pelement_indices;
-    for (ineigh = 0; ineigh < num_children_at_face; ineigh++) {
-      /* Compute the linear id at maxlevel of the neighbor leaf */
-      neigh_id = scheme->element_get_linear_id (*pneigh_eclass, neighbor_leaves[ineigh], forest->maxlevel);
-      /* Get a pointer to the element array in which the neighbor lies and search for the element's index in this array.
->>>>>>> c0225dc7
        * This is either the local leaf array of the local tree or the corresponding leaf array in the ghost structure */
   if (owners[ineigh] == forest->mpirank) {
     /* The neighbor is a local leaf */
@@ -2384,7 +2208,6 @@
     /* We have to add the tree's element offset to the index found to get the actual local element id */
     element_indices[ineigh] += t8_forest_get_tree_element_offset (forest, lneigh_treeid);
 #if T8_ENABLE_DEBUG
-<<<<<<< HEAD
     /* We check whether the element is really the element at this local id */
     {
       t8_locidx_t check_ltreeid;
@@ -2392,15 +2215,6 @@
       T8_ASSERT (check_ltreeid == lneigh_treeid);
       T8_ASSERT (neigh_scheme->t8_element_equal (check_element, neighbor_leaves[ineigh]));
     }
-=======
-        /* We check whether the element is really the element at this local id */
-        {
-          t8_locidx_t check_ltreeid;
-          const t8_element_t *check_element = t8_forest_get_element (forest, element_indices[ineigh], &check_ltreeid);
-          T8_ASSERT (check_ltreeid == lneigh_treeid);
-          T8_ASSERT (scheme->element_is_equal (*pneigh_eclass, check_element, neighbor_leaves[ineigh]));
-        }
->>>>>>> c0225dc7
 #endif
   }
   else {
@@ -2410,21 +2224,12 @@
     element_indices[ineigh] = t8_forest_bin_search_lower (element_array, neigh_id, forest->maxlevel);
 
 #if T8_ENABLE_DEBUG
-<<<<<<< HEAD
     /* We check whether the element is really the element at this local id */
     {
       t8_element_t *check_element;
       check_element = t8_forest_ghost_get_element (forest, lghost_treeid, element_indices[ineigh]);
       T8_ASSERT (neigh_scheme->t8_element_equal (check_element, neighbor_leaves[ineigh]));
     }
-=======
-        /* We check whether the element is really the element at this local id */
-        {
-          t8_element_t *check_element;
-          check_element = t8_forest_ghost_get_element (forest, lghost_treeid, element_indices[ineigh]);
-          T8_ASSERT (scheme->element_is_equal (*pneigh_eclass, check_element, neighbor_leaves[ineigh]));
-        }
->>>>>>> c0225dc7
 #endif
     /* Add the element offset of previous ghosts to this index */
     element_indices[ineigh] += t8_forest_ghost_get_tree_element_offset (forest, lghost_treeid);
@@ -2445,17 +2250,10 @@
 void
 t8_forest_leaf_face_neighbors (t8_forest_t forest, t8_locidx_t ltreeid, const t8_element_t *leaf,
                                t8_element_t **pneighbor_leaves[], int face, int *dual_faces[], int *num_neighbors,
-<<<<<<< HEAD
-                               t8_locidx_t **pelement_indices, t8_eclass_scheme_c **pneigh_scheme)
+                               t8_locidx_t **pelement_indices, t8_eclass_t *pneigh_eclass)
 {
   t8_forest_leaf_face_neighbors_ext (forest, ltreeid, leaf, pneighbor_leaves, face, dual_faces, num_neighbors,
-                                     pelement_indices, pneigh_scheme, NULL, NULL);
-=======
-                               t8_locidx_t **pelement_indices, t8_eclass_t *pneigh_eclass, int forest_is_balanced)
-{
-  t8_forest_leaf_face_neighbors_ext (forest, ltreeid, leaf, pneighbor_leaves, face, dual_faces, num_neighbors,
-                                     pelement_indices, pneigh_eclass, forest_is_balanced, NULL, NULL);
->>>>>>> c0225dc7
+                                     pelement_indices, pneigh_eclass, NULL, NULL);
 }
 
 void
@@ -2491,11 +2289,7 @@
     /* Iterate over all faces */
     for (iface = 0; iface < scheme->element_get_num_faces (eclass, leaf); iface++) {
       t8_forest_leaf_face_neighbors (forest, ltree, leaf, &neighbor_leaves, iface, &dual_faces, &num_neighbors,
-<<<<<<< HEAD
-                                     &element_indices, &neigh_scheme);
-=======
-                                     &element_indices, &neigh_eclass, 1);
->>>>>>> c0225dc7
+                                     &element_indices, &neigh_eclass);
       t8_debugf ("Element %li across face %i has %i leaf neighbors (with dual faces).\n", (long) ielem, iface,
                  num_neighbors);
       snprintf (buffer, BUFSIZ, "\tIndices:\t");
