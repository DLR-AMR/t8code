--- conflicted
+++ resolved
@@ -50,13 +50,6 @@
 #include <t8_geometry/t8_geometry_implementations/t8_geometry_linear.h>
 #include <t8_geometry/t8_geometry_implementations/t8_geometry_linear_axis_aligned.h>
 #endif
-<<<<<<< HEAD
-#include <t8_data/t8_element_array_iterator.hxx>
-
-#include <algorithm>
-#include <vector>
-=======
->>>>>>> 6c699d28
 
 /* We want to export the whole implementation to be callable from "C" */
 T8_EXTERN_C_BEGIN ();
@@ -1452,42 +1445,6 @@
   }
 }
 
-<<<<<<< HEAD
-/** \brief Search for a linear element id maxlevel in a sorted array of
- * elements. If the element does not exist, return the largest index i
- * such that the element at position i has a smaller id than the given one.
- * If no such i exists, return -1.
- */
-static t8_locidx_t
-t8_forest_bin_search_lower (const t8_element_array_t *elements, const t8_linearidx_t element_id, const int maxlevel)
-{
-  const t8_eclass_scheme_c *ts = t8_element_array_get_scheme (elements);
-  /* At first, we check whether any element has smaller id than the
-   * given one. */
-  const t8_element_t *query = t8_element_array_index_int (elements, 0);
-  const t8_linearidx_t query_id = ts->t8_element_get_linear_id (query, maxlevel);
-  if (query_id > element_id) {
-    /* No element has id smaller than the given one. */
-    return -1;
-  }
-
-  /* We search for the first element in the array that is greater than the given element id. */
-  auto elem_iter = std::upper_bound (
-    t8_element_array_begin (elements), t8_element_array_end (elements), element_id,
-    [&maxlevel, &ts] (const t8_linearidx_t element_id_, const t8_element_array_iterator::value_type &elem_ptr) {
-      return (element_id_ < ts->t8_element_get_linear_id (elem_ptr, maxlevel));
-    });
-
-  /* After we found the element with an id greater than the given one, we are able to jump one index back.
-   * This guarantees us that the element at (index - 1) is smaller or equal to the given element id.
-   * In case we do not find an element that is greater than the given element_id, the binary search returns
-   * the end-iterator of the element array. In that case, we want to return the last index from the element
-   * array. */
-  return elem_iter.GetCurrentIndex () - 1;
-}
-
-=======
->>>>>>> 6c699d28
 t8_eclass_t
 t8_forest_element_neighbor_eclass (const t8_forest_t forest, const t8_locidx_t ltreeid, const t8_element_t *elem,
                                    const int face)
