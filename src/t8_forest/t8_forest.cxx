--- conflicted
+++ resolved
@@ -1421,11 +1421,7 @@
 static t8_locidx_t
 t8_forest_bin_search_lower (const t8_element_array_t *elements, const t8_linearidx_t element_id, const int maxlevel)
 {
-<<<<<<< HEAD
-  T8_ASSERT (elements != NULL);
-=======
   T8_ASSERT (elements != nullptr);
->>>>>>> 0af39730
   const t8_scheme *scheme = t8_element_array_get_scheme (elements);
   const t8_eclass_t tree_class = t8_element_array_get_tree_class (elements);
   /* At first, we check whether any element has smaller id than the
