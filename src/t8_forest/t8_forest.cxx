/*
  This file is part of t8code.
  t8code is a C library to manage a collection (a forest) of multiple
  connected adaptive space-trees of general element classes in parallel.

  Copyright (C) 2024 the developers

  t8code is free software; you can redistribute it and/or modify
  it under the terms of the GNU General Public License as published by
  the Free Software Foundation; either version 2 of the License, or
  (at your option) any later version.

  t8code is distributed in the hope that it will be useful,
  but WITHOUT ANY WARRANTY; without even the implied warranty of
  MERCHANTABILITY or FITNESS FOR A PARTICULAR PURPOSE.  See the
  GNU General Public License for more details.

  You should have received a copy of the GNU General Public License
  along with t8code; if not, write to the Free Software Foundation, Inc.,
  51 Franklin Street, Fifth Floor, Boston, MA 02110-1301, USA.
*/

#include <sc_statistics.h>
#include <t8_refcount.h>
#include <t8_types/t8_vec.h>
#include <t8_forest/t8_forest_general.h>
#include <t8_forest/t8_forest_geometrical.h>
#include <t8_forest/t8_forest_types.h>
#include <t8_forest/t8_forest_partition.h>
#include <t8_forest/t8_forest_private.h>
#include <t8_forest/t8_forest_ghost.h>
#include <t8_forest/t8_forest_balance.h>
#include <t8_schemes/t8_scheme.hxx>
#include <t8_cmesh/t8_cmesh_trees.h>
#include <t8_cmesh/t8_cmesh_offset.h>
#include <t8_forest/t8_forest_profiling.h>
#include <t8_forest/t8_forest_io.h>
#include <t8_forest/t8_forest_adapt.h>
#include <t8_vtk/t8_vtk_writer.h>
#include <t8_geometry/t8_geometry_base.hxx>
#if T8_ENABLE_DEBUG
#include <t8_geometry/t8_geometry_implementations/t8_geometry_linear.h>
#include <t8_geometry/t8_geometry_implementations/t8_geometry_linear_axis_aligned.h>
#endif
#include <t8_data/t8_element_array_iterator.hxx>

#include <algorithm>

/* We want to export the whole implementation to be callable from "C" */
T8_EXTERN_C_BEGIN ();

int
t8_forest_is_incomplete_family (const t8_forest_t forest, const t8_locidx_t ltree_id, const t8_locidx_t el_considered,
                                t8_element_t **elements, const int elements_size)
{
  T8_ASSERT (forest != NULL);
  T8_ASSERT (ltree_id >= 0);
  T8_ASSERT (ltree_id < t8_forest_get_num_local_trees (forest));
  T8_ASSERT (elements != NULL);
  T8_ASSERT (elements_size > 0);

  const t8_scheme *scheme = t8_forest_get_scheme (forest);
  T8_ASSERT (scheme != NULL);
  const t8_eclass_t tree_class = t8_forest_get_tree_class (forest, ltree_id);

  /* If current considered element has level 0 there is no coarsening possible */
  if (0 == scheme->element_get_level (tree_class, elements[0])) {
    return 0;
  }

  t8_tree_t tree = t8_forest_get_tree (forest, ltree_id);
  T8_ASSERT (tree != NULL);
  T8_ASSERT (el_considered >= 0);
  T8_ASSERT (el_considered < t8_forest_get_tree_leaf_element_count (tree));

  /* Buffer for elements */
  t8_element_t *element_parent_current;
  t8_element_t *element_compare;
  scheme->element_new (tree_class, 1, &element_parent_current);
  scheme->element_new (tree_class, 1, &element_compare);

  /* We first assume that we have an (in)complete family with the size of array elements. 
   * In the following we try to disprove this. */
  int family_size = elements_size;

  /* Get level, child ID and parent of first element of possible family */
  const int level_current = scheme->element_get_level (tree_class, elements[0]);
  const int child_id_current = scheme->element_get_child_id (tree_class, elements[0]);
  scheme->element_get_parent (tree_class, elements[0], element_parent_current);

  /* Elements of the current family could already be passed, so that 
   * the element/family currently under consideration can no longer be coarsened.
   * Also, there may be successors of a hypothetical previous family member 
   * that would be overlapped after coarsening.
   * */
  if (child_id_current > 0 && el_considered > 0) {
    const t8_element_t *element_temp = t8_forest_get_tree_leaf_element (tree, el_considered - 1);
    const int level_temp = scheme->element_get_level (tree_class, element_temp);
    /* Only elements with higher or equal level then level of current considered
     * element, can get potentially be overlapped. */
    if (level_temp >= level_current) {
      /* Compare ancestors */
      scheme->element_get_nca (tree_class, element_parent_current, element_temp, element_compare);
      const int level_compare = scheme->element_get_level (tree_class, element_compare);
      /* Level_current-1 is level of element_parent_current */
      T8_ASSERT (level_compare <= level_current - 1);
      if (level_compare == level_current - 1) {
        scheme->element_destroy (tree_class, 1, &element_parent_current);
        scheme->element_destroy (tree_class, 1, &element_compare);
        return 0;
      }
    }
  }

  /* Reduce family_size to the number of family members that directly follow each other. */
  for (int family_iter = 1; family_iter < family_size; family_iter++) {
    const int level = scheme->element_get_level (tree_class, elements[family_iter]);
    /* By comparing the levels in advance we may be able to avoid
     * the more complex test with the parent element.*/
    if (level != level_current) {
      family_size = family_iter;
      break;
    }
    scheme->element_get_parent (tree_class, elements[family_iter], element_compare);
    /* If the levels are equal, check if the parents are too. */
    if (!scheme->element_is_equal (tree_class, element_parent_current, element_compare)) {
      family_size = family_iter;
      break;
    }
  }

  T8_ASSERT (family_size > 0);
  T8_ASSERT (family_size >= 0 && family_size <= elements_size);

  /* There may be successors of a hypothetical later family member (with index 
   * family_size in this family) that would be overlapped after coarsening. */
  if (family_size < elements_size) {
    /* Get level of element after last element of current possible family */
    const int level = scheme->element_get_level (tree_class, elements[family_size]);
    /* Only elements with higher level then level of current element, can get 
     * potentially be overlapped. */
    if (level > level_current) {
      /* Compare ancestors */
      scheme->element_get_nca (tree_class, element_parent_current, elements[family_size], element_compare);
      const int level_compare = scheme->element_get_level (tree_class, element_compare);
      T8_ASSERT (level_compare <= level_current - 1);
      if (level_compare == level_current - 1) {
        scheme->element_destroy (tree_class, 1, &element_parent_current);
        scheme->element_destroy (tree_class, 1, &element_compare);
        return 0;
      }
    }
  }

  /* clean up */
  scheme->element_destroy (tree_class, 1, &element_parent_current);
  scheme->element_destroy (tree_class, 1, &element_compare);

#if T8_ENABLE_MPI
  const int num_siblings = scheme->element_get_num_siblings (tree_class, elements[0]);
  T8_ASSERT (family_size <= num_siblings);
  /* If the first/last element at a process boundary is not the first/last
   * element of a possible family, we are not guaranteed to consider all 
   * family members.*/
  if (el_considered == 0 && child_id_current > 0 && ltree_id == 0 && forest->mpirank > 0) {
    return 0;
  }
  else if (el_considered > t8_forest_get_tree_leaf_element_count (tree) - (t8_locidx_t) num_siblings
           && ltree_id == t8_forest_get_num_local_trees (forest) - 1 && forest->mpirank < forest->mpisize - 1) {
    return 0;
  }
#endif

  return family_size;
}

/* Compute the maximum possible refinement level in a forest. */
void
t8_forest_compute_maxlevel (t8_forest_t forest)
{
  /* Ensure that the maxlevel does not increase the maximum level of any
   * class in the forest */
  int eclass_it;
  int maxlevel;

  T8_ASSERT (t8_cmesh_is_committed (forest->cmesh));
  forest->maxlevel = -1;
  for (eclass_it = T8_ECLASS_VERTEX; eclass_it < T8_ECLASS_COUNT; eclass_it++) {
    if (forest->cmesh->num_trees_per_eclass[eclass_it] > 0) {
      /* If there are trees of this class, compute the maxlevel of the class */
      const t8_scheme *scheme = t8_forest_get_scheme_before_commit (forest);
      maxlevel = scheme->get_maxlevel ((t8_eclass_t) eclass_it);
      /* Compute the minimum of this level and the stored maxlevel */
      if (forest->maxlevel == -1) {
        forest->maxlevel = maxlevel;
      }
      else {
        forest->maxlevel = SC_MIN (maxlevel, forest->maxlevel);
      }
    }
  }
  T8_ASSERT (forest->maxlevel >= 0);
  t8_debugf ("Computed maxlevel %i\n", forest->maxlevel);
}

/* Return the maximum level of a forest */
int
t8_forest_get_maxlevel (const t8_forest_t forest)
{
  T8_ASSERT (t8_forest_is_committed (forest));
  T8_ASSERT (forest->maxlevel >= 0);
#if T8_ENABLE_DEBUG
  /* Ensure that the maxlevel does not increase the maximum level of any
   * class in the forest */
  int eclass_it;
  const t8_scheme *scheme = t8_forest_get_scheme (forest);
  for (eclass_it = 0; eclass_it < T8_ECLASS_COUNT; eclass_it++) {
    if (forest->cmesh->num_trees_per_eclass[eclass_it] > 0) {
      T8_ASSERT (forest->maxlevel <= scheme->get_maxlevel ((t8_eclass_t) eclass_it));
    }
  }
#endif
  return forest->maxlevel;
}

int
t8_forest_get_dimension (const t8_forest_t forest)
{
  T8_ASSERT (t8_forest_is_committed (forest));
  T8_ASSERT (0 <= forest->dimension && forest->dimension <= T8_ECLASS_MAX_DIM);

  return forest->dimension;
}

/* Compute the minimum refinement level, such that a uniform forest on a cmesh
 * does not have empty processes */
int
t8_forest_min_nonempty_level (t8_cmesh_t cmesh, const t8_scheme *scheme)
{
  int level, min_num_children, maxlevel;
  int eclass;
  t8_element_t *element;

  if (cmesh->mpisize <= cmesh->num_trees) {
    /* If there are more trees than processes, level 0 is the minimum */
    return 0;
  }

  /* Compute the minimum number of children for a tree in the cmesh */
  /* Also compute the maximum possible level */
  min_num_children = 100;
  maxlevel = 100;
  for (eclass = T8_ECLASS_ZERO; eclass < T8_ECLASS_COUNT; eclass++) {
    if (cmesh->num_trees_per_eclass[eclass] > 0) {
      /* Compute the number of children of the root tree. */
      scheme->element_new ((t8_eclass_t) eclass, 1, &element);
      scheme->set_to_root ((t8_eclass_t) eclass, element);
      min_num_children = SC_MIN (min_num_children, scheme->element_get_num_children ((t8_eclass_t) eclass, element));
      scheme->element_destroy ((t8_eclass_t) eclass, 1, &element);
      /* Compute the minimum possible maximum refinement level */
      maxlevel = SC_MIN (maxlevel, scheme->get_maxlevel ((t8_eclass_t) eclass));
    }
  }

  if (min_num_children == 1) {
    return -1;
  }

  /* To compute the level, we need the smallest l such that
   * trees * min_num_child^l >= mpisize
   *  <=>  l >= log (mpisize/trees) / log (min_num_child)
   */
  level = ceil (log (cmesh->mpisize / (double) cmesh->num_trees) / log (min_num_children));
  return level;
}

int
t8_forest_no_overlap ([[maybe_unused]] t8_forest_t forest)
{
#if T8_ENABLE_DEBUG
  T8_ASSERT (t8_forest_is_committed (forest));
  const t8_scheme *scheme = t8_forest_get_scheme (forest);
  int has_overlap_local = 0;
  const t8_locidx_t num_local_trees = t8_forest_get_num_local_trees (forest);
  /* Iterate over all local trees */
  for (t8_locidx_t itree = 0; itree < num_local_trees; itree++) {
    const t8_tree_t tree = t8_forest_get_tree (forest, itree);
    const t8_eclass_t tree_class = tree->eclass;
    const t8_locidx_t elems_in_tree = t8_forest_get_tree_num_leaf_elements (forest, itree);
    t8_element_t *element_nca;
    scheme->element_new (tree_class, 1, &element_nca);
    /* Iterate over all elements in current tree */
    for (t8_locidx_t ielem = 0; ielem < elems_in_tree - 1; ielem++) {
      /* Compare each two consecutive elements. If one element is
       * the nearest common ancestor (nca) of the other, they overlap.
       * More detailed:
       * Let e_a and e_b be two elements.
       * If the level of e_a is equal to the level of the nca of e_a and e_b,
       * then e_b is a descendant of e_a. 
       * If the level of e_b is equal to the level of the nca of e_a and e_b,
       * then e_a is a descendant of e_b. 
       * Thus e_a and e_b overlap in both cases.
       * Note: If e_a equals e_b, e_a is the descendant of e_b and vice versa.
       * */
      const t8_element_t *element_a = t8_forest_get_leaf_element_in_tree (forest, itree, ielem);
      const t8_element_t *element_b = t8_forest_get_leaf_element_in_tree (forest, itree, ielem + 1);
      T8_ASSERT (scheme->element_is_valid (tree_class, element_a));
      T8_ASSERT (scheme->element_is_valid (tree_class, element_b));
      scheme->element_get_nca (tree_class, element_a, element_b, element_nca);
      if (scheme->element_get_level (tree_class, element_a) == scheme->element_get_level (tree_class, element_nca)
          || scheme->element_get_level (tree_class, element_b) == scheme->element_get_level (tree_class, element_nca)) {
        scheme->element_destroy (tree_class, 1, &element_nca);
        has_overlap_local = 1;
      }
    }
    /* clean up, as each tree can have a different scheme */
    scheme->element_destroy (tree_class, 1, &element_nca);
  }
  /* Check if a local tree in the global forest has local overlapping elements.
   * has_overlap_local_global is equal to 1 if a process has a local overlap, else 0. */
  int has_overlap_local_global;
  int mpiret
    = sc_MPI_Allreduce (&has_overlap_local, &has_overlap_local_global, 1, sc_MPI_INT, sc_MPI_MAX, forest->mpicomm);
  SC_CHECK_MPI (mpiret);

  T8_ASSERT (has_overlap_local_global == 0 || has_overlap_local_global == 1);
  if (has_overlap_local_global) {
    T8_ASSERT (has_overlap_local == 1);
    return 0;
  }
#endif
  return 1;
}

int
t8_forest_is_equal (t8_forest_t forest_a, t8_forest_t forest_b)
{
  t8_locidx_t num_local_trees_a, num_local_trees_b;
  t8_locidx_t elems_in_tree_a, elems_in_tree_b;
  t8_locidx_t ielem;
  t8_locidx_t itree;

  T8_ASSERT (t8_forest_is_committed (forest_a));
  T8_ASSERT (t8_forest_is_committed (forest_b));

  /* Check number of trees */
  num_local_trees_a = t8_forest_get_num_local_trees (forest_a);
  num_local_trees_b = t8_forest_get_num_local_trees (forest_b);
  if (num_local_trees_a != num_local_trees_b) {
    return 0;
  }

  /* Check the schemes for equality */
  const t8_scheme *ts_a = t8_forest_get_scheme (forest_a);
  const t8_scheme *ts_b = t8_forest_get_scheme (forest_b);
  if (ts_a != ts_b) {
    return 0;
  }

  /* Check element arrays for equality */
  for (itree = 0; itree < num_local_trees_a; itree++) {
    /* Check the tree classes for equality */
    const t8_eclass_t tree_class_a = t8_forest_get_tree_class (forest_a, itree);
    const t8_eclass_t tree_class_b = t8_forest_get_tree_class (forest_b, itree);
    if (tree_class_a != tree_class_b) {
      return 0;
    }
    /* Check the elements for equality */
    elems_in_tree_a = t8_forest_get_tree_num_leaf_elements (forest_a, itree);
    elems_in_tree_b = t8_forest_get_tree_num_leaf_elements (forest_b, itree);
    if (elems_in_tree_a != elems_in_tree_b) {
      return 0;
    }
    for (ielem = 0; ielem < elems_in_tree_a; ielem++) {
      /* Get pointers to both elements */
      const t8_element_t *elem_a = t8_forest_get_leaf_element_in_tree (forest_a, itree, ielem);
      const t8_element_t *elem_b = t8_forest_get_leaf_element_in_tree (forest_b, itree, ielem);
      /* check for equality */
      if (!ts_a->element_is_equal (tree_class_a, elem_a, elem_b)) {
        /* The elements are not equal */
        return 0;
      }
    }
  }
  return 1;
}

/* given an element in a coarse tree, the corner coordinates of the coarse tree
 * and a corner number of the element compute the coordinates of that corner
 * within the coarse tree.
 */
/* TODO: replace ltree_id argument with scheme argument. */
void
t8_forest_element_coordinate (t8_forest_t forest, t8_locidx_t ltree_id, const t8_element_t *element, int corner_number,
                              double *coordinates)
{
  double vertex_coords[3] = { 0.0 };

  T8_ASSERT (forest != NULL);
  T8_ASSERT (forest->scheme != NULL);
  /* Get the tree's class and scheme */
  const t8_eclass_t tree_class = t8_forest_get_tree_class (forest, ltree_id);
  const t8_scheme *scheme = t8_forest_get_scheme (forest);
  /* Compute the vertex coordinates inside [0,1]^dim reference cube. */
  scheme->element_get_vertex_reference_coords (tree_class, element, corner_number, vertex_coords);
  /* Compute the global tree id */
  const t8_gloidx_t gtreeid = t8_forest_global_tree_id (forest, ltree_id);
  /* Get the cmesh */
  const t8_cmesh_t cmesh = t8_forest_get_cmesh (forest);
  /* Evaluate the geometry */
  t8_geometry_evaluate (cmesh, gtreeid, vertex_coords, 1, coordinates);
}

void
t8_forest_element_from_ref_coords_ext (t8_forest_t forest, t8_locidx_t ltreeid, const t8_element_t *element,
                                       const double *ref_coords, const size_t num_coords, double *coords_out,
                                       const double *stretch_factors)
{
  const t8_eclass_t tree_class = t8_forest_get_tree_class (forest, ltreeid);
  const int tree_dim = t8_eclass_to_dimension[tree_class];
  const t8_scheme *scheme = t8_forest_get_scheme (forest);
  const t8_cmesh_t cmesh = t8_forest_get_cmesh (forest);
  const t8_gloidx_t gtreeid = t8_forest_global_tree_id (forest, ltreeid);

  double *tree_ref_coords = T8_ALLOC (double, (tree_dim == 0 ? 1 : tree_dim) * num_coords);

  if (stretch_factors != NULL) {
#if T8_ENABLE_DEBUG
    const t8_geometry_type_t geom_type = t8_geometry_get_type (cmesh, gtreeid);
    T8_ASSERT (geom_type == T8_GEOMETRY_TYPE_LINEAR || geom_type == T8_GEOMETRY_TYPE_LINEAR_AXIS_ALIGNED);
#endif /* T8_ENABLE_DEBUG */
    const int tree_dim = t8_eclass_to_dimension[tree_class];
    double stretched_ref_coords[T8_ECLASS_MAX_CORNERS * T8_ECLASS_MAX_DIM];
    for (size_t i_coord = 0; i_coord < num_coords; ++i_coord) {
      for (int dim = 0; dim < tree_dim; ++dim) {
        stretched_ref_coords[i_coord * tree_dim + dim]
          = 0.5 + ((ref_coords[i_coord * tree_dim + dim] - 0.5) * stretch_factors[dim]);
      }
    }
    scheme->element_get_reference_coords (tree_class, element, stretched_ref_coords, num_coords, tree_ref_coords);
  }
  else {
    scheme->element_get_reference_coords (tree_class, element, ref_coords, num_coords, tree_ref_coords);
  }

  t8_geometry_evaluate (cmesh, gtreeid, tree_ref_coords, num_coords, coords_out);

  T8_FREE (tree_ref_coords);
}

void
t8_forest_element_from_ref_coords (t8_forest_t forest, t8_locidx_t ltreeid, const t8_element_t *element,
                                   const double *ref_coords, const size_t num_coords, double *coords_out)
{
  t8_forest_element_from_ref_coords_ext (forest, ltreeid, element, ref_coords, num_coords, coords_out, NULL);
}

/* Compute the diameter of an element. */
double
t8_forest_element_diam (t8_forest_t forest, t8_locidx_t ltreeid, const t8_element_t *element)
{
  const t8_eclass_t tree_class = t8_forest_get_tree_class (forest, ltreeid);
  const t8_scheme *scheme = t8_forest_get_scheme (forest);

  double centroid[3], coordinates[3];
  double dist;
  int i, num_corners;

  /* validity check */
  T8_ASSERT (scheme->element_is_valid (tree_class, element));

  /* We approximate the diameter as twice the average of the distances
   * from the vertices to the centroid. */
  num_corners = scheme->element_get_num_corners (tree_class, element);

  /* Compute the centroid */
  t8_forest_element_centroid (forest, ltreeid, element, centroid);
  dist = 0;
  for (i = 0; i < num_corners; i++) {
    /* Compute coordinates of this corner */
    t8_forest_element_coordinate (forest, ltreeid, element, i, coordinates);
    /* Compute the distance to the midpoint */
    dist += t8_dist (coordinates, centroid);
  }

  /* We approximate the diameter as twice the average of the distances
   * from the vertices to the centroid. */
  return 2 * dist / num_corners;
}

/* Compute the center of mass of an element. We can use the element reference
 * coordinates of the centroid.*/
void
t8_forest_element_centroid (t8_forest_t forest, t8_locidx_t ltreeid, const t8_element_t *element, double *coordinates)
{
  T8_ASSERT (t8_forest_is_committed (forest));
  const t8_scheme *scheme = t8_forest_get_scheme (forest);
  const t8_eclass_t tree_class = t8_forest_get_tree_class (forest, ltreeid);

  /* Get the tree's eclass and scheme. */
  T8_ASSERT (scheme->element_is_valid (tree_class, element));

  /* Get the element class and calculate the centroid using its element
   * reference coordinates */
  const t8_element_shape_t element_shape = scheme->element_get_shape (tree_class, element);
  t8_forest_element_from_ref_coords (forest, ltreeid, element, t8_element_centroid_ref_coords[element_shape], 1,
                                     coordinates);
}

/* Compute the length of the line from one corner to a second corner in an element */
static double
t8_forest_element_line_length (t8_forest_t forest, t8_locidx_t ltreeid, const t8_element_t *element, int corner_a,
                               int corner_b)
{
  double coordinates_a[3], coordinates_b[3];
  double length;

  t8_forest_element_coordinate (forest, ltreeid, element, corner_a, coordinates_a);
  t8_forest_element_coordinate (forest, ltreeid, element, corner_b, coordinates_b);

  /* Compute the euclidean distance */
  length = t8_dist (coordinates_a, coordinates_b);
  /* return it */
  return length;
}

/* Compute the area of a triangle given by 3 vectors */
static double
t8_forest_element_triangle_area (double coordinates[3][3])
{
  double v_1v_1, v_1v_2, v_2v_2;

  /* Compute vectors v_1 and v_2 */
  /* v_1 = v_1 - v_0 */
  t8_axpy (coordinates[0], coordinates[1], -1);
  /* v_2 = v_2 - v_0 */
  t8_axpy (coordinates[0], coordinates[2], -1);
  /* compute scalar products */
  v_1v_1 = t8_dot (coordinates[1], coordinates[1]);
  v_1v_2 = t8_dot (coordinates[1], coordinates[2]);
  v_2v_2 = t8_dot (coordinates[2], coordinates[2]);

  /* compute determinant and half it */
  return 0.5 * sqrt (fabs (v_1v_1 * v_2v_2 - v_1v_2 * v_1v_2));
}

static double
t8_forest_element_tet_volume (const double coordinates[4][3])
{
  /* We compute the volume as a sixth of the determinant of the
   * three vectors of the corners minus the forth vector.
   * Let the corners be a, b, c, and d.
   * V = 1/6 |det (a-d,b-d,c-d)|
   * This can be rewritten as
   * V = |(a-d)*((b-d) x (c-d))|/6
   */
  double cross[3];
  int i;
  double coordinates_tmp[3][3];

  /* subtract the 4-th vector from the other 3 */
  for (i = 0; i < 3; i++) {
    t8_axpyz (coordinates[3], coordinates[i], coordinates_tmp[i], -1);
  }

  /* Compute the cross product of the 2nd and 3rd */
  t8_cross_3D (coordinates_tmp[1], coordinates_tmp[2], cross);

  /* return |(a-d) * ((b-d)x(c-d))| / 6 */
  return fabs (t8_dot (coordinates_tmp[0], cross)) / 6;
}

/* Compute an element's volume */
double
t8_forest_element_volume (t8_forest_t forest, t8_locidx_t ltreeid, const t8_element_t *element)
{
  T8_ASSERT (t8_forest_is_committed (forest));
  const t8_eclass_t tree_class = t8_forest_get_tree_class (forest, ltreeid);
  const t8_scheme *scheme = t8_forest_get_scheme (forest);
  const t8_element_shape_t element_shape = scheme->element_get_shape (tree_class, element);

  switch (element_shape) {
  case T8_ECLASS_VERTEX:
    /* vertices do not have any volume */
    return 0;
  case T8_ECLASS_LINE:
    /* for line, the volume equals the diameter */
    return t8_forest_element_diam (forest, ltreeid, element);
  case T8_ECLASS_QUAD: {
    int face_a, face_b, corner_a, corner_b;
    double coordinates[3][3];
    /* We use this formula for computing the surface area for a parallelogram
     * (we use parallelogram as approximation for the element).
     *
     *  A = | det (v_1*v_1 v_1*v_2) |
     *      |     (v_2*v_1 v_2*v_2) |
     * v_1
     *  x --- x
     *  |     |
     *  |     |
     *  x --- x
     * 0       v_2
     */
    /* Compute the faces meeting at vertex 0 */
    face_a = scheme->element_get_corner_face (T8_ECLASS_QUAD, element, 0, 0);
    face_b = scheme->element_get_corner_face (T8_ECLASS_QUAD, element, 0, 1);
    /* Compute the other corners of these faces */
    corner_a = scheme->element_get_face_corner (T8_ECLASS_QUAD, element, face_a, 1);
    corner_b = scheme->element_get_face_corner (T8_ECLASS_QUAD, element, face_b, 1);
    T8_ASSERT (corner_a != 0 && corner_b != 0);
    T8_ASSERT (corner_a != corner_b);
    /* Compute the coordinates of vertex 0, a and b */
    t8_forest_element_coordinate (forest, ltreeid, element, 0, coordinates[0]);
    t8_forest_element_coordinate (forest, ltreeid, element, corner_a, coordinates[1]);
    t8_forest_element_coordinate (forest, ltreeid, element, corner_b, coordinates[2]);
    return 2 * t8_forest_element_triangle_area (coordinates);
  } break;
  case T8_ECLASS_TRIANGLE: {
    double coordinates[3][3];
    int i;
    /* We use the same formula as for quads but divide the result in half.
     *    v_2
     *    x
     *   /  \
     *  x -- x
     * 0     v_1
     *  A = | det (v_1*v_1 v_1*v_2) |
     *      |     (v_2*v_1 v_2*v_2) |
     *
     * This is not an approximation as in the quad case, since a
     * triangle always spans a parallelogram.
     */
    for (i = 0; i < 3; i++) {
      t8_forest_element_coordinate (forest, ltreeid, element, i, coordinates[i]);
    }
    return t8_forest_element_triangle_area (coordinates);
  } break;
  case T8_ECLASS_TET: {
    /* We compute the volume as a sixth of the determinant of the
     * three vectors of the corners minus the forth vector.
     * Let the corners be a, b, c, and d.
     * V = 1/6 |det (a-d,b-d,c-d)|
     * This can be rewritten as
     * V = |(a-d)*((b-d) x (c-d))|/6
     */
    double coordinates[4][3];
    int i;

    /* Compute the 4 corner coordinates */
    for (i = 0; i < 4; i++) {
      t8_forest_element_coordinate (forest, ltreeid, element, i, coordinates[i]);
    }

    return t8_forest_element_tet_volume (coordinates);
  } break;
  case T8_ECLASS_HEX: {
    /* We compute the volume as the determinant of the three vectors
     * from corner 0 to 1, to 2, to 4 (in Z-order).
     */
    double coordinates[4][3], cross[3];
    int i;

    /* Get the coordinates of the four corners */
    t8_forest_element_coordinate (forest, ltreeid, element, 0, coordinates[0]);
    t8_forest_element_coordinate (forest, ltreeid, element, 1, coordinates[1]);
    t8_forest_element_coordinate (forest, ltreeid, element, 2, coordinates[2]);
    t8_forest_element_coordinate (forest, ltreeid, element, 4, coordinates[3]);

    /* Compute the difference of each corner with corner 0 */
    for (i = 1; i < 4; i++) {
      t8_axpy (coordinates[0], coordinates[i], -1);
    }

    /* Compute the cross product of the 2nd and 3rd */
    t8_cross_3D (coordinates[2], coordinates[3], cross);

    /* return |(a-d) * ((b-d)x(c-d))| */
    return fabs (t8_dot (coordinates[1], cross));
  }
  case T8_ECLASS_PRISM:

  {
    /* We divide the prism into 3 tetrahdra and compute their volumes. */
    double coordinates[4][3], volume;

    /* The first tetrahedron has prism vertices 0, 1, 2, and 4 */
    t8_forest_element_coordinate (forest, ltreeid, element, 0, coordinates[0]);
    t8_forest_element_coordinate (forest, ltreeid, element, 1, coordinates[1]);
    t8_forest_element_coordinate (forest, ltreeid, element, 2, coordinates[2]);
    t8_forest_element_coordinate (forest, ltreeid, element, 4, coordinates[3]);
    volume = t8_forest_element_tet_volume (coordinates);

    /* The second tetrahedron has prism vertices 0, 2, 3, and 4 */
    t8_forest_element_coordinate (forest, ltreeid, element, 0, coordinates[0]);
    t8_forest_element_coordinate (forest, ltreeid, element, 2, coordinates[1]);
    t8_forest_element_coordinate (forest, ltreeid, element, 3, coordinates[2]);
    t8_forest_element_coordinate (forest, ltreeid, element, 4, coordinates[3]);
    volume += t8_forest_element_tet_volume (coordinates);

    /* The third tetrahedron has prism vertices 2, 3, 4, and 5 */
    t8_forest_element_coordinate (forest, ltreeid, element, 2, coordinates[0]);
    t8_forest_element_coordinate (forest, ltreeid, element, 3, coordinates[1]);
    t8_forest_element_coordinate (forest, ltreeid, element, 4, coordinates[2]);
    t8_forest_element_coordinate (forest, ltreeid, element, 5, coordinates[3]);
    volume += t8_forest_element_tet_volume (coordinates);

    return volume;
  }
  case T8_ECLASS_PYRAMID: {
    double volume, coordinates[4][3];
    /* The first tetrahedron has pyra vertices 0, 1, 3 and 4 */
    t8_forest_element_coordinate (forest, ltreeid, element, 0, coordinates[0]);
    t8_forest_element_coordinate (forest, ltreeid, element, 1, coordinates[1]);
    t8_forest_element_coordinate (forest, ltreeid, element, 3, coordinates[2]);
    t8_forest_element_coordinate (forest, ltreeid, element, 4, coordinates[3]);
    volume = t8_forest_element_tet_volume (coordinates);

    /* The second tetrahedron has pyra vertices 0, 3, 2 and 4 */

    t8_forest_element_coordinate (forest, ltreeid, element, 2, coordinates[1]);

    volume += t8_forest_element_tet_volume (coordinates);
    return volume;
  }
  default:
    SC_ABORT_NOT_REACHED ();
  }
  return -1; /* default return prevents compiler warning */
}

/* Compute the area of an element's face */
double
t8_forest_element_face_area (t8_forest_t forest, t8_locidx_t ltreeid, const t8_element_t *element, int face)
{
  T8_ASSERT (t8_forest_is_committed (forest));
  const t8_eclass_t tree_class = t8_forest_get_tree_class (forest, ltreeid);
  const t8_scheme *scheme = t8_forest_get_scheme (forest);
  const t8_element_shape_t face_shape = scheme->element_get_face_shape (tree_class, element, face);

  switch (face_shape) {
  case T8_ECLASS_VERTEX:
    /* vertices do not have volume */
    return 0;
    break;
  case T8_ECLASS_LINE: {
    int corner_a, corner_b;

    /* Compute the two endnotes of the face line */
    corner_a = scheme->element_get_face_corner (tree_class, element, face, 0);
    corner_b = scheme->element_get_face_corner (tree_class, element, face, 1);

    /* Compute the length of this line */
    return t8_forest_element_line_length (forest, ltreeid, element, corner_a, corner_b);
  } break;
  case T8_ECLASS_TRIANGLE: {
    double coordinates[3][3];
    int i, face_corner;

    /* Compute the coordinates of the triangle's vertices */
    for (i = 0; i < 3; i++) {
      face_corner = scheme->element_get_face_corner (tree_class, element, face, i);
      t8_forest_element_coordinate (forest, ltreeid, element, face_corner, coordinates[i]);
    }

    /* Compute the area of the triangle */
    return t8_forest_element_triangle_area (coordinates);
  } break;
  case T8_ECLASS_QUAD:
    /* Consider this quad face divided in two triangles:
     * 2   3
     *  x--x
     *  |\ |
     *  | \|
     *  x--x
     * 0    1
     *
     * We approximate its area as the sum of the two triangle areas. */
    {
      double coordinates[3][3], area;
      int i, face_corner;

      /* Compute the coordinates of the first triangle's vertices */
      for (i = 0; i < 3; i++) {
        face_corner = scheme->element_get_face_corner (tree_class, element, face, i);
        t8_forest_element_coordinate (forest, ltreeid, element, face_corner, coordinates[i]);
      }
      /* Compute the first triangle's area */
      area = 0;
      area = t8_forest_element_triangle_area (coordinates);

      /* Since the function element_triangle_are has modified coordinates,
       * we recompute all corner coordinates for the second triangle. */
      for (i = 0; i < 3; i++) {
        face_corner = scheme->element_get_face_corner (tree_class, element, face, i + 1);
        t8_forest_element_coordinate (forest, ltreeid, element, face_corner, coordinates[i]);
      }

      area += t8_forest_element_triangle_area (coordinates);
      return area;
    }
  default:
    SC_ABORT ("Not implemented.\n");
  }
  return -1; /* default return prevents compiler warning */
}

void
t8_forest_element_face_centroid (t8_forest_t forest, t8_locidx_t ltreeid, const t8_element_t *element, int face,
                                 double centroid[3])
{
  T8_ASSERT (t8_forest_is_committed (forest));
  const t8_eclass_t tree_class = t8_forest_get_tree_class (forest, ltreeid);
  const t8_scheme *scheme = t8_forest_get_scheme (forest);
  const t8_element_shape_t face_shape = scheme->element_get_face_shape (tree_class, element, face);

  switch (face_shape) {
  case T8_ECLASS_VERTEX: {
    /* Element is a line, the face midpoint is the vertex itself */
    /* Get the index of the corner that is the face */
    const int corner = scheme->element_get_face_corner (tree_class, element, face, 0);
    /* Compute the coordinates of this corner */
    t8_forest_element_coordinate (forest, ltreeid, element, corner, centroid);
    return;
  } break;
  case T8_ECLASS_LINE: {
    int corner_a, corner_b;
    double vertex_a[3];

    /* Compute the corner indices of the face */
    corner_a = scheme->element_get_face_corner (tree_class, element, face, 0);
    corner_b = scheme->element_get_face_corner (tree_class, element, face, 1);
    /* Compute the vertex coordinates of these corners */
    t8_forest_element_coordinate (forest, ltreeid, element, corner_a, vertex_a);
    t8_forest_element_coordinate (forest, ltreeid, element, corner_b, centroid);

    /* Compute the average of those coordinates */
    /* centroid = centroid + vertex_a */
    t8_axpy (vertex_a, centroid, 1);
    /* centroid /= 2 */
    t8_ax (centroid, 0.5);
    return;
  } break;
  case T8_ECLASS_TRIANGLE:
  case T8_ECLASS_QUAD: {
    double coordinates[4][3];
    int i, corner, num_corners;

    /* We compute the average of all corner coordinates */
    num_corners = face_shape == T8_ECLASS_TRIANGLE ? 3 : 4;
    for (i = 0; i < num_corners; i++) {
      corner = scheme->element_get_face_corner (tree_class, element, face, i);
      t8_forest_element_coordinate (forest, ltreeid, element, corner, coordinates[i]);
    }

    for (i = 1; i < num_corners; i++) {
      /* coordinates[0] = SUM (coordinates[i]) */
      t8_axpy (coordinates[i], coordinates[0], 1);
    }
    /* centroid = coordinates[0] */
    t8_axb (coordinates[0], centroid, 1, 0);
    /* divide by num corners */
    t8_ax (centroid, 1. / num_corners);
    return;
  } break;
  default:
    SC_ABORT_NOT_REACHED ();
  }
}

#if T8_ENABLE_DEBUG
/* Test whether four given points in 3D are coplanar up to a given tolerance.
 */
static int
t8_four_points_coplanar (const double p_0[3], const double p_1[3], const double p_2[3], const double p_3[3],
                         const double tolerance)
{
  /* Let p0, p1, p2, p3 be the four points.
   * The four points are coplanar if the normal vectors to the triangles
   * p0, p1, p2 and p0, p2, p3 are pointing in the same direction.
   *
   * We build the vectors A = p1 - p0, B = p2 - p0 and C = p3 - p0.
   * The normal vectors to the triangles are n1 = A x B and n2 = A x C.
   * These are pointing in the same direction if their cross product is 0.
   * Hence we check if || n1 x n2 || < tolerance. */

  /* A = p1 - p0 */
  double A[3];
  t8_axpyz (p_0, p_1, A, -1);

  /* B = p2 - p0 */
  double B[3];
  t8_axpyz (p_0, p_2, B, -1);

  /* C = p3 - p0 */
  double C[3];
  t8_axpyz (p_0, p_3, C, -1);

  /* n1 = A x B */
  double A_cross_B[3];
  t8_cross_3D (A, B, A_cross_B);

  /* n2 = A x C */
  double A_cross_C[3];
  t8_cross_3D (A, C, A_cross_C);

  /* n1 x n2 */
  double n1_cross_n2[3];
  t8_cross_3D (A_cross_B, A_cross_C, n1_cross_n2);

  /* || n1 x n2 || */
  const double norm = t8_norm (n1_cross_n2);
  return norm < tolerance;
}
#endif

void
t8_forest_element_face_normal (t8_forest_t forest, t8_locidx_t ltreeid, const t8_element_t *element, int face,
                               double normal[3])
{
  T8_ASSERT (t8_forest_is_committed (forest));
  const t8_eclass_t tree_class = t8_forest_get_tree_class (forest, ltreeid);
  const t8_scheme *scheme = t8_forest_get_scheme (forest);
  const t8_element_shape_t face_shape = scheme->element_get_face_shape (tree_class, element, face);

  switch (face_shape) {
  case T8_ECLASS_VERTEX:
    /* Let our line be between the vertices v_0 and v_1:
     *   x ----- x
     *  v_0      v_1
     *
     * Then the outward pointing normal vector at v_0 is v_0-v_1
     * and the one at v_1 is v_1-v_0
     * (divided by their norm.)
     */
    double v_0[3];
    double norm;
    int sign;

    /* Get the coordinates of v_0 and v_1 */
    t8_forest_element_coordinate (forest, ltreeid, element, 0, v_0);
    t8_forest_element_coordinate (forest, ltreeid, element, 1, normal);

    /* Compute normal = v_1 - v_0 */
    t8_axpy (v_0, normal, -1);

    /* Compute the norm */
    norm = t8_norm (normal);

    /* Compute normal =  normal/norm if face = 1
     *         normal = -normal/norm if face = 0
     */
    sign = face == 0 ? -1 : 1;
    t8_ax (normal, sign / norm);

    return;
  case T8_ECLASS_LINE: {
    int corner_a, corner_b;
    double vertex_a[3], vertex_b[3], center[3];
    double vb_vb, c_vb, c_n;
    double norm;

    /* We approximate the normal vector via this geometric construction:
     *
     *    x ---- x V
     *    |      |
     *    |   C  |-->N
     *    |      |
     *    x ---- x 0
     *
     *   Since V,C in R^3, we need N perpendicular to V and C in space (C,V)
     *   This N is given by N = C - <C,V>/<V,V> V
     *   <.,.> being the dot product.
     *   Since in general the corner is not 0, we consider the affine problem
     *   with corner vector V_a and V_b, and shift it by -V_a.
     */
    /* Compute the two endnotes of the face line */
    corner_a = scheme->element_get_face_corner (tree_class, element, face, 0);
    corner_b = scheme->element_get_face_corner (tree_class, element, face, 1);
    /* Compute the coordinates of the endnotes */
    t8_forest_element_coordinate (forest, ltreeid, element, corner_a, vertex_a);
    t8_forest_element_coordinate (forest, ltreeid, element, corner_b, vertex_b);
    /* Compute the center */
    t8_forest_element_centroid (forest, ltreeid, element, center);

    /* Compute the difference with V_a.
       * Compute the dot products */
    vb_vb = c_vb = 0;
    /* vertex_b = vertex_b - vertex_a */
    t8_axpy (vertex_a, vertex_b, -1);
    /* center = center - vertex_a */
    t8_axpy (vertex_a, center, -1);
    /* vertex_b * vertex_b */
    vb_vb = t8_dot (vertex_b, vertex_b);
    /* center * vertex_b */
    c_vb = t8_dot (center, vertex_b);

    /* Compute N = C - <C,V>/<V,V> V
       * compute the norm of N
       * compute N*C */
    t8_axpyz (vertex_b, center, normal, -1 * c_vb / vb_vb);
    norm = t8_norm (normal);
    T8_ASSERT (norm != 0);
    c_n = t8_dot (center, normal);

    /* If N*C > 0 then N points inwards, so we have to reverse it */
    if (c_n > 0) {
      norm *= -1;
    }
    /* divide normal by its normal to normalize it */
    t8_ax (normal, 1. / norm);

    return;
  } break;
  case T8_ECLASS_QUAD:
    /* Consider this quad face divided in two triangles:
     * 2   3
     *  x--x
     *  |\ |
     *  | \|
     *  x--x
     * 0    1
     *
     * We approximate the normal of the quad face as the normal of
     * the triangle spanned by the corners 0, 1, and 2.
     */

#if T8_ENABLE_DEBUG
    /* Issue a warning if the points of the quad do not lie in the same plane */
    {
      double p_0[3], p_1[3], p_2[3], p_3[3];
      /* Compute the vertex coordinates of the quad */
      t8_forest_element_coordinate (forest, ltreeid, element, 0, p_0);
      t8_forest_element_coordinate (forest, ltreeid, element, 1, p_1);
      t8_forest_element_coordinate (forest, ltreeid, element, 2, p_2);
      t8_forest_element_coordinate (forest, ltreeid, element, 3, p_3);
      if (!t8_four_points_coplanar (p_0, p_1, p_2, p_3, 1e-16)) {
        t8_debugf ("WARNING: Computing normal to a quad that is not coplanar. This computation will be inaccurate.\n");
      }
    }
#endif
    [[fallthrough]];
  case T8_ECLASS_TRIANGLE: {
    /* We construct the normal as the cross product of two spanning
     * vectors for the triangle*/
    int corner, i;
    double corner_vertices[3][3], center[3];
    double norm, c_n;

    for (i = 0; i < 3; i++) {
      /* Compute the i-th corner */
      corner = scheme->element_get_face_corner (tree_class, element, face, i);
      /* Compute the coordinates of this corner */
      t8_forest_element_coordinate (forest, ltreeid, element, corner, corner_vertices[i]);
    }
    /* Subtract vertex 0 from the other two */
    t8_axpy (corner_vertices[0], corner_vertices[1], -1);
    t8_axpy (corner_vertices[0], corner_vertices[2], -1);

    /* Compute the cross product of the two,
     * and the norm of the cross product */
    t8_cross_3D (corner_vertices[1], corner_vertices[2], normal);
    norm = t8_norm (normal);
    T8_ASSERT (norm > 1e-14);
    /* Compute the coordinates of the center of the element */
    t8_forest_element_centroid (forest, ltreeid, element, center);
    /* Compute center = center - vertex_0 */
    t8_axpy (corner_vertices[0], center, -1);
    /* Compute the dot-product of normal and center */
    c_n = t8_dot (center, normal);
    /* if c_n is positive, the computed normal points inwards, so we have to reverse it */
    if (c_n > 0) {
      norm = -norm;
    }
    /* Divide normal by norm to normalize it */
    t8_ax (normal, 1. / norm);
  } break;
  default:
    SC_ABORT ("Not implemented.\n");
  }
}

void
t8_forest_element_points_inside (t8_forest_t forest, t8_locidx_t ltreeid, const t8_element_t *element,
                                 const double *points, int num_points, int *is_inside, const double tolerance)
{
  /* Check whether the provided geometry is linear */
  const t8_cmesh_t cmesh = t8_forest_get_cmesh (forest);
  const t8_locidx_t cltreeid = t8_forest_ltreeid_to_cmesh_ltreeid (forest, ltreeid);
  const t8_gloidx_t cgtreeid = t8_cmesh_get_global_id (cmesh, cltreeid);
  const t8_geometry_c *geometry = t8_cmesh_get_tree_geometry (cmesh, cgtreeid);
  geometry->t8_geom_point_batch_inside_element (forest, ltreeid, element, points, num_points, is_inside, tolerance);
}

/* For each tree in a forest compute its first and last descendant */
void
t8_forest_compute_desc (t8_forest_t forest)
{
  t8_locidx_t itree_id, num_trees, num_elements;
  t8_tree_t itree;
  const t8_scheme *scheme = t8_forest_get_scheme_before_commit (forest);

  T8_ASSERT (forest != NULL);
  /* Iterate over all trees */
  num_trees = t8_forest_get_num_local_trees (forest);
  for (itree_id = 0; itree_id < num_trees; itree_id++) {
    /* get a pointer to the tree */
    itree = t8_forest_get_tree (forest, itree_id);
    if (t8_forest_get_tree_leaf_element_count (itree) < 1) {
      /* if local tree is empty */
      T8_ASSERT (forest->incomplete_trees);
      itree->first_desc = NULL;
      itree->last_desc = NULL;
      continue;
    }
    /* get the eclass associated to tree */
    const t8_eclass_t tree_class = itree->eclass;
    /* get a pointer to the first element of itree */
    const t8_element_t *first_element = t8_element_array_index_locidx (&itree->leaf_elements, 0);
    /* get memory for the trees first descendant */
    scheme->element_new (tree_class, 1, &itree->first_desc);
    /* calculate the first descendant of the first element */
    scheme->element_get_first_descendant (tree_class, first_element, itree->first_desc, forest->maxlevel);
    /* get a pointer to the last element of itree */
    num_elements = t8_element_array_get_count (&itree->leaf_elements);
    const t8_element_t *last_element = t8_element_array_index_locidx (&itree->leaf_elements, num_elements - 1);
    /* get memory for the trees first descendant */
    scheme->element_new (tree_class, 1, &itree->last_desc);
    /* calculate the last descendant of the first element */
    scheme->element_get_last_descendant (tree_class, last_element, itree->last_desc, forest->maxlevel);
  }
}

/* Create the elements on this process given a uniform partition of the coarse mesh. */
void
t8_forest_populate (t8_forest_t forest)
{
  t8_gloidx_t child_in_tree_begin;
  t8_gloidx_t child_in_tree_end;
  t8_locidx_t count_elements;
  t8_locidx_t num_tree_elements;
  t8_locidx_t num_local_trees;
  t8_gloidx_t jt, first_ctree;
  t8_gloidx_t start, end, et;
  t8_tree_t tree;
  t8_element_t *element, *element_succ;
  t8_element_array_t *telements;
  t8_eclass_t tree_class;
  t8_gloidx_t cmesh_first_tree, cmesh_last_tree;
  int is_empty;

  SC_CHECK_ABORT (forest->set_level <= forest->maxlevel, "Given refinement level exceeds the maximum.\n");
  /* TODO: create trees and quadrants according to uniform refinement */
  t8_cmesh_uniform_bounds (forest->cmesh, forest->set_level, forest->scheme, &forest->first_local_tree,
                           &child_in_tree_begin, &forest->last_local_tree, &child_in_tree_end, NULL);

  /* True if the forest has no elements */
  is_empty = forest->first_local_tree > forest->last_local_tree
             || (forest->first_local_tree == forest->last_local_tree && child_in_tree_begin >= child_in_tree_end);

  cmesh_first_tree = t8_cmesh_get_first_treeid (forest->cmesh);
  cmesh_last_tree = cmesh_first_tree + t8_cmesh_get_num_local_trees (forest->cmesh) - 1;

  if (!is_empty) {
    SC_CHECK_ABORT (forest->first_local_tree >= cmesh_first_tree && forest->last_local_tree <= cmesh_last_tree,
                    "cmesh partition does not match the planned forest partition");
  }

  forest->global_num_leaf_elements = forest->local_num_leaf_elements = 0;
  /* create only the non-empty tree objects */
  if (is_empty) {
    /* This processor is empty
     * we still set the tree array to store 0 as the number of trees here */
    forest->trees = sc_array_new (sizeof (t8_tree_struct_t));
    count_elements = 0;
    /* Set the first local tree larger than the last local tree to
     * indicate empty forest */
    forest->first_local_tree = forest->last_local_tree + 1;
  }
  else {
    /* for each tree, allocate elements */
    num_local_trees = forest->last_local_tree - forest->first_local_tree + 1;
    forest->trees = sc_array_new_count (sizeof (t8_tree_struct_t), num_local_trees);
    first_ctree = t8_cmesh_get_first_treeid (forest->cmesh);
    for (jt = forest->first_local_tree, count_elements = 0; jt <= forest->last_local_tree; jt++) {
      tree = (t8_tree_t) t8_sc_array_index_locidx (forest->trees, jt - forest->first_local_tree);
      tree_class = tree->eclass = t8_cmesh_get_tree_class (forest->cmesh, jt - first_ctree);
      tree->elements_offset = count_elements;
      const t8_scheme *scheme = forest->scheme;
      T8_ASSERT (scheme != NULL);
      telements = &tree->leaf_elements;
      /* calculate first and last element on this tree */
      start = (jt == forest->first_local_tree) ? child_in_tree_begin : 0;
      end = (jt == forest->last_local_tree) ? child_in_tree_end
                                            : scheme->count_leaves_from_root (tree_class, forest->set_level);
      num_tree_elements = end - start;
      T8_ASSERT (num_tree_elements > 0);
      /* Allocate elements for this processor. */
      t8_element_array_init_size (telements, scheme, tree_class, num_tree_elements);
      element = t8_element_array_index_locidx_mutable (telements, 0);
      scheme->element_set_linear_id (tree_class, element, forest->set_level, start);
      count_elements++;
      for (et = start + 1; et < end; et++, count_elements++) {
        element_succ = t8_element_array_index_locidx_mutable (telements, et - start);
        T8_ASSERT (scheme->element_get_level (tree_class, element) == forest->set_level);
        scheme->element_construct_successor (tree_class, element, element_succ);
        /* TODO: process elements here */
        element = element_succ;
      }
    }
  }
<<<<<<< HEAD
  forest->local_num_leaf_elements = count_elements;
  /* TODO: if no tree has pyramid type we can optimize this to global_num_leaf_elements = global_num_trees * 2^(dim*level) */
  t8_forest_comm_global_num_elements (forest);
=======
  forest->local_num_elements = count_elements;
  /* TODO: if no tree has pyramid type we can optimize this to global_num_elements = global_num_trees * 2^(dim*level) */
  t8_forest_comm_global_num_leaf_elements (forest);
>>>>>>> 52fb4e89
  /* TODO: figure out global_first_position, global_first_quadrant without comm */
}

/* Return nonzero if the first tree of a forest is shared with a smaller process,
 * or if the last tree is shared with a bigger process.
 * Which operation is performed is switched with the first_or_last parameter.
 * first_or_last = 0  --> the first tree
 * first_or_last = 1  --> the last tree
 * This is the case if and only if the first descendant of the first tree that we store is
 * not the first possible descendant of that tree.
 */
static int
t8_forest_tree_shared ([[maybe_unused]] t8_forest_t forest, [[maybe_unused]] int first_or_last)
{
  T8_ASSERT (t8_forest_is_committed (forest));
  T8_ASSERT (first_or_last == 0 || first_or_last == 1);
  T8_ASSERT (forest != NULL);
  T8_ASSERT (forest->first_local_tree > -1);
  T8_ASSERT (forest->first_local_tree <= forest->global_num_trees);
  T8_ASSERT (forest->last_local_tree < forest->global_num_trees);
#if T8_ENABLE_DEBUG
  if (forest->first_local_tree == 0 && forest->last_local_tree == -1) {
    T8_ASSERT (forest->last_local_tree < 0);
  }
  else {
    T8_ASSERT (forest->last_local_tree > -1);
  }
#endif

#if T8_ENABLE_MPI
  t8_tree_t tree;
  t8_element_t *desc;
  t8_element_t *element;
  t8_element_t *tree_desc;
  t8_eclass_t eclass;
  t8_gloidx_t global_neighbour_tree_idx;
  int ret;
  int mpiret;
  int mpirank_from;
  int mpirank_to;
  sc_MPI_Request request;
  sc_MPI_Status status;

  if (forest->mpisize == 1) {
    /* Nothing to share */
    return 0;
  }
  if (forest->incomplete_trees) {
    if (first_or_last == 0) {
      T8_ASSERT (forest->mpisize > 1);
      if (forest->mpirank == 0) {
        mpirank_from = forest->mpisize - 1;
        mpirank_to = forest->mpirank + 1;
      }
      else if (forest->mpirank == forest->mpisize - 1) {
        T8_ASSERT (forest->mpirank > 0);
        mpirank_from = forest->mpirank - 1;
        mpirank_to = 0;
      }
      else {
        T8_ASSERT (forest->mpirank > 0 && forest->mpirank < forest->mpisize - 1);
        mpirank_from = forest->mpirank - 1;
        mpirank_to = forest->mpirank + 1;
      }
      mpiret = sc_MPI_Irecv (&global_neighbour_tree_idx, 1, T8_MPI_GLOIDX, mpirank_from, 0, forest->mpicomm, &request);
      SC_CHECK_MPI (mpiret);
      mpiret = sc_MPI_Send (&forest->last_local_tree, 1, T8_MPI_GLOIDX, mpirank_to, 0, forest->mpicomm);
      SC_CHECK_MPI (mpiret);
      mpiret = sc_MPI_Wait (&request, &status);
      SC_CHECK_MPI (mpiret);
      if (!forest->mpirank) {
        /* First process has nothing to do any more */
        T8_ASSERT (!forest->mpirank);
        return 0;
      }
      T8_ASSERT (global_neighbour_tree_idx < forest->global_num_trees);
    }
    else {
      SC_ABORT ("For incomplete trees the method t8_forest_last_tree_shared aka "
                "t8_forest_tree_shared(forest, 1) is not implemented.\n");
      /* TODO: If last_local_tree is 0 of the current process and it gets 0 as the 
       * first_local_tree of the bigger process, then it cannot be said whether 
       * the tree with id 0 is shared or not, since the bigger process could also 
       * carry an empty forest. */
    }
    /* If global_neighbour_tree_idx == forest->first_local_tree tree is shared */
    return global_neighbour_tree_idx == forest->first_local_tree && forest->last_local_tree != -1;
  }
  else {
    if (forest->local_num_leaf_elements <= 0 || forest->trees == NULL
        || forest->first_local_tree > forest->last_local_tree) {
      /* This forest is empty and therefore the first tree is not shared */
      return 0;
    }
    if (first_or_last == 0) {
      /* Get a pointer to the first tree */
      tree = (t8_tree_t) sc_array_index (forest->trees, 0);
    }
    else {
      /* Get a pointer to the last tree */
      tree = (t8_tree_t) sc_array_index (forest->trees, forest->trees->elem_count - 1);
    }
    /* Get the eclass scheme of the first tree */
    eclass = tree->eclass;
    /* Get the scheme of the first tree */
    const t8_scheme *scheme = t8_forest_get_scheme (forest);
    /* Calculate the first/last possible descendant of the first/last tree */
    /* we do this by first creating a level 0 child of the tree, then
     * calculating its first/last descendant */
    scheme->element_new (eclass, 1, &element);
    scheme->set_to_root (eclass, element);
    scheme->element_new (eclass, 1, &desc);
    if (first_or_last == 0) {
      scheme->element_get_first_descendant (eclass, element, desc, forest->maxlevel);
    }
    else {
      scheme->element_get_last_descendant (eclass, element, desc, forest->maxlevel);
    }
    /* We can now check whether the first/last possible descendant matches the
     * first/last local descendant */
    tree_desc = first_or_last == 0 ? tree->first_desc : tree->last_desc;
    ret = !scheme->element_is_equal (eclass, desc, tree_desc);
    /* clean-up */
    scheme->element_destroy (eclass, 1, &element);
    scheme->element_destroy (eclass, 1, &desc);
    /* If the descendants are the same then ret is zero and we return false.
     * We return true otherwise */
    return ret;
  }
  SC_ABORT ("An error has occurred. It is unclear whether the tree is shared.");
#endif
  return 0;
}

int
t8_forest_first_tree_shared (t8_forest_t forest)
{
  return t8_forest_tree_shared (forest, 0);
}

int
t8_forest_last_tree_shared (t8_forest_t forest)
{
  return t8_forest_tree_shared (forest, 1);
}

/* Allocate memory for trees and set their values as in from.
 * For each tree allocate enough element memory to fit the elements of from.
 * If copy_elements is true, copy the elements of from into the element memory.
 * Do not copy the first and last desc for each tree, as this is done outside in commit
 */
void
t8_forest_copy_trees (t8_forest_t forest, t8_forest_t from, int copy_elements)
{
  t8_tree_t tree, fromtree;
  t8_gloidx_t num_tree_elements;
  t8_locidx_t jt, number_of_trees;

  T8_ASSERT (forest != NULL);
  T8_ASSERT (from != NULL);
  T8_ASSERT (!forest->committed);
  T8_ASSERT (from->committed);

  number_of_trees = from->trees->elem_count;
  forest->trees = sc_array_new_size (sizeof (t8_tree_struct_t), number_of_trees);
  sc_array_copy (forest->trees, from->trees);
  for (jt = 0; jt < number_of_trees; jt++) {
    tree = (t8_tree_t) t8_sc_array_index_locidx (forest->trees, jt);
    fromtree = (t8_tree_t) t8_sc_array_index_locidx (from->trees, jt);
    tree->eclass = fromtree->eclass;
    num_tree_elements = t8_element_array_get_count (&fromtree->leaf_elements);
    t8_element_array_init_size (&tree->leaf_elements, forest->scheme, tree->eclass, num_tree_elements);
    /* TODO: replace with t8_elem_copy (not existing yet), in order to
     * eventually copy additional pointer data stored in the elements?
     * -> i.m.o. we should not allow such pointer data at the elements */
    if (copy_elements) {
      t8_element_array_copy (&tree->leaf_elements, &fromtree->leaf_elements);
      tree->elements_offset = fromtree->elements_offset;
    }
    else {
      t8_element_array_truncate (&tree->leaf_elements);
    }
  }
  forest->first_local_tree = from->first_local_tree;
  forest->last_local_tree = from->last_local_tree;
  if (copy_elements) {
    forest->local_num_leaf_elements = from->local_num_leaf_elements;
    forest->global_num_leaf_elements = from->global_num_leaf_elements;
    forest->incomplete_trees = from->incomplete_trees;
  }
  else {
    forest->local_num_leaf_elements = 0;
    forest->global_num_leaf_elements = 0;
    forest->incomplete_trees = -1;
  }
}

/** \brief Search for a linear element id (at forest->maxlevel) in a sorted array of
 * elements. If the element does not exist, return the largest index i
 * such that the element at position i has a smaller id than the given one.
 * If no such i exists, return -1.
 */
static t8_locidx_t
t8_forest_bin_search_lower (const t8_element_array_t *elements, const t8_linearidx_t element_id, const int maxlevel)
{
  const t8_scheme *scheme = t8_element_array_get_scheme (elements);
  const t8_eclass_t tree_class = t8_element_array_get_tree_class (elements);
  /* At first, we check whether any element has smaller id than the
   * given one. */
  const t8_element_t *query = t8_element_array_index_int (elements, 0);
  const t8_linearidx_t query_id = scheme->element_get_linear_id (tree_class, query, maxlevel);
  if (query_id > element_id) {
    /* No element has id smaller than the given one. */
    return -1;
  }

  /* We search for the first element in the array that is greater than the given element id. */
  auto elem_iter
    = std::upper_bound (t8_element_array_begin (elements), t8_element_array_end (elements), element_id,
                        [&maxlevel, &scheme, &tree_class] (const t8_linearidx_t element_id_,
                                                           const t8_element_array_iterator::value_type &elem_ptr) {
                          return (element_id_ < scheme->element_get_linear_id (tree_class, elem_ptr, maxlevel));
                        });

  /* After we found the element with an id greater than the given one, we are able to jump one index back.
   * This guarantees us that the element at (index - 1) is smaller or equal to the given element id.
   * In case we do not find an element that is greater than the given element_id, the binary search returns
   * the end-iterator of the element array. In that case, we want to return the last index from the element
   * array. */
  return elem_iter.get_current_index () - 1;
}

t8_eclass_t
t8_forest_element_neighbor_eclass (t8_forest_t forest, t8_locidx_t ltreeid, const t8_element_t *elem, int face)
{
  t8_ctree_t coarse_tree;
  int tree_face;
  t8_locidx_t lcoarse_neighbor;
  t8_cmesh_t cmesh;

  /* Get a pointer to the tree to read its element class */
  const t8_tree_t tree = t8_forest_get_tree (forest, ltreeid);
  const t8_eclass_t tree_class = tree->eclass;
  const t8_scheme *scheme = t8_forest_get_scheme (forest);
  if (!scheme->element_is_root_boundary (tree_class, elem, face)) {
    /* The neighbor element is inside the current tree. */
    return tree_class;
  }
  else {
    /* The neighbor is in a neighbor tree */
    /* If the face neighbor is not inside the tree, we have to find out the tree
     * face and the tree's face neighbor along that face. */
    tree_face = scheme->element_get_tree_face (tree_class, elem, face);

    cmesh = t8_forest_get_cmesh (forest);
    /* Get the coarse tree corresponding to tree */
    coarse_tree = t8_forest_get_coarse_tree (forest, ltreeid);
    /* Get the (coarse) local id of the tree neighbor */
    lcoarse_neighbor = t8_cmesh_trees_get_face_neighbor (coarse_tree, tree_face);
    T8_ASSERT (0 <= lcoarse_neighbor);
    if (lcoarse_neighbor < t8_cmesh_get_num_local_trees (cmesh)) {
      /* The tree neighbor is a local tree */
      return t8_cmesh_get_tree_class (cmesh, lcoarse_neighbor);
    }
    else {
      T8_ASSERT (lcoarse_neighbor - t8_cmesh_get_num_local_trees (cmesh) < cmesh->num_ghosts);
      /* The tree neighbor is a ghost */
      return t8_cmesh_get_ghost_class (cmesh, lcoarse_neighbor - t8_cmesh_get_num_local_trees (cmesh));
    }
  }
}

t8_gloidx_t
t8_forest_element_face_neighbor (t8_forest_t forest, t8_locidx_t ltreeid, const t8_element_t *elem, t8_element_t *neigh,
                                 t8_eclass_t neigh_eclass, int face, int *neigh_face)
{
  /* Get a pointer to the tree to read its element class */
  const t8_tree_t tree = t8_forest_get_tree (forest, ltreeid);
  const t8_eclass_t eclass = tree->eclass;
  const t8_scheme *scheme = t8_forest_get_scheme (forest);
  if (neigh_eclass == eclass && scheme->element_get_face_neighbor_inside (eclass, elem, neigh, face, neigh_face)) {
    /* The neighbor was constructed and is inside the current tree. */
    return ltreeid + t8_forest_get_first_local_tree_id (forest);
  }
  else {
    /* The neighbor does not lie inside the current tree. The content of neigh is undefined right now. */
    t8_eclass_t neigh_eclass;
    t8_element_t *face_element;
    t8_cmesh_t cmesh;
    t8_locidx_t lctree_id, lcneigh_id;
    t8_locidx_t *face_neighbor;
    t8_gloidx_t global_neigh_id;
    t8_cghost_t ghost;
    int8_t *ttf;
    int tree_face, tree_neigh_face;
    int is_smaller, eclass_compare;
    int F, sign;

    cmesh = forest->cmesh;
    /* Get the scheme associated to the element class of the boundary element. */
    /* Compute the face of elem_tree at which the face connection is. */
    tree_face = scheme->element_get_tree_face (eclass, elem, face);
    /* compute coarse tree id */
    lctree_id = t8_forest_ltreeid_to_cmesh_ltreeid (forest, ltreeid);
    if (t8_cmesh_tree_face_is_boundary (cmesh, lctree_id, tree_face)) {
      /* This face is a domain boundary. We do not need to continue */
      return -1;
    }
    /* Get the eclass for the boundary */
    const t8_eclass_t boundary_class = (t8_eclass_t) t8_eclass_face_types[eclass][tree_face];
    /* Allocate the face element */
    scheme->element_new (boundary_class, 1, &face_element);
    /* Compute the face element. */
    scheme->element_get_boundary_face (eclass, elem, face, face_element);
    /* Get the coarse tree that contains elem.
     * Also get the face neighbor information of the coarse tree. */
    (void) t8_cmesh_trees_get_tree_ext (cmesh->trees, lctree_id, &face_neighbor, &ttf);
    /* Compute the local id of the face neighbor tree. */
    lcneigh_id = face_neighbor[tree_face];
    /* F is needed to compute the neighbor face number and the orientation.
     * tree_neigh_face = ttf % F
     * or = ttf / F
     */
    F = t8_eclass_max_num_faces[cmesh->dimension];
    /* compute the neighbor face */
    tree_neigh_face = ttf[tree_face] % F;
    if (lcneigh_id == lctree_id && tree_face == tree_neigh_face) {
      /* This face is a domain boundary and there is no neighbor */
      return -1;
    }
    /* We now compute the eclass of the neighbor tree. */
    if (lcneigh_id < t8_cmesh_get_num_local_trees (cmesh)) {
      /* The face neighbor is a local tree */
      /* Get the eclass of the neighbor tree */
      neigh_eclass = t8_cmesh_get_tree_class (cmesh, lcneigh_id);
      global_neigh_id = lcneigh_id + t8_cmesh_get_first_treeid (cmesh);
    }
    else {
      /* The face neighbor is a ghost tree */
      T8_ASSERT (cmesh->num_local_trees <= lcneigh_id && lcneigh_id < cmesh->num_ghosts + cmesh->num_local_trees);
      /* Get the eclass of the neighbor tree */
      ghost = t8_cmesh_trees_get_ghost (cmesh->trees, lcneigh_id - t8_cmesh_get_num_local_trees (cmesh));
      neigh_eclass = ghost->eclass;
      global_neigh_id = ghost->treeid;
    }
    /* We need to find out which face is the smaller one that is the one
     * according to which the orientation was computed.
     * face_a is smaller then face_b if either eclass_a < eclass_b
     * or eclass_a = eclass_b and face_a < face_b. */
    /* -1 eclass < neigh_eclass, 0 eclass = neigh_eclass, 1 eclass > neigh_eclass */
    eclass_compare = t8_eclass_compare (eclass, neigh_eclass);
    is_smaller = 0;
    if (eclass_compare == -1) {
      /* The face in the current tree is the smaller one */
      is_smaller = 1;
    }
    else if (eclass_compare == 1) {
      /* The face in the other tree is the smaller one */
      is_smaller = 0;
    }
    else {

      T8_ASSERT (eclass_compare == 0);
      /* Check if the face of the current tree has a smaller index then the face of the neighbor tree. */
      is_smaller = tree_face <= tree_neigh_face;
    }
    /* We now transform the face element to the other tree. */
    sign = t8_eclass_face_orientation[eclass][tree_face] == t8_eclass_face_orientation[neigh_eclass][tree_neigh_face];
    scheme->element_transform_face (boundary_class, face_element, face_element, ttf[tree_face] / F, sign, is_smaller);
    /* And now we extrude the face to the new neighbor element */
    *neigh_face = scheme->element_extrude_face (neigh_eclass, face_element, neigh, tree_neigh_face);
    /* Free the face_element */
    scheme->element_destroy (boundary_class, 1, &face_element);

    return global_neigh_id;
  }
}

t8_gloidx_t
t8_forest_element_half_face_neighbors (t8_forest_t forest, t8_locidx_t ltreeid, const t8_element_t *elem,
                                       t8_element_t *neighs[], t8_eclass_t neigh_class, int face, int num_neighs,
                                       int dual_faces[])
{
  t8_tree_t tree;
  t8_element_t **children_at_face;
  t8_gloidx_t neighbor_tree = -1;
#if T8_ENABLE_DEBUG
  t8_gloidx_t last_neighbor_tree = -1;
#endif
  int num_children_at_face, child_it;
  int child_face;
  int neigh_face;

  /* Get the current tree and its element class */
  tree = t8_forest_get_tree (forest, ltreeid);
  const t8_eclass_t eclass = tree->eclass;
  /* The scheme for the current tree */
  const t8_scheme *scheme = t8_forest_get_scheme (forest);
  SC_CHECK_ABORT (scheme->element_get_level (eclass, elem) < t8_forest_get_maxlevel (forest),
                  "Trying to refine an element beyond its maximum allowed level.");
  /* The number of children of elem at face */
  T8_ASSERT (num_neighs == scheme->element_get_num_face_children (eclass, elem, face));
  num_children_at_face = num_neighs;
  /* Allocate memory for the children of elem that share a face with face. */
  children_at_face = T8_ALLOC (t8_element_t *, num_children_at_face);
  scheme->element_new (eclass, num_children_at_face, children_at_face);

  /* Construct the children of elem at face
   *
   *  a-----b                     x--b
   *  |     |           =>        |  |
   *  |     | <- face             x--x
   *  |     |                     |  |
   *  c-----d                     x--d
   *
   */
  scheme->element_get_children_at_face (eclass, elem, face, children_at_face, num_children_at_face, NULL);
  /* For each face_child build its neighbor */
  for (child_it = 0; child_it < num_children_at_face; child_it++) {
    /* The face number of the face of the child that coincides with face
     * is not necessarily the same as the face number of elem. (which is the integer face)
     * We thus have to compute the face number of the child first.
     */
    child_face = scheme->element_face_get_child_face (eclass, elem, face, child_it);
    neighbor_tree = t8_forest_element_face_neighbor (forest, ltreeid, children_at_face[child_it], neighs[child_it],
                                                     neigh_class, child_face, &neigh_face);
    if (dual_faces != NULL) {
      /* Store the dual face */
      dual_faces[child_it] = neigh_face;
    }
    /* For each of the neighbors, the neighbor tree must be the same. */
    T8_ASSERT (child_it == 0 || neighbor_tree == last_neighbor_tree);
#if T8_ENABLE_DEBUG
    last_neighbor_tree = neighbor_tree;
#endif
  }
  /* Clean-up the memory */
  scheme->element_destroy (eclass, num_children_at_face, children_at_face);
  T8_FREE (children_at_face);
  return neighbor_tree;
}

int
t8_forest_leaf_face_orientation (t8_forest_t forest, const t8_locidx_t ltreeid, const t8_scheme *scheme,
                                 const t8_element_t *leaf, int face)
{
  int orientation = 0;
  const t8_eclass_t tree_class = t8_forest_get_tree_class (forest, ltreeid);
  if (scheme->element_is_root_boundary (tree_class, leaf, face)) {
    t8_cmesh_t cmesh = t8_forest_get_cmesh (forest);
    t8_locidx_t ltreeid_in_cmesh = t8_forest_ltreeid_to_cmesh_ltreeid (forest, ltreeid);
    int iface_in_tree = scheme->element_get_tree_face (tree_class, leaf, face);
    t8_cmesh_get_face_neighbor (cmesh, ltreeid_in_cmesh, iface_in_tree, NULL, &orientation);
  }

  return orientation;
}

void
t8_forest_leaf_face_neighbors_ext (t8_forest_t forest, t8_locidx_t ltreeid, const t8_element_t *leaf,
                                   t8_element_t **pneighbor_leaves[], int face, int *dual_faces[], int *num_neighbors,
                                   t8_locidx_t **pelement_indices, t8_eclass_t *pneigh_eclass, int forest_is_balanced,
                                   t8_gloidx_t *gneigh_tree, int *orientation)
{
  t8_eclass_t eclass;
  t8_gloidx_t gneigh_treeid;
  t8_locidx_t lneigh_treeid = -1;
  t8_locidx_t lghost_treeid = -1, *element_indices, element_index;
  const t8_scheme *scheme = t8_forest_get_scheme (forest);
  const t8_element_t *ancestor;
  t8_element_t **neighbor_leaves;
  t8_linearidx_t neigh_id;
  int num_children_at_face, at_maxlevel;
  int ineigh, *owners, different_owners, have_ghosts;

  T8_ASSERT (t8_forest_is_committed (forest));
  T8_ASSERT (t8_forest_element_is_leaf (forest, leaf, ltreeid));
  T8_ASSERT (!forest_is_balanced || t8_forest_is_balanced (forest));
  SC_CHECK_ABORT (forest_is_balanced, "leaf face neighbors is not implemented "
                                      "for unbalanced forests.\n"); /* TODO: write version for unbalanced forests */
  SC_CHECK_ABORT (forest->mpisize == 1 || forest->ghosts != NULL,
                  "Ghost structure is needed for t8_forest_leaf_face_neighbors "
                  "but was not found in forest.\n");

  if (forest_is_balanced) {
    /* In a balanced forest, the leaf neighbor of a leaf is either the neighbor element itself,
     * its parent or its children at the face. */
    eclass = t8_forest_get_tree_class (forest, ltreeid);

    if (orientation) {
      *orientation = t8_forest_leaf_face_orientation (forest, ltreeid, scheme, leaf, face);
    }

    /* At first we compute these children of the face neighbor elements of leaf. For this, we need the
     * neighbor tree's eclass, scheme, and tree id */
    *pneigh_eclass = t8_forest_element_neighbor_eclass (forest, ltreeid, leaf, face);
    /* If we are at the maximum refinement level, we compute the neighbor instead */
    at_maxlevel = scheme->element_get_level (eclass, leaf) == t8_forest_get_maxlevel (forest);
    if (at_maxlevel) {
      num_children_at_face = 1;
      neighbor_leaves = *pneighbor_leaves = T8_ALLOC (t8_element_t *, 1);
      *dual_faces = T8_ALLOC (int, 1);
      scheme->element_new (*pneigh_eclass, num_children_at_face, neighbor_leaves);
      /* Compute neighbor element and global treeid of the neighbor */
      gneigh_treeid = t8_forest_element_face_neighbor (forest, ltreeid, leaf, neighbor_leaves[0], *pneigh_eclass, face,
                                                       *dual_faces);
    }
    else {
      /* Allocate neighbor element */
      num_children_at_face = scheme->element_get_num_face_children (eclass, leaf, face);
      neighbor_leaves = *pneighbor_leaves = T8_ALLOC (t8_element_t *, num_children_at_face);
      *dual_faces = T8_ALLOC (int, num_children_at_face);
      scheme->element_new (*pneigh_eclass, num_children_at_face, neighbor_leaves);
      /* Compute neighbor elements and global treeid of the neighbor */
      gneigh_treeid = t8_forest_element_half_face_neighbors (forest, ltreeid, leaf, neighbor_leaves, *pneigh_eclass,
                                                             face, num_children_at_face, *dual_faces);
    }
    if (gneigh_tree) {
      *gneigh_tree = gneigh_treeid;
    }
    if (gneigh_treeid < 0) {
      /* There exists no face neighbor across this face, we return with this info */
      scheme->element_destroy (*pneigh_eclass, num_children_at_face, neighbor_leaves);
      T8_FREE (neighbor_leaves);
      T8_FREE (*dual_faces);
      *dual_faces = NULL;
      *num_neighbors = 0;
      *pelement_indices = NULL;
      *pneighbor_leaves = NULL;
      return;
    }
    T8_ASSERT (gneigh_treeid >= 0 && gneigh_treeid < forest->global_num_trees);
    /* We have computed the half face neighbor elements, we now compute their owners,
     * if they differ, we know that the half face neighbors are the neighbor leaves.
     * If the owners do not differ, we have to check if the neighbor leaf is their
     * parent or grandparent. */
    owners = T8_ALLOC (int, num_children_at_face);
    different_owners = 0;
    have_ghosts = 0;
    for (ineigh = 0; ineigh < num_children_at_face; ineigh++) {
      /* At first, we check whether the current rank owns the neighbor, since
       * this is a constant time check and it is the most common case */
      if (t8_forest_element_check_owner (forest, neighbor_leaves[ineigh], gneigh_treeid, *pneigh_eclass,
                                         forest->mpirank, at_maxlevel)) {
        owners[ineigh] = forest->mpirank;
        /* The neighbor tree is also a local tree. we store its local treeid */
        lneigh_treeid = t8_forest_get_local_id (forest, gneigh_treeid);
      }
      else {
        owners[ineigh] = t8_forest_element_find_owner (forest, gneigh_treeid, neighbor_leaves[ineigh], *pneigh_eclass);
        /* Store that at least one neighbor is a ghost */
        have_ghosts = 1;
      }
      if (ineigh > 0) {
        /* Check if all owners are the same for all neighbors or not */
        different_owners = different_owners || (owners[ineigh] != owners[ineigh - 1]);
      }
    }
    if (have_ghosts) {
      /* At least one neighbor is a ghost, we compute the ghost treeid of the neighbor
       * tree. */
      lghost_treeid = t8_forest_ghost_get_ghost_treeid (forest, gneigh_treeid);
      T8_ASSERT (lghost_treeid >= 0);
    }
    /* TODO: Maybe we do not need to compute the owners. It suffices to know
     * whether the neighbor is owned by mpirank or not. */

    if (!different_owners) {
      /* The face neighbors belong to the same process, we thus need to determine
       * if they are leaves or their parent or grandparent. */
      neigh_id = scheme->element_get_linear_id (*pneigh_eclass, neighbor_leaves[0], forest->maxlevel);
      if (owners[0] != forest->mpirank) {
        /* The elements are ghost elements of the same owner */
        const t8_element_array_t *element_array = t8_forest_ghost_get_tree_leaf_elements (forest, lghost_treeid);
        /* Find the index in element_array of the leaf ancestor of the first neighbor.
         * This is either the neighbor itself or its parent, or its grandparent */
        element_index = t8_forest_bin_search_lower (element_array, neigh_id, forest->maxlevel);
        T8_ASSERT (element_index >= 0);

        /* Get the element */
        ancestor = t8_forest_ghost_get_leaf_element (forest, lghost_treeid, element_index);
        /* Add the number of ghost elements on previous ghost trees and the number of local elements. */
        element_index += t8_forest_ghost_get_tree_element_offset (forest, lghost_treeid);
<<<<<<< HEAD
        element_index += t8_forest_get_local_num_elements (forest);
        T8_ASSERT (forest->local_num_leaf_elements <= element_index
                   && element_index < forest->local_num_leaf_elements + t8_forest_get_num_ghosts (forest));
=======
        element_index += t8_forest_get_local_num_leaf_elements (forest);
        T8_ASSERT (forest->local_num_elements <= element_index
                   && element_index < forest->local_num_elements + t8_forest_get_num_ghosts (forest));
>>>>>>> 52fb4e89
      }
      else {
        /* the elements are local elements */
        const t8_element_array_t *element_array = t8_forest_get_tree_leaf_element_array (forest, lneigh_treeid);
        /* Find the index in element_array of the leaf ancestor of the first neighbor.
         * This is either the neighbor itself or its parent, or its grandparent */
        element_index = t8_forest_bin_search_lower (element_array, neigh_id, forest->maxlevel);
        /* Get the element */
        ancestor = t8_forest_get_tree_leaf_element (t8_forest_get_tree (forest, lneigh_treeid), element_index);
        /* Add the element offset of this tree to the index */
        element_index += t8_forest_get_tree_element_offset (forest, lneigh_treeid);
      }
      if (scheme->element_compare (*pneigh_eclass, ancestor, neighbor_leaves[0]) < 0) {
        /* ancestor is a real ancestor, and thus the neighbor is either the parent
         * or the grandparent of the half neighbors. We can return it and the indices. */
        /* We need to determine the dual face */
        if (scheme->element_get_level (*pneigh_eclass, ancestor) == scheme->element_get_level (eclass, leaf)) {
          /* The ancestor is the same-level neighbor of leaf */
          if (!at_maxlevel) {
            /* its dual face is the face of the parent of the first neighbor leaf */
            *dual_faces[0] = scheme->element_face_get_parent_face (*pneigh_eclass, neighbor_leaves[0], *dual_faces[0]);
          }
        }
        else {
          /* The ancestor is the parent of the parent */
          T8_ASSERT (scheme->element_get_level (*pneigh_eclass, ancestor)
                     == scheme->element_get_level (eclass, leaf) - 1);

          *dual_faces[0] = scheme->element_face_get_parent_face (*pneigh_eclass, neighbor_leaves[0], *dual_faces[0]);
          if (!at_maxlevel) {
            /* We need to compute the dual face of the grandparent. */
            /* Construct the parent of the grand child */
            scheme->element_get_parent (*pneigh_eclass, neighbor_leaves[0], neighbor_leaves[0]);
            /* Compute the face id of the parent's face */
            *dual_faces[0] = scheme->element_face_get_parent_face (*pneigh_eclass, neighbor_leaves[0], *dual_faces[0]);
          }
        }

        /* free memory */
        scheme->element_destroy (*pneigh_eclass, num_children_at_face - 1, neighbor_leaves + 1);
        /* copy the ancestor */
        scheme->element_copy (*pneigh_eclass, ancestor, neighbor_leaves[0]);
        /* set return values */
        *num_neighbors = 1;
        *pelement_indices = T8_ALLOC (t8_locidx_t, 1);
        (*pelement_indices)[0] = element_index;

        T8_FREE (owners);
        return;
      }
    }
    /* The leaves are the face neighbors that we are looking for. */
    /* The face neighbors either belong to different processes and thus must be leaves
     * in the forest, or the ancestor leaf of the first half neighbor is the half
     * neighbor itself and thus all half neighbors must be leaves.
     * Since the forest is balanced, we found all neighbor leaves.
     * It remains to compute their local ids */
    *num_neighbors = num_children_at_face;
    *pelement_indices = T8_ALLOC (t8_locidx_t, num_children_at_face);
    element_indices = *pelement_indices;
    for (ineigh = 0; ineigh < num_children_at_face; ineigh++) {
      /* Compute the linear id at maxlevel of the neighbor leaf */
      neigh_id = scheme->element_get_linear_id (*pneigh_eclass, neighbor_leaves[ineigh], forest->maxlevel);
      /* Get a pointer to the element array in which the neighbor lies and search for the element's index in this array.
       * This is either the local leaf array of the local tree or the corresponding leaf array in the ghost structure */
      if (owners[ineigh] == forest->mpirank) {
        /* The neighbor is a local leaf */
        const t8_element_array_t *element_array = t8_forest_get_tree_leaf_element_array (forest, lneigh_treeid);
        /* Find the index of the neighbor in the array */
        element_indices[ineigh] = t8_forest_bin_search_lower (element_array, neigh_id, forest->maxlevel);
        T8_ASSERT (element_indices[ineigh] >= 0);
        /* We have to add the tree's element offset to the index found to get the actual local element id */
        element_indices[ineigh] += t8_forest_get_tree_element_offset (forest, lneigh_treeid);
#if T8_ENABLE_DEBUG
        /* We check whether the element is really the element at this local id */
        {
          t8_locidx_t check_ltreeid;
          const t8_element_t *check_element
            = t8_forest_get_leaf_element (forest, element_indices[ineigh], &check_ltreeid);
          T8_ASSERT (check_ltreeid == lneigh_treeid);
          T8_ASSERT (scheme->element_is_equal (*pneigh_eclass, check_element, neighbor_leaves[ineigh]));
        }
#endif
      }
      else {
        /* The neighbor is a ghost */
        const t8_element_array_t *element_array = t8_forest_ghost_get_tree_leaf_elements (forest, lghost_treeid);
        /* Find the index of the neighbor in the array */
        element_indices[ineigh] = t8_forest_bin_search_lower (element_array, neigh_id, forest->maxlevel);

#if T8_ENABLE_DEBUG
        /* We check whether the element is really the element at this local id */
        {
          t8_element_t *check_element;
          check_element = t8_forest_ghost_get_leaf_element (forest, lghost_treeid, element_indices[ineigh]);
          T8_ASSERT (scheme->element_is_equal (*pneigh_eclass, check_element, neighbor_leaves[ineigh]));
        }
#endif
        /* Add the element offset of previous ghosts to this index */
        element_indices[ineigh] += t8_forest_ghost_get_tree_element_offset (forest, lghost_treeid);
        /* Add the number of all local elements to this index */
        element_indices[ineigh] += t8_forest_get_local_num_leaf_elements (forest);
      }
    } /* End for loop over neighbor leaves */
    T8_FREE (owners);
  }
  else {
    /* TODO: implement unbalanced version */
    SC_ABORT_NOT_REACHED ();
  }
}

void
t8_forest_leaf_face_neighbors (t8_forest_t forest, t8_locidx_t ltreeid, const t8_element_t *leaf,
                               t8_element_t **pneighbor_leaves[], int face, int *dual_faces[], int *num_neighbors,
                               t8_locidx_t **pelement_indices, t8_eclass_t *pneigh_eclass, int forest_is_balanced)
{
  t8_forest_leaf_face_neighbors_ext (forest, ltreeid, leaf, pneighbor_leaves, face, dual_faces, num_neighbors,
                                     pelement_indices, pneigh_eclass, forest_is_balanced, NULL, NULL);
}

void
t8_forest_print_all_leaf_neighbors (t8_forest_t forest)
{
  t8_locidx_t ltree, ielem;
  t8_element_t **neighbor_leaves;
  int iface, num_neighbors, ineigh;
  t8_eclass_t eclass, neigh_eclass;
  const t8_scheme *scheme = t8_forest_get_scheme (forest);
  t8_locidx_t *element_indices;
  int *dual_faces;
  char buffer[BUFSIZ];
  int allocate_first_desc = 0, allocate_tree_offset = 0;
  int allocate_el_offset = 0;

  if (forest->tree_offsets == NULL) {
    allocate_tree_offset = 1;
    t8_forest_partition_create_tree_offsets (forest);
  }
  if (forest->global_first_desc == NULL) {
    allocate_first_desc = 1;
    t8_forest_partition_create_first_desc (forest);
  }
  if (forest->element_offsets == NULL) {
    allocate_el_offset = 1;
    t8_forest_partition_create_offsets (forest);
  }
  for (ielem = 0; ielem < t8_forest_get_local_num_leaf_elements (forest); ielem++) {
    /* Get a pointer to the ielem-th element, its eclass, treeid and scheme */
    const t8_element_t *leaf = t8_forest_get_leaf_element (forest, ielem, &ltree);
    eclass = t8_forest_get_tree_class (forest, ltree);
    /* Iterate over all faces */
    for (iface = 0; iface < scheme->element_get_num_faces (eclass, leaf); iface++) {
      t8_forest_leaf_face_neighbors (forest, ltree, leaf, &neighbor_leaves, iface, &dual_faces, &num_neighbors,
                                     &element_indices, &neigh_eclass, 1);
      t8_debugf ("Element %li across face %i has %i leaf neighbors (with dual faces).\n", (long) ielem, iface,
                 num_neighbors);
      snprintf (buffer, BUFSIZ, "\tIndices:\t");
      for (ineigh = 0; ineigh < num_neighbors; ineigh++) {
        snprintf (buffer + strlen (buffer), BUFSIZ - strlen (buffer), "%li  (%i)  ", (long) element_indices[ineigh],
                  dual_faces[iface]);
      }
      t8_debugf ("%s\n", buffer);
      if (num_neighbors > 0) {
        scheme->element_destroy (neigh_eclass, num_neighbors, neighbor_leaves);

        T8_FREE (element_indices);
        T8_FREE (neighbor_leaves);
        T8_FREE (dual_faces);
      }
    }
  }
  if (allocate_tree_offset) {
    t8_shmem_array_destroy (&forest->tree_offsets);
  }
  if (allocate_first_desc) {
    t8_shmem_array_destroy (&forest->global_first_desc);
  }
  if (allocate_el_offset) {
    t8_shmem_array_destroy (&forest->element_offsets);
  }
}

int
t8_forest_tree_is_local (const t8_forest_t forest, const t8_locidx_t local_tree)
{
  T8_ASSERT (t8_forest_is_committed (forest));
  return 0 <= local_tree && local_tree < t8_forest_get_num_local_trees (forest);
}

int
t8_forest_element_is_leaf (const t8_forest_t forest, const t8_element_t *element, const t8_locidx_t local_tree)
{
  T8_ASSERT (t8_forest_is_committed (forest));
  T8_ASSERT (t8_forest_tree_is_local (forest, local_tree));

  /* We get the array of the tree's elements and then search in the array of elements for our 
   * element candidate. */
  /* Get the array */
  const t8_element_array_t *elements = t8_forest_get_tree_leaf_element_array (forest, local_tree);
  T8_ASSERT (elements != NULL);

  /* In order to find the element, we need to compute its linear id.
   * To do so, we need the scheme and the level of the element. */
  const t8_scheme *scheme = t8_element_array_get_scheme (elements);
  const t8_eclass_t tree_class = t8_element_array_get_tree_class (elements);
  const int element_level = scheme->element_get_level (tree_class, element);
  /* Compute the linear id. */
  const t8_linearidx_t element_id = scheme->element_get_linear_id (tree_class, element, element_level);
  /* Search for the element.
   * The search returns the largest index i,
   * such that the element at position i has a smaller id than the given one.
   * If no such i exists, it returns -1. */
  const t8_locidx_t search_result = t8_forest_bin_search_lower (elements, element_id, element_level);
  if (search_result < 0) {
    /* The element was not found. */
    return 0;
  }
  /* An element was found but it may not be the candidate element. 
   * To identify whether the element was found, we compare these two. */
  const t8_element_t *check_element = t8_element_array_index_locidx (elements, search_result);
  T8_ASSERT (check_element != NULL);
  return (scheme->element_is_equal (tree_class, element, check_element));
}

/* Check if an element is owned by a specific rank */
int
t8_forest_element_check_owner (t8_forest_t forest, t8_element_t *element, t8_gloidx_t gtreeid, t8_eclass_t eclass,
                               int rank, int element_is_desc)
{
  t8_element_t *first_desc;
  t8_linearidx_t rfirst_desc_id, rnext_desc_id = -1, first_desc_id;
  int is_first, is_last, check_next;
  int next_nonempty;

  T8_ASSERT (t8_forest_is_committed (forest));
  T8_ASSERT (element != NULL);
  T8_ASSERT (0 <= gtreeid && gtreeid < t8_forest_get_num_global_trees (forest));

  /* Get a pointer to the first_global_trees array of forest */
  const t8_gloidx_t *first_global_trees = t8_shmem_array_get_gloidx_array (forest->tree_offsets);

  if (t8_offset_in_range (gtreeid, rank, first_global_trees)) {
    /* The process has elements of that tree */
    is_first = (t8_offset_first (rank, first_global_trees) == gtreeid);
    is_last = (gtreeid == t8_offset_last (rank, first_global_trees));
    if (is_first || is_last) {
      /* We need to check if element is on the next rank only if the tree is the
       * last tree on this rank and the next rank has elements of this tree */
      next_nonempty = t8_offset_next_nonempty_rank (rank, forest->mpisize, first_global_trees);
      check_next
        = is_last && next_nonempty < forest->mpisize && t8_offset_in_range (gtreeid, next_nonempty, first_global_trees);
      /* The tree is either the first or the last tree on rank, we thus
       * have to check whether element is in the range of the tree */
      /* Get the eclass scheme of the tree */
      const t8_scheme *scheme = t8_forest_get_scheme (forest);
      /* Compute the linear id of the first descendant of element */
      if (!element_is_desc) {
        scheme->element_new (eclass, 1, &first_desc);
        scheme->element_get_first_descendant (eclass, element, first_desc, forest->maxlevel);
        first_desc_id = scheme->element_get_linear_id (eclass, first_desc, forest->maxlevel);
        scheme->element_destroy (eclass, 1, &first_desc);
      }
      else {
        /* The element is its own first descendant */
        first_desc_id = scheme->element_get_linear_id (eclass, element, forest->maxlevel);
      }
      /* Get the id of the trees first descendant and the first descendant
       * of the next nonempty rank */
      rfirst_desc_id = *(t8_linearidx_t *) t8_shmem_array_index (forest->global_first_desc, rank);
      if (check_next) {
        /* Get the id of the trees first descendant on the next nonempty rank */
        rnext_desc_id = *(t8_linearidx_t *) t8_shmem_array_index (forest->global_first_desc, next_nonempty);
      }
      /* The element is not in the tree if and only if
       *  is_first && first_desc_id > id (first_desc)
       *    or
       *  check_next && next_desc_id <= id (first_desc)
       */
      if ((is_first && rfirst_desc_id > first_desc_id) || (check_next && rnext_desc_id <= first_desc_id)) {
        /* The element is not on this rank */
        return 0;
      }
      /* The element is on this rank */
      return 1;
    }
    else {
      /* This rank holds all elements of the tree, thus the element must
       * belong to this rank */
      return 1;
    }
  }
  return 0;
}

/* The data that we use as key in the binary owner search.
 * It contains the linear id of the element that we look for and
 * a pointer to the forest, we also store the index of the biggest owner process.
 */
struct find_owner_data_t
{
  t8_linearidx_t linear_id;
  t8_forest_t forest;
  int last_owner;
};

static int
t8_forest_element_find_owner_compare (const void *find_owner_data, const void *process)
{
  const struct find_owner_data_t *data = (const struct find_owner_data_t *) find_owner_data;
  t8_linearidx_t linear_id = data->linear_id;
  t8_forest_t forest = data->forest;
  int proc = *(int *) process;
  t8_linearidx_t proc_first_desc_id;
  t8_linearidx_t next_proc_first_desc_id;

  T8_ASSERT (0 <= proc && proc < forest->mpisize);
  /* Get the id of the first element on this process. */
  proc_first_desc_id = *(t8_linearidx_t *) t8_shmem_array_index (forest->global_first_desc, (size_t) proc);

  if (proc == data->last_owner) {
    /* If we are the last process owning the element's tree, then
     * we have either found the element or have to look further left. */
    return proc_first_desc_id <= linear_id ? 0 : -1;
  }
  else {
    T8_ASSERT (proc < data->last_owner);
    if (proc_first_desc_id > linear_id) {
      /* We have to look further left */
      return -1;
    }
    /* Get the linear id of the first element on the next process. */
    next_proc_first_desc_id = *(t8_linearidx_t *) t8_shmem_array_index (forest->global_first_desc, (size_t) proc + 1);
    if (next_proc_first_desc_id <= linear_id) {
      /* We have to look further right */
      return 1;
    }
    /* We have found the owner process */
    return 0;
  }
}

int
t8_forest_element_find_owner_ext (t8_forest_t forest, t8_gloidx_t gtreeid, t8_element_t *element, t8_eclass_t eclass,
                                  int lower_bound, int upper_bound, int guess, int element_is_desc)
{
  t8_element_t *first_desc;
  const t8_scheme *scheme = t8_forest_get_scheme (forest);
  t8_gloidx_t current_first_tree;
  t8_linearidx_t current_id, element_desc_id;
  t8_linearidx_t *first_descs;
  int found = 0;
  int empty_dir = 1, last_guess, reached_bound;
  int next_nonempty;

  T8_ASSERT (t8_forest_is_committed (forest));
  T8_ASSERT (0 <= gtreeid && gtreeid < t8_forest_get_num_global_trees (forest));
  T8_ASSERT (element != NULL);
  T8_ASSERT (0 <= lower_bound && lower_bound <= upper_bound && upper_bound < forest->mpisize);
  T8_ASSERT (lower_bound <= guess && guess <= upper_bound);

  /* If the upper and lower bound only leave one process left, we can immediately
   * return this process as the owner */
  if (upper_bound == lower_bound) {
    return upper_bound;
  }
  if (element_is_desc) {
    /* The element is already its own first_descendant */
    first_desc = element;
  }
  else {
    /* Build the first descendant of element */
    scheme->element_new (eclass, 1, &first_desc);
    scheme->element_get_first_descendant (eclass, element, first_desc, forest->maxlevel);
  }

  T8_ASSERT (forest->tree_offsets != NULL);
  T8_ASSERT (forest->global_first_desc != NULL);

  /* Get pointers to the arrays of first local trees and first local descendants */
  const t8_gloidx_t *first_trees = t8_shmem_array_get_gloidx_array (forest->tree_offsets);
  first_descs = (t8_linearidx_t *) t8_shmem_array_get_array (forest->global_first_desc);
  /* Compute the linear id of the element's first descendant */
  element_desc_id = scheme->element_get_linear_id (eclass, first_desc, scheme->element_get_level (eclass, first_desc));
  /* Get a pointer to the element offset array */
  const t8_gloidx_t *element_offsets = t8_shmem_array_get_gloidx_array (forest->element_offsets);

  /* binary search for the owner process using the first descendant and first tree array */
  while (!found) {
    T8_ASSERT (lower_bound <= upper_bound);
    if (upper_bound == lower_bound) {
      /* There is no candidate left, the search has ended */
      guess = upper_bound;
      found = 1;
    }
    else {
      last_guess = guess;
      while (t8_offset_empty (guess, element_offsets)) {
        /* skip empty processes */
        if ((empty_dir == -1 && guess <= lower_bound) || (empty_dir == +1 && guess >= upper_bound)) {
          /* We look for smaller processes until guess = lower_bound,
           * and then look for greater processes or vice versa. */
          /* We reached the top or bottom bound */
          reached_bound = empty_dir > 0 ? 1 : -1;
          /* change direction */
          empty_dir *= -1;
          /* reset guess */
          guess = last_guess;
          if (reached_bound > 0) {
            /* The upper bound was reached, we omit all empty ranks from the search. */
            upper_bound = last_guess;
          }
          else {
            /* The lower bound was reached, we omit all empty ranks from the search. */
            lower_bound = last_guess;
          }
        }
        guess += empty_dir;
      }
      /* The first tree of this process */
      current_first_tree = t8_offset_first (guess, first_trees);

      if (current_first_tree > gtreeid) {
        /* look further left */
        empty_dir = -1;
        upper_bound = guess - 1;
        /* guess is in the middle of both bounds */
        guess = (upper_bound + lower_bound) / 2;
      }
      else {
        current_id = first_descs[guess];
        if (current_first_tree == gtreeid && element_desc_id < current_id) {
          /* This guess has gtreeid as first tree, we compare the first descendant */
          /* look further left */
          empty_dir = -1;
          upper_bound = guess - 1;
          /* guess is in the middle of both bounds */
          guess = (upper_bound + lower_bound) / 2;
        }
        else {
          /* check if the element is on the next higher nonempty process */
          next_nonempty = t8_offset_next_nonempty_rank (guess, forest->mpisize, first_trees);
          current_first_tree = t8_offset_first (next_nonempty, first_trees);
          if (current_first_tree < gtreeid) {
            /* look further right */
            empty_dir = +1;
            lower_bound = next_nonempty;
            /* guess is in the middle of both bounds */
            guess = (upper_bound + lower_bound) / 2;
          }
          else {
            current_id = first_descs[next_nonempty];
            if (current_first_tree == gtreeid && current_id <= element_desc_id) {
              /* The next process has gtreeid as first tree, we compare the first descendants */
              /* The process we look for is >= guess + 1
               * look further right */
              empty_dir = +1;
              lower_bound = guess + 1;
              /* guess is in the middle of both bounds */
              guess = (upper_bound + lower_bound) / 2;
            }
            else {
              /* We now know:
               * first_tree of guess <= gtreeid
               * if first_tree of guess == gtreeid
               *    then first_desc of guess <= element_first_desc
               * first tree of guess + 1 >= gtreeid
               * if first tree of guess + 1 == gtreeid
               *    then first desc of guess + 1 > element_first_desc
               *
               * Thus the current guess must be the owner of element.
               */
              found = 1;
            }
          }
        }
      }
    }
  }

  /* clean-up */
  if (!element_is_desc) {
    scheme->element_destroy (eclass, 1, &first_desc);
  }
  T8_ASSERT (t8_forest_element_check_owner (forest, element, gtreeid, eclass, guess, element_is_desc));
  return guess;
}

int
t8_forest_element_find_owner (t8_forest_t forest, t8_gloidx_t gtreeid, t8_element_t *element, t8_eclass_t eclass)
{
  return t8_forest_element_find_owner_ext (forest, gtreeid, element, eclass, 0, forest->mpisize - 1,
                                           (forest->mpisize - 1) / 2, 0);
}

/* This is a deprecated version of the element_find_owner algorithm which
 * searches for the owners of the coarse tree first */
int
t8_forest_element_find_owner_old (t8_forest_t forest, t8_gloidx_t gtreeid, t8_element_t *element, t8_eclass_t eclass,
                                  sc_array_t *all_owners_of_tree)
{
  sc_array_t *owners_of_tree, owners_of_tree_wo_first;
  int proc, proc_next;
  t8_linearidx_t element_desc_lin_id;
  t8_element_t *element_first_desc;
  const t8_scheme *scheme = t8_forest_get_scheme (forest);
  ssize_t proc_index;
  struct find_owner_data_t find_owner_data;

  if (forest->tree_offsets == NULL) {
    /* If the offset of global tree ids is not created, create it now.
     * Once created, we do not delete it in this function, since we expect
     * multiple calls to find_owner in a row.
     */
    t8_forest_partition_create_tree_offsets (forest);
  }
  if (forest->global_first_desc == NULL) {
    /* If the offset of first global ids is not created, create it now.
     * Once created, we do not delete it in this function, since we expect
     * multiple calls to find_owner in a row.
     */
    t8_forest_partition_create_first_desc (forest);
  }

  /* In owners_of_tree we will store all processes that have elements of the
   * tree gtreeid. */
  if (all_owners_of_tree == NULL) {
    owners_of_tree = sc_array_new (sizeof (int));
  }
  else {
    owners_of_tree = all_owners_of_tree;
  }
  if (owners_of_tree->elem_count == 0) {
    /* Compute the owners and store them (sorted) in owners_of_tree */
    /* TODO: This is only useful, if cmesh is partitioned */
    /* TODO: Isnt it better to only store the first and the last owner? */
    t8_offset_all_owners_of_tree (forest->mpisize, gtreeid, t8_shmem_array_get_gloidx_array (forest->tree_offsets),
                                  owners_of_tree);
  }
  /* Compute the first descendant of the element */
  scheme->element_new (eclass, 1, &element_first_desc);
  scheme->element_get_first_descendant (eclass, element, element_first_desc, forest->maxlevel);
  /* Compute the linear of the first descendant */
  element_desc_lin_id = scheme->element_get_linear_id (eclass, element_first_desc, forest->maxlevel);

  /* The first owner of the tree may not have the tree as its first tree and
   * thus its first_descendant entry may not relate to this tree.
   * We thus check by hand if this process owns the element and exclude it from the array. */
  proc = *(int *) sc_array_index (owners_of_tree, 0);
  if (owners_of_tree->elem_count == 1) {
    /* There is only this proc as possible owner. */
    scheme->element_destroy (eclass, 1, &element_first_desc);
    if (all_owners_of_tree == NULL) {
      sc_array_destroy (owners_of_tree);
    }
    return proc;
  }
  else {
    /* Get the next owning process. Its first descendant is in fact an element of the tree. 
     * If it is bigger than the descendant we look for, then proc is the owning process of element. */
    proc_next = *(int *) sc_array_index (owners_of_tree, 1);
    if (*(t8_linearidx_t *) t8_shmem_array_index (forest->global_first_desc, (size_t) proc_next)
        > element_desc_lin_id) {
      scheme->element_destroy (eclass, 1, &element_first_desc);
      if (all_owners_of_tree == NULL) {
        sc_array_destroy (owners_of_tree);
      }
      return proc;
    }
  }
  /* Exclude the first process from the array. */
  sc_array_init_view (&owners_of_tree_wo_first, owners_of_tree, 1, owners_of_tree->elem_count - 1);
  /* We binary search in the owners array for the process that owns the element. */
  find_owner_data.forest = forest;
  find_owner_data.last_owner
    = *(int *) sc_array_index (&owners_of_tree_wo_first, owners_of_tree_wo_first.elem_count - 1);
  find_owner_data.linear_id = element_desc_lin_id;

  proc_index = sc_array_bsearch (&owners_of_tree_wo_first, &find_owner_data, t8_forest_element_find_owner_compare);
  if (0 > proc_index || proc_index >= forest->mpisize) {
    /* The element was not found */
    SC_ABORT ("Try to find an element that does not exist in the forest.\n");
    return -1;
  }
  /* Get the process and return it. */
  proc = *(int *) sc_array_index_ssize_t (&owners_of_tree_wo_first, proc_index);
  /* clean-up */
  scheme->element_destroy (eclass, 1, &element_first_desc);
  if (all_owners_of_tree == NULL) {
    sc_array_destroy (owners_of_tree);
  }
  return proc;
}

/* Recursively find all owners of descendants of a given element that touch a given face.
 * We do this by constructing the first and last possible descendants of the element that touch the face.
 * If those belong to different processes, we construct all children of the element that touch the face.
 * We pass those children to the recursion in order of their linear id to be sure that we add owners in ascending order.
 * first_desc/last_desc should either point to the first/last descendant of element or be NULL
 */
static void
t8_forest_element_owners_at_face_recursion (t8_forest_t forest, t8_gloidx_t gtreeid, const t8_element_t *element,
                                            t8_eclass_t eclass, int face, sc_array_t *owners, int lower_bound,
                                            int upper_bound, t8_element_t *first_desc, t8_element_t *last_desc)
{
  t8_element_t *first_face_desc, *last_face_desc, **face_children;
  int first_owner, last_owner;
  int num_children, ichild;
  int child_face;
  int last_owner_entry;
  const t8_scheme *scheme = t8_forest_get_scheme (forest);

  T8_ASSERT (element != NULL);
  /* Create first and last descendants at face */
  if (first_desc == NULL) {
    scheme->element_new (eclass, 1, &first_face_desc);
    scheme->element_get_first_descendant_face (eclass, element, face, first_face_desc, forest->maxlevel);
  }
  else {
    first_face_desc = first_desc;
  }
  if (last_desc == NULL) {
    scheme->element_new (eclass, 1, &last_face_desc);
    scheme->element_get_last_descendant_face (eclass, element, face, last_face_desc, forest->maxlevel);
  }
  else {
    last_face_desc = last_desc;
  }
#if T8_ENABLE_DEBUG
  {
    /* Check if the computed or given descendants are the correct descendant */
    t8_element_t *test_desc;

    scheme->element_new (eclass, 1, &test_desc);
    scheme->element_get_last_descendant_face (eclass, element, face, test_desc, forest->maxlevel);
    T8_ASSERT (scheme->element_is_equal (eclass, test_desc, last_face_desc));
    scheme->element_get_first_descendant_face (eclass, element, face, test_desc, forest->maxlevel);
    T8_ASSERT (scheme->element_is_equal (eclass, test_desc, first_face_desc));
    scheme->element_destroy (eclass, 1, &test_desc);
  }
#endif

  /* owner of first and last descendants */
  first_owner = t8_forest_element_find_owner_ext (forest, gtreeid, first_face_desc, eclass, lower_bound, upper_bound,
                                                  lower_bound, 1);
  last_owner = t8_forest_element_find_owner_ext (forest, gtreeid, last_face_desc, eclass, lower_bound, upper_bound,
                                                 upper_bound, 1);

  /* It is impossible for an element with bigger id to belong to a smaller process */
  T8_ASSERT (first_owner <= last_owner);

  if (first_owner == last_owner) {
    /* This element has a unique owner, no recursion is necessary */
    /* Add the owner to the array of owners */
    /* TODO: check if this process is already listed. If we traverse the face children
     * in SFC order, we can just check the last entry in owners here */
    if (owners->elem_count > 0) {
      /* Get the last process that we added as owner */
      last_owner_entry = *(int *) sc_array_index (owners, owners->elem_count - 1);
    }
    else {
      last_owner_entry = -1;
    }

    if (first_owner > last_owner_entry) {
      /* We did not count this process as an owner, thus we add it */
      *(int *) sc_array_push (owners) = first_owner;
    }
    if (last_owner > last_owner_entry) {
      /* We did not count this process as an owner, thus we add it */
      *(int *) sc_array_push (owners) = last_owner;
    }
    T8_ASSERT (t8_forest_element_check_owner (forest, first_face_desc, gtreeid, eclass, first_owner, 1));
    T8_ASSERT (t8_forest_element_check_owner (forest, last_face_desc, gtreeid, eclass, first_owner, 1));
    /* free memory */
    scheme->element_destroy (eclass, 1, &first_face_desc);
    scheme->element_destroy (eclass, 1, &last_face_desc);
    return;
  }
  else {
    T8_ASSERT (scheme->element_get_level (eclass, element) < t8_forest_get_maxlevel (forest));
    /* This element has different owners, we have to create its face children and continue with the recursion. */
    num_children = scheme->element_get_num_face_children (eclass, element, face);
    /* allocate memory */
    face_children = T8_ALLOC (t8_element_t *, num_children);
    scheme->element_new (eclass, num_children, face_children);
    /* construct the children of element that touch face */
    scheme->element_get_children_at_face (eclass, element, face, face_children, num_children, NULL);
    for (ichild = 0; ichild < num_children; ichild++) {
      /* the face number of the child may not be the same as face */
      child_face = scheme->element_face_get_child_face (eclass, element, face, ichild);
      /* find owners of this child */
      /* For the first child, we reuse the first descendant */
      first_desc = (ichild == 0 ? first_face_desc : NULL);
      /* For the last child, we reuse the last descendant */
      last_desc = (ichild == num_children - 1 ? last_face_desc : NULL);
      t8_forest_element_owners_at_face_recursion (forest, gtreeid, face_children[ichild], eclass, child_face, owners,
                                                  lower_bound, upper_bound, first_desc, last_desc);
    }
    scheme->element_destroy (eclass, num_children, face_children);
    T8_FREE (face_children);
  }
}

void
t8_forest_element_owners_at_face (t8_forest_t forest, t8_gloidx_t gtreeid, const t8_element_t *element,
                                  t8_eclass_t eclass, int face, sc_array_t *owners)
{
  int lower_bound, upper_bound;
  if (owners->elem_count > 0) {
    /* Compute lower and upper bound for the owners */
    lower_bound = *(int *) sc_array_index (owners, 0);
    upper_bound = *(int *) sc_array_index (owners, 1);
    sc_array_resize (owners, 0);
  }
  else {
    lower_bound = 0;
    upper_bound = forest->mpisize - 1;
  }
  T8_ASSERT (0 <= lower_bound && upper_bound < forest->mpisize);
  if (lower_bound == upper_bound) {
    /* There is no need to search, the owner is unique */
    T8_ASSERT (0 <= lower_bound && lower_bound < forest->mpisize);
    *(int *) sc_array_push (owners) = lower_bound;
    return;
  }
  if (lower_bound > upper_bound) {
    /* There is no owner */
    return;
  }
  /* call the recursion */
  t8_forest_element_owners_at_face_recursion (forest, gtreeid, element, eclass, face, owners, lower_bound, upper_bound,
                                              NULL, NULL);
}

void
t8_forest_element_owners_bounds (t8_forest_t forest, t8_gloidx_t gtreeid, const t8_element_t *element,
                                 t8_eclass_t eclass, int *lower, int *upper)
{
  const t8_scheme *scheme = t8_forest_get_scheme (forest);
  t8_element_t *first_desc, *last_desc;

  if (*lower >= *upper) {
    /* Either there is no owner or it is unique. */
    return;
  }

  /* Compute the first and last descendant of element */
  scheme->element_new (eclass, 1, &first_desc);
  scheme->element_get_first_descendant (eclass, element, first_desc, forest->maxlevel);
  scheme->element_new (eclass, 1, &last_desc);
  scheme->element_get_last_descendant (eclass, element, last_desc, forest->maxlevel);

  /* Compute their owners as bounds for all of element's owners */
  *lower = t8_forest_element_find_owner_ext (forest, gtreeid, first_desc, eclass, *lower, *upper, *lower, 1);
  *upper = t8_forest_element_find_owner_ext (forest, gtreeid, last_desc, eclass, *lower, *upper, *upper, 1);
  scheme->element_destroy (eclass, 1, &first_desc);
  scheme->element_destroy (eclass, 1, &last_desc);
}

void
t8_forest_element_owners_at_face_bounds (t8_forest_t forest, t8_gloidx_t gtreeid, const t8_element_t *element,
                                         t8_eclass_t eclass, int face, int *lower, int *upper)
{
  const t8_scheme *scheme = t8_forest_get_scheme (forest);
  t8_element_t *first_face_desc, *last_face_desc;

  if (*lower >= *upper) {
    /* Either there is no owner or it is unique. */
    return;
  }

  scheme->element_new (eclass, 1, &first_face_desc);
  scheme->element_get_first_descendant_face (eclass, element, face, first_face_desc, forest->maxlevel);
  scheme->element_new (eclass, 1, &last_face_desc);
  scheme->element_get_last_descendant_face (eclass, element, face, last_face_desc, forest->maxlevel);

  /* owner of first and last descendants */
  *lower = t8_forest_element_find_owner_ext (forest, gtreeid, first_face_desc, eclass, *lower, *upper, *lower, 1);
  *upper = t8_forest_element_find_owner_ext (forest, gtreeid, last_face_desc, eclass, *lower, *upper, *upper, 1);
  scheme->element_destroy (eclass, 1, &first_face_desc);
  scheme->element_destroy (eclass, 1, &last_face_desc);
}

void
t8_forest_element_owners_at_neigh_face (t8_forest_t forest, t8_locidx_t ltreeid, const t8_element_t *element, int face,
                                        sc_array_t *owners)
{
  const t8_scheme *scheme = t8_forest_get_scheme (forest);
  const t8_eclass_t neigh_class = t8_forest_element_neighbor_eclass (forest, ltreeid, element, face);
  t8_element_t *face_neighbor;
  int dual_face;
  t8_gloidx_t neigh_tree;

  /* Aallocate memory for the neighbor element */
  T8_ASSERT (T8_ECLASS_ZERO <= neigh_class && neigh_class < T8_ECLASS_COUNT);
  scheme->element_new (neigh_class, 1, &face_neighbor);
  /* clang-format off */
  neigh_tree = t8_forest_element_face_neighbor (forest, ltreeid, element, face_neighbor,
                                                neigh_class, face, &dual_face);
  /* clang-format on */
  if (neigh_tree >= 0) {
    /* There is a face neighbor */
    t8_forest_element_owners_at_face (forest, neigh_tree, face_neighbor, neigh_class, dual_face, owners);
  }
  else {
    /* There is no face neighbor, we indicate this by setting the array to 0 */
    sc_array_resize (owners, 0);
  }
  scheme->element_destroy (neigh_class, 1, &face_neighbor);
}

void
t8_forest_element_owners_at_neigh_face_bounds (t8_forest_t forest, t8_locidx_t ltreeid, const t8_element_t *element,
                                               int face, int *lower, int *upper)
{
  const t8_scheme *scheme = t8_forest_get_scheme (forest);
  const t8_eclass_t neigh_class = t8_forest_element_neighbor_eclass (forest, ltreeid, element, face);
  t8_element_t *face_neighbor;
  int dual_face;
  t8_gloidx_t neigh_tree;

  if (*lower >= *upper) {
    /* There is no owner or it is unique */
    return;
  }
  /* Allocate memory for the neighbor element */
  scheme->element_new (neigh_class, 1, &face_neighbor);
  neigh_tree = t8_forest_element_face_neighbor (forest, ltreeid, element, face_neighbor, neigh_class, face, &dual_face);
  if (neigh_tree >= 0) {
    /* There is a face neighbor */
    t8_forest_element_owners_at_face_bounds (forest, neigh_tree, face_neighbor, neigh_class, dual_face, lower, upper);
  }
  else {
    /* There is no face neighbor */
    *lower = 1;
    *upper = 0;
  }
  scheme->element_destroy (neigh_class, 1, &face_neighbor);
}

int
t8_forest_element_has_leaf_desc (t8_forest_t forest, t8_gloidx_t gtreeid, const t8_element_t *element,
                                 const t8_eclass_t tree_class)
{
  t8_element_t *last_desc;
  t8_locidx_t ghost_treeid;
  t8_linearidx_t last_desc_id, elem_id;
  int index, level, level_found;
  const t8_scheme *scheme = t8_forest_get_scheme (forest);

  T8_ASSERT (t8_forest_is_committed (forest));

  /* Compute the linear id of the last descendant of element at forest maxlevel.
   * We then check whether the forest has any element with id between
   * the id of element and the id of the last descendant */
  /* TODO: element interface function t8_element_last_desc_id */
  scheme->element_new (tree_class, 1, &last_desc);
  /* TODO: set level in last_descendant */
  scheme->element_get_last_descendant (tree_class, element, last_desc, forest->maxlevel);
  last_desc_id = scheme->element_get_linear_id (tree_class, last_desc, forest->maxlevel);
  /* Get the level of the element */
  level = scheme->element_get_level (tree_class, element);
  /* Get the local id of the tree. If the tree is not a local tree,
   * then the number returned is negative */
  const t8_locidx_t ltreeid = t8_forest_get_local_id (forest, gtreeid);
  if (ltreeid >= 0) {
    /* The tree is a local tree */
    /* Get the elements */
    const t8_element_array_t *elements = t8_forest_get_tree_leaf_element_array (forest, ltreeid);

    index = t8_forest_bin_search_lower (elements, last_desc_id, forest->maxlevel);
    if (index >= 0) {
      /* There exists an element in the array with id <= last_desc_id,
       * If also elem_id < id, then we found a true decsendant of element */
      const t8_element_t *elem_found = t8_element_array_index_locidx (elements, index);
      elem_id = scheme->element_get_linear_id (tree_class, elem_found, forest->maxlevel);
      level_found = scheme->element_get_level (tree_class, elem_found);
      if (scheme->element_get_linear_id (tree_class, element, forest->maxlevel) <= elem_id && level < level_found) {
        /* The element is a true descendant */
        T8_ASSERT (scheme->element_get_level (tree_class, elem_found)
                   > scheme->element_get_level (tree_class, element));
        T8_ASSERT (t8_forest_element_is_leaf (forest, elem_found, ltreeid));
        /* clean-up */
        scheme->element_destroy (tree_class, 1, &last_desc);
        return 1;
      }
    }
  }
  if (forest->ghosts != NULL) {
    /* Check if the tree is a ghost tree and if so, check its elements as well */
    ghost_treeid = t8_forest_ghost_get_ghost_treeid (forest, gtreeid);
    if (ghost_treeid >= 0) {
      /* The tree is a ghost tree */
      const t8_element_array_t *elements = t8_forest_ghost_get_tree_leaf_elements (forest, ghost_treeid);
      index = t8_forest_bin_search_lower (elements, last_desc_id, forest->maxlevel);
      if (index >= 0) {
        /* There exists an element in the array with id <= last_desc_id,
         * If also elem_id < id, then we found a true decsendant of element */
        const t8_element_t *elem_found = t8_element_array_index_int (elements, index);
        elem_id = scheme->element_get_linear_id (tree_class, elem_found, forest->maxlevel);
        level_found = scheme->element_get_level (tree_class, elem_found);
        if (scheme->element_get_linear_id (tree_class, element, forest->maxlevel) <= elem_id && level < level_found) {
          /* The element is a true descendant */
          T8_ASSERT (scheme->element_get_level (tree_class, elem_found)
                     > scheme->element_get_level (tree_class, element));
          /* clean-up */
          scheme->element_destroy (tree_class, 1, &last_desc);
          return 1;
        }
      }
    }
  }
  scheme->element_destroy (tree_class, 1, &last_desc);
  return 0;
}

void
t8_forest_init (t8_forest_t *pforest)
{
  t8_forest_t forest;

  T8_ASSERT (pforest != NULL);

  forest = *pforest = T8_ALLOC_ZERO (t8_forest_struct_t, 1);
  t8_refcount_init (&forest->rc);

  /* sensible (hard error) defaults */
  forest->mpicomm = sc_MPI_COMM_NULL;
  forest->dimension = -1;
  forest->from_method = T8_FOREST_FROM_LAST;

  forest->mpisize = -1;
  forest->mpirank = -1;
  forest->first_local_tree = -1;
  forest->global_num_leaf_elements = -1;
  forest->set_adapt_recursive = -1;
  forest->set_balance = -1;
  forest->maxlevel_existing = -1;
  forest->stats_computed = 0;
  forest->incomplete_trees = -1;
}

int
t8_forest_is_initialized (t8_forest_t forest)
{
  return forest != NULL && t8_refcount_is_active (&forest->rc) && !forest->committed;
}

int
t8_forest_is_committed (const t8_forest_t forest)
{
  return forest != NULL && t8_refcount_is_active (&forest->rc) && forest->committed;
}

static void
t8_forest_set_mpicomm (t8_forest_t forest, sc_MPI_Comm mpicomm, int do_dup)
{
  T8_ASSERT (forest != NULL);
  T8_ASSERT (forest->rc.refcount > 0);
  T8_ASSERT (!forest->committed);
  T8_ASSERT (forest->mpicomm == sc_MPI_COMM_NULL);
  T8_ASSERT (forest->set_from == NULL);

  T8_ASSERT (mpicomm != sc_MPI_COMM_NULL);

  forest->mpicomm = mpicomm;
  forest->do_dup = do_dup;
}

/* TODO: Change forest mpi logic */
void
t8_forest_set_cmesh (t8_forest_t forest, t8_cmesh_t cmesh, sc_MPI_Comm comm)
{
  int do_dup;
  T8_ASSERT (forest != NULL);
  T8_ASSERT (forest->rc.refcount > 0);
  T8_ASSERT (!forest->committed);
  T8_ASSERT (forest->cmesh == NULL);
  T8_ASSERT (forest->set_from == NULL);

  T8_ASSERT (cmesh != NULL);

  if (forest->cmesh != NULL) {
    t8_cmesh_unref (&forest->cmesh);
  }
  if (cmesh != NULL) {
    T8_ASSERT (t8_cmesh_comm_is_valid (cmesh, comm));
  }
  forest->cmesh = cmesh;
  do_dup = 0;
  t8_forest_set_mpicomm (forest, comm, do_dup);
}

void
t8_forest_set_scheme (t8_forest_t forest, const t8_scheme *scheme)
{
  T8_ASSERT (forest != NULL);
  T8_ASSERT (forest->rc.refcount > 0);
  T8_ASSERT (!forest->committed);
  T8_ASSERT (forest->scheme == NULL);
  T8_ASSERT (forest->set_from == NULL);

  T8_ASSERT (scheme != NULL);

  forest->scheme = scheme;
}

void
t8_forest_set_level (t8_forest_t forest, int level)
{
  T8_ASSERT (forest != NULL);
  T8_ASSERT (forest->rc.refcount > 0);
  T8_ASSERT (!forest->committed);

  T8_ASSERT (0 <= level);

  forest->set_level = level;
}

void
t8_forest_set_copy (t8_forest_t forest, const t8_forest_t set_from)
{
  T8_ASSERT (forest != NULL);
  T8_ASSERT (forest->rc.refcount > 0);
  T8_ASSERT (!forest->committed);
  T8_ASSERT (forest->mpicomm == sc_MPI_COMM_NULL);
  T8_ASSERT (forest->cmesh == NULL);
  T8_ASSERT (forest->scheme == NULL);
  T8_ASSERT (forest->set_from == NULL);

  T8_ASSERT (set_from != NULL);

  forest->set_from = set_from;
  /* Set the from_method to COPY. This overwrites any previous setting of ADAPT, PARTITION, or BALANCE */
  forest->from_method = T8_FOREST_FROM_COPY;

  /* Overwrite any previous setting */
  forest->set_adapt_fn = NULL;
  forest->set_adapt_recursive = -1;
  forest->set_balance = -1;
  forest->set_for_coarsening = -1;
}

void
t8_forest_set_partition (t8_forest_t forest, const t8_forest_t set_from, int set_for_coarsening)
{
  T8_ASSERT (forest != NULL);
  T8_ASSERT (forest->rc.refcount > 0);
  T8_ASSERT (!forest->committed);
  T8_ASSERT (forest->mpicomm == sc_MPI_COMM_NULL);
  T8_ASSERT (forest->cmesh == NULL);
  T8_ASSERT (forest->scheme == NULL);

  forest->set_for_coarsening = set_for_coarsening;

  if (set_from != NULL) {
    /* If set_from = NULL, we assume a previous forest_from was set */
    forest->set_from = set_from;
  }
  /* Add PARTITION to the from_method.
   * This overwrites T8_FOREST_FROM_COPY */
  if (forest->from_method == T8_FOREST_FROM_LAST) {
    forest->from_method = T8_FOREST_FROM_PARTITION;
  }
  else {
    forest->from_method |= T8_FOREST_FROM_PARTITION;
  }
}

void
t8_forest_set_balance (t8_forest_t forest, const t8_forest_t set_from, int no_repartition)
{
  T8_ASSERT (t8_forest_is_initialized (forest));

  if (no_repartition) {
    /* We do not repartition the forest during balance */
    forest->set_balance = T8_FOREST_BALANCE_NO_REPART;
  }
  else {
    /* Repartition during balance */
    forest->set_balance = T8_FOREST_BALANCE_REPART;
  }

  if (set_from != NULL) {
    /* If set_from = NULL, we assume a previous forest_from was set */
    forest->set_from = set_from;
  }

  /* Add BALANCE to the from_method.
   * This overwrites T8_FOREST_FROM_COPY */
  if (forest->from_method == T8_FOREST_FROM_LAST) {
    forest->from_method = T8_FOREST_FROM_BALANCE;
  }
  else {
    forest->from_method |= T8_FOREST_FROM_BALANCE;
  }
}

void
t8_forest_set_ghost_ext (t8_forest_t forest, int do_ghost, t8_ghost_type_t ghost_type, int ghost_version)
{
  T8_ASSERT (t8_forest_is_initialized (forest));
  /* We currently only support face ghosts */
  SC_CHECK_ABORT (do_ghost == 0 || ghost_type == T8_GHOST_FACES,
                  "Ghost neighbors other than face-neighbors are not supported.\n");
  SC_CHECK_ABORT (1 <= ghost_version && ghost_version <= 3, "Invalid choice for ghost version. Choose 1, 2, or 3.\n");

  if (ghost_type == T8_GHOST_NONE) {
    /* none type disables ghost */
    forest->do_ghost = 0;
  }
  else {
    forest->do_ghost = (do_ghost != 0); /* True if and only if do_ghost != 0 */
  }
  if (forest->do_ghost) {
    forest->ghost_type = ghost_type;
    forest->ghost_algorithm = ghost_version;
  }
}

void
t8_forest_set_ghost (t8_forest_t forest, int do_ghost, t8_ghost_type_t ghost_type)
{
  /* Use ghost version 3, top-down search and for unbalanced forests. */
  t8_forest_set_ghost_ext (forest, do_ghost, ghost_type, 3);
}

void
t8_forest_set_adapt (t8_forest_t forest, const t8_forest_t set_from, t8_forest_adapt_t adapt_fn, int recursive)
{
  T8_ASSERT (forest != NULL);
  T8_ASSERT (forest->rc.refcount > 0);
  T8_ASSERT (!forest->committed);
  T8_ASSERT (forest->mpicomm == sc_MPI_COMM_NULL);
  T8_ASSERT (forest->cmesh == NULL);
  T8_ASSERT (forest->scheme == NULL);
  T8_ASSERT (forest->set_adapt_fn == NULL);
  T8_ASSERT (forest->set_adapt_recursive == -1);

  forest->set_adapt_fn = adapt_fn;
  forest->set_adapt_recursive = recursive != 0;

  if (set_from != NULL) {
    /* If set_from = NULL, we assume a previous forest_from was set */
    forest->set_from = set_from;
  }

  /* Add ADAPT to the from_method.
   * This overwrites T8_FOREST_FROM_COPY */

  if (forest->from_method == T8_FOREST_FROM_LAST) {
    forest->from_method = T8_FOREST_FROM_ADAPT;
  }
  else {
    forest->from_method |= T8_FOREST_FROM_ADAPT;
  }
}

void
t8_forest_set_user_data (t8_forest_t forest, void *data)
{
  /* TODO: we need a is_initialized and may be committed check! */
  forest->user_data = data;
}

void *
t8_forest_get_user_data (const t8_forest_t forest)
{
  return forest->user_data;
}

void
t8_forest_set_user_function (t8_forest_t forest, t8_generic_function_pointer function)
{
  T8_ASSERT (t8_forest_is_initialized (forest) || t8_forest_is_committed (forest));
  forest->user_function = function;
}

t8_generic_function_pointer
t8_forest_get_user_function (t8_forest_t forest)
{
  //T8_ASSERT (t8_forest_is_initialized (forest) || t8_forest_is_committed (forest));
  return forest->user_function;
}

void
t8_forest_comm_global_num_leaf_elements (t8_forest_t forest)
{
  int mpiret;
  t8_gloidx_t local_num_el;
  t8_gloidx_t global_num_el;

  local_num_el = (t8_gloidx_t) forest->local_num_leaf_elements;
  mpiret = sc_MPI_Allreduce (&local_num_el, &global_num_el, 1, T8_MPI_GLOIDX, sc_MPI_SUM, forest->mpicomm);
  SC_CHECK_MPI (mpiret);
  forest->global_num_leaf_elements = global_num_el;
}

/** Adapt callback function to refine every element in the forest.
 * It is merely used to build a new forest with pyramids. 
 * 
 * \param [in] forest       The forest to which the new elements belong
 * \param [in] forest_from  The forest that is adapted.
 * \param [in] which_tree   The local tree containing \a elements.
 * \param [in] tree_class   The eclass of \a which_tree.
 * \param [in] lelement_id  The local element id in \a forest_old in the tree of the current element
 * \param [in] scheme           The eclass scheme of the tree
 * \param [in] is_family    If 1, the first \a num_elements entries in \a elements form a family. If 0, they do not.
 * \param [in] num_elements The number of entries in \a elements that are defined
 * \param [in] elements     Pointers to a family or, if \a is_family is zero,
 *                          pointer to one element.
 * \return                  Always return 1, to refine every element
 */
static int
t8_forest_refine_everything ([[maybe_unused]] t8_forest_t forest, [[maybe_unused]] t8_forest_t forest_from,
                             [[maybe_unused]] t8_locidx_t which_tree, [[maybe_unused]] t8_eclass_t tree_class,
                             [[maybe_unused]] t8_locidx_t lelement_id, [[maybe_unused]] const t8_scheme *scheme,
                             [[maybe_unused]] const int is_family, [[maybe_unused]] const int num_elements,
                             [[maybe_unused]] t8_element_t *elements[])
{

  return 1;
}

/**
 * Check if any tree in a forest refines irregularly.
 * An irregular refining tree is a tree with an element that does not
 * refine into 2^dim children. For example the default implementation
 * of pyramids. 
 * \note This function is MPI collective
 * 
 * \param[in] forest    The forest to check
 * \return          Non-zero if any tree refines irregular
 */
static int
t8_forest_refines_irregular (t8_forest_t forest)
{
  int irregular = 0;
  int irregular_all_procs = 0; /* Result over all procs */
  int int_eclass;
  int mpiret;
  /* Iterate over all eclasses */
  for (int_eclass = (int) T8_ECLASS_ZERO; int_eclass < (int) T8_ECLASS_COUNT; int_eclass++) {
    /* If the forest has trees of the current eclass, check if elements of this eclass refine irregular. */
    if (forest->cmesh->num_local_trees_per_eclass[int_eclass] > 0) {
      const t8_scheme *scheme = t8_forest_get_scheme_before_commit (forest);
      irregular = irregular || scheme->refines_irregular (static_cast<t8_eclass_t> (int_eclass));
    }
  }
  /* Combine the process-local results via a logic or and distribute the result over all procs (in the communicator).*/
  mpiret = sc_MPI_Allreduce (&irregular, &irregular_all_procs, 1, sc_MPI_INT, sc_MPI_LOR, forest->mpicomm);
  SC_CHECK_MPI (mpiret);

  return irregular_all_procs;
}

/** Algorithm to populate a forest, if any tree refines irregularly.
 * Create the elements on this process given a uniform partition
 * of the coarse mesh. We can not use the function t8_forest_populate, because
 * it assumes a regular refinement for all trees.
 * \param[in] forest  The forest to populate
*/
static void
t8_forest_populate_irregular (t8_forest_t forest)
{
  t8_forest_t forest_zero;
  t8_forest_t forest_tmp;
  t8_forest_t forest_tmp_partition;
  t8_cmesh_ref (forest->cmesh);
  forest->scheme->ref ();
  /* We start with a level 0 uniform refinement */
  t8_forest_init (&forest_zero);
  t8_forest_set_level (forest_zero, 0);
  t8_forest_set_cmesh (forest_zero, forest->cmesh, forest->mpicomm);
  t8_forest_set_scheme (forest_zero, forest->scheme);
  t8_forest_commit (forest_zero);

  /* Up to the specified level we refine every element. */
  for (int i = 1; i <= forest->set_level; i++) {
    t8_forest_init (&forest_tmp);
    t8_forest_set_level (forest_tmp, i);
    t8_forest_set_adapt (forest_tmp, forest_zero, t8_forest_refine_everything, 0);
    t8_forest_commit (forest_tmp);
    /* Partition the forest to even the load */
    t8_forest_init (&forest_tmp_partition);
    t8_forest_set_partition (forest_tmp_partition, forest_tmp, 0);
    t8_forest_commit (forest_tmp_partition);
    forest_zero = forest_tmp_partition;
  }
  /* Copy all elements over to the original forest. */
  t8_forest_copy_trees (forest, forest_zero, 1);
  t8_forest_unref (&forest_tmp_partition);
}

#if T8_ENABLE_DEBUG
/**
 * Checks if a scheme is valid. This is an intermediate check, which requires the schemes eclass schemes
 * to be in the same order as the eclass enum. This is only needed as long as the trees access the eclass scheme
 * via their tree class. TODO. Remove when the trees access the eclass scheme via a key.
 * \param [in] scheme The scheme to check.
 * \return            Non-zero if the scheme is valid.
 */
static int
t8_forest_scheme_is_valid (const t8_scheme *scheme)
{
  for (int eclass_int = 0; eclass_int < T8_ECLASS_COUNT; eclass_int++) {
    if (scheme->get_eclass_scheme_eclass (static_cast<t8_eclass_t> (eclass_int)) != eclass_int) {
      return 0;
    }
  }
  return 1;
}
#endif

void
t8_forest_commit (t8_forest_t forest)
{
  int mpiret;
  int partitioned = 0;
  sc_MPI_Comm comm_dup;

  T8_ASSERT (forest != NULL);
  T8_ASSERT (forest->rc.refcount > 0);
  T8_ASSERT (!forest->committed);
  if (forest->profile != NULL) {
    /* If profiling is enabled, we measure the runtime of commit */
    forest->profile->commit_runtime = sc_MPI_Wtime ();
  }

  if (forest->set_from == NULL) {
    /* This forest is constructed solely from its cmesh as a uniform
     * forest */
    T8_ASSERT (forest->mpicomm != sc_MPI_COMM_NULL);
    T8_ASSERT (forest->cmesh != NULL);
    T8_ASSERT (forest->scheme != NULL);
    T8_ASSERT (forest->from_method == T8_FOREST_FROM_LAST);
    T8_ASSERT (forest->incomplete_trees == -1);

    /* Check if the scheme is valid
     * TODO: Remove when trees access schemes via key.
     * Also remove the complete function t8_forest_scheme_is_valid */
    T8_ASSERT (t8_forest_scheme_is_valid (forest->scheme));

    /* dup communicator if requested */
    if (forest->do_dup) {
      mpiret = sc_MPI_Comm_dup (forest->mpicomm, &comm_dup);
      SC_CHECK_MPI (mpiret);
      forest->mpicomm = comm_dup;
    }
    forest->dimension = forest->cmesh->dimension;

    /* Set mpirank and mpisize */
    mpiret = sc_MPI_Comm_size (forest->mpicomm, &forest->mpisize);
    SC_CHECK_MPI (mpiret);
    mpiret = sc_MPI_Comm_rank (forest->mpicomm, &forest->mpirank);
    SC_CHECK_MPI (mpiret);
    /* Compute the maximum allowed refinement level */
    t8_forest_compute_maxlevel (forest);
    T8_ASSERT (forest->set_level <= forest->maxlevel);
    /* populate a new forest with tree and quadrant objects */
    if (t8_forest_refines_irregular (forest) && forest->set_level > 0) {
      /* On root level we will also use the normal algorithm */
      t8_forest_populate_irregular (forest);
    }
    else {
      t8_forest_populate (forest);
    }
    forest->global_num_trees = t8_cmesh_get_num_trees (forest->cmesh);
    forest->incomplete_trees = 0;
  }
  else {                                        /* set_from != NULL */
    t8_forest_t forest_from = forest->set_from; /* temporarily store set_from, since we may overwrite it */

    T8_ASSERT (forest->mpicomm == sc_MPI_COMM_NULL);
    T8_ASSERT (forest->cmesh == NULL);
    T8_ASSERT (forest->scheme == NULL);
    T8_ASSERT (!forest->do_dup);
    T8_ASSERT (forest->from_method >= T8_FOREST_FROM_FIRST && forest->from_method < T8_FOREST_FROM_LAST);
    T8_ASSERT (forest->set_from->incomplete_trees > -1);

    /* TODO: optimize all this when forest->set_from has reference count one */
    /* TODO: Get rid of duping the communicator */
    /* we must prevent the case that set_from frees the source communicator */
    if (!forest->set_from->do_dup) {
      forest->mpicomm = forest->set_from->mpicomm;
    }
    else {
      mpiret = sc_MPI_Comm_dup (forest->set_from->mpicomm, &forest->mpicomm);
      SC_CHECK_MPI (mpiret);
    }
    forest->do_dup = forest->set_from->do_dup;

    /* Set mpirank and mpisize */
    mpiret = sc_MPI_Comm_size (forest->mpicomm, &forest->mpisize);
    SC_CHECK_MPI (mpiret);
    mpiret = sc_MPI_Comm_rank (forest->mpicomm, &forest->mpirank);
    SC_CHECK_MPI (mpiret);

    /* increase reference count of cmesh and scheme from the input forest */
    t8_cmesh_ref (forest->set_from->cmesh);
    forest->set_from->scheme->ref ();
    /* set the dimension, cmesh and scheme from the old forest */
    forest->dimension = forest->set_from->dimension;
    forest->cmesh = forest->set_from->cmesh;
    forest->scheme = forest->set_from->scheme;
    forest->global_num_trees = forest->set_from->global_num_trees;

    /* Compute the maximum allowed refinement level */
    t8_forest_compute_maxlevel (forest);
    if (forest->from_method == T8_FOREST_FROM_COPY) {
      SC_CHECK_ABORT (forest->set_from != NULL, "No forest to copy from was specified.");
      t8_forest_copy_trees (forest, forest->set_from, 1);
    }
    /* TODO: currently we can only handle copy, adapt, partition, and balance */

    /* T8_ASSERT (forest->from_method == T8_FOREST_FROM_COPY); */
    if (forest->from_method & T8_FOREST_FROM_ADAPT) {
      SC_CHECK_ABORT (forest->set_adapt_fn != NULL, "No adapt function specified");
      forest->from_method -= T8_FOREST_FROM_ADAPT;
      if (forest->from_method > 0) {
        /* The forest should also be partitioned/balanced.
         * We first adapt the forest, then balance and then partition */
        t8_forest_t forest_adapt;

        t8_forest_init (&forest_adapt);
        /* forest_adapt should not change ownership of forest->set_from */
        t8_forest_ref (forest->set_from);
        /* set user data of forest to forest_adapt */
        t8_forest_set_user_data (forest_adapt, t8_forest_get_user_data (forest));
        /* Construct an intermediate, adapted forest */
        t8_forest_set_adapt (forest_adapt, forest->set_from, forest->set_adapt_fn, forest->set_adapt_recursive);
        /* Set profiling if enabled */
        t8_forest_set_profiling (forest_adapt, forest->profile != NULL);
        t8_forest_commit (forest_adapt);
        /* The new forest will be partitioned/balanced from forest_adapt */
        forest->set_from = forest_adapt;
        /* Set the user data of forest_from to forest_adapt */
        t8_forest_set_user_data (forest_adapt, t8_forest_get_user_data (forest_from));
        /* If profiling is enabled copy the runtime of adapt. */
        if (forest->profile != NULL) {
          forest->profile->adapt_runtime = forest_adapt->profile->adapt_runtime;
        }
      }
      else {
        /* This forest should only be adapted */
        t8_forest_copy_trees (forest, forest->set_from, 0);
        t8_forest_adapt (forest);
      }
    }
    if (forest->from_method & T8_FOREST_FROM_PARTITION) {
      partitioned = 1;
      /* Partition this forest */
      forest->from_method -= T8_FOREST_FROM_PARTITION;

      if (forest->from_method > 0) {
        /* The forest should also be balanced after partition */
        t8_forest_t forest_partition;

        t8_forest_init (&forest_partition);
        if (forest_from == forest->set_from) {
          /* forest_partition should not change ownership of forest->set_from */
          t8_forest_ref (forest->set_from);
        }
        t8_forest_set_partition (forest_partition, forest->set_from, forest->set_for_coarsening);
        /* activate profiling, if this forest has profiling */
        t8_forest_set_profiling (forest_partition, forest->profile != NULL);
        /* Commit the partitioned forest */
        t8_forest_commit (forest_partition);
        forest->set_from = forest_partition;
        if (forest->profile != NULL) {
          forest->profile->partition_bytes_sent = forest_partition->profile->partition_bytes_sent;
          forest->profile->partition_elements_recv = forest_partition->profile->partition_elements_recv;
          forest->profile->partition_elements_shipped = forest_partition->profile->partition_elements_shipped;
          forest->profile->partition_procs_sent = forest_partition->profile->partition_procs_sent;
          forest->profile->partition_runtime = forest_partition->profile->partition_runtime;
        }
      }
      else {
        forest->incomplete_trees = forest->set_from->incomplete_trees;
        /* Partitioning is the last routine, no balance was set */
        forest->global_num_leaf_elements = forest->set_from->global_num_leaf_elements;
        /* Initialize the trees array of the forest */
        forest->trees = sc_array_new (sizeof (t8_tree_struct_t));
        /* partition the forest */
        t8_forest_partition (forest);
      }
    }
    if (forest->from_method & T8_FOREST_FROM_BALANCE) {
      /* balance the forest */
      forest->from_method -= T8_FOREST_FROM_BALANCE;
      /* This is the last from method that we execute,
       * nothing should be left todo */
      T8_ASSERT (forest->from_method == 0);

      /* This forest should only be balanced */
      if (forest->set_balance == T8_FOREST_BALANCE_NO_REPART) {
        /* balance without repartition */
        t8_forest_balance (forest, 0);
      }
      else {
        /* balance with repartition */
        t8_forest_balance (forest, 1);
      }
    }

    if (forest_from != forest->set_from) {
      /* decrease reference count of intermediate input forest, possibly destroying it */
      t8_forest_unref (&forest->set_from);
    }
    /* reset forest->set_from */
    forest->set_from = forest_from;
    /* decrease reference count of input forest, possibly destroying it */
    t8_forest_unref (&forest->set_from);
  } /* end set_from != NULL */

  /* Compute the element offset of the trees */
  t8_forest_compute_elements_offset (forest);

  /* Compute first and last descendant for each tree */
  t8_forest_compute_desc (forest);

  /* we do not need the set parameters anymore */
  forest->set_level = 0;
  forest->set_for_coarsening = 0;
  forest->set_from = NULL;
  forest->committed = 1;
  t8_debugf ("Committed forest with %li local elements and %lli "
             "global elements.\n\tTree range is from %lli to %lli.\n",
             (long) forest->local_num_leaf_elements, (long long) forest->global_num_leaf_elements,
             (long long) forest->first_local_tree, (long long) forest->last_local_tree);

  if (forest->tree_offsets == NULL) {
    /* Compute the tree offset array */
    t8_forest_partition_create_tree_offsets (forest);
  }
  if (forest->element_offsets == NULL) {
    /* Compute element offsets */
    t8_forest_partition_create_offsets (forest);
  }
  if (forest->global_first_desc == NULL) {
    /* Compute global first desc array */
    t8_forest_partition_create_first_desc (forest);
  }

  if (forest->profile != NULL) {
    /* If profiling is enabled, we measure the runtime of commit */
    forest->profile->commit_runtime = sc_MPI_Wtime () - forest->profile->commit_runtime;
  }

  /* From here on, the forest passes the t8_forest_is_committed check */

  /* re-partition the cmesh */
  if (forest->cmesh->set_partition && partitioned) {
    t8_forest_partition_cmesh (forest, forest->mpicomm, forest->profile != NULL);
  }

  if (forest->mpisize > 1) {
    sc_MPI_Barrier (forest->mpicomm);
    /* Construct a ghost layer, if desired */
    if (forest->do_ghost) {
      /* TODO: ghost type */
      switch (forest->ghost_algorithm) {
      case 1:
        t8_forest_ghost_create_balanced_only (forest);
        break;
      case 2:
        t8_forest_ghost_create (forest);
        break;
      case 3:
        t8_forest_ghost_create_topdown (forest);
        break;
      default:
        SC_ABORT ("Invalid choice of ghost algorithm");
      }
    }
    forest->do_ghost = 0;
  }
#if T8_ENABLE_DEBUG
  t8_forest_partition_test_boundary_element (forest);
#endif
}

t8_locidx_t
t8_forest_get_local_num_leaf_elements (const t8_forest_t forest)
{
  T8_ASSERT (t8_forest_is_committed (forest));

  return forest->local_num_leaf_elements;
}

t8_gloidx_t
t8_forest_get_global_num_leaf_elements (const t8_forest_t forest)
{
  T8_ASSERT (t8_forest_is_committed (forest));

  return forest->global_num_leaf_elements;
}

t8_locidx_t
t8_forest_get_num_ghosts (const t8_forest_t forest)
{
  T8_ASSERT (t8_forest_is_committed (forest));

  /* Return the number of ghost elements, or 0 if no ghost structure exists. */
  if (forest->ghosts == NULL) {
    return 0;
  }
  return forest->ghosts->num_ghosts_elements;
}

/* Currently this function is not used */

/* Compute the offset array for a partition cmesh that should match the
 * forest's partition.
 */
static t8_shmem_array_t
t8_forest_compute_cmesh_offset (t8_forest_t forest, sc_MPI_Comm comm)
{
  t8_shmem_array_t offset;

  if (forest->tree_offsets == NULL) {
    /* Create the tree offsets if necessary */
    t8_forest_partition_create_tree_offsets (forest);
  }
  /* initialize the shared memory array */
  t8_shmem_array_init (&offset, sizeof (t8_gloidx_t), forest->mpisize + 1, comm);

  /* Copy the contents */
  t8_shmem_array_copy (offset, forest->tree_offsets);

  return offset;
}

void
t8_forest_partition_cmesh (t8_forest_t forest, sc_MPI_Comm comm, int set_profiling)
{
  t8_cmesh_t cmesh_partition;
  t8_shmem_array_t offsets;

  t8_debugf ("Partitioning cmesh according to forest\n");

  t8_cmesh_init (&cmesh_partition);
  t8_cmesh_set_derive (cmesh_partition, forest->cmesh);
  /* set partition range of new cmesh according to forest trees */
  if (forest->tree_offsets == NULL) {
    t8_forest_partition_create_tree_offsets (forest);
  }
  offsets = t8_forest_compute_cmesh_offset (forest, comm);

  t8_cmesh_set_partition_offsets (cmesh_partition, offsets);
  /* Set the profiling of the cmesh */
  t8_cmesh_set_profiling (cmesh_partition, set_profiling);
  /* Commit the new cmesh */
  t8_cmesh_commit (cmesh_partition, comm);
  /* set the new cmesh as the cmesh of the forest */
  forest->cmesh = cmesh_partition;
  t8_debugf ("Done partitioning cmesh\n");
}

sc_MPI_Comm
t8_forest_get_mpicomm (const t8_forest_t forest)
{
  T8_ASSERT (t8_forest_is_committed (forest));
  return forest->mpicomm;
}

t8_gloidx_t
t8_forest_get_first_local_tree_id (const t8_forest_t forest)
{
  T8_ASSERT (t8_forest_is_committed (forest));

  return forest->first_local_tree;
}

t8_locidx_t
t8_forest_get_num_ghost_trees (const t8_forest_t forest)
{
  if (forest->ghosts != NULL) {
    return t8_forest_ghost_num_trees (forest);
  }
  else {
    return 0;
  }
}

t8_locidx_t
t8_forest_get_num_local_trees (const t8_forest_t forest)
{
  t8_locidx_t num_trees;

  num_trees = forest->last_local_tree - forest->first_local_tree + 1;
  /* assert for possible overflow */
  T8_ASSERT ((t8_gloidx_t) num_trees == forest->last_local_tree - forest->first_local_tree + 1);
  if (num_trees < 0) {
    /* Set number of trees to zero if there are none */
    num_trees = 0;
  }
  return num_trees;
}

t8_gloidx_t
t8_forest_get_num_global_trees (const t8_forest_t forest)
{
  T8_ASSERT (t8_forest_is_committed (forest));

  return forest->global_num_trees;
}

t8_gloidx_t
t8_forest_global_tree_id (const t8_forest_t forest, const t8_locidx_t ltreeid)
{
  t8_locidx_t num_local_trees;
  T8_ASSERT (t8_forest_is_committed (forest));
  T8_ASSERT (0 <= ltreeid && ltreeid < t8_forest_get_num_local_trees (forest) + t8_forest_ghost_num_trees (forest));

  num_local_trees = t8_forest_get_num_local_trees (forest);
  if (ltreeid < num_local_trees) {
    /* The tree is a local tree */
    return ltreeid + forest->first_local_tree;
  }
  else {
    T8_ASSERT (forest->ghosts != NULL);
    /* Return the global id of the ghost tree */
    return t8_forest_ghost_get_global_treeid (forest, ltreeid - num_local_trees);
  }
}

/* TODO: We use this function in forest_partition when the
 * forest is only partially committed. Thus, we cannot check whether the
 * forest is committed here. */
t8_tree_t
t8_forest_get_tree (const t8_forest_t forest, const t8_locidx_t ltree_id)
{
  T8_ASSERT (forest->trees != NULL);
  T8_ASSERT (0 <= ltree_id && ltree_id < t8_forest_get_num_local_trees (forest));
  return (t8_tree_t) t8_sc_array_index_locidx (forest->trees, ltree_id);
}

double *
t8_forest_get_tree_vertices (t8_forest_t forest, t8_locidx_t ltreeid)
{
  return t8_cmesh_get_tree_vertices (forest->cmesh, t8_forest_ltreeid_to_cmesh_ltreeid (forest, ltreeid));
}

t8_element_array_t *
t8_forest_tree_get_leaf_elements (const t8_forest_t forest, const t8_locidx_t ltree_id)
{
  T8_ASSERT (t8_forest_is_committed (forest));
  T8_ASSERT (0 <= ltree_id && ltree_id < t8_forest_get_num_local_trees (forest));

  return &t8_forest_get_tree (forest, ltree_id)->leaf_elements;
}

t8_cmesh_t
t8_forest_get_cmesh (const t8_forest_t forest)
{
  return forest->cmesh;
}

/* Compare function for the binary search in t8_forest_get_leaf_element.
 * Given a local element id and tree, this function returns 0
 * if the  element is inside the tree, -1 if it is inside a tree with
 * bigger local tree id and +1 if the element is inside a tree with
 * smaller local tree id.
 */
static int
t8_forest_compare_elem_tree (const void *lelement_id, const void *ltree)
{
  t8_locidx_t leid = *(const t8_locidx_t *) lelement_id;
  const t8_tree_t tree = (t8_tree_t) ltree;

  if (tree->elements_offset > leid) {
    /* We have to look further to the left */
    return -1;
  }
  else if (tree->elements_offset + (t8_locidx_t) t8_element_array_get_count (&tree->leaf_elements) > leid) {
    /* We have found the tree */
    return 0;
  }
  else {
    /* We have to look further right */
    return 1;
  }
}

t8_element_t *
t8_forest_get_leaf_element (t8_forest_t forest, t8_locidx_t lelement_id, t8_locidx_t *ltreeid)
{
  t8_tree_t tree;
  t8_locidx_t ltree;
#if T8_ENABLE_DEBUG
  t8_locidx_t ltreedebug;
#endif

  T8_ASSERT (t8_forest_is_committed (forest));
  T8_ASSERT (lelement_id >= 0);
  if (lelement_id >= t8_forest_get_local_num_leaf_elements (forest)) {
    return NULL;
  }
  /* We optimized the binary search out by using sc_bsearch,
   * but keep it in for debugging. We check whether the hand-written
   * binary search matches the sc_array_bsearch. */
#if T8_ENABLE_DEBUG
  {
    t8_locidx_t ltree_a, ltree_b;
    ltree_a = 0;
    ltree_b = t8_forest_get_num_local_trees (forest);
    ltreedebug = (ltree_a + ltree_b) / 2;
    while (ltree_a < ltree_b) {
      ltreedebug = (ltree_a + ltree_b) / 2;
      tree = t8_forest_get_tree (forest, ltreedebug);
      if (tree->elements_offset > lelement_id) {
        /* We have to look further to the left */
        ltree_b = ltreedebug;
      }
      else if (tree->elements_offset + (t8_locidx_t) t8_element_array_get_count (&tree->leaf_elements) > lelement_id) {
        /* We have found the tree */
        ltree_a = ltree_b;
      }
      else {
        /* We have to look further right */
        ltree_a = ltreedebug;
      }
    }
  }
#endif
  ltree = sc_array_bsearch (forest->trees, &lelement_id, t8_forest_compare_elem_tree);
  T8_ASSERT (ltreedebug == ltree);
  if (ltreeid != NULL) {
    *ltreeid = ltree;
  }

  /* The tree that contains the element is now local tree ltree.
   * Or the element is not a local element. */
  tree = t8_forest_get_tree (forest, ltree);
  if (tree->elements_offset <= lelement_id
      && lelement_id < tree->elements_offset + (t8_locidx_t) t8_element_array_get_count (&tree->leaf_elements)) {
    return t8_element_array_index_locidx_mutable (&tree->leaf_elements, lelement_id - tree->elements_offset);
  }
  /* The element was not found.
   * This case is covered by the first if and should therefore never happen. */
  SC_ABORT_NOT_REACHED ();
  return NULL;
}

const t8_element_t *
t8_forest_get_leaf_element_in_tree (t8_forest_t forest, t8_locidx_t ltreeid, t8_locidx_t leid_in_tree)
{
  t8_tree_t tree;
  T8_ASSERT (t8_forest_is_committed (forest));
  T8_ASSERT (0 <= ltreeid && ltreeid < t8_forest_get_num_local_trees (forest));

  tree = t8_forest_get_tree (forest, ltreeid);
  const t8_element_t *element = t8_forest_get_tree_leaf_element (tree, leid_in_tree);
  T8_ASSERT (t8_forest_element_is_leaf (forest, element, ltreeid));
  return element;
}

t8_locidx_t
t8_forest_get_tree_element_offset (const t8_forest_t forest, const t8_locidx_t ltreeid)
{
  T8_ASSERT (t8_forest_is_committed (forest));

  return t8_forest_get_tree (forest, ltreeid)->elements_offset;
}

t8_locidx_t
t8_forest_get_tree_leaf_element_count (t8_tree_t tree)
{
  t8_locidx_t element_count;

  T8_ASSERT (tree != NULL);
  element_count = t8_element_array_get_count (&tree->leaf_elements);
  /* check for type conversion errors */
  T8_ASSERT ((size_t) element_count == t8_element_array_get_count (&tree->leaf_elements));
  return element_count;
}

t8_locidx_t
t8_forest_get_tree_num_leaf_elements (t8_forest_t forest, t8_locidx_t ltreeid)
{
  T8_ASSERT (t8_forest_is_committed (forest));
  T8_ASSERT (0 <= ltreeid && ltreeid < t8_forest_get_num_local_trees (forest));

  return t8_forest_get_tree_leaf_element_count (t8_forest_get_tree (forest, ltreeid));
}

t8_eclass_t
t8_forest_get_tree_class (const t8_forest_t forest, const t8_locidx_t ltreeid)
{
  t8_locidx_t num_local_trees = t8_forest_get_num_local_trees (forest);
  T8_ASSERT (0 <= ltreeid && ltreeid < num_local_trees + t8_forest_get_num_ghost_trees (forest));
  if (ltreeid < num_local_trees) {
    /* The id belongs to a local tree */
    return t8_forest_get_tree (forest, ltreeid)->eclass;
  }
  else {
    /* The id belongs to a ghost tree */
    return t8_forest_ghost_get_tree_class (forest, ltreeid - num_local_trees);
  }
}

/* Return the global index of the first local element */
t8_gloidx_t
t8_forest_get_first_local_leaf_element_id (t8_forest_t forest)
{
  T8_ASSERT (t8_forest_is_committed (forest));

  if (forest->element_offsets != NULL) {
    return t8_shmem_array_get_gloidx (forest->element_offsets, forest->mpirank);
  }
  return -1;
}

const t8_scheme *
t8_forest_get_scheme (const t8_forest_t forest)
{
  T8_ASSERT (t8_forest_is_committed (forest));
  T8_ASSERT (forest->scheme != NULL);

  return forest->scheme;
}

const t8_scheme *
t8_forest_get_scheme_before_commit (const t8_forest_t forest)
{
  T8_ASSERT (t8_forest_is_initialized (forest));
  T8_ASSERT (forest->scheme != NULL);

  return forest->scheme;
}

t8_eclass_t
t8_forest_get_eclass (const t8_forest_t forest, const t8_locidx_t ltreeid)
{
  T8_ASSERT (t8_forest_is_committed (forest));
  return t8_forest_get_tree (forest, ltreeid)->eclass;
}

t8_locidx_t
t8_forest_get_local_id (const t8_forest_t forest, const t8_gloidx_t gtreeid)
{
  t8_gloidx_t ltreeid;
  T8_ASSERT (t8_forest_is_committed (forest));
  T8_ASSERT (0 <= gtreeid && gtreeid < t8_forest_get_num_global_trees (forest));

  /* If the tree is local then its local id is the global id minus the
   * first global tree id on this forest. If this number is not in the
   * range of local tree ids then the tree is not local. */
  /* we use a gloidx for ltreeid to prevent overflow and false positives */
  ltreeid = gtreeid - t8_forest_get_first_local_tree_id (forest);
  /* Check if this tree is a local tree and if so return its local id */
  if (0 <= ltreeid && ltreeid < t8_forest_get_num_local_trees (forest)) {
    return ltreeid;
  }
  else {
    return -1;
  }
}
t8_locidx_t
t8_forest_get_local_or_ghost_id (const t8_forest_t forest, const t8_gloidx_t gtreeid)
{
  t8_gloidx_t ltreeid;
  T8_ASSERT (t8_forest_is_committed (forest));
  T8_ASSERT (0 <= gtreeid && gtreeid < t8_forest_get_num_global_trees (forest));

  /* If the tree is local then its local id is the global id minus the
   * first global tree id on this forest. If this number is not in the
   * range of local tree ids then the tree is not local. */
  /* we use a gloidx for ltreeid to prevent overflow and false positives */
  ltreeid = gtreeid - t8_forest_get_first_local_tree_id (forest);
  /* Check if this tree is a local tree and if so return its local id */
  if (0 <= ltreeid && ltreeid < t8_forest_get_num_local_trees (forest)) {
    return ltreeid;
  }
  else {
    t8_locidx_t ghost_id = t8_forest_ghost_get_ghost_treeid (forest, gtreeid);
    if (ghost_id >= 0)
      return t8_forest_get_num_local_trees (forest) + ghost_id;
    return -1;
  }
}

t8_locidx_t
t8_forest_ltreeid_to_cmesh_ltreeid (t8_forest_t forest, t8_locidx_t ltreeid)
{
  t8_gloidx_t cmesh_gfirst;
  t8_locidx_t num_local_trees;

  T8_ASSERT (t8_forest_is_committed (forest));
  T8_ASSERT (forest->cmesh != NULL);
  num_local_trees = t8_forest_get_num_local_trees (forest);
  T8_ASSERT (0 <= ltreeid && ltreeid < num_local_trees + t8_forest_ghost_num_trees (forest));

  if (ltreeid < num_local_trees) {
    /* This a local tree and not a ghost */

    cmesh_gfirst = t8_cmesh_get_first_treeid (forest->cmesh);
    return forest->first_local_tree - cmesh_gfirst + ltreeid;
  }
  else {
    /* This is a ghost */
    t8_gloidx_t globalid;
    t8_locidx_t cmesh_local_id;
    /* Compute the global id of this ghost tree */
    globalid = t8_forest_ghost_get_global_treeid (forest, ltreeid - num_local_trees);
    /* Compute the cmesh local id of the ghost */
    cmesh_local_id = t8_cmesh_get_local_id (forest->cmesh, globalid);
    /* is < 0 if this ghost does not exist */
    T8_ASSERT (cmesh_local_id >= 0);
    return cmesh_local_id;
  }
}

t8_locidx_t
t8_forest_cmesh_ltreeid_to_ltreeid (t8_forest_t forest, t8_locidx_t lctreeid)
{
  t8_locidx_t ltreeid;

  T8_ASSERT (t8_forest_is_committed (forest));
  T8_ASSERT (forest->cmesh != NULL);

  ltreeid = t8_cmesh_get_first_treeid (forest->cmesh) - t8_forest_get_first_local_tree_id (forest) + lctreeid;
  if (0 <= ltreeid && ltreeid < t8_forest_get_num_local_trees (forest)) {
    /* The tree is a forest local tree */
    return ltreeid;
  }
  else {
    /* The tree is not forest local */
    return -1;
  }
}

t8_ctree_t
t8_forest_get_coarse_tree_ext (t8_forest_t forest, t8_locidx_t ltreeid, t8_locidx_t **face_neigh, int8_t **ttf)
{
  t8_locidx_t lctreeid;

  T8_ASSERT (t8_forest_is_committed (forest));

  /* Compute the coarse tree's local id */
  lctreeid = t8_forest_ltreeid_to_cmesh_ltreeid (forest, ltreeid);

  return t8_cmesh_trees_get_tree_ext (forest->cmesh->trees, lctreeid, face_neigh, ttf);
}

t8_ctree_t
t8_forest_get_coarse_tree (t8_forest_t forest, t8_locidx_t ltreeid)
{
  return t8_forest_get_coarse_tree_ext (forest, ltreeid, NULL, NULL);
}

void
t8_forest_set_profiling (t8_forest_t forest, int set_profiling)
{
  T8_ASSERT (t8_forest_is_initialized (forest));

  if (set_profiling) {
    if (forest->profile == NULL) {
      /* Only do something if profiling is not enabled already */
      forest->profile = T8_ALLOC_ZERO (t8_profile_struct_t, 1);
    }
  }
  else {
    /* Free any profile that is already set */
    if (forest->profile != NULL) {
      T8_FREE (forest->profile);
    }
  }
}

void
t8_forest_compute_profile (t8_forest_t forest)
{
  T8_ASSERT (t8_forest_is_committed (forest));
  if (forest->profile != NULL) {
    /* Only print something if profiling is enabled */
    t8_profile_t *profile = forest->profile;

    /* Set the stats */
    sc_stats_set1 (&forest->stats[0], profile->partition_elements_shipped, "forest: Number of elements sent.");
    sc_stats_set1 (&forest->stats[1], profile->partition_elements_recv, "forest: Number of elements received.");
    sc_stats_set1 (&forest->stats[2], profile->partition_bytes_sent, "forest: Number of bytes sent.");
    sc_stats_set1 (&forest->stats[3], profile->partition_procs_sent, "forest: Number of processes sent to.");
    sc_stats_set1 (&forest->stats[4], profile->ghosts_shipped, "forest: Number of ghost elements sent.");
    sc_stats_set1 (&forest->stats[5], profile->ghosts_received, "forest: Number of ghost elements received.");
    sc_stats_set1 (&forest->stats[6], profile->ghosts_remotes,
                   "forest: Number of processes we sent ghosts to/received from.");
    sc_stats_set1 (&forest->stats[7], profile->adapt_runtime, "forest: Adapt runtime.");
    sc_stats_set1 (&forest->stats[8], profile->partition_runtime, "forest: Partition runtime.");
    sc_stats_set1 (&forest->stats[9], profile->commit_runtime, "forest: Commit runtime.");
    sc_stats_set1 (&forest->stats[10], profile->ghost_runtime, "forest: Ghost runtime.");
    sc_stats_set1 (&forest->stats[11], profile->ghost_waittime, "forest: Ghost waittime.");
    sc_stats_set1 (&forest->stats[12], profile->balance_runtime, "forest: Balance runtime.");
    sc_stats_set1 (&forest->stats[13], profile->balance_rounds, "forest: Balance rounds.");
    /* compute stats */
    sc_stats_compute (sc_MPI_COMM_WORLD, T8_PROFILE_NUM_STATS, forest->stats);
    forest->stats_computed = 1;
  }
}

void
t8_forest_print_profile (t8_forest_t forest)
{
  T8_ASSERT (t8_forest_is_committed (forest));
  if (forest->profile != NULL) {
    /* Compute the stats if not already computed. */
    if (!forest->stats_computed) {
      t8_forest_compute_profile (forest);
    }
    /* print stats */
    t8_logf (SC_LC_GLOBAL, SC_LP_STATISTICS, "Printing stats for forest.\n");
    sc_stats_print (t8_get_package_id (), SC_LP_STATISTICS, T8_PROFILE_NUM_STATS, forest->stats, 1, 1);
  }
}

const sc_statinfo_t *
t8_forest_profile_get_adapt_stats (t8_forest_t forest)
{
  T8_ASSERT (t8_forest_is_committed (forest));
  T8_ASSERT (forest->profile != NULL);
  T8_ASSERT (forest->stats_computed);
  return &forest->stats[7];
}

const sc_statinfo_t *
t8_forest_profile_get_ghost_stats (t8_forest_t forest)
{
  T8_ASSERT (t8_forest_is_committed (forest));
  T8_ASSERT (forest->profile != NULL);
  T8_ASSERT (forest->stats_computed);
  return &forest->stats[10];
}

const sc_statinfo_t *
t8_forest_profile_get_partition_stats (t8_forest_t forest)
{
  T8_ASSERT (t8_forest_is_committed (forest));
  T8_ASSERT (forest->profile != NULL);
  T8_ASSERT (forest->stats_computed);
  return &forest->stats[8];
}

const sc_statinfo_t *
t8_forest_profile_get_commit_stats (t8_forest_t forest)
{
  T8_ASSERT (t8_forest_is_committed (forest));
  T8_ASSERT (forest->profile != NULL);
  T8_ASSERT (forest->stats_computed);
  return &forest->stats[9];
}

const sc_statinfo_t *
t8_forest_profile_get_balance_stats (t8_forest_t forest)
{
  T8_ASSERT (t8_forest_is_committed (forest));
  T8_ASSERT (forest->profile != NULL);
  T8_ASSERT (forest->stats_computed);
  return &forest->stats[12];
}

const sc_statinfo_t *
t8_forest_profile_get_balance_rounds_stats (t8_forest_t forest)
{
  T8_ASSERT (t8_forest_is_committed (forest));
  T8_ASSERT (forest->profile != NULL);
  T8_ASSERT (forest->stats_computed);
  return &forest->stats[13];
}

double
t8_forest_profile_get_adapt_time (t8_forest_t forest)
{
  T8_ASSERT (t8_forest_is_committed (forest));
  if (forest->profile != NULL) {
    return forest->profile->adapt_runtime;
  }
  return 0;
}

double
t8_forest_profile_get_partition_time (t8_forest_t forest, int *procs_sent)
{
  T8_ASSERT (t8_forest_is_committed (forest));
  if (forest->profile != NULL) {
    *procs_sent = forest->profile->partition_procs_sent;
    return forest->profile->partition_runtime;
  }
  return 0;
}

double
t8_forest_profile_get_balance_time (t8_forest_t forest, int *balance_rounds)
{
  T8_ASSERT (t8_forest_is_committed (forest));
  if (forest->profile != NULL) {
    *balance_rounds = forest->profile->balance_rounds;
    return forest->profile->balance_runtime;
  }
  return 0;
}

double
t8_forest_profile_get_ghost_time (t8_forest_t forest, t8_locidx_t *ghosts_sent)
{
  T8_ASSERT (t8_forest_is_committed (forest));
  if (forest->profile != NULL) {
    *ghosts_sent = forest->profile->ghosts_shipped;
    return forest->profile->ghost_runtime;
  }
  *ghosts_sent = 0;
  return 0;
}

double
t8_forest_profile_get_ghostexchange_waittime (t8_forest_t forest)
{

  T8_ASSERT (t8_forest_is_committed (forest));
  if (forest->profile != NULL) {
    return forest->profile->ghost_waittime;
  }
  return 0;
}

double
t8_forest_profile_get_balance (t8_forest_t forest, int *balance_rounds)
{
  T8_ASSERT (t8_forest_is_committed (forest));
  if (forest->profile != NULL) {
    *balance_rounds = forest->profile->balance_rounds;
    return forest->profile->balance_runtime;
  }
  return 0;
}

void
t8_forest_compute_elements_offset (t8_forest_t forest)
{
  t8_locidx_t itree, num_trees;
  t8_locidx_t current_offset;
  t8_tree_t tree;

  T8_ASSERT (t8_forest_is_initialized (forest));

  /* Get the number of local trees */
  num_trees = t8_forest_get_num_local_trees (forest);
  current_offset = 0;
  /* Iterate through all trees, sum up the element counts and set it as
   * the element_offsets */
  for (itree = 0; itree < num_trees; itree++) {
    tree = t8_forest_get_tree (forest, itree);
    tree->elements_offset = current_offset;
    current_offset += t8_forest_get_tree_leaf_element_count (tree);
  }
  /* At the end, we counted all elements */
  T8_ASSERT (current_offset == forest->local_num_leaf_elements);
}

int
t8_forest_write_vtk_ext (t8_forest_t forest, const char *fileprefix, const int write_treeid, const int write_mpirank,
                         const int write_level, const int write_element_id, const int write_ghosts,
                         const int write_curved, int do_not_use_API, const int num_data, t8_vtk_data_field_t *data)
{
  T8_ASSERT (forest != NULL);
  T8_ASSERT (forest->rc.refcount > 0);
  T8_ASSERT (forest->committed);

#if T8_ENABLE_VTK
  if (do_not_use_API && write_curved) {
    t8_errorf ("WARNING: Export of curved elements not yet available with the inbuild function. "
               "Using the VTK API instead.\n");
    do_not_use_API = 0;
  }
#else
  /* We are not linked against the VTK library, so
   * we do not use the API by default.
   */
  if (write_curved) {
    t8_errorf ("WARNING: Export of curved elements not yet available with the inbuild function. "
               "Please link to VTK.\n"
               "Using the inbuild function to write out uncurved elements instead.\n");
  }
  do_not_use_API = 1;
#endif
  if (!do_not_use_API) {
    return t8_forest_vtk_write_file_via_API (forest, fileprefix, write_treeid, write_mpirank, write_level,
                                             write_element_id, write_ghosts, write_curved, num_data, data);
  }
  else {
    return t8_forest_vtk_write_file (forest, fileprefix, write_treeid, write_mpirank, write_level, write_element_id,
                                     write_ghosts, num_data, data);
  }
}

int
t8_forest_write_vtk (t8_forest_t forest, const char *fileprefix)
{
  return t8_forest_write_vtk_ext (forest, fileprefix, 1, 1, 1, 1, 0, 0, 0, 0, NULL);
}

t8_forest_t
t8_forest_new_uniform (t8_cmesh_t cmesh, const t8_scheme *scheme, const int level, const int do_face_ghost,
                       sc_MPI_Comm comm)
{
  t8_forest_t forest;

  T8_ASSERT (t8_cmesh_is_committed (cmesh));
  T8_ASSERT (scheme != NULL);
  T8_ASSERT (0 <= level);

  /* Initialize the forest */
  t8_forest_init (&forest);

  if (cmesh->set_partition) {
    t8_cmesh_t cmesh_uniform_partition;
    t8_cmesh_init (&cmesh_uniform_partition);
    t8_cmesh_set_derive (cmesh_uniform_partition, cmesh);
    scheme->ref ();
    t8_cmesh_set_partition_uniform (cmesh_uniform_partition, level, scheme);
    t8_cmesh_commit (cmesh_uniform_partition, comm);
    cmesh = cmesh_uniform_partition;
  }

  /* Set the cmesh, scheme and level */
  t8_forest_set_cmesh (forest, cmesh, comm);
  t8_forest_set_scheme (forest, scheme);
  t8_forest_set_level (forest, level);
  if (do_face_ghost) {
    t8_forest_set_ghost (forest, 1, T8_GHOST_FACES);
  }
  /* commit the forest */
  t8_forest_commit (forest);
  t8_global_productionf ("Constructed uniform forest with %lli global elements.\n",
                         (long long) forest->global_num_leaf_elements);

  return forest;
}

t8_forest_t
t8_forest_new_adapt (t8_forest_t forest_from, t8_forest_adapt_t adapt_fn, int recursive, int do_face_ghost,
                     void *user_data)
{
  t8_forest_t forest;

  t8_forest_init (&forest);
  t8_forest_set_adapt (forest, forest_from, adapt_fn, recursive);
  t8_forest_set_ghost (forest, do_face_ghost, T8_GHOST_FACES);
  if (user_data != NULL) {
    t8_forest_set_user_data (forest, user_data);
  }
  t8_forest_commit (forest);
  return forest;
}

/* Iterate through all the trees and free the element memory as well as
 * the tree memory.
 */
static void
t8_forest_free_trees (t8_forest_t forest)
{
  t8_tree_t tree;
  t8_locidx_t jt, number_of_trees;

  T8_ASSERT (forest != NULL);
  T8_ASSERT (forest->committed);

  number_of_trees = forest->trees->elem_count;
  for (jt = 0; jt < number_of_trees; jt++) {
    tree = (t8_tree_t) t8_sc_array_index_locidx (forest->trees, jt);
    if (t8_forest_get_tree_leaf_element_count (tree) >= 1) {
      /* destroy first and last descendant */
      const t8_eclass_t eclass = t8_forest_get_tree_class (forest, jt);
      const t8_scheme *scheme = forest->scheme;
      scheme->element_destroy (eclass, 1, &tree->first_desc);
      scheme->element_destroy (eclass, 1, &tree->last_desc);
    }
    else {
      T8_ASSERT (forest->incomplete_trees);
    }
    t8_element_array_reset (&tree->leaf_elements);
  }
  sc_array_destroy (forest->trees);
}

/* Completely destroy a forest and unreference all structs that the
 * forest has taken ownership on.
 */
static void
t8_forest_reset (t8_forest_t *pforest)
{
  int mpiret;
  t8_forest_t forest;

  T8_ASSERT (pforest != NULL);
  forest = *pforest;
  T8_ASSERT (forest != NULL);
  T8_ASSERT (forest->rc.refcount == 0);

  if (!forest->committed) {
    if (forest->set_from != NULL) {
      /* in this case we have taken ownership and not released it yet */
      t8_forest_unref (&forest->set_from);
    }
  }
  else {
    T8_ASSERT (forest->set_from == NULL);
  }

  /* undup communicator if necessary */
  if (forest->committed) {
    if (forest->do_dup) {
      mpiret = sc_MPI_Comm_free (&forest->mpicomm);
      SC_CHECK_MPI (mpiret);
    }
    t8_forest_free_trees (forest);
  }

  /* Destroy the ghost layer if it exists */
  if (forest->ghosts != NULL) {
    t8_forest_ghost_unref (&forest->ghosts);
  }
  /* we have taken ownership on calling t8_forest_set_* */
  if (forest->scheme != NULL) {
    forest->scheme->unref ();
  }
  if (forest->cmesh != NULL) {
    t8_cmesh_unref (&forest->cmesh);
  }

  /* free the memory of the offset array */
  if (forest->element_offsets != NULL) {
    t8_shmem_array_destroy (&forest->element_offsets);
  }
  /* free the memory of the global_first_desc array */
  if (forest->global_first_desc != NULL) {
    t8_shmem_array_destroy (&forest->global_first_desc);
  }
  /* free the memory of the tree_offsets array */
  if (forest->tree_offsets != NULL) {
    t8_shmem_array_destroy (&forest->tree_offsets);
  }
  if (forest->profile != NULL) {
    T8_FREE (forest->profile);
  }
  T8_FREE (forest);
  *pforest = NULL;
}

void
t8_forest_ref (t8_forest_t forest)
{
  T8_ASSERT (forest != NULL);
  t8_refcount_ref (&forest->rc);
}

void
t8_forest_unref (t8_forest_t *pforest)
{
  t8_forest_t forest;

  T8_ASSERT (pforest != NULL);
  forest = *pforest;
  T8_ASSERT (forest->rc.refcount > 0);
  T8_ASSERT (forest != NULL);
  if (t8_refcount_unref (&forest->rc)) {
    t8_forest_reset (pforest);
  }
}

T8_EXTERN_C_END ();<|MERGE_RESOLUTION|>--- conflicted
+++ resolved
@@ -1208,15 +1208,9 @@
       }
     }
   }
-<<<<<<< HEAD
   forest->local_num_leaf_elements = count_elements;
   /* TODO: if no tree has pyramid type we can optimize this to global_num_leaf_elements = global_num_trees * 2^(dim*level) */
-  t8_forest_comm_global_num_elements (forest);
-=======
-  forest->local_num_elements = count_elements;
-  /* TODO: if no tree has pyramid type we can optimize this to global_num_elements = global_num_trees * 2^(dim*level) */
   t8_forest_comm_global_num_leaf_elements (forest);
->>>>>>> 52fb4e89
   /* TODO: figure out global_first_position, global_first_quadrant without comm */
 }
 
@@ -1800,15 +1794,9 @@
         ancestor = t8_forest_ghost_get_leaf_element (forest, lghost_treeid, element_index);
         /* Add the number of ghost elements on previous ghost trees and the number of local elements. */
         element_index += t8_forest_ghost_get_tree_element_offset (forest, lghost_treeid);
-<<<<<<< HEAD
-        element_index += t8_forest_get_local_num_elements (forest);
+        element_index += t8_forest_get_local_num_leaf_elements (forest);
         T8_ASSERT (forest->local_num_leaf_elements <= element_index
                    && element_index < forest->local_num_leaf_elements + t8_forest_get_num_ghosts (forest));
-=======
-        element_index += t8_forest_get_local_num_leaf_elements (forest);
-        T8_ASSERT (forest->local_num_elements <= element_index
-                   && element_index < forest->local_num_elements + t8_forest_get_num_ghosts (forest));
->>>>>>> 52fb4e89
       }
       else {
         /* the elements are local elements */
