/*
  This file is part of t8code.
  t8code is a C library to manage a collection (a forest) of multiple
  connected adaptive space-trees of general element classes in parallel.

  Copyright (C) 2015 the developers

  t8code is free software; you can redistribute it and/or modify
  it under the terms of the GNU General Public License as published by
  the Free Software Foundation; either version 2 of the License, or
  (at your option) any later version.

  t8code is distributed in the hope that it will be useful,
  but WITHOUT ANY WARRANTY; without even the implied warranty of
  MERCHANTABILITY or FITNESS FOR A PARTICULAR PURPOSE.  See the
  GNU General Public License for more details.

  You should have received a copy of the GNU General Public License
  along with t8code; if not, write to the Free Software Foundation, Inc.,
  51 Franklin Street, Fifth Floor, Boston, MA 02110-1301, USA.
*/

#include <sc_statistics.h>
#include <t8_refcount.h>
#include <t8_vec.h>
#include <t8_forest/t8_forest_general.h>
#include <t8_forest/t8_forest_geometrical.h>
#include <t8_forest/t8_forest_types.h>
#include <t8_forest/t8_forest_partition.h>
#include <t8_forest/t8_forest_private.h>
#include <t8_forest/t8_forest_ghost.h>
#include <t8_forest/t8_forest_balance.h>
#include <t8_schemes/t8_scheme.hxx>
#include <t8_element.hxx>
#include <t8_element_c_interface.h>
#include <t8_cmesh/t8_cmesh_trees.h>
#include <t8_cmesh/t8_cmesh_offset.h>
#include <t8_forest/t8_forest_profiling.h>
#include <t8_forest/t8_forest_io.h>
#include <t8_forest/t8_forest_adapt.h>
#include <t8_vtk/t8_vtk_writer.h>
#include <t8_geometry/t8_geometry_base.hxx>
#if T8_ENABLE_DEBUG
#include <t8_geometry/t8_geometry_implementations/t8_geometry_linear.h>
#include <t8_geometry/t8_geometry_implementations/t8_geometry_linear_axis_aligned.h>
#endif
#include <t8_data/t8_element_array_iterator.hxx>

#include <algorithm>

/* We want to export the whole implementation to be callable from "C" */
T8_EXTERN_C_BEGIN ();

int
t8_forest_is_incomplete_family (const t8_forest_t forest, const t8_locidx_t ltree_id, const t8_locidx_t el_considered,
                                t8_element_t **elements, const int elements_size)
{
  T8_ASSERT (forest != NULL);
  T8_ASSERT (ltree_id >= 0);
  T8_ASSERT (ltree_id < t8_forest_get_num_local_trees (forest));
  T8_ASSERT (elements != NULL);
  T8_ASSERT (elements_size > 0);

  const t8_scheme *tscheme = t8_forest_get_scheme (forest);
  T8_ASSERT (tscheme != NULL);
  const t8_eclass_t tree_class = t8_forest_get_tree_class (forest, ltree_id);

  /* If current considered element has level 0 there is no coarsening possible */
  if (0 == tscheme->element_get_level (tree_class, elements[0])) {
    return 0;
  }

  t8_tree_t tree = t8_forest_get_tree (forest, ltree_id);
  T8_ASSERT (tree != NULL);
  T8_ASSERT (el_considered >= 0);
  T8_ASSERT (el_considered < t8_forest_get_tree_element_count (tree));

  /* Buffer for elements */
  t8_element_t *element_parent_current;
  t8_element_t *element_compare;
  tscheme->element_new (tree_class, 1, &element_parent_current);
  tscheme->element_new (tree_class, 1, &element_compare);

  /* We first assume that we have an (in)complete family with the size of array elements. 
   * In the following we try to disprove this. */
  int family_size = elements_size;

  /* Get level, child ID and parent of first element of possible family */
  const int level_current = tscheme->element_get_level (tree_class, elements[0]);
  const int child_id_current = tscheme->element_get_child_id (tree_class, elements[0]);
  tscheme->element_get_parent (tree_class, elements[0], element_parent_current);

  /* Elements of the current family could already be passed, so that 
   * the element/family currently under consideration can no longer be coarsened.
   * Also, there may be successors of a hypothetical previous family member 
   * that would be overlapped after coarsening.
   * */
  if (child_id_current > 0 && el_considered > 0) {
    const t8_element_t *element_temp = t8_forest_get_tree_element (tree, el_considered - 1);
    int level_temp = tscheme->element_get_level (tree_class, element_temp);
    /* Only elements with higher or equal level then level of current considered
     * element, can get potentially be overlapped. */
    if (level_temp >= level_current) {
      /* Compare ancestors */
      tscheme->element_get_nca (tree_class, element_parent_current, element_temp, element_compare);
      const int level_compare = tscheme->element_get_level (tree_class, element_compare);
      /* Level_current-1 is level of element_parent_current */
      T8_ASSERT (level_compare <= level_current - 1);
      if (level_compare == level_current - 1) {
        tscheme->element_destroy (tree_class, 1, &element_parent_current);
        tscheme->element_destroy (tree_class, 1, &element_compare);
        return 0;
      }
    }
  }

  /* Reduce family_size to the number of family members that directly follow each other. */
  for (int family_iter = 1; family_iter < family_size; family_iter++) {
    const int level = tscheme->element_get_level (tree_class, elements[family_iter]);
    /* By comparing the levels in advance we may be able to avoid
     * the more complex test with the parent element.*/
    if (level != level_current) {
      family_size = family_iter;
      break;
    }
    tscheme->element_get_parent (tree_class, elements[family_iter], element_compare);
    /* If the levels are equal, check if the parents are too. */
    if (!tscheme->element_is_equal (tree_class, element_parent_current, element_compare)) {
      family_size = family_iter;
      break;
    }
  }

  T8_ASSERT (family_size > 0);
  T8_ASSERT (family_size >= 0 && family_size <= elements_size);

  /* There may be successors of a hypothetical later family member (with index 
   * family_size in this family) that would be overlapped after coarsening. */
  if (family_size < elements_size) {
    /* Get level of element after last element of current possible family */
    const int level = tscheme->element_get_level (tree_class, elements[family_size]);
    /* Only elements with higher level then level of current element, can get 
     * potentially be overlapped. */
    if (level > level_current) {
      /* Compare ancestors */
      tscheme->element_get_nca (tree_class, element_parent_current, elements[family_size], element_compare);
      const int level_compare = tscheme->element_get_level (tree_class, element_compare);
      T8_ASSERT (level_compare <= level_current - 1);
      if (level_compare == level_current - 1) {
        tscheme->element_destroy (tree_class, 1, &element_parent_current);
        tscheme->element_destroy (tree_class, 1, &element_compare);
        return 0;
      }
    }
  }

  /* clean up */
  tscheme->element_destroy (tree_class, 1, &element_parent_current);
  tscheme->element_destroy (tree_class, 1, &element_compare);

#if T8_ENABLE_MPI
  const int num_siblings = tscheme->element_get_num_siblings (tree_class, elements[0]);
  T8_ASSERT (family_size <= num_siblings);
  /* If the first/last element at a process boundary is not the first/last
   * element of a possible family, we are not guaranteed to consider all 
   * family members.*/
  if (el_considered == 0 && child_id_current > 0 && ltree_id == 0 && forest->mpirank > 0) {
    return 0;
  }
  else if (el_considered > t8_forest_get_tree_element_count (tree) - (t8_locidx_t) num_siblings
           && ltree_id == t8_forest_get_num_local_trees (forest) - 1 && forest->mpirank < forest->mpisize - 1) {
    return 0;
  }
#endif

  return family_size;
}

/* Compute the maximum possible refinement level in a forest. */
void
t8_forest_compute_maxlevel (t8_forest_t forest)
{
  /* Ensure that the maxlevel does not increase the maximum level of any
   * class in the forest */
  int eclass_it;
  int maxlevel;
  t8_scheme *ts;

  T8_ASSERT (t8_cmesh_is_committed (forest->cmesh));
  forest->maxlevel = -1;
  for (eclass_it = T8_ECLASS_VERTEX; eclass_it < T8_ECLASS_COUNT; eclass_it++) {
    if (forest->cmesh->num_trees_per_eclass[eclass_it] > 0) {
      /* If there are trees of this class, compute the maxlevel of the class */
      ts = t8_forest_get_scheme_before_commit (forest);
      maxlevel = ts->get_maxlevel ((t8_eclass_t) eclass_it);
      /* Compute the minimum of this level and the stored maxlevel */
      if (forest->maxlevel == -1) {
        forest->maxlevel = maxlevel;
      }
      else {
        forest->maxlevel = SC_MIN (maxlevel, forest->maxlevel);
      }
    }
  }
  T8_ASSERT (forest->maxlevel >= 0);
  t8_debugf ("Computed maxlevel %i\n", forest->maxlevel);
}

/* Return the maximum level of a forest */
int
t8_forest_get_maxlevel (const t8_forest_t forest)
{
  T8_ASSERT (t8_forest_is_committed (forest));
  T8_ASSERT (forest->maxlevel >= 0);
#ifdef T8_ENABLE_DEBUG
  /* Ensure that the maxlevel does not increase the maximum level of any
   * class in the forest */
  int eclass_it;
  const t8_scheme *ts = t8_forest_get_scheme (forest);
  for (eclass_it = 0; eclass_it < T8_ECLASS_COUNT; eclass_it++) {
    if (forest->cmesh->num_trees_per_eclass[eclass_it] > 0) {
      T8_ASSERT (forest->maxlevel <= ts->get_maxlevel ((t8_eclass_t) eclass_it));
    }
  }
#endif
  return forest->maxlevel;
}

int
t8_forest_get_dimension (const t8_forest_t forest)
{
  T8_ASSERT (t8_forest_is_committed (forest));
  T8_ASSERT (0 <= forest->dimension && forest->dimension <= T8_ECLASS_MAX_DIM);

  return forest->dimension;
}

/* Compute the minimum refinement level, such that a uniform forest on a cmesh
 * does not have empty processes */
int
t8_forest_min_nonempty_level (t8_cmesh_t cmesh, t8_scheme *scheme)
{
  int level, min_num_children, maxlevel;
  t8_scheme *ts;
  int eclass;
  t8_element_t *element;

  if (cmesh->mpisize <= cmesh->num_trees) {
    /* If there are more trees than processes, level 0 is the minimum */
    return 0;
  }

  /* Compute the minimum number of children for a tree in the cmesh */
  /* Also compute the maximum possible level */
  min_num_children = 100;
  maxlevel = 100;
  for (eclass = T8_ECLASS_ZERO; eclass < T8_ECLASS_COUNT; eclass++) {
    if (cmesh->num_trees_per_eclass[eclass] > 0) {
      ts = scheme->eclass_schemes[eclass];
      /* Compute the number of children of the root tree. */
      ts->t8_element_new (1, &element);
      ts->t8_element_root (element);
      min_num_children = SC_MIN (min_num_children, ts->t8_element_num_children (element));
      ts->t8_element_destroy (1, &element);
      /* Compute the minimum possible maximum refinement level */
      maxlevel = SC_MIN (maxlevel, ts->t8_element_maxlevel ());
    }
  }

  if (min_num_children == 1) {
    return -1;
  }

  /* To compute the level, we need the smallest l such that
   * trees * min_num_child^l >= mpisize
   *  <=>  l >= log (mpisize/trees) / log (min_num_child)
   */
  level = ceil (log (cmesh->mpisize / (double) cmesh->num_trees) / log (min_num_children));
  return level;
}

int
t8_forest_no_overlap (t8_forest_t forest)
{
#if T8_ENABLE_DEBUG
  T8_ASSERT (t8_forest_is_committed (forest));
  const t8_scheme *ts = t8_forest_get_scheme (forest);
  int has_overlap_local = 0;
  const t8_locidx_t num_local_trees = t8_forest_get_num_local_trees (forest);
  /* Iterate over all local trees */
  for (t8_locidx_t itree = 0; itree < num_local_trees; itree++) {
    const t8_tree_t tree = t8_forest_get_tree (forest, itree);
    const t8_eclass_t tree_class = tree->eclass;
    const t8_locidx_t elems_in_tree = t8_forest_get_tree_num_elements (forest, itree);
    t8_element_t *element_nca;
    ts->element_new (tree_class, 1, &element_nca);
    /* Iterate over all elements in current tree */
    for (t8_locidx_t ielem = 0; ielem < elems_in_tree - 1; ielem++) {
      /* Compare each two consecutive elements. If one element is
       * the nearest common ancestor (nca) of the other, they overlap.
       * More detailed:
       * Let e_a and e_b be two elements.
       * If the level of e_a is equal to the level of the nca of e_a and e_b,
       * then e_b is a descendant of e_a. 
       * If the level of e_b is equal to the level of the nca of e_a and e_b,
       * then e_a is a descendant of e_b. 
       * Thus e_a and e_b overlap in both cases.
       * Note: If e_a equals e_b, e_a is the descendant of e_b and vice versa.
       * */
      const t8_element_t *element_a = t8_forest_get_element_in_tree (forest, itree, ielem);
      const t8_element_t *element_b = t8_forest_get_element_in_tree (forest, itree, ielem + 1);
      T8_ASSERT (ts->element_is_valid (tree_class, element_a));
      T8_ASSERT (ts->element_is_valid (tree_class, element_b));
      ts->element_get_nca (tree_class, element_a, element_b, element_nca);
      if (ts->element_get_level (tree_class, element_a) == ts->element_get_level (tree_class, element_nca)
          || ts->element_get_level (tree_class, element_b) == ts->element_get_level (tree_class, element_nca)) {
        ts->element_destroy (tree_class, 1, &element_nca);
        has_overlap_local = 1;
      }
    }
    /* clean up, as each tree can have a different scheme */
    ts->t8_element_destroy (1, &element_nca);
  }
  /* Check if a local tree in the global forest has local overlapping elements.
   * has_overlap_local_global is equal to 1 if a process has a local overlap, else 0. */
  int has_overlap_local_global;
  int mpiret
    = sc_MPI_Allreduce (&has_overlap_local, &has_overlap_local_global, 1, sc_MPI_INT, sc_MPI_MAX, forest->mpicomm);
  SC_CHECK_MPI (mpiret);

  T8_ASSERT (has_overlap_local_global == 0 || has_overlap_local_global == 1);
  if (has_overlap_local_global) {
    T8_ASSERT (has_overlap_local == 1);
    return 0;
  }
#endif
  return 1;
}

int
t8_forest_is_equal (t8_forest_t forest_a, t8_forest_t forest_b)
{
  t8_locidx_t num_local_trees_a, num_local_trees_b;
  t8_locidx_t elems_in_tree_a, elems_in_tree_b;
  t8_locidx_t ielem;
  t8_locidx_t itree;
  *ts_a, *ts_b;

  T8_ASSERT (t8_forest_is_committed (forest_a));
  T8_ASSERT (t8_forest_is_committed (forest_b));

  /* Check number of trees */
  num_local_trees_a = t8_forest_get_num_local_trees (forest_a);
  num_local_trees_b = t8_forest_get_num_local_trees (forest_b);
  if (num_local_trees_a != num_local_trees_b) {
    return 0;
  }

  /* Check the schemes for equality */
  const t8_scheme *ts_a = t8_forest_get_scheme (forest_a);
  const t8_scheme *ts_b = t8_forest_get_scheme (forest_b);
  if (ts_a != ts_b) {
    return 0;
  }

  /* Check element arrays for equality */
  for (itree = 0; itree < num_local_trees_a; itree++) {
    /* Check the tree classes for equality */
    const t8_eclass_t tree_class_a = t8_forest_get_tree_class (forest_a, itree);
    const t8_eclass_t tree_class_b = t8_forest_get_tree_class (forest_b, itree);
    if (tree_class_a != tree_class_b) {
      return 0;
    }
    /* Check the elements for equality */
    elems_in_tree_a = t8_forest_get_tree_num_elements (forest_a, itree);
    elems_in_tree_b = t8_forest_get_tree_num_elements (forest_b, itree);
    if (elems_in_tree_a != elems_in_tree_b) {
      return 0;
    }
    for (ielem = 0; ielem < elems_in_tree_a; ielem++) {
      /* Get pointers to both elements */
      const t8_element_t *elem_a = t8_forest_get_element_in_tree (forest_a, itree, ielem);
      const t8_element_t *elem_b = t8_forest_get_element_in_tree (forest_b, itree, ielem);
      /* check for equality */
      if (!ts_a->element_is_equal (tree_class_a, elem_a, elem_b)) {
        /* The elements are not equal */
        return 0;
      }
    }
  }
  return 1;
}

/* given an element in a coarse tree, the corner coordinates of the coarse tree
 * and a corner number of the element compute the coordinates of that corner
 * within the coarse tree.
 */
/* TODO: replace ltree_id argument with ts argument. */
void
t8_forest_element_coordinate (t8_forest_t forest, t8_locidx_t ltree_id, const t8_element_t *element, int corner_number,
                              double *coordinates)
{
  double vertex_coords[3] = { 0.0 };

  T8_ASSERT (forest != NULL);
  T8_ASSERT (forest->scheme != NULL);
  /* Get the tree's class and scheme */
  const t8_eclass_t tree_class = t8_forest_get_tree_class (forest, ltree_id);
  const t8_scheme *ts = t8_forest_get_scheme (forest, tree_class);
  /* Compute the vertex coordinates inside [0,1]^dim reference cube. */
  ts->element_get_vertex_reference_coords (tree_class, element, corner_number, vertex_coords);
  /* Compute the global tree id */
  const t8_gloidx_t gtreeid = t8_forest_global_tree_id (forest, ltree_id);
  /* Get the cmesh */
  const t8_cmesh_t cmesh = t8_forest_get_cmesh (forest);
  /* Evaluate the geometry */
  t8_geometry_evaluate (cmesh, gtreeid, vertex_coords, 1, coordinates);
}

void
t8_forest_element_from_ref_coords_ext (t8_forest_t forest, t8_locidx_t ltreeid, const t8_element_t *element,
                                       const double *ref_coords, const size_t num_coords, double *coords_out,
                                       const double *stretch_factors)
{
  const t8_eclass_t tree_class = t8_forest_get_tree_class (forest, ltreeid);
  const int tree_dim = t8_eclass_to_dimension[tree_class];
  const t8_scheme *scheme = t8_forest_get_scheme (forest);
  const t8_cmesh_t cmesh = t8_forest_get_cmesh (forest);
  const t8_gloidx_t gtreeid = t8_forest_global_tree_id (forest, ltreeid);

  double *tree_ref_coords = T8_ALLOC (double, (tree_dim == 0 ? 1 : tree_dim) * num_coords);

  if (stretch_factors != NULL) {
#if T8_ENABLE_DEBUG
    const t8_geometry_type_t geom_type = t8_geometry_get_type (cmesh, gtreeid);
    T8_ASSERT (geom_type == T8_GEOMETRY_TYPE_LINEAR || geom_type == T8_GEOMETRY_TYPE_LINEAR_AXIS_ALIGNED);
#endif /* T8_ENABLE_DEBUG */
    const int tree_dim = t8_eclass_to_dimension[tree_class];
    double stretched_ref_coords[T8_ECLASS_MAX_CORNERS * T8_ECLASS_MAX_DIM];
    for (size_t i_coord = 0; i_coord < num_coords; ++i_coord) {
      for (int dim = 0; dim < tree_dim; ++dim) {
        stretched_ref_coords[i_coord * tree_dim + dim]
          = 0.5 + ((ref_coords[i_coord * tree_dim + dim] - 0.5) * stretch_factors[dim]);
      }
    }
    scheme->element_get_reference_coords (tree_class, element, stretched_ref_coords, num_coords, tree_ref_coords);
  }
  else {
    scheme->element_get_reference_coords (tree_class, element, ref_coords, num_coords, tree_ref_coords);
  }

  t8_geometry_evaluate (cmesh, gtreeid, tree_ref_coords, num_coords, coords_out);

  T8_FREE (tree_ref_coords);
}

void
t8_forest_element_from_ref_coords (t8_forest_t forest, t8_locidx_t ltreeid, const t8_element_t *element,
                                   const double *ref_coords, const size_t num_coords, double *coords_out)
{
  t8_forest_element_from_ref_coords_ext (forest, ltreeid, element, ref_coords, num_coords, coords_out, NULL);
}

/* Compute the diameter of an element. */
double
t8_forest_element_diam (t8_forest_t forest, t8_locidx_t ltreeid, const t8_element_t *element)
{
  const t8_eclass_t tree_class = t8_forest_get_tree_class (forest, ltreeid);
  const t8_scheme *ts = t8_forest_get_scheme (forest);

  double centroid[3], coordinates[3];
  double dist;
  int i, num_corners;

  /* validity check */
  T8_ASSERT (ts->element_is_valid (tree_class, element));

  /* We approximate the diameter as twice the average of the distances
   * from the vertices to the centroid. */
  num_corners = ts->element_get_num_corners (tree_class, element);

  /* Compute the centroid */
  t8_forest_element_centroid (forest, ltreeid, element, centroid);
  dist = 0;
  for (i = 0; i < num_corners; i++) {
    /* Compute coordinates of this corner */
    t8_forest_element_coordinate (forest, ltreeid, element, i, coordinates);
    /* Compute the distance to the midpoint */
    dist += t8_vec_dist (coordinates, centroid);
  }

  /* We approximate the diameter as twice the average of the distances
   * from the vertices to the centroid. */
  return 2 * dist / num_corners;
}

/* Compute the center of mass of an element. We can use the element reference
 * coordinates of the centroid.*/
void
t8_forest_element_centroid (t8_forest_t forest, t8_locidx_t ltreeid, const t8_element_t *element, double *coordinates)
{
  T8_ASSERT (t8_forest_is_committed (forest));
  const t8_scheme *ts t8_forest_get_scheme (forest);
  const t8_eclass_t tree_class = t8_forest_get_tree_class (forest, ltreeid);

  /* Get the tree's eclass and scheme. */
  T8_ASSERT (ts->element_is_valid (tree_class, element));

  /* Get the element class and calculate the centroid using its element
   * reference coordinates */
  const t8_element_shape_t element_shape = ts->element_get_shape (tree_class, element);
  t8_forest_element_from_ref_coords (forest, ltreeid, element, t8_element_centroid_ref_coords[element_shape], 1,
                                     coordinates);
}

/* Compute the length of the line from one corner to a second corner in an element */
static double
t8_forest_element_line_length (t8_forest_t forest, t8_locidx_t ltreeid, const t8_element_t *element, int corner_a,
                               int corner_b)
{
  double coordinates_a[3], coordinates_b[3];
  double length;

  t8_forest_element_coordinate (forest, ltreeid, element, corner_a, coordinates_a);
  t8_forest_element_coordinate (forest, ltreeid, element, corner_b, coordinates_b);

  /* Compute the euclidean distance */
  length = t8_vec_dist (coordinates_a, coordinates_b);
  /* return it */
  return length;
}

/* Compute the area of a triangle given by 3 vectors */
static double
t8_forest_element_triangle_area (double coordinates[3][3])
{
  double v_1v_1, v_1v_2, v_2v_2;

  /* Compute vectors v_1 and v_2 */
  /* v_1 = v_1 - v_0 */
  t8_vec_axpy (coordinates[0], coordinates[1], -1);
  /* v_2 = v_2 - v_0 */
  t8_vec_axpy (coordinates[0], coordinates[2], -1);
  /* compute scalar products */
  v_1v_1 = t8_vec_dot (coordinates[1], coordinates[1]);
  v_1v_2 = t8_vec_dot (coordinates[1], coordinates[2]);
  v_2v_2 = t8_vec_dot (coordinates[2], coordinates[2]);

  /* compute determinant and half it */
  return 0.5 * sqrt (fabs (v_1v_1 * v_2v_2 - v_1v_2 * v_1v_2));
}

static double
t8_forest_element_tet_volume (const double coordinates[4][3])
{
  /* We compute the volume as a sixth of the determinant of the
   * three vectors of the corners minus the forth vector.
   * Let the corners be a, b, c, and d.
   * V = 1/6 |det (a-d,b-d,c-d)|
   * This can be rewritten as
   * V = |(a-d)*((b-d) x (c-d))|/6
   */
  double cross[3];
  int i;
  double coordinates_tmp[3][3];

  /* subtract the 4-th vector from the other 3 */
  for (i = 0; i < 3; i++) {
    t8_vec_axpyz (coordinates[3], coordinates[i], coordinates_tmp[i], -1);
  }

  /* Compute the cross product of the 2nd and 3rd */
  t8_vec_cross (coordinates_tmp[1], coordinates_tmp[2], cross);

  /* return |(a-d) * ((b-d)x(c-d))| / 6 */
  return fabs (t8_vec_dot (coordinates_tmp[0], cross)) / 6;
}

/* Compute an element's volume */
double
t8_forest_element_volume (t8_forest_t forest, t8_locidx_t ltreeid, const t8_element_t *element)
{
  T8_ASSERT (t8_forest_is_committed (forest));
  const t8_eclass_t tree_class = t8_forest_get_tree_class (forest, ltreeid);
  const t8_scheme *ts = t8_forest_get_scheme (forest);
  const t8_element_shape_t element_shape = ts->element_get_shape (tree_class, element);

  switch (element_shape) {
  case T8_ECLASS_VERTEX:
    /* vertices do not have any volume */
    return 0;
  case T8_ECLASS_LINE:
    /* for line, the volume equals the diameter */
    return t8_forest_element_diam (forest, ltreeid, element);
  case T8_ECLASS_QUAD: {
    int face_a, face_b, corner_a, corner_b;
    double coordinates[3][3];
    /* We use this formula for computing the surface area for a parallelogram
     * (we use parallelogram as approximation for the element).
     *
     *  A = | det (v_1*v_1 v_1*v_2) |
     *      |     (v_2*v_1 v_2*v_2) |
     * v_1
     *  x --- x
     *  |     |
     *  |     |
     *  x --- x
     * 0       v_2
     */
    /* Compute the faces meeting at vertex 0 */
    face_a = ts->element_get_corner_face (T8_ECLASS_QUAD, element, 0, 0);
    face_b = ts->element_get_corner_face (T8_ECLASS_QUAD, element, 0, 1);
    /* Compute the other corners of these faces */
    corner_a = ts->element_get_face_corner (T8_ECLASS_QUAD, element, face_a, 1);
    corner_b = ts->element_get_face_corner (T8_ECLASS_QUAD, element, face_b, 1);
    T8_ASSERT (corner_a != 0 && corner_b != 0);
    T8_ASSERT (corner_a != corner_b);
    /* Compute the coordinates of vertex 0, a and b */
    t8_forest_element_coordinate (forest, ltreeid, element, 0, coordinates[0]);
    t8_forest_element_coordinate (forest, ltreeid, element, corner_a, coordinates[1]);
    t8_forest_element_coordinate (forest, ltreeid, element, corner_b, coordinates[2]);
    return 2 * t8_forest_element_triangle_area (coordinates);
  } break;
  case T8_ECLASS_TRIANGLE: {
    double coordinates[3][3];
    int i;
    /* We use the same formula as for quads but divide the result in half.
     *    v_2
     *    x
     *   /  \
     *  x -- x
     * 0     v_1
     *  A = | det (v_1*v_1 v_1*v_2) |
     *      |     (v_2*v_1 v_2*v_2) |
     *
     * This is not an approximation as in the quad case, since a
     * triangle always spans a parallelogram.
     */
    for (i = 0; i < 3; i++) {
      t8_forest_element_coordinate (forest, ltreeid, element, i, coordinates[i]);
    }
    return t8_forest_element_triangle_area (coordinates);
  } break;
  case T8_ECLASS_TET: {
    /* We compute the volume as a sixth of the determinant of the
     * three vectors of the corners minus the forth vector.
     * Let the corners be a, b, c, and d.
     * V = 1/6 |det (a-d,b-d,c-d)|
     * This can be rewritten as
     * V = |(a-d)*((b-d) x (c-d))|/6
     */
    double coordinates[4][3];
    int i;

    /* Compute the 4 corner coordinates */
    for (i = 0; i < 4; i++) {
      t8_forest_element_coordinate (forest, ltreeid, element, i, coordinates[i]);
    }

    return t8_forest_element_tet_volume (coordinates);
  } break;
  case T8_ECLASS_HEX: {
    /* We compute the volume as the determinant of the three vectors
     * from corner 0 to 1, to 2, to 4 (in Z-order).
     */
    double coordinates[4][3], cross[3];
    int i;

    /* Get the coordinates of the four corners */
    t8_forest_element_coordinate (forest, ltreeid, element, 0, coordinates[0]);
    t8_forest_element_coordinate (forest, ltreeid, element, 1, coordinates[1]);
    t8_forest_element_coordinate (forest, ltreeid, element, 2, coordinates[2]);
    t8_forest_element_coordinate (forest, ltreeid, element, 4, coordinates[3]);

    /* Compute the difference of each corner with corner 0 */
    for (i = 1; i < 4; i++) {
      t8_vec_axpy (coordinates[0], coordinates[i], -1);
    }

    /* Compute the cross product of the 2nd and 3rd */
    t8_vec_cross (coordinates[2], coordinates[3], cross);

    /* return |(a-d) * ((b-d)x(c-d))| */
    return fabs (t8_vec_dot (coordinates[1], cross));
  }
  case T8_ECLASS_PRISM:

  {
    /* We divide the prism into 3 tetrahdra and compute their volumes. */
    double coordinates[4][3], volume;

    /* The first tetrahedron has prism vertices 0, 1, 2, and 4 */
    t8_forest_element_coordinate (forest, ltreeid, element, 0, coordinates[0]);
    t8_forest_element_coordinate (forest, ltreeid, element, 1, coordinates[1]);
    t8_forest_element_coordinate (forest, ltreeid, element, 2, coordinates[2]);
    t8_forest_element_coordinate (forest, ltreeid, element, 4, coordinates[3]);
    volume = t8_forest_element_tet_volume (coordinates);

    /* The second tetrahedron has prism vertices 0, 2, 3, and 4 */
    t8_forest_element_coordinate (forest, ltreeid, element, 0, coordinates[0]);
    t8_forest_element_coordinate (forest, ltreeid, element, 2, coordinates[1]);
    t8_forest_element_coordinate (forest, ltreeid, element, 3, coordinates[2]);
    t8_forest_element_coordinate (forest, ltreeid, element, 4, coordinates[3]);
    volume += t8_forest_element_tet_volume (coordinates);

    /* The third tetrahedron has prism vertices 2, 3, 4, and 5 */
    t8_forest_element_coordinate (forest, ltreeid, element, 2, coordinates[0]);
    t8_forest_element_coordinate (forest, ltreeid, element, 3, coordinates[1]);
    t8_forest_element_coordinate (forest, ltreeid, element, 4, coordinates[2]);
    t8_forest_element_coordinate (forest, ltreeid, element, 5, coordinates[3]);
    volume += t8_forest_element_tet_volume (coordinates);

    return volume;
  }
  case T8_ECLASS_PYRAMID: {
    double volume, coordinates[4][3];
    /* The first tetrahedron has pyra vertices 0, 1, 3 and 4 */
    t8_forest_element_coordinate (forest, ltreeid, element, 0, coordinates[0]);
    t8_forest_element_coordinate (forest, ltreeid, element, 1, coordinates[1]);
    t8_forest_element_coordinate (forest, ltreeid, element, 3, coordinates[2]);
    t8_forest_element_coordinate (forest, ltreeid, element, 4, coordinates[3]);
    volume = t8_forest_element_tet_volume (coordinates);

    /* The second tetrahedron has pyra vertices 0, 3, 2 and 4 */

    t8_forest_element_coordinate (forest, ltreeid, element, 2, coordinates[1]);

    volume += t8_forest_element_tet_volume (coordinates);
    return volume;
  }
  default:
    SC_ABORT_NOT_REACHED ();
  }
  return -1; /* default return prevents compiler warning */
}

/* Compute the area of an element's face */
double
t8_forest_element_face_area (t8_forest_t forest, t8_locidx_t ltreeid, const t8_element_t *element, int face)
{
  T8_ASSERT (t8_forest_is_committed (forest));
  const t8_eclass_t tree_class = t8_forest_get_tree_class (forest, ltreeid);
  const t8_scheme *ts = t8_forest_get_scheme (forest);
  const t8_element_shape_t face_shape = ts->t8_element_face_shape (tree_class, element, face);

  switch (face_shape) {
  case T8_ECLASS_VERTEX:
    /* vertices do not have volume */
    return 0;
    break;
  case T8_ECLASS_LINE: {
    int corner_a, corner_b;

    /* Compute the two endnotes of the face line */
    corner_a = ts->element_get_face_corner (tree_class, element, face, 0);
    corner_b = ts->element_get_face_corner (tree_class, element, face, 1);

    /* Compute the length of this line */
    return t8_forest_element_line_length (forest, ltreeid, element, corner_a, corner_b);
  } break;
  case T8_ECLASS_TRIANGLE: {
    double coordinates[3][3];
    int i, face_corner;

    /* Compute the coordinates of the triangle's vertices */
    for (i = 0; i < 3; i++) {
      face_corner = ts->element_get_face_corner (tree_class, element, face, i);
      t8_forest_element_coordinate (forest, ltreeid, element, face_corner, coordinates[i]);
    }

    /* Compute the area of the triangle */
    return t8_forest_element_triangle_area (coordinates);
  } break;
  case T8_ECLASS_QUAD:
    /* Consider this quad face divided in two triangles:
     * 2   3
     *  x--x
     *  |\ |
     *  | \|
     *  x--x
     * 0    1
     *
     * We approximate its area as the sum of the two triangle areas. */
    {
      double coordinates[3][3], area;
      int i, face_corner;

      /* Compute the coordinates of the first triangle's vertices */
      for (i = 0; i < 3; i++) {
        face_corner = ts->element_get_face_corner (tree_class, element, face, i);
        t8_forest_element_coordinate (forest, ltreeid, element, face_corner, coordinates[i]);
      }
      /* Compute the first triangle's area */
      area = 0;
      area = t8_forest_element_triangle_area (coordinates);

      /* Since the function element_triangle_are has modified coordinates,
       * we recompute all corner coordinates for the second triangle. */
      for (i = 0; i < 3; i++) {
        face_corner = ts->element_get_face_corner (tree_class, element, face, i + 1);
        t8_forest_element_coordinate (forest, ltreeid, element, face_corner, coordinates[i]);
      }

      area += t8_forest_element_triangle_area (coordinates);
      return area;
    }
  default:
    SC_ABORT ("Not implemented.\n");
  }
  return -1; /* default return prevents compiler warning */
}

void
t8_forest_element_face_centroid (t8_forest_t forest, t8_locidx_t ltreeid, const t8_element_t *element, int face,
                                 double centroid[3])
{
  T8_ASSERT (t8_forest_is_committed (forest));
  const t8_eclass_t tree_class = t8_forest_get_tree_class (forest, ltreeid);
  const t8_scheme *ts = t8_forest_get_scheme (forest);
  const t8_element_shape_t face_shape = ts->t8_element_face_shape (tree_class, element, face);

  switch (face_shape) {
  case T8_ECLASS_VERTEX: {
    /* Element is a line, the face midpoint is the vertex itself */
    /* Get the index of the corner that is the face */
    const int corner = ts->element_get_face_corner (tree_class, element, face, 0);
    /* Compute the coordinates of this corner */
    t8_forest_element_coordinate (forest, ltreeid, element, corner, centroid);
    return;
  } break;
  case T8_ECLASS_LINE: {
    int corner_a, corner_b;
    double vertex_a[3];

    /* Compute the corner indices of the face */
    corner_a = ts->element_get_face_corner (tree_class, element, face, 0);
    corner_b = ts->element_get_face_corner (tree_class, element, face, 1);
    /* Compute the vertex coordinates of these corners */
    t8_forest_element_coordinate (forest, ltreeid, element, corner_a, vertex_a);
    t8_forest_element_coordinate (forest, ltreeid, element, corner_b, centroid);

    /* Compute the average of those coordinates */
    /* centroid = centroid + vertex_a */
    t8_vec_axpy (vertex_a, centroid, 1);
    /* centroid /= 2 */
    t8_vec_ax (centroid, 0.5);
    return;
  } break;
  case T8_ECLASS_TRIANGLE:
  case T8_ECLASS_QUAD: {
    double coordinates[4][3];
    int i, corner, num_corners;

    /* We compute the average of all corner coordinates */
    num_corners = face_shape == T8_ECLASS_TRIANGLE ? 3 : 4;
    for (i = 0; i < num_corners; i++) {
      corner = ts->element_get_face_corner (tree_class, element, face, i);
      t8_forest_element_coordinate (forest, ltreeid, element, corner, coordinates[i]);
    }

    for (i = 1; i < num_corners; i++) {
      /* coordinates[0] = SUM (coordinates[i]) */
      t8_vec_axpy (coordinates[i], coordinates[0], 1);
    }
    /* centroid = coordinates[0] */
    t8_vec_axb (coordinates[0], centroid, 1, 0);
    /* divide by num corners */
    t8_vec_ax (centroid, 1. / num_corners);
    return;
  } break;
  default:
    SC_ABORT_NOT_REACHED ();
  }
}

#if T8_ENABLE_DEBUG
/* Test whether four given points in 3D are coplanar up to a given tolerance.
 */
static int
t8_four_points_coplanar (const double p_0[3], const double p_1[3], const double p_2[3], const double p_3[3],
                         const double tolerance)
{
  /* Let p0, p1, p2, p3 be the four points.
   * The four points are coplanar if the normal vectors to the triangles
   * p0, p1, p2 and p0, p2, p3 are pointing in the same direction.
   *
   * We build the vectors A = p1 - p0, B = p2 - p0 and C = p3 - p0.
   * The normal vectors to the triangles are n1 = A x B and n2 = A x C.
   * These are pointing in the same direction if their cross product is 0.
   * Hence we check if || n1 x n2 || < tolerance. */

  /* A = p1 - p0 */
  double A[3];
  t8_vec_axpyz (p_0, p_1, A, -1);

  /* B = p2 - p0 */
  double B[3];
  t8_vec_axpyz (p_0, p_2, B, -1);

  /* C = p3 - p0 */
  double C[3];
  t8_vec_axpyz (p_0, p_3, C, -1);

  /* n1 = A x B */
  double A_cross_B[3];
  t8_vec_cross (A, B, A_cross_B);

  /* n2 = A x C */
  double A_cross_C[3];
  t8_vec_cross (A, C, A_cross_C);

  /* n1 x n2 */
  double n1_cross_n2[3];
  t8_vec_cross (A_cross_B, A_cross_C, n1_cross_n2);

  /* || n1 x n2 || */
  const double norm = t8_vec_norm (n1_cross_n2);
  return norm < tolerance;
}
#endif

void
t8_forest_element_face_normal (t8_forest_t forest, t8_locidx_t ltreeid, const t8_element_t *element, int face,
                               double normal[3])
{
  T8_ASSERT (t8_forest_is_committed (forest));
  const t8_eclass_t tree_class = t8_forest_get_tree_class (forest, ltreeid);
  const t8_scheme *ts = t8_forest_get_scheme (forest);
  const t8_element_shape_t face_shape = ts->t8_element_face_shape (tree_class, element, face);

  switch (face_shape) {
  case T8_ECLASS_VERTEX:
    /* Let our line be between the vertices v_0 and v_1:
     *   x ----- x
     *  v_0      v_1
     *
     * Then the outward pointing normal vector at v_0 is v_0-v_1
     * and the one at v_1 is v_1-v_0
     * (divided by their norm.)
     */
    double v_0[3];
    double norm;
    int sign;

    /* Get the coordinates of v_0 and v_1 */
    t8_forest_element_coordinate (forest, ltreeid, element, 0, v_0);
    t8_forest_element_coordinate (forest, ltreeid, element, 1, normal);

    /* Compute normal = v_1 - v_0 */
    t8_vec_axpy (v_0, normal, -1);

    /* Compute the norm */
    norm = t8_vec_norm (normal);

    /* Compute normal =  normal/norm if face = 1
     *         normal = -normal/norm if face = 0
     */
    sign = face == 0 ? -1 : 1;
    t8_vec_ax (normal, sign / norm);

    return;
  case T8_ECLASS_LINE: {
    int corner_a, corner_b;
    double vertex_a[3], vertex_b[3], center[3];
    double vb_vb, c_vb, c_n;
    double norm;

    /* We approximate the normal vector via this geometric construction:
     *
     *    x ---- x V
     *    |      |
     *    |   C  |-->N
     *    |      |
     *    x ---- x 0
     *
     *   Since V,C in R^3, we need N perpendicular to V and C in space (C,V)
     *   This N is given by N = C - <C,V>/<V,V> V
     *   <.,.> being the dot product.
     *   Since in general the corner is not 0, we consider the affine problem
     *   with corner vector V_a and V_b, and shift it by -V_a.
     */
    /* Compute the two endnotes of the face line */
    corner_a = ts->element_get_face_corner (tree_class, element, face, 0);
    corner_b = ts->element_get_face_corner (tree_class, element, face, 1);
    /* Compute the coordinates of the endnotes */
    t8_forest_element_coordinate (forest, ltreeid, element, corner_a, vertex_a);
    t8_forest_element_coordinate (forest, ltreeid, element, corner_b, vertex_b);
    /* Compute the center */
    t8_forest_element_centroid (forest, ltreeid, element, center);

    /* Compute the difference with V_a.
       * Compute the dot products */
    vb_vb = c_vb = 0;
    /* vertex_b = vertex_b - vertex_a */
    t8_vec_axpy (vertex_a, vertex_b, -1);
    /* center = center - vertex_a */
    t8_vec_axpy (vertex_a, center, -1);
    /* vertex_b * vertex_b */
    vb_vb = t8_vec_dot (vertex_b, vertex_b);
    /* center * vertex_b */
    c_vb = t8_vec_dot (center, vertex_b);

    /* Compute N = C - <C,V>/<V,V> V
       * compute the norm of N
       * compute N*C */
    t8_vec_axpyz (vertex_b, center, normal, -1 * c_vb / vb_vb);
    norm = t8_vec_norm (normal);
    T8_ASSERT (norm != 0);
    c_n = t8_vec_dot (center, normal);

    /* If N*C > 0 then N points inwards, so we have to reverse it */
    if (c_n > 0) {
      norm *= -1;
    }
    /* divide normal by its normal to normalize it */
    t8_vec_ax (normal, 1. / norm);

    return;
  } break;
  case T8_ECLASS_QUAD:
    /* Consider this quad face divided in two triangles:
     * 2   3
     *  x--x
     *  |\ |
     *  | \|
     *  x--x
     * 0    1
     *
     * We approximate the normal of the quad face as the normal of
     * the triangle spanned by the corners 0, 1, and 2.
     */

#if T8_ENABLE_DEBUG
    /* Issue a warning if the points of the quad do not lie in the same plane */
    {
      double p_0[3], p_1[3], p_2[3], p_3[3];
      /* Compute the vertex coordinates of the quad */
      t8_forest_element_coordinate (forest, ltreeid, element, 0, p_0);
      t8_forest_element_coordinate (forest, ltreeid, element, 1, p_1);
      t8_forest_element_coordinate (forest, ltreeid, element, 2, p_2);
      t8_forest_element_coordinate (forest, ltreeid, element, 3, p_3);
      if (!t8_four_points_coplanar (p_0, p_1, p_2, p_3, 1e-16)) {
        t8_debugf ("WARNING: Computing normal to a quad that is not coplanar. This computation will be inaccurate.\n");
      }
    }
#endif
  case T8_ECLASS_TRIANGLE: {
    /* We construct the normal as the cross product of two spanning
     * vectors for the triangle*/
    int corner, i;
    double corner_vertices[3][3], center[3];
    double norm, c_n;

    for (i = 0; i < 3; i++) {
      /* Compute the i-th corner */
      corner = ts->element_get_face_corner (tree_class, element, face, i);
      /* Compute the coordinates of this corner */
      t8_forest_element_coordinate (forest, ltreeid, element, corner, corner_vertices[i]);
    }
    /* Subtract vertex 0 from the other two */
    t8_vec_axpy (corner_vertices[0], corner_vertices[1], -1);
    t8_vec_axpy (corner_vertices[0], corner_vertices[2], -1);

    /* Compute the cross product of the two,
     * and the norm of the cross product */
    t8_vec_cross (corner_vertices[1], corner_vertices[2], normal);
    norm = t8_vec_norm (normal);
    T8_ASSERT (norm > 1e-14);
    /* Compute the coordinates of the center of the element */
    t8_forest_element_centroid (forest, ltreeid, element, center);
    /* Compute center = center - vertex_0 */
    t8_vec_axpy (corner_vertices[0], center, -1);
    /* Compute the dot-product of normal and center */
    c_n = t8_vec_dot (center, normal);
    /* if c_n is positive, the computed normal points inwards, so we have to reverse it */
    if (c_n > 0) {
      norm = -norm;
    }
    /* Divide normal by norm to normalize it */
    t8_vec_ax (normal, 1. / norm);
  } break;
  default:
    SC_ABORT ("Not implemented.\n");
  }
}

void
t8_forest_element_points_inside (t8_forest_t forest, t8_locidx_t ltreeid, const t8_element_t *element,
                                 const double *points, int num_points, int *is_inside, const double tolerance)
{
  /* Check whether the provided geometry is linear */
  const t8_cmesh_t cmesh = t8_forest_get_cmesh (forest);
  const t8_locidx_t cltreeid = t8_forest_ltreeid_to_cmesh_ltreeid (forest, ltreeid);
  const t8_gloidx_t cgtreeid = t8_cmesh_get_global_id (cmesh, cltreeid);
  const t8_geometry_c *geometry = t8_cmesh_get_tree_geometry (cmesh, cgtreeid);
  geometry->t8_geom_point_batch_inside_element (forest, ltreeid, element, points, num_points, is_inside, tolerance);
}

/* For each tree in a forest compute its first and last descendant */
void
t8_forest_compute_desc (t8_forest_t forest)
{
  t8_locidx_t itree_id, num_trees, num_elements;
  t8_tree_t itree;
  t8_scheme *ts;

  T8_ASSERT (forest != NULL);
  /* Iterate over all trees */
  num_trees = t8_forest_get_num_local_trees (forest);
  for (itree_id = 0; itree_id < num_trees; itree_id++) {
    /* get a pointer to the tree */
    itree = t8_forest_get_tree (forest, itree_id);
    if (t8_forest_get_tree_element_count (itree) < 1) {
      /* if local tree is empty */
      T8_ASSERT (forest->incomplete_trees);
      itree->first_desc = NULL;
      itree->last_desc = NULL;
      continue;
    }
    /* get the eclass scheme associated to tree */
    ts = forest->scheme_cxx->eclass_schemes[itree->eclass];
    /* get a pointer to the first element of itree */
    const t8_element_t *first_element = t8_element_array_index_locidx (&itree->elements, 0);
    /* get memory for the trees first descendant */
    ts->t8_element_new (1, &itree->first_desc);
    /* calculate the first descendant of the first element */
    ts->t8_element_first_descendant (first_element, itree->first_desc, forest->maxlevel);
    /* get a pointer to the last element of itree */
    num_elements = t8_element_array_get_count (&itree->elements);
    const t8_element_t *last_element = t8_element_array_index_locidx (&itree->elements, num_elements - 1);
    /* get memory for the trees first descendant */
    ts->t8_element_new (1, &itree->last_desc);
    /* calculate the last descendant of the first element */
    ts->t8_element_last_descendant (last_element, itree->last_desc, forest->maxlevel);
  }
}

/* Create the elements on this process given a uniform partition of the coarse mesh. */
void
t8_forest_populate (t8_forest_t forest)
{
  t8_gloidx_t child_in_tree_begin;
  t8_gloidx_t child_in_tree_end;
  t8_locidx_t count_elements;
  t8_locidx_t num_tree_elements;
  t8_locidx_t num_local_trees;
  t8_gloidx_t jt, first_ctree;
  t8_gloidx_t start, end, et;
  t8_tree_t tree;
  t8_element_t *element, *element_succ;
  t8_element_array_t *telements;
  t8_eclass_t tree_class;
  t8_scheme *scheme;
  t8_gloidx_t cmesh_first_tree, cmesh_last_tree;
  int is_empty;

  SC_CHECK_ABORT (forest->set_level <= forest->maxlevel, "Given refinement level exceeds the maximum.\n");
  /* TODO: create trees and quadrants according to uniform refinement */
  t8_cmesh_uniform_bounds (forest->cmesh, forest->set_level, forest->scheme_cxx, &forest->first_local_tree,
                           &child_in_tree_begin, &forest->last_local_tree, &child_in_tree_end, NULL);

  /* True if the forest has no elements */
  is_empty = forest->first_local_tree > forest->last_local_tree
             || (forest->first_local_tree == forest->last_local_tree && child_in_tree_begin >= child_in_tree_end);

  cmesh_first_tree = t8_cmesh_get_first_treeid (forest->cmesh);
  cmesh_last_tree = cmesh_first_tree + t8_cmesh_get_num_local_trees (forest->cmesh) - 1;

  if (!is_empty) {
    SC_CHECK_ABORT (forest->first_local_tree >= cmesh_first_tree && forest->last_local_tree <= cmesh_last_tree,
                    "cmesh partition does not match the planned forest partition");
  }

  forest->global_num_elements = forest->local_num_elements = 0;
  /* create only the non-empty tree objects */
  if (is_empty) {
    /* This processor is empty
     * we still set the tree array to store 0 as the number of trees here */
    forest->trees = sc_array_new (sizeof (t8_tree_struct_t));
    count_elements = 0;
    /* Set the first local tree larger than the last local tree to
     * indicate empty forest */
    forest->first_local_tree = forest->last_local_tree + 1;
  }
  else {
    /* for each tree, allocate elements */
    num_local_trees = forest->last_local_tree - forest->first_local_tree + 1;
    forest->trees = sc_array_new_count (sizeof (t8_tree_struct_t), num_local_trees);
    first_ctree = t8_cmesh_get_first_treeid (forest->cmesh);
    for (jt = forest->first_local_tree, count_elements = 0; jt <= forest->last_local_tree; jt++) {
      tree = (t8_tree_t) t8_sc_array_index_locidx (forest->trees, jt - forest->first_local_tree);
      tree_class = tree->eclass = t8_cmesh_get_tree_class (forest->cmesh, jt - first_ctree);
      tree->elements_offset = count_elements;
      scheme = forest->scheme;
      T8_ASSERT (scheme != NULL);
      telements = &tree->elements;
      /* calculate first and last element on this tree */
      start = (jt == forest->first_local_tree) ? child_in_tree_begin : 0;
      end = (jt == forest->last_local_tree) ? child_in_tree_end
                                            : scheme->count_leaves_from_root (tree_class, forest->set_level);
      num_tree_elements = end - start;
      T8_ASSERT (num_tree_elements > 0);
      /* Allocate elements for this processor. */
      t8_element_array_init_size (telements, scheme, tree_class, num_tree_elements);
      element = t8_element_array_index_locidx_mutable (telements, 0);
      scheme->element_set_linear_id (tree_class, element, forest->set_level, start);
      count_elements++;
      for (et = start + 1; et < end; et++, count_elements++) {
        element_succ = t8_element_array_index_locidx_mutable (telements, et - start);
        T8_ASSERT (scheme->element_get_level (tree_class, element) == forest->set_level);
        scheme->element_construct_successor (element, element_succ);
        /* TODO: process elements here */
        element = element_succ;
      }
    }
  }
  forest->local_num_elements = count_elements;
  /* TODO: if no tree has pyramid type we can optimize this to global_num_elements = global_num_trees * 2^(dim*level) */
  t8_forest_comm_global_num_elements (forest);
  /* TODO: figure out global_first_position, global_first_quadrant without comm */
}

/* Return nonzero if the first tree of a forest is shared with a smaller process,
 * or if the last tree is shared with a bigger process.
 * Which operation is performed is switched with the first_or_last parameter.
 * first_or_last = 0  --> the first tree
 * first_or_last = 1  --> the last tree
 * This is the case if and only if the first descendant of the first tree that we store is
 * not the first possible descendant of that tree.
 */
static int
t8_forest_tree_shared (t8_forest_t forest, int first_or_last)
{
  T8_ASSERT (t8_forest_is_committed (forest));
  T8_ASSERT (first_or_last == 0 || first_or_last == 1);
  T8_ASSERT (forest != NULL);
  T8_ASSERT (forest->first_local_tree > -1);
  T8_ASSERT (forest->first_local_tree <= forest->global_num_trees);
  T8_ASSERT (forest->last_local_tree < forest->global_num_trees);
#if T8_ENABLE_DEBUG
  if (forest->first_local_tree == 0 && forest->last_local_tree == -1) {
    T8_ASSERT (forest->last_local_tree < 0);
  }
  else {
    T8_ASSERT (forest->last_local_tree > -1);
  }
#endif

#if T8_ENABLE_MPI
  t8_tree_t tree;
  t8_element_t *desc;
  t8_element_t *element;
  t8_element_t *tree_desc;
  t8_eclass_t eclass;
  t8_gloidx_t global_neighbour_tree_idx;
  int ret;
  int mpiret;
  int mpirank_from;
  int mpirank_to;
  sc_MPI_Request request;
  sc_MPI_Status status;

  if (forest->mpisize == 1) {
    /* Nothing to share */
    return 0;
  }
  if (forest->incomplete_trees) {
    if (first_or_last == 0) {
      T8_ASSERT (forest->mpisize > 1);
      if (forest->mpirank == 0) {
        mpirank_from = forest->mpisize - 1;
        mpirank_to = forest->mpirank + 1;
      }
      else if (forest->mpirank == forest->mpisize - 1) {
        T8_ASSERT (forest->mpirank > 0);
        mpirank_from = forest->mpirank - 1;
        mpirank_to = 0;
      }
      else {
        T8_ASSERT (forest->mpirank > 0 && forest->mpirank < forest->mpisize - 1);
        mpirank_from = forest->mpirank - 1;
        mpirank_to = forest->mpirank + 1;
      }
      mpiret = sc_MPI_Irecv (&global_neighbour_tree_idx, 1, T8_MPI_GLOIDX, mpirank_from, 0, forest->mpicomm, &request);
      SC_CHECK_MPI (mpiret);
      mpiret = sc_MPI_Send (&forest->last_local_tree, 1, T8_MPI_GLOIDX, mpirank_to, 0, forest->mpicomm);
      SC_CHECK_MPI (mpiret);
      mpiret = sc_MPI_Wait (&request, &status);
      SC_CHECK_MPI (mpiret);
      if (!forest->mpirank) {
        /* First process has nothing to do any more */
        T8_ASSERT (!forest->mpirank);
        return 0;
      }
      T8_ASSERT (global_neighbour_tree_idx < forest->global_num_trees);
    }
    else {
      SC_ABORT ("For incomplete trees the method t8_forest_last_tree_shared aka "
                "t8_forest_tree_shared(forest, 1) is not implemented.\n");
      /* TODO: If last_local_tree is 0 of the current process and it gets 0 as the 
       * first_local_tree of the bigger process, then it cannot be said whether 
       * the tree with id 0 is shared or not, since the bigger process could also 
       * carry an empty forest. */
    }
    /* If global_neighbour_tree_idx == forest->first_local_tree tree is shared */
    return global_neighbour_tree_idx == forest->first_local_tree && forest->last_local_tree != -1;
  }
  else {
    if (forest->local_num_elements <= 0 || forest->trees == NULL
        || forest->first_local_tree > forest->last_local_tree) {
      /* This forest is empty and therefore the first tree is not shared */
      return 0;
    }
    if (first_or_last == 0) {
      /* Get a pointer to the first tree */
      tree = (t8_tree_t) sc_array_index (forest->trees, 0);
    }
    else {
      /* Get a pointer to the last tree */
      tree = (t8_tree_t) sc_array_index (forest->trees, forest->trees->elem_count - 1);
    }
    /* Get the eclass scheme of the first tree */
    eclass = tree->eclass;
    /* Get the scheme of the first tree */
    const t8_scheme *ts = t8_forest_get_scheme (forest);
    /* Calculate the first/last possible descendant of the first/last tree */
    /* we do this by first creating a level 0 child of the tree, then
     * calculating its first/last descendant */
    ts->element_new (eclass, 1, &element);
    ts->get_root (eclass, element);
    ts->element_new (eclass, 1, &desc);
    if (first_or_last == 0) {
      ts->element_construct_first_descendant (eclass, element, desc, forest->maxlevel);
    }
    else {
      ts->element_construct_last_descendant (eclass, element, desc, forest->maxlevel);
    }
    /* We can now check whether the first/last possible descendant matches the
     * first/last local descendant */
    tree_desc = first_or_last == 0 ? tree->first_desc : tree->last_desc;
    ret = !ts->element_is_equal (eclass, desc, tree_desc);
    /* clean-up */
    ts->element_destroy (eclass, 1, &element);
    ts->element_destroy (eclass, 1, &desc);
    /* If the descendants are the same then ret is zero and we return false.
     * We return true otherwise */
    return ret;
  }
  SC_ABORT ("An error has occurred. It is unclear whether the tree is shared.");
#endif
  return 0;
}

int
t8_forest_first_tree_shared (t8_forest_t forest)
{
  return t8_forest_tree_shared (forest, 0);
}

int
t8_forest_last_tree_shared (t8_forest_t forest)
{
  return t8_forest_tree_shared (forest, 1);
}

/* Allocate memory for trees and set their values as in from.
 * For each tree allocate enough element memory to fit the elements of from.
 * If copy_elements is true, copy the elements of from into the element memory.
 * Do not copy the first and last desc for each tree, as this is done outside in commit
 */
void
t8_forest_copy_trees (t8_forest_t forest, t8_forest_t from, int copy_elements)
{
  t8_tree_t tree, fromtree;
  t8_gloidx_t num_tree_elements;
  t8_locidx_t jt, number_of_trees;
  t8_scheme *eclass_scheme;

  T8_ASSERT (forest != NULL);
  T8_ASSERT (from != NULL);
  T8_ASSERT (!forest->committed);
  T8_ASSERT (from->committed);

  number_of_trees = from->trees->elem_count;
  forest->trees = sc_array_new_size (sizeof (t8_tree_struct_t), number_of_trees);
  sc_array_copy (forest->trees, from->trees);
  for (jt = 0; jt < number_of_trees; jt++) {
    tree = (t8_tree_t) t8_sc_array_index_locidx (forest->trees, jt);
    fromtree = (t8_tree_t) t8_sc_array_index_locidx (from->trees, jt);
    tree->eclass = fromtree->eclass;
    num_tree_elements = t8_element_array_get_count (&fromtree->elements);
    t8_element_array_init_size (&tree->elements, forest->scheme, tree->eclass, num_tree_elements);
    /* TODO: replace with t8_elem_copy (not existing yet), in order to
     * eventually copy additional pointer data stored in the elements?
     * -> i.m.o. we should not allow such pointer data at the elements */
    if (copy_elements) {
      t8_element_array_copy (&tree->elements, &fromtree->elements);
      tree->elements_offset = fromtree->elements_offset;
    }
    else {
      t8_element_array_truncate (&tree->elements);
    }
  }
  forest->first_local_tree = from->first_local_tree;
  forest->last_local_tree = from->last_local_tree;
  if (copy_elements) {
    forest->local_num_elements = from->local_num_elements;
    forest->global_num_elements = from->global_num_elements;
    forest->incomplete_trees = from->incomplete_trees;
  }
  else {
    forest->local_num_elements = 0;
    forest->global_num_elements = 0;
    forest->incomplete_trees = -1;
  }
}

/** \brief Search for a linear element id (at forest->maxlevel) in a sorted array of
 * elements. If the element does not exist, return the largest index i
 * such that the element at position i has a smaller id than the given one.
 * If no such i exists, return -1.
 */
static t8_locidx_t
t8_forest_bin_search_lower (const t8_element_array_t *elements, const t8_linearidx_t element_id, const int maxlevel)
{
<<<<<<< HEAD
  t8_linearidx_t query_id;
  t8_locidx_t low, high, guess;

  const t8_scheme *ts = t8_element_array_get_scheme (elements);
=======
  const t8_eclass_scheme_c *ts = t8_element_array_get_scheme (elements);
>>>>>>> 1439d6e8
  /* At first, we check whether any element has smaller id than the
   * given one. */
  const t8_element_t *query = t8_element_array_index_int (elements, 0);
  const t8_linearidx_t query_id = ts->t8_element_get_linear_id (query, maxlevel);
  if (query_id > element_id) {
    /* No element has id smaller than the given one. */
    return -1;
  }

  /* We search for the first element in the array that is greater than the given element id. */
  auto elem_iter = std::upper_bound (
    t8_element_array_begin (elements), t8_element_array_end (elements), element_id,
    [&maxlevel, &ts] (const t8_linearidx_t element_id_, const t8_element_array_iterator::value_type &elem_ptr) {
      return (element_id_ < ts->t8_element_get_linear_id (elem_ptr, maxlevel));
    });

  /* After we found the element with an id greater than the given one, we are able to jump one index back.
   * This guarantees us that the element at (index - 1) is smaller or equal to the given element id.
   * In case we do not find an element that is greater than the given element_id, the binary search returns
   * the end-iterator of the element array. In that case, we want to return the last index from the element
   * array. */
  return elem_iter.GetCurrentIndex () - 1;
}

t8_eclass_t
t8_forest_element_neighbor_eclass (t8_forest_t forest, t8_locidx_t ltreeid, const t8_element_t *elem, int face)
{
  t8_ctree_t coarse_tree;
  t8_eclass_t eclass;
  int tree_face;
  t8_locidx_t lcoarse_neighbor;
  t8_cmesh_t cmesh;

  /* Get a pointer to the tree to read its element class */
  const t8_tree_t tree = t8_forest_get_tree (forest, ltreeid);
  const t8_eclass_t eclass = tree->eclass;
  const t8_scheme *ts = t8_forest_get_scheme (forest);
  if (!ts->t8_element_is_root_boundary (eclass, elem, face)) {
    /* The neighbor element is inside the current tree. */
    return tree->eclass;
  }
  else {
    /* The neighbor is in a neighbor tree */
    /* If the face neighbor is not inside the tree, we have to find out the tree
     * face and the tree's face neighbor along that face. */
    tree_face = ts->element_get_tree_face (eclass, elem, face);

    cmesh = t8_forest_get_cmesh (forest);
    /* Get the coarse tree corresponding to tree */
    coarse_tree = t8_forest_get_coarse_tree (forest, ltreeid);
    /* Get the (coarse) local id of the tree neighbor */
    lcoarse_neighbor = t8_cmesh_trees_get_face_neighbor (coarse_tree, tree_face);
    T8_ASSERT (0 <= lcoarse_neighbor);
    if (lcoarse_neighbor < t8_cmesh_get_num_local_trees (cmesh)) {
      /* The tree neighbor is a local tree */
      return t8_cmesh_get_tree_class (cmesh, lcoarse_neighbor);
    }
    else {
      T8_ASSERT (lcoarse_neighbor - t8_cmesh_get_num_local_trees (cmesh) < cmesh->num_ghosts);
      /* The tree neighbor is a ghost */
      return t8_cmesh_get_ghost_class (cmesh, lcoarse_neighbor - t8_cmesh_get_num_local_trees (cmesh));
    }
  }
}

t8_gloidx_t
t8_forest_element_face_neighbor (t8_forest_t forest, t8_locidx_t ltreeid, const t8_element_t *elem, t8_element_t *neigh,
<<<<<<< HEAD
                                 t8_eclass_t neigh_eclass, int face, int *neigh_face)
=======
                                 const t8_eclass_scheme_c *neigh_scheme, int face, int *neigh_face)
>>>>>>> 1439d6e8
{
  /* Get a pointer to the tree to read its element class */
  const t8_tree_t tree = t8_forest_get_tree (forest, ltreeid);
  const t8_eclass_t eclass = tree->eclass;
  t8_scheme *ts = t8_forest_get_scheme (forest);
  if (neigh_eclass == eclass && ts->element_construct_face_neighbor_inside (eclass, elem, neigh, face, neigh_face)) {
    /* The neighbor was constructed and is inside the current tree. */
    return ltreeid + t8_forest_get_first_local_tree_id (forest);
  }
  else {
    /* The neighbor does not lie inside the current tree. The content of neigh is undefined right now. */
    t8_eclass_t neigh_eclass;
    t8_element_t *face_element;
    t8_cmesh_t cmesh;
    t8_locidx_t lctree_id, lcneigh_id;
    t8_locidx_t *face_neighbor;
    t8_gloidx_t global_neigh_id;
    t8_cghost_t ghost;
    int8_t *ttf;
    int tree_face, tree_neigh_face;
    int is_smaller, eclass_compare;
    int F, sign;

    cmesh = forest->cmesh;
    /* Get the scheme associated to the element class of the boundary element. */
    /* Compute the face of elem_tree at which the face connection is. */
    tree_face = ts->element_get_tree_face (eclass, elem, face);
    /* compute coarse tree id */
    lctree_id = t8_forest_ltreeid_to_cmesh_ltreeid (forest, ltreeid);
    if (t8_cmesh_tree_face_is_boundary (cmesh, lctree_id, tree_face)) {
      /* This face is a domain boundary. We do not need to continue */
      return -1;
    }
    /* Get the eclass for the boundary */
    const t8_eclass_t boundary_class = (t8_eclass_t) t8_eclass_face_types[eclass][tree_face];
    /* Allocate the face element */
    ts->element_new (boundary_class, 1, &face_element);
    /* Compute the face element. */
    ts->element_construct_boundary_face (eclass, elem, face, face_element, boundary_class);
    /* Get the coarse tree that contains elem.
     * Also get the face neighbor information of the coarse tree. */
    (void) t8_cmesh_trees_get_tree_ext (cmesh->trees, lctree_id, &face_neighbor, &ttf);
    /* Compute the local id of the face neighbor tree. */
    lcneigh_id = face_neighbor[tree_face];
    /* F is needed to compute the neighbor face number and the orientation.
     * tree_neigh_face = ttf % F
     * or = ttf / F
     */
    F = t8_eclass_max_num_faces[cmesh->dimension];
    /* compute the neighbor face */
    tree_neigh_face = ttf[tree_face] % F;
    if (lcneigh_id == lctree_id && tree_face == tree_neigh_face) {
      /* This face is a domain boundary and there is no neighbor */
      return -1;
    }
    /* We now compute the eclass of the neighbor tree. */
    if (lcneigh_id < t8_cmesh_get_num_local_trees (cmesh)) {
      /* The face neighbor is a local tree */
      /* Get the eclass of the neighbor tree */
      neigh_eclass = t8_cmesh_get_tree_class (cmesh, lcneigh_id);
      global_neigh_id = lcneigh_id + t8_cmesh_get_first_treeid (cmesh);
    }
    else {
      /* The face neighbor is a ghost tree */
      T8_ASSERT (cmesh->num_local_trees <= lcneigh_id && lcneigh_id < cmesh->num_ghosts + cmesh->num_local_trees);
      /* Get the eclass of the neighbor tree */
      ghost = t8_cmesh_trees_get_ghost (cmesh->trees, lcneigh_id - t8_cmesh_get_num_local_trees (cmesh));
      neigh_eclass = ghost->eclass;
      global_neigh_id = ghost->treeid;
    }
    /* We need to find out which face is the smaller one that is the one
     * according to which the orientation was computed.
     * face_a is smaller then face_b if either eclass_a < eclass_b
     * or eclass_a = eclass_b and face_a < face_b. */
    /* -1 eclass < neigh_eclass, 0 eclass = neigh_eclass, 1 eclass > neigh_eclass */
    eclass_compare = t8_eclass_compare (eclass, neigh_eclass);
    is_smaller = 0;
    if (eclass_compare == -1) {
      /* The face in the current tree is the smaller one */
      is_smaller = 1;
    }
    else if (eclass_compare == 1) {
      /* The face in the other tree is the smaller one */
      is_smaller = 0;
    }
    else {

      T8_ASSERT (eclass_compare == 0);
      /* Check if the face of the current tree has a smaller index then the face of the neighbor tree. */
      is_smaller = tree_face <= tree_neigh_face;
    }
    /* We now transform the face element to the other tree. */
    sign = t8_eclass_face_orientation[eclass][tree_face] == t8_eclass_face_orientation[neigh_eclass][tree_neigh_face];
    ts->element_transform_face (boundary_class, face_element, face_element, ttf[tree_face] / F, sign, is_smaller);
    /* And now we extrude the face to the new neighbor element */
    *neigh_face = ts->element_extrude_face (neigh_eclass, face_element, boundary_class, neigh, tree_neigh_face);
    /* Free the face_element */
    ts->element_destroy (boundary_class, 1, &face_element);

    return global_neigh_id;
  }
}

t8_gloidx_t
t8_forest_element_half_face_neighbors (t8_forest_t forest, t8_locidx_t ltreeid, const t8_element_t *elem,
<<<<<<< HEAD
                                       t8_element_t *neighs[], t8_eclass_t neigh_class, int face, int num_neighs,
                                       int dual_faces[])
=======
                                       t8_element_t *neighs[], const t8_eclass_scheme_c *neigh_scheme, int face,
                                       int num_neighs, int dual_faces[])
>>>>>>> 1439d6e8
{
  t8_tree_t tree;
  t8_element_t **children_at_face;
  t8_gloidx_t neighbor_tree = -1;
#ifdef T8_ENABLE_DEBUG
  t8_gloidx_t last_neighbor_tree = -1;
#endif
  int num_children_at_face, child_it;
  int child_face;
  int neigh_face;

  /* Get the current tree and its element class */
  tree = t8_forest_get_tree (forest, ltreeid);
  const t8_eclass_t eclass = tree->eclass;
  /* The scheme for the current tree */
  const t8_scheme *ts = t8_forest_get_scheme (forest);
  SC_CHECK_ABORT (ts->element_get_level (eclass, elem) < t8_forest_get_maxlevel (forest),
                  "Trying to refine an element beyond its maximum allowed level.");
  /* The number of children of elem at face */
  T8_ASSERT (num_neighs == ts->element_get_num_face_children (eclass, elem, face));
  num_children_at_face = num_neighs;
  /* Allocate memory for the children of elem that share a face with face. */
  children_at_face = T8_ALLOC (t8_element_t *, num_children_at_face);
  ts->element_new (eclass, num_children_at_face, children_at_face);

  /* Construct the children of elem at face
   *
   *  a-----b                     x--b
   *  |     |           =>        |  |
   *  |     | <- face             x--x
   *  |     |                     |  |
   *  c-----d                     x--d
   *
   */
  ts->element_get_children_at_face (eclass, elem, face, children_at_face, num_children_at_face, NULL);
  /* For each face_child build its neighbor */
  for (child_it = 0; child_it < num_children_at_face; child_it++) {
    /* The face number of the face of the child that coincides with face
     * is not necessarily the same as the face number of elem. (which is the integer face)
     * We thus have to compute the face number of the child first.
     */
    child_face = ts->element_face_get_child_face (eclass, elem, face, child_it);
    neighbor_tree = t8_forest_element_face_neighbor (forest, ltreeid, children_at_face[child_it], neighs[child_it],
                                                     neigh_class, child_face, &neigh_face);
    if (dual_faces != NULL) {
      /* Store the dual face */
      dual_faces[child_it] = neigh_face;
    }
    /* For each of the neighbors, the neighbor tree must be the same. */
    T8_ASSERT (child_it == 0 || neighbor_tree == last_neighbor_tree);
#ifdef T8_ENABLE_DEBUG
    last_neighbor_tree = neighbor_tree;
#endif
  }
  /* Clean-up the memory */
  ts->element_destroy (eclass, num_children_at_face, children_at_face);
  T8_FREE (children_at_face);
  return neighbor_tree;
}

int
t8_forest_leaf_face_orientation (t8_forest_t forest, const t8_locidx_t ltreeid, const t8_scheme *ts,
                                 const t8_element_t *leaf, int face)
{
  int orientation = 0;

  if (t8_element_is_root_boundary (ts, leaf, face)) {
    t8_cmesh_t cmesh = t8_forest_get_cmesh (forest);
    t8_locidx_t ltreeid_in_cmesh = t8_forest_ltreeid_to_cmesh_ltreeid (forest, ltreeid);
    int iface_in_tree = t8_element_tree_face (ts, leaf, face);
    t8_cmesh_get_face_neighbor (cmesh, ltreeid_in_cmesh, iface_in_tree, NULL, &orientation);
  }

  return orientation;
}

void
t8_forest_leaf_face_neighbors_ext (t8_forest_t forest, t8_locidx_t ltreeid, const t8_element_t *leaf,
                                   t8_element_t **pneighbor_leaves[], int face, int *dual_faces[], int *num_neighbors,
                                   t8_locidx_t **pelement_indices, t8_eclass_t *pneigh_eclass, int forest_is_balanced,
                                   t8_gloidx_t *gneigh_tree, int *orientation)
{
  t8_eclass_t eclass;
  t8_gloidx_t gneigh_treeid;
  t8_locidx_t lneigh_treeid = -1;
  t8_locidx_t lghost_treeid = -1, *element_indices, element_index;
  t8_scheme *ts = t8_forest_get_scheme (forest);
  const t8_element_t *ancestor;
  t8_element_t **neighbor_leaves;
  t8_linearidx_t neigh_id;
  int num_children_at_face, at_maxlevel;
  int ineigh, *owners, different_owners, have_ghosts;

  T8_ASSERT (t8_forest_is_committed (forest));
  T8_ASSERT (t8_forest_element_is_leaf (forest, leaf, ltreeid));
  T8_ASSERT (!forest_is_balanced || t8_forest_is_balanced (forest));
  SC_CHECK_ABORT (forest_is_balanced, "leaf face neighbors is not implemented "
                                      "for unbalanced forests.\n"); /* TODO: write version for unbalanced forests */
  SC_CHECK_ABORT (forest->mpisize == 1 || forest->ghosts != NULL,
                  "Ghost structure is needed for t8_forest_leaf_face_neighbors "
                  "but was not found in forest.\n");

  if (forest_is_balanced) {
    /* In a balanced forest, the leaf neighbor of a leaf is either the neighbor element itself,
     * its parent or its children at the face. */
    eclass = t8_forest_get_tree_class (forest, ltreeid);

    if (orientation) {
      *orientation = t8_forest_leaf_face_orientation (forest, ltreeid, ts, leaf, face);
    }

    /* At first we compute these children of the face neighbor elements of leaf. For this, we need the
     * neighbor tree's eclass, scheme, and tree id */
    *pneigh_eclass = t8_forest_element_neighbor_eclass (forest, ltreeid, leaf, face);
    /* If we are at the maximum refinement level, we compute the neighbor instead */
    at_maxlevel = ts->element_get_level (eclass, leaf) == t8_forest_get_maxlevel (forest);
    if (at_maxlevel) {
      num_children_at_face = 1;
      neighbor_leaves = *pneighbor_leaves = T8_ALLOC (t8_element_t *, 1);
      *dual_faces = T8_ALLOC (int, 1);
      ts->element_new (*pneigh_eclass, num_children_at_face, neighbor_leaves);
      /* Compute neighbor element and global treeid of the neighbor */
      gneigh_treeid = t8_forest_element_face_neighbor (forest, ltreeid, leaf, neighbor_leaves[0], *pneigh_eclass, face,
                                                       *dual_faces);
    }
    else {
      /* Allocate neighbor element */
      num_children_at_face = ts->element_get_num_face_children (eclass, leaf, face);
      neighbor_leaves = *pneighbor_leaves = T8_ALLOC (t8_element_t *, num_children_at_face);
      *dual_faces = T8_ALLOC (int, num_children_at_face);
      neigh_scheme->t8_element_new (num_children_at_face, neighbor_leaves);
      /* Compute neighbor elements and global treeid of the neighbor */
      gneigh_treeid = t8_forest_element_half_face_neighbors (forest, ltreeid, leaf, neighbor_leaves, neigh_scheme, face,
                                                             num_children_at_face, *dual_faces);
    }
    if (gneigh_tree) {
      *gneigh_tree = gneigh_treeid;
    }
    if (gneigh_treeid < 0) {
      /* There exists no face neighbor across this face, we return with this info */
      neigh_scheme->t8_element_destroy (num_children_at_face, neighbor_leaves);
      T8_FREE (neighbor_leaves);
      T8_FREE (*dual_faces);
      *dual_faces = NULL;
      *num_neighbors = 0;
      *pelement_indices = NULL;
      *pneighbor_leaves = NULL;
      return;
    }
    T8_ASSERT (gneigh_treeid >= 0 && gneigh_treeid < forest->global_num_trees);
    /* We have computed the half face neighbor elements, we now compute their owners,
     * if they differ, we know that the half face neighbors are the neighbor leaves.
     * If the owners do not differ, we have to check if the neighbor leaf is their
     * parent or grandparent. */
    owners = T8_ALLOC (int, num_children_at_face);
    different_owners = 0;
    have_ghosts = 0;
    for (ineigh = 0; ineigh < num_children_at_face; ineigh++) {
      /* At first, we check whether the current rank owns the neighbor, since
       * this is a constant time check and it is the most common case */
      if (t8_forest_element_check_owner (forest, neighbor_leaves[ineigh], gneigh_treeid, neigh_class, forest->mpirank,
                                         at_maxlevel)) {
        owners[ineigh] = forest->mpirank;
        /* The neighbor tree is also a local tree. we store its local treeid */
        lneigh_treeid = t8_forest_get_local_id (forest, gneigh_treeid);
      }
      else {
        owners[ineigh] = t8_forest_element_find_owner (forest, gneigh_treeid, neighbor_leaves[ineigh], neigh_class);
        /* Store that at least one neighbor is a ghost */
        have_ghosts = 1;
      }
      if (ineigh > 0) {
        /* Check if all owners are the same for all neighbors or not */
        different_owners = different_owners || (owners[ineigh] != owners[ineigh - 1]);
      }
    }
    if (have_ghosts) {
      /* At least one neighbor is a ghost, we compute the ghost treeid of the neighbor
       * tree. */
      lghost_treeid = t8_forest_ghost_get_ghost_treeid (forest, gneigh_treeid);
      T8_ASSERT (lghost_treeid >= 0);
    }
    /* TODO: Maybe we do not need to compute the owners. It suffices to know
     * whether the neighbor is owned by mpirank or not. */

    if (!different_owners) {
      /* The face neighbors belong to the same process, we thus need to determine
       * if they are leaves or their parent or grandparent. */
      neigh_id = neigh_scheme->t8_element_get_linear_id (neighbor_leaves[0], forest->maxlevel);
      if (owners[0] != forest->mpirank) {
        /* The elements are ghost elements of the same owner */
        const t8_element_array_t *element_array = t8_forest_ghost_get_tree_elements (forest, lghost_treeid);
        /* Find the index in element_array of the leaf ancestor of the first neighbor.
         * This is either the neighbor itself or its parent, or its grandparent */
        element_index = t8_forest_bin_search_lower (element_array, neigh_id, forest->maxlevel);
        T8_ASSERT (element_index >= 0);

        /* Get the element */
        ancestor = t8_forest_ghost_get_element (forest, lghost_treeid, element_index);
        /* Add the number of ghost elements on previous ghost trees and the number of local elements. */
        element_index += t8_forest_ghost_get_tree_element_offset (forest, lghost_treeid);
        element_index += t8_forest_get_local_num_elements (forest);
        T8_ASSERT (forest->local_num_elements <= element_index
                   && element_index < forest->local_num_elements + t8_forest_get_num_ghosts (forest));
      }
      else {
        /* the elements are local elements */
        const t8_element_array_t *element_array = t8_forest_get_tree_element_array (forest, lneigh_treeid);
        /* Find the index in element_array of the leaf ancestor of the first neighbor.
         * This is either the neighbor itself or its parent, or its grandparent */
        element_index = t8_forest_bin_search_lower (element_array, neigh_id, forest->maxlevel);
        /* Get the element */
        ancestor = t8_forest_get_tree_element (t8_forest_get_tree (forest, lneigh_treeid), element_index);
        /* Add the element offset of this tree to the index */
        element_index += t8_forest_get_tree_element_offset (forest, lneigh_treeid);
      }
      if (neigh_scheme->t8_element_compare (ancestor, neighbor_leaves[0]) < 0) {
        /* ancestor is a real ancestor, and thus the neighbor is either the parent
         * or the grandparent of the half neighbors. We can return it and the indices. */
        /* We need to determine the dual face */
        if (neigh_scheme->t8_element_level (ancestor) == ts->t8_element_level (leaf)) {
          /* The ancestor is the same-level neighbor of leaf */
          if (!at_maxlevel) {
            /* its dual face is the face of the parent of the first neighbor leaf */
            *dual_faces[0] = neigh_scheme->t8_element_face_parent_face (neighbor_leaves[0], *dual_faces[0]);
          }
        }
        else {
          /* The ancestor is the parent of the parent */
          T8_ASSERT (neigh_scheme->t8_element_level (ancestor) == ts->t8_element_level (leaf) - 1);

          *dual_faces[0] = neigh_scheme->t8_element_face_parent_face (neighbor_leaves[0], *dual_faces[0]);
          if (!at_maxlevel) {
            /* We need to compute the dual face of the grandparent. */
            /* Construct the parent of the grand child */
            neigh_scheme->t8_element_parent (neighbor_leaves[0], neighbor_leaves[0]);
            /* Compute the face id of the parent's face */
            *dual_faces[0] = neigh_scheme->t8_element_face_parent_face (neighbor_leaves[0], *dual_faces[0]);
          }
        }

        /* free memory */
        neigh_scheme->t8_element_destroy (num_children_at_face - 1, neighbor_leaves + 1);
        /* copy the ancestor */
        neigh_scheme->t8_element_copy (ancestor, neighbor_leaves[0]);
        /* set return values */
        *num_neighbors = 1;
        *pelement_indices = T8_ALLOC (t8_locidx_t, 1);
        (*pelement_indices)[0] = element_index;

        T8_FREE (owners);
        return;
      }
    }
    /* The leaves are the face neighbors that we are looking for. */
    /* The face neighbors either belong to different processes and thus must be leaves
     * in the forest, or the ancestor leaf of the first half neighbor is the half
     * neighbor itself and thus all half neighbors must be leaves.
     * Since the forest is balanced, we found all neighbor leaves.
     * It remains to compute their local ids */
    *num_neighbors = num_children_at_face;
    *pelement_indices = T8_ALLOC (t8_locidx_t, num_children_at_face);
    element_indices = *pelement_indices;
    for (ineigh = 0; ineigh < num_children_at_face; ineigh++) {
      /* Compute the linear id at maxlevel of the neighbor leaf */
      neigh_id = neigh_scheme->t8_element_get_linear_id (neighbor_leaves[ineigh], forest->maxlevel);
      /* Get a pointer to the element array in which the neighbor lies and search for the element's index in this array.
       * This is either the local leaf array of the local tree or the corresponding leaf array in the ghost structure */
      if (owners[ineigh] == forest->mpirank) {
        /* The neighbor is a local leaf */
        const t8_element_array_t *element_array = t8_forest_get_tree_element_array (forest, lneigh_treeid);
        /* Find the index of the neighbor in the array */
        element_indices[ineigh] = t8_forest_bin_search_lower (element_array, neigh_id, forest->maxlevel);
        T8_ASSERT (element_indices[ineigh] >= 0);
        /* We have to add the tree's element offset to the index found to get the actual local element id */
        element_indices[ineigh] += t8_forest_get_tree_element_offset (forest, lneigh_treeid);
#if T8_ENABLE_DEBUG
        /* We check whether the element is really the element at this local id */
        {
          t8_locidx_t check_ltreeid;
          const t8_element_t *check_element = t8_forest_get_element (forest, element_indices[ineigh], &check_ltreeid);
          T8_ASSERT (check_ltreeid == lneigh_treeid);
          T8_ASSERT (neigh_scheme->t8_element_equal (check_element, neighbor_leaves[ineigh]));
        }
#endif
      }
      else {
        /* The neighbor is a ghost */
        const t8_element_array_t *element_array = t8_forest_ghost_get_tree_elements (forest, lghost_treeid);
        /* Find the index of the neighbor in the array */
        element_indices[ineigh] = t8_forest_bin_search_lower (element_array, neigh_id, forest->maxlevel);

#if T8_ENABLE_DEBUG
        /* We check whether the element is really the element at this local id */
        {
          t8_element_t *check_element;
          check_element = t8_forest_ghost_get_element (forest, lghost_treeid, element_indices[ineigh]);
          T8_ASSERT (neigh_scheme->t8_element_equal (check_element, neighbor_leaves[ineigh]));
        }
#endif
        /* Add the element offset of previous ghosts to this index */
        element_indices[ineigh] += t8_forest_ghost_get_tree_element_offset (forest, lghost_treeid);
        /* Add the number of all local elements to this index */
        element_indices[ineigh] += t8_forest_get_local_num_elements (forest);
      }
    } /* End for loop over neighbor leaves */
    T8_FREE (owners);
  }
  else {
    /* TODO: implement unbalanced version */
    SC_ABORT_NOT_REACHED ();
  }
}

void
t8_forest_leaf_face_neighbors (t8_forest_t forest, t8_locidx_t ltreeid, const t8_element_t *leaf,
                               t8_element_t **pneighbor_leaves[], int face, int *dual_faces[], int *num_neighbors,
                               t8_locidx_t **pelement_indices, t8_eclass_t *pneigh_eclass, int forest_is_balanced)
{
  t8_forest_leaf_face_neighbors_ext (forest, ltreeid, leaf, pneighbor_leaves, face, dual_faces, num_neighbors,
                                     pelement_indices, pneigh_eclass, forest_is_balanced, NULL, NULL);
}

void
t8_forest_print_all_leaf_neighbors (t8_forest_t forest)
{
  t8_locidx_t ltree, ielem;
  t8_element_t **neighbor_leaves;
  int iface, num_neighbors, ineigh;
  t8_eclass_t eclass;
  t8_scheme *ts, *neigh_scheme;
  t8_locidx_t *element_indices;
  int *dual_faces;
  char buffer[BUFSIZ];
  int allocate_first_desc = 0, allocate_tree_offset = 0;
  int allocate_el_offset = 0;

  if (forest->tree_offsets == NULL) {
    allocate_tree_offset = 1;
    t8_forest_partition_create_tree_offsets (forest);
  }
  if (forest->global_first_desc == NULL) {
    allocate_first_desc = 1;
    t8_forest_partition_create_first_desc (forest);
  }
  if (forest->element_offsets == NULL) {
    allocate_el_offset = 1;
    t8_forest_partition_create_offsets (forest);
  }
  for (ielem = 0; ielem < t8_forest_get_local_num_elements (forest); ielem++) {
    /* Get a pointer to the ielem-th element, its eclass, treeid and scheme */
    const t8_element_t *leaf = t8_forest_get_element (forest, ielem, &ltree);
    eclass = t8_forest_get_tree_class (forest, ltree);
    ts = t8_forest_get_eclass_scheme (forest, eclass);
    /* Iterate over all faces */
    for (iface = 0; iface < ts->t8_element_num_faces (leaf); iface++) {
      t8_forest_leaf_face_neighbors (forest, ltree, leaf, &neighbor_leaves, iface, &dual_faces, &num_neighbors,
                                     &element_indices, &neigh_scheme, 1);
      t8_debugf ("Element %li across face %i has %i leaf neighbors (with dual faces).\n", (long) ielem, iface,
                 num_neighbors);
      snprintf (buffer, BUFSIZ, "\tIndices:\t");
      for (ineigh = 0; ineigh < num_neighbors; ineigh++) {
        snprintf (buffer + strlen (buffer), BUFSIZ - strlen (buffer), "%li  (%i)  ", (long) element_indices[ineigh],
                  dual_faces[iface]);
      }
      t8_debugf ("%s\n", buffer);
      if (num_neighbors > 0) {
        neigh_scheme->t8_element_destroy (num_neighbors, neighbor_leaves);

        T8_FREE (element_indices);
        T8_FREE (neighbor_leaves);
        T8_FREE (dual_faces);
      }
    }
  }
  if (allocate_tree_offset) {
    t8_shmem_array_destroy (&forest->tree_offsets);
  }
  if (allocate_first_desc) {
    t8_shmem_array_destroy (&forest->global_first_desc);
  }
  if (allocate_el_offset) {
    t8_shmem_array_destroy (&forest->element_offsets);
  }
}

int
t8_forest_tree_is_local (const t8_forest_t forest, const t8_locidx_t local_tree)
{
  T8_ASSERT (t8_forest_is_committed (forest));
  return 0 <= local_tree && local_tree < t8_forest_get_num_local_trees (forest);
}

int
t8_forest_element_is_leaf (const t8_forest_t forest, const t8_element_t *element, const t8_locidx_t local_tree)
{
  T8_ASSERT (t8_forest_is_committed (forest));
  T8_ASSERT (t8_forest_tree_is_local (forest, local_tree));

  /* We get the array of the tree's elements and then search in the array of elements for our 
   * element candidate. */
  /* Get the array */
  const t8_element_array_t *elements = t8_forest_get_tree_element_array (forest, local_tree);
  T8_ASSERT (elements != NULL);

  /* In order to find the element, we need to compute its linear id.
   * To do so, we need the scheme and the level of the element. */
  const t8_scheme *scheme = t8_element_array_get_scheme (elements);
  const int element_level = scheme->t8_element_level (element);
  /* Compute the linear id. */
  const t8_linearidx_t element_id = scheme->t8_element_get_linear_id (element, element_level);
  /* Search for the element.
   * The search returns the largest index i,
   * such that the element at position i has a smaller id than the given one.
   * If no such i exists, it returns -1. */
  const t8_locidx_t search_result = t8_forest_bin_search_lower (elements, element_id, element_level);
  if (search_result < 0) {
    /* The element was not found. */
    return 0;
  }
  /* An element was found but it may not be the candidate element. 
   * To identify whether the element was found, we compare these two. */
  const t8_element_t *check_element = t8_element_array_index_locidx (elements, search_result);
  T8_ASSERT (check_element != NULL);
  return (scheme->t8_element_equal (element, check_element));
}

/* Check if an element is owned by a specific rank */
int
t8_forest_element_check_owner (t8_forest_t forest, t8_element_t *element, t8_gloidx_t gtreeid, t8_eclass_t eclass,
                               int rank, int element_is_desc)
{
  t8_element_t *first_desc;
  t8_scheme *ts;
  t8_linearidx_t rfirst_desc_id, rnext_desc_id = -1, first_desc_id;
  int is_first, is_last, check_next;
  int next_nonempty;

  T8_ASSERT (t8_forest_is_committed (forest));
  T8_ASSERT (element != NULL);
  T8_ASSERT (0 <= gtreeid && gtreeid < t8_forest_get_num_global_trees (forest));

  /* Get a pointer to the first_global_trees array of forest */
  const t8_gloidx_t *first_global_trees = t8_shmem_array_get_gloidx_array (forest->tree_offsets);

  if (t8_offset_in_range (gtreeid, rank, first_global_trees)) {
    /* The process has elements of that tree */
    is_first = (t8_offset_first (rank, first_global_trees) == gtreeid);
    is_last = (gtreeid == t8_offset_last (rank, first_global_trees));
    if (is_first || is_last) {
      /* We need to check if element is on the next rank only if the tree is the
       * last tree on this rank and the next rank has elements of this tree */
      next_nonempty = t8_offset_next_nonempty_rank (rank, forest->mpisize, first_global_trees);
      check_next
        = is_last && next_nonempty < forest->mpisize && t8_offset_in_range (gtreeid, next_nonempty, first_global_trees);
      /* The tree is either the first or the last tree on rank, we thus
       * have to check whether element is in the range of the tree */
      /* Get the eclass scheme of the tree */
      ts = t8_forest_get_eclass_scheme (forest, eclass);
      /* Compute the linear id of the first descendant of element */
      if (!element_is_desc) {
        ts->t8_element_new (1, &first_desc);
        ts->t8_element_first_descendant (element, first_desc, forest->maxlevel);
        first_desc_id = ts->t8_element_get_linear_id (first_desc, forest->maxlevel);
        ts->t8_element_destroy (1, &first_desc);
      }
      else {
        /* The element is its own first descendant */
        first_desc_id = ts->t8_element_get_linear_id (element, forest->maxlevel);
      }
      /* Get the id of the trees first descendant and the first descendant
       * of the next nonempty rank */
      rfirst_desc_id = *(t8_linearidx_t *) t8_shmem_array_index (forest->global_first_desc, rank);
      if (check_next) {
        /* Get the id of the trees first descendant on the next nonempty rank */
        rnext_desc_id = *(t8_linearidx_t *) t8_shmem_array_index (forest->global_first_desc, next_nonempty);
      }
      /* The element is not in the tree if and only if
       *  is_first && first_desc_id > id (first_desc)
       *    or
       *  check_next && next_desc_id <= id (first_desc)
       */
      if ((is_first && rfirst_desc_id > first_desc_id) || (check_next && rnext_desc_id <= first_desc_id)) {
        /* The element is not on this rank */
        return 0;
      }
      /* The element is on this rank */
      return 1;
    }
    else {
      /* This rank holds all elements of the tree, thus the element must
       * belong to this rank */
      return 1;
    }
  }
  return 0;
}

/* The data that we use as key in the binary owner search.
 * It contains the linear id of the element that we look for and
 * a pointer to the forest, we also store the index of the biggest owner process.
 */
struct find_owner_data_t
{
  t8_linearidx_t linear_id;
  t8_forest_t forest;
  int last_owner;
};

static int
t8_forest_element_find_owner_compare (const void *find_owner_data, const void *process)
{
  const struct find_owner_data_t *data = (const struct find_owner_data_t *) find_owner_data;
  t8_linearidx_t linear_id = data->linear_id;
  t8_forest_t forest = data->forest;
  int proc = *(int *) process;
  t8_linearidx_t proc_first_desc_id;
  t8_linearidx_t next_proc_first_desc_id;

  T8_ASSERT (0 <= proc && proc < forest->mpisize);
  /* Get the id of the first element on this process. */
  proc_first_desc_id = *(t8_linearidx_t *) t8_shmem_array_index (forest->global_first_desc, (size_t) proc);

  if (proc == data->last_owner) {
    /* If we are the last process owning the element's tree, then
     * we have either found the element or have to look further left. */
    return proc_first_desc_id <= linear_id ? 0 : -1;
  }
  else {
    T8_ASSERT (proc < data->last_owner);
    if (proc_first_desc_id > linear_id) {
      /* We have to look further left */
      return -1;
    }
    /* Get the linear id of the first element on the next process. */
    next_proc_first_desc_id = *(t8_linearidx_t *) t8_shmem_array_index (forest->global_first_desc, (size_t) proc + 1);
    if (next_proc_first_desc_id <= linear_id) {
      /* We have to look further right */
      return 1;
    }
    /* We have found the owner process */
    return 0;
  }
}

int
t8_forest_element_find_owner_ext (t8_forest_t forest, t8_gloidx_t gtreeid, t8_element_t *element, t8_eclass_t eclass,
                                  int lower_bound, int upper_bound, int guess, int element_is_desc)
{
  t8_element_t *first_desc;
  t8_scheme *ts;
  t8_gloidx_t current_first_tree;
  t8_linearidx_t current_id, element_desc_id;
  t8_linearidx_t *first_descs;
  int found = 0;
  int empty_dir = 1, last_guess, reached_bound;
  int next_nonempty;

  T8_ASSERT (t8_forest_is_committed (forest));
  T8_ASSERT (0 <= gtreeid && gtreeid < t8_forest_get_num_global_trees (forest));
  T8_ASSERT (element != NULL);
  T8_ASSERT (0 <= lower_bound && lower_bound <= upper_bound && upper_bound < forest->mpisize);
  T8_ASSERT (lower_bound <= guess && guess <= upper_bound);

  /* If the upper and lower bound only leave one process left, we can immediately
   * return this process as the owner */
  if (upper_bound == lower_bound) {
    return upper_bound;
  }
  ts = t8_forest_get_eclass_scheme (forest, eclass);
  if (element_is_desc) {
    /* The element is already its own first_descendant */
    first_desc = element;
  }
  else {
    /* Build the first descendant of element */
    ts->t8_element_new (1, &first_desc);
    ts->t8_element_first_descendant (element, first_desc, forest->maxlevel);
  }

  T8_ASSERT (forest->tree_offsets != NULL);
  T8_ASSERT (forest->global_first_desc != NULL);

  /* Get pointers to the arrays of first local trees and first local descendants */
  const t8_gloidx_t *first_trees = t8_shmem_array_get_gloidx_array (forest->tree_offsets);
  first_descs = (t8_linearidx_t *) t8_shmem_array_get_array (forest->global_first_desc);
  /* Compute the linear id of the element's first descendant */
  element_desc_id = ts->t8_element_get_linear_id (first_desc, ts->t8_element_level (first_desc));
  /* Get a pointer to the element offset array */
  const t8_gloidx_t *element_offsets = t8_shmem_array_get_gloidx_array (forest->element_offsets);

  /* binary search for the owner process using the first descendant and first tree array */
  while (!found) {
    T8_ASSERT (lower_bound <= upper_bound);
    if (upper_bound == lower_bound) {
      /* There is no candidate left, the search has ended */
      guess = upper_bound;
      found = 1;
    }
    else {
      last_guess = guess;
      while (t8_offset_empty (guess, element_offsets)) {
        /* skip empty processes */
        if ((empty_dir == -1 && guess <= lower_bound) || (empty_dir == +1 && guess >= upper_bound)) {
          /* We look for smaller processes until guess = lower_bound,
           * and then look for greater processes or vice versa. */
          /* We reached the top or bottom bound */
          reached_bound = empty_dir > 0 ? 1 : -1;
          /* change direction */
          empty_dir *= -1;
          /* reset guess */
          guess = last_guess;
          if (reached_bound > 0) {
            /* The upper bound was reached, we omit all empty ranks from the search. */
            upper_bound = last_guess;
          }
          else {
            /* The lower bound was reached, we omit all empty ranks from the search. */
            lower_bound = last_guess;
          }
        }
        guess += empty_dir;
      }
      /* The first tree of this process */
      current_first_tree = t8_offset_first (guess, first_trees);

      if (current_first_tree > gtreeid) {
        /* look further left */
        empty_dir = -1;
        upper_bound = guess - 1;
        /* guess is in the middle of both bounds */
        guess = (upper_bound + lower_bound) / 2;
      }
      else {
        current_id = first_descs[guess];
        if (current_first_tree == gtreeid && element_desc_id < current_id) {
          /* This guess has gtreeid as first tree, we compare the first descendant */
          /* look further left */
          empty_dir = -1;
          upper_bound = guess - 1;
          /* guess is in the middle of both bounds */
          guess = (upper_bound + lower_bound) / 2;
        }
        else {
          /* check if the element is on the next higher nonempty process */
          next_nonempty = t8_offset_next_nonempty_rank (guess, forest->mpisize, first_trees);
          current_first_tree = t8_offset_first (next_nonempty, first_trees);
          if (current_first_tree < gtreeid) {
            /* look further right */
            empty_dir = +1;
            lower_bound = next_nonempty;
            /* guess is in the middle of both bounds */
            guess = (upper_bound + lower_bound) / 2;
          }
          else {
            current_id = first_descs[next_nonempty];
            if (current_first_tree == gtreeid && current_id <= element_desc_id) {
              /* The next process has gtreeid as first tree, we compare the first descendants */
              /* The process we look for is >= guess + 1
               * look further right */
              empty_dir = +1;
              lower_bound = guess + 1;
              /* guess is in the middle of both bounds */
              guess = (upper_bound + lower_bound) / 2;
            }
            else {
              /* We now know:
               * first_tree of guess <= gtreeid
               * if first_tree of guess == gtreeid
               *    then first_desc of guess <= element_first_desc
               * first tree of guess + 1 >= gtreeid
               * if first tree of guess + 1 == gtreeid
               *    then first desc of guess + 1 > element_first_desc
               *
               * Thus the current guess must be the owner of element.
               */
              found = 1;
            }
          }
        }
      }
    }
  }

  /* clean-up */
  if (!element_is_desc) {
    ts->t8_element_destroy (1, &first_desc);
  }
  T8_ASSERT (t8_forest_element_check_owner (forest, element, gtreeid, eclass, guess, element_is_desc));
  return guess;
}

int
t8_forest_element_find_owner (t8_forest_t forest, t8_gloidx_t gtreeid, t8_element_t *element, t8_eclass_t eclass)
{
  return t8_forest_element_find_owner_ext (forest, gtreeid, element, eclass, 0, forest->mpisize - 1,
                                           (forest->mpisize - 1) / 2, 0);
}

/* This is a deprecated version of the element_find_owner algorithm which
 * searches for the owners of the coarse tree first */
int
t8_forest_element_find_owner_old (t8_forest_t forest, t8_gloidx_t gtreeid, t8_element_t *element, t8_eclass_t eclass,
                                  sc_array_t *all_owners_of_tree)
{
  sc_array_t *owners_of_tree, owners_of_tree_wo_first;
  int proc, proc_next;
  t8_linearidx_t element_desc_lin_id;
  t8_element_t *element_first_desc;
  const t8_scheme *ts = t8_forest_get_scheme (forest);
  ssize_t proc_index;
  struct find_owner_data_t find_owner_data;

  if (forest->tree_offsets == NULL) {
    /* If the offset of global tree ids is not created, create it now.
     * Once created, we do not delete it in this function, since we expect
     * multiple calls to find_owner in a row.
     */
    t8_forest_partition_create_tree_offsets (forest);
  }
  if (forest->global_first_desc == NULL) {
    /* If the offset of first global ids is not created, create it now.
     * Once created, we do not delete it in this function, since we expect
     * multiple calls to find_owner in a row.
     */
    t8_forest_partition_create_first_desc (forest);
  }

  /* In owners_of_tree we will store all processes that have elements of the
   * tree gtreeid. */
  if (all_owners_of_tree == NULL) {
    owners_of_tree = sc_array_new (sizeof (int));
  }
  else {
    owners_of_tree = all_owners_of_tree;
  }
  if (owners_of_tree->elem_count == 0) {
    /* Compute the owners and store them (sorted) in owners_of_tree */
    /* TODO: This is only useful, if cmesh is partitioned */
    /* TODO: Isnt it better to only store the first and the last owner? */
    t8_offset_all_owners_of_tree (forest->mpisize, gtreeid, t8_shmem_array_get_gloidx_array (forest->tree_offsets),
                                  owners_of_tree);
  }
  /* Compute the first descendant of the element */
  ts->element_new (eclass, 1, &element_first_desc);
  ts->element_construct_first_descendant (eclass, element, element_first_desc, forest->maxlevel);
  /* Compute the linear of the first descendant */
  element_desc_lin_id = ts->element_get_linear_id (eclass, element_first_desc, forest->maxlevel);

  /* The first owner of the tree may not have the tree as its first tree and
   * thus its first_descendant entry may not relate to this tree.
   * We thus check by hand if this process owns the element and exclude it from the array. */
  proc = *(int *) sc_array_index (owners_of_tree, 0);
  if (owners_of_tree->elem_count == 1) {
    /* There is only this proc as possible owner. */
    ts->element_destroy (eclass, 1, &element_first_desc);
    if (all_owners_of_tree == NULL) {
      sc_array_destroy (owners_of_tree);
    }
    return proc;
  }
  else {
    /* Get the next owning process. Its first descendant is in fact an element of the tree. 
     * If it is bigger than the descendant we look for, then proc is the owning process of element. */
    proc_next = *(int *) sc_array_index (owners_of_tree, 1);
    if (*(t8_linearidx_t *) t8_shmem_array_index (forest->global_first_desc, (size_t) proc_next)
        > element_desc_lin_id) {
      ts->element_destroy (eclass, 1, &element_first_desc);
      if (all_owners_of_tree == NULL) {
        sc_array_destroy (owners_of_tree);
      }
      return proc;
    }
  }
  /* Exclude the first process from the array. */
  sc_array_init_view (&owners_of_tree_wo_first, owners_of_tree, 1, owners_of_tree->elem_count - 1);
  /* We binary search in the owners array for the process that owns the element. */
  find_owner_data.forest = forest;
  find_owner_data.last_owner
    = *(int *) sc_array_index (&owners_of_tree_wo_first, owners_of_tree_wo_first.elem_count - 1);
  find_owner_data.linear_id = element_desc_lin_id;

  proc_index = sc_array_bsearch (&owners_of_tree_wo_first, &find_owner_data, t8_forest_element_find_owner_compare);
  if (0 > proc_index || proc_index >= forest->mpisize) {
    /* The element was not found */
    SC_ABORT ("Try to find an element that does not exist in the forest.\n");
    return -1;
  }
  /* Get the process and return it. */
  proc = *(int *) sc_array_index_ssize_t (&owners_of_tree_wo_first, proc_index);
  /* clean-up */
  ts->element_destroy (eclass, 1, &element_first_desc);
  if (all_owners_of_tree == NULL) {
    sc_array_destroy (owners_of_tree);
  }
  return proc;
}

/* Recursively find all owners of descendants of a given element that touch a given face.
 * We do this by constructing the first and last possible descendants of the element that touch the face.
 * If those belong to different processes, we construct all children of the element that touch the face.
 * We pass those children to the recursion in order of their linear id to be sure that we add owners in ascending order.
 * first_desc/last_desc should either point to the first/last descendant of element or be NULL
 */
static void
t8_forest_element_owners_at_face_recursion (t8_forest_t forest, t8_gloidx_t gtreeid, const t8_element_t *element,
                                            t8_eclass_t eclass, int face, sc_array_t *owners, int lower_bound,
                                            int upper_bound, t8_element_t *first_desc, t8_element_t *last_desc)
{
  t8_element_t *first_face_desc, *last_face_desc, **face_children;
  int first_owner, last_owner;
  int num_children, ichild;
  int child_face;
  int last_owner_entry;
  const t8_scheme *ts = t8_forest_get_scheme (forest);

  T8_ASSERT (element != NULL);
  /* Create first and last descendants at face */
  if (first_desc == NULL) {
    ts->element_new (eclass, 1, &first_face_desc);
    ts->element_construct_first_descendant_face (eclass, element, face, first_face_desc, forest->maxlevel);
  }
  else {
    first_face_desc = first_desc;
  }
  if (last_desc == NULL) {
    ts->element_new (eclass, 1, &last_face_desc);
    ts->element_construct_last_descendant_face (eclass, element, face, last_face_desc, forest->maxlevel);
  }
  else {
    last_face_desc = last_desc;
  }
#ifdef T8_ENABLE_DEBUG
  {
    /* Check if the computed or given descendants are the correct descendant */
    t8_element_t *test_desc;

    ts->element_new (eclass, 1, &test_desc);
    ts->element_construct_last_descendant_face (eclass, element, face, test_desc, forest->maxlevel);
    T8_ASSERT (ts->element_is_equal (eclass, test_desc, last_face_desc));
    ts->element_construct_first_descendant_face (eclass, element, face, test_desc, forest->maxlevel);
    T8_ASSERT (ts->element_is_equal (eclass, test_desc, first_face_desc));
    ts->element_destroy (eclass, 1, &test_desc);
  }
#endif

  /* owner of first and last descendants */
  first_owner = t8_forest_element_find_owner_ext (forest, gtreeid, first_face_desc, eclass, lower_bound, upper_bound,
                                                  lower_bound, 1);
  last_owner = t8_forest_element_find_owner_ext (forest, gtreeid, last_face_desc, eclass, lower_bound, upper_bound,
                                                 upper_bound, 1);

  /* It is impossible for an element with bigger id to belong to a smaller process */
  T8_ASSERT (first_owner <= last_owner);

  if (first_owner == last_owner) {
    /* This element has a unique owner, no recursion is necessary */
    /* Add the owner to the array of owners */
    /* TODO: check if this process is already listed. If we traverse the face children
     * in SFC order, we can just check the last entry in owners here */
    if (owners->elem_count > 0) {
      /* Get the last process that we added as owner */
      last_owner_entry = *(int *) sc_array_index (owners, owners->elem_count - 1);
    }
    else {
      last_owner_entry = -1;
    }

    if (first_owner > last_owner_entry) {
      /* We did not count this process as an owner, thus we add it */
      *(int *) sc_array_push (owners) = first_owner;
    }
    if (last_owner > last_owner_entry) {
      /* We did not count this process as an owner, thus we add it */
      *(int *) sc_array_push (owners) = last_owner;
    }
    T8_ASSERT (t8_forest_element_check_owner (forest, first_face_desc, gtreeid, eclass, first_owner, 1));
    T8_ASSERT (t8_forest_element_check_owner (forest, last_face_desc, gtreeid, eclass, first_owner, 1));
    /* free memory */
    ts->element_destroy (eclass, 1, &first_face_desc);
    ts->element_destroy (eclass, 1, &last_face_desc);
    return;
  }
  else {
    T8_ASSERT (ts->element_get_level (eclass, element) < t8_forest_get_maxlevel (forest));
    /* This element has different owners, we have to create its face children and continue with the recursion. */
    num_children = ts->element_get_num_face_children (eclass, element, face);
    /* allocate memory */
    face_children = T8_ALLOC (t8_element_t *, num_children);
    ts->element_new (eclass, num_children, face_children);
    /* construct the children of element that touch face */
    ts->element_get_children_at_face (eclass, element, face, face_children, num_children, NULL);
    for (ichild = 0; ichild < num_children; ichild++) {
      /* the face number of the child may not be the same as face */
      child_face = ts->element_face_get_child_face (eclass, element, face, ichild);
      /* find owners of this child */
      /* For the first child, we reuse the first descendant */
      first_desc = (ichild == 0 ? first_face_desc : NULL);
      /* For the last child, we reuse the last descendant */
      last_desc = (ichild == num_children - 1 ? last_face_desc : NULL);
      t8_forest_element_owners_at_face_recursion (forest, gtreeid, face_children[ichild], eclass, child_face, owners,
                                                  lower_bound, upper_bound, first_desc, last_desc);
    }
    ts->element_destroy (eclass, num_children, face_children);
    T8_FREE (face_children);
  }
}

void
t8_forest_element_owners_at_face (t8_forest_t forest, t8_gloidx_t gtreeid, const t8_element_t *element,
                                  t8_eclass_t eclass, int face, sc_array_t *owners)
{
  int lower_bound, upper_bound;
  if (owners->elem_count > 0) {
    /* Compute lower and upper bound for the owners */
    lower_bound = *(int *) sc_array_index (owners, 0);
    upper_bound = *(int *) sc_array_index (owners, 1);
    sc_array_resize (owners, 0);
  }
  else {
    lower_bound = 0;
    upper_bound = forest->mpisize - 1;
  }
  T8_ASSERT (0 <= lower_bound && upper_bound < forest->mpisize);
  if (lower_bound == upper_bound) {
    /* There is no need to search, the owner is unique */
    T8_ASSERT (0 <= lower_bound && lower_bound < forest->mpisize);
    *(int *) sc_array_push (owners) = lower_bound;
    return;
  }
  if (lower_bound > upper_bound) {
    /* There is no owner */
    return;
  }
  /* call the recursion */
  t8_forest_element_owners_at_face_recursion (forest, gtreeid, element, eclass, face, owners, lower_bound, upper_bound,
                                              NULL, NULL);
}

void
t8_forest_element_owners_bounds (t8_forest_t forest, t8_gloidx_t gtreeid, const t8_element_t *element,
                                 t8_eclass_t eclass, int *lower, int *upper)
{
  const t8_scheme *ts = t8_forest_get_scheme (forest);
  t8_element_t *first_desc, *last_desc;

  if (*lower >= *upper) {
    /* Either there is no owner or it is unique. */
    return;
  }

  /* Compute the first and last descendant of element */
  ts->element_new (eclass, 1, &first_desc);
  ts->element_construct_first_descendant (eclass, element, first_desc, forest->maxlevel);
  ts->element_new (eclass, 1, &last_desc);
  ts->element_construct_last_descendant (eclass, element, last_desc, forest->maxlevel);

  /* Compute their owners as bounds for all of element's owners */
  *lower = t8_forest_element_find_owner_ext (forest, gtreeid, first_desc, eclass, *lower, *upper, *lower, 1);
  *upper = t8_forest_element_find_owner_ext (forest, gtreeid, last_desc, eclass, *lower, *upper, *upper, 1);
  ts->element_destroy (eclass, 1, &first_desc);
  ts->element_destroy (eclass, 1, &last_desc);
}

void
t8_forest_element_owners_at_face_bounds (t8_forest_t forest, t8_gloidx_t gtreeid, const t8_element_t *element,
                                         t8_eclass_t eclass, int face, int *lower, int *upper)
{
  const t8_scheme *ts = t8_forest_get_scheme (forest);
  t8_element_t *first_face_desc, *last_face_desc;

  if (*lower >= *upper) {
    /* Either there is no owner or it is unique. */
    return;
  }

  ts->element_new (eclass, 1, &first_face_desc);
  ts->element_construct_first_descendant_face (eclass, element, face, first_face_desc, forest->maxlevel);
  ts->element_new (eclass, 1, &last_face_desc);
  ts->element_construct_last_descendant_face (eclass, element, face, last_face_desc, forest->maxlevel);

  /* owner of first and last descendants */
  *lower = t8_forest_element_find_owner_ext (forest, gtreeid, first_face_desc, eclass, *lower, *upper, *lower, 1);
  *upper = t8_forest_element_find_owner_ext (forest, gtreeid, last_face_desc, eclass, *lower, *upper, *upper, 1);
  ts->element_destroy (eclass, 1, &first_face_desc);
  ts->element_destroy (eclass, 1, &last_face_desc);
}

void
t8_forest_element_owners_at_neigh_face (t8_forest_t forest, t8_locidx_t ltreeid, const t8_element_t *element, int face,
                                        sc_array_t *owners)
{
  const t8_scheme *scheme = t8_forest_get_scheme (forest);
  const t8_eclass_t neigh_class = t8_forest_element_neighbor_eclass (forest, ltreeid, element, face);
  t8_element_t *face_neighbor;
  int dual_face;
  t8_gloidx_t neigh_tree;

  /* Aallocate memory for the neighbor element */
  T8_ASSERT (T8_ECLASS_ZERO <= neigh_class && neigh_class < T8_ECLASS_COUNT);
  scheme->element_new (neigh_class, 1, &face_neighbor);
  /* clang-format off */
  neigh_tree = t8_forest_element_face_neighbor (forest, ltreeid, element, face_neighbor,
                                                neigh_class, face, &dual_face);
  /* clang-format on */
  if (neigh_tree >= 0) {
    /* There is a face neighbor */
    t8_forest_element_owners_at_face (forest, neigh_tree, face_neighbor, neigh_class, dual_face, owners);
  }
  else {
    /* There is no face neighbor, we indicate this by setting the array to 0 */
    sc_array_resize (owners, 0);
  }
  scheme->element_destroy (neigh_class, 1, &face_neighbor);
}

void
t8_forest_element_owners_at_neigh_face_bounds (t8_forest_t forest, t8_locidx_t ltreeid, const t8_element_t *element,
                                               int face, int *lower, int *upper)
{
  const t8_scheme *scheme = t8_forest_get_scheme (forest);
  const t8_eclass_t neigh_class = t8_forest_element_neighbor_eclass (forest, ltreeid, element, face);
  t8_element_t *face_neighbor;
  int dual_face;
  t8_gloidx_t neigh_tree;

  if (*lower >= *upper) {
    /* There is no owner or it is unique */
    return;
  }
  /* Allocate memory for the neighbor element */
  scheme->element_new (neigh_class, 1, &face_neighbor);
  neigh_tree = t8_forest_element_face_neighbor (forest, ltreeid, element, face_neighbor, neigh_class, face, &dual_face);
  if (neigh_tree >= 0) {
    /* There is a face neighbor */
    t8_forest_element_owners_at_face_bounds (forest, neigh_tree, face_neighbor, neigh_class, dual_face, lower, upper);
  }
  else {
    /* There is no face neighbor */
    *lower = 1;
    *upper = 0;
  }
  scheme->element_destroy (neigh_class, 1, &face_neighbor);
}

int
t8_forest_element_has_leaf_desc (t8_forest_t forest, t8_gloidx_t gtreeid, const t8_element_t *element,
                                 const t8_eclass_t tree_class)
{
  t8_locidx_t ltreeid;
  t8_element_t *last_desc;
  t8_locidx_t ghost_treeid;
  t8_linearidx_t last_desc_id, elem_id;
  int index, level, level_found;
  const t8_scheme *ts = t8_forest_get_scheme (forest);
  const t8_locidx_t ltreeid = t8_forest_get_local_id (forest, gtreeid);
  const t8_eclass_t tree_class = t8_forest_get_eclass (forest, ltreeid);

  T8_ASSERT (t8_forest_is_committed (forest));

  /* Compute the linear id of the last descendant of element at forest maxlevel.
   * We then check whether the forest has any element with id between
   * the id of element and the id of the last descendant */
  /* TODO: element interface function t8_element_last_desc_id */
  ts->element_new (tree_class, 1, &last_desc);
  /* TODO: set level in last_descendant */
  ts->element_construct_last_descendant (tree_class, element, last_desc, forest->maxlevel);
  last_desc_id = ts->element_get_linear_id (tree_class, last_desc, forest->maxlevel);
  /* Get the level of the element */
  level = ts->element_get_level (tree_class, element);
  /* Get the local id of the tree. If the tree is not a local tree,
   * then the number returned is negative */
  ltreeid = t8_forest_get_local_id (forest, gtreeid);
  if (ltreeid >= 0) {
    /* The tree is a local tree */
    /* Get the elements */
    const t8_element_array_t *elements = t8_forest_get_tree_element_array (forest, ltreeid);

    index = t8_forest_bin_search_lower (elements, last_desc_id, forest->maxlevel);
    if (index >= 0) {
      /* There exists an element in the array with id <= last_desc_id,
       * If also elem_id < id, then we found a true decsendant of element */
      const t8_element_t *elem_found = t8_element_array_index_locidx (elements, index);
      elem_id = ts->element_get_linear_id (tree_class, elem_found, forest->maxlevel);
      level_found = ts->element_get_level (tree_class, elem_found);
      if (ts->element_get_linear_id (tree_class, element, forest->maxlevel) <= elem_id && level < level_found) {
        /* The element is a true descendant */
        T8_ASSERT (ts->element_get_level (tree_class, elem_found) > ts->element_get_level (tree_class, element));
        T8_ASSERT (t8_forest_element_is_leaf (forest, elem_found, ltreeid));
        /* clean-up */
        ts->element_destroy (tree_class, 1, &last_desc);
        return 1;
      }
    }
  }
  if (forest->ghosts != NULL) {
    /* Check if the tree is a ghost tree and if so, check its elements as well */
    ghost_treeid = t8_forest_ghost_get_ghost_treeid (forest, gtreeid);
    if (ghost_treeid >= 0) {
      /* The tree is a ghost tree */
      const t8_element_array_t *elements = t8_forest_ghost_get_tree_elements (forest, ghost_treeid);
      index = t8_forest_bin_search_lower (elements, last_desc_id, forest->maxlevel);
      if (index >= 0) {
        /* There exists an element in the array with id <= last_desc_id,
         * If also elem_id < id, then we found a true decsendant of element */
        const t8_element_t *elem_found = t8_element_array_index_int (elements, index);
        elem_id = ts->element_get_linear_id (tree_class, elem_found, forest->maxlevel);
        level_found = ts->element_get_level (tree_class, elem_found);
        if (ts->element_get_linear_id (tree_class, element, forest->maxlevel) <= elem_id && level < level_found) {
          /* The element is a true descendant */
          T8_ASSERT (ts->element_get_level (tree_class, elem_found) > ts->element_get_level (tree_class, element));
          /* clean-up */
          ts->element_destroy (tree_class, 1, &last_desc);
          return 1;
        }
      }
    }
  }
  ts->element_destroy (tree_class, 1, &last_desc);
  return 0;
}

void
t8_forest_init (t8_forest_t *pforest)
{
  t8_forest_t forest;

  T8_ASSERT (pforest != NULL);

  forest = *pforest = T8_ALLOC_ZERO (t8_forest_struct_t, 1);
  t8_refcount_init (&forest->rc);

  /* sensible (hard error) defaults */
  forest->mpicomm = sc_MPI_COMM_NULL;
  forest->dimension = -1;
  forest->from_method = T8_FOREST_FROM_LAST;

  forest->mpisize = -1;
  forest->mpirank = -1;
  forest->first_local_tree = -1;
  forest->global_num_elements = -1;
  forest->set_adapt_recursive = -1;
  forest->set_balance = -1;
  forest->maxlevel_existing = -1;
  forest->stats_computed = 0;
  forest->incomplete_trees = -1;
}

int
t8_forest_is_initialized (t8_forest_t forest)
{
  return forest != NULL && t8_refcount_is_active (&forest->rc) && !forest->committed;
}

int
t8_forest_is_committed (const t8_forest_t forest)
{
  return forest != NULL && t8_refcount_is_active (&forest->rc) && forest->committed;
}

static void
t8_forest_set_mpicomm (t8_forest_t forest, sc_MPI_Comm mpicomm, int do_dup)
{
  T8_ASSERT (forest != NULL);
  T8_ASSERT (forest->rc.refcount > 0);
  T8_ASSERT (!forest->committed);
  T8_ASSERT (forest->mpicomm == sc_MPI_COMM_NULL);
  T8_ASSERT (forest->set_from == NULL);

  T8_ASSERT (mpicomm != sc_MPI_COMM_NULL);

  forest->mpicomm = mpicomm;
  forest->do_dup = do_dup;
}

/* TODO: Change forest mpi logic */
void
t8_forest_set_cmesh (t8_forest_t forest, t8_cmesh_t cmesh, sc_MPI_Comm comm)
{
  int do_dup;
  T8_ASSERT (forest != NULL);
  T8_ASSERT (forest->rc.refcount > 0);
  T8_ASSERT (!forest->committed);
  T8_ASSERT (forest->cmesh == NULL);
  T8_ASSERT (forest->set_from == NULL);

  T8_ASSERT (cmesh != NULL);

  if (forest->cmesh != NULL) {
    t8_cmesh_unref (&forest->cmesh);
  }
  if (cmesh != NULL) {
    T8_ASSERT (t8_cmesh_comm_is_valid (cmesh, comm));
  }
  forest->cmesh = cmesh;
  do_dup = 0;
  t8_forest_set_mpicomm (forest, comm, do_dup);
}

void
t8_forest_set_scheme (t8_forest_t forest, t8_scheme *scheme)
{
  T8_ASSERT (forest != NULL);
  T8_ASSERT (forest->rc.refcount > 0);
  T8_ASSERT (!forest->committed);
  T8_ASSERT (forest->scheme_cxx == NULL);
  T8_ASSERT (forest->set_from == NULL);

  T8_ASSERT (scheme != NULL);

  forest->scheme = scheme;
}

void
t8_forest_set_level (t8_forest_t forest, int level)
{
  T8_ASSERT (forest != NULL);
  T8_ASSERT (forest->rc.refcount > 0);
  T8_ASSERT (!forest->committed);

  T8_ASSERT (0 <= level);

  forest->set_level = level;
}

void
t8_forest_set_copy (t8_forest_t forest, const t8_forest_t set_from)
{
  T8_ASSERT (forest != NULL);
  T8_ASSERT (forest->rc.refcount > 0);
  T8_ASSERT (!forest->committed);
  T8_ASSERT (forest->mpicomm == sc_MPI_COMM_NULL);
  T8_ASSERT (forest->cmesh == NULL);
  T8_ASSERT (forest->scheme_cxx == NULL);
  T8_ASSERT (forest->set_from == NULL);

  T8_ASSERT (set_from != NULL);

  forest->set_from = set_from;
  /* Set the from_method to COPY. This overwrites any previous setting of ADAPT, PARTITION, or BALANCE */
  forest->from_method = T8_FOREST_FROM_COPY;

  /* Overwrite any previous setting */
  forest->set_adapt_fn = NULL;
  forest->set_adapt_recursive = -1;
  forest->set_balance = -1;
  forest->set_for_coarsening = -1;
}

void
t8_forest_set_partition (t8_forest_t forest, const t8_forest_t set_from, int set_for_coarsening)
{
  T8_ASSERT (forest != NULL);
  T8_ASSERT (forest->rc.refcount > 0);
  T8_ASSERT (!forest->committed);
  T8_ASSERT (forest->mpicomm == sc_MPI_COMM_NULL);
  T8_ASSERT (forest->cmesh == NULL);
  T8_ASSERT (forest->scheme_cxx == NULL);

  forest->set_for_coarsening = set_for_coarsening;

  if (set_from != NULL) {
    /* If set_from = NULL, we assume a previous forest_from was set */
    forest->set_from = set_from;
  }
  /* Add PARTITION to the from_method.
   * This overwrites T8_FOREST_FROM_COPY */
  if (forest->from_method == T8_FOREST_FROM_LAST) {
    forest->from_method = T8_FOREST_FROM_PARTITION;
  }
  else {
    forest->from_method |= T8_FOREST_FROM_PARTITION;
  }
}

void
t8_forest_set_balance (t8_forest_t forest, const t8_forest_t set_from, int no_repartition)
{
  T8_ASSERT (t8_forest_is_initialized (forest));

  if (no_repartition) {
    /* We do not repartition the forest during balance */
    forest->set_balance = T8_FOREST_BALANCE_NO_REPART;
  }
  else {
    /* Repartition during balance */
    forest->set_balance = T8_FOREST_BALANCE_REPART;
  }

  if (set_from != NULL) {
    /* If set_from = NULL, we assume a previous forest_from was set */
    forest->set_from = set_from;
  }

  /* Add BALANCE to the from_method.
   * This overwrites T8_FOREST_FROM_COPY */
  if (forest->from_method == T8_FOREST_FROM_LAST) {
    forest->from_method = T8_FOREST_FROM_BALANCE;
  }
  else {
    forest->from_method |= T8_FOREST_FROM_BALANCE;
  }
}

void
t8_forest_set_ghost_ext (t8_forest_t forest, int do_ghost, t8_ghost_type_t ghost_type, int ghost_version)
{
  T8_ASSERT (t8_forest_is_initialized (forest));
  /* We currently only support face ghosts */
  SC_CHECK_ABORT (do_ghost == 0 || ghost_type == T8_GHOST_FACES,
                  "Ghost neighbors other than face-neighbors are not supported.\n");
  SC_CHECK_ABORT (1 <= ghost_version && ghost_version <= 3, "Invalid choice for ghost version. Choose 1, 2, or 3.\n");

  if (ghost_type == T8_GHOST_NONE) {
    /* none type disables ghost */
    forest->do_ghost = 0;
  }
  else {
    forest->do_ghost = (do_ghost != 0); /* True if and only if do_ghost != 0 */
  }
  if (forest->do_ghost) {
    forest->ghost_type = ghost_type;
    forest->ghost_algorithm = ghost_version;
  }
}

void
t8_forest_set_ghost (t8_forest_t forest, int do_ghost, t8_ghost_type_t ghost_type)
{
  /* Use ghost version 3, top-down search and for unbalanced forests. */
  t8_forest_set_ghost_ext (forest, do_ghost, ghost_type, 3);
}

void
t8_forest_set_adapt (t8_forest_t forest, const t8_forest_t set_from, t8_forest_adapt_t adapt_fn, int recursive)
{
  T8_ASSERT (forest != NULL);
  T8_ASSERT (forest->rc.refcount > 0);
  T8_ASSERT (!forest->committed);
  T8_ASSERT (forest->mpicomm == sc_MPI_COMM_NULL);
  T8_ASSERT (forest->cmesh == NULL);
  T8_ASSERT (forest->scheme_cxx == NULL);
  T8_ASSERT (forest->set_adapt_fn == NULL);
  T8_ASSERT (forest->set_adapt_recursive == -1);

  forest->set_adapt_fn = adapt_fn;
  forest->set_adapt_recursive = recursive != 0;

  if (set_from != NULL) {
    /* If set_from = NULL, we assume a previous forest_from was set */
    forest->set_from = set_from;
  }

  /* Add ADAPT to the from_method.
   * This overwrites T8_FOREST_FROM_COPY */

  if (forest->from_method == T8_FOREST_FROM_LAST) {
    forest->from_method = T8_FOREST_FROM_ADAPT;
  }
  else {
    forest->from_method |= T8_FOREST_FROM_ADAPT;
  }
}

void
t8_forest_set_user_data (t8_forest_t forest, void *data)
{
  /* TODO: we need a is_initialized and may be committed check! */
  forest->user_data = data;
}

void *
t8_forest_get_user_data (const t8_forest_t forest)
{
  return forest->user_data;
}

void
t8_forest_set_user_function (t8_forest_t forest, t8_generic_function_pointer function)
{
  T8_ASSERT (t8_forest_is_initialized (forest) || t8_forest_is_committed (forest));
  forest->user_function = function;
}

t8_generic_function_pointer
t8_forest_get_user_function (t8_forest_t forest)
{
  //T8_ASSERT (t8_forest_is_initialized (forest) || t8_forest_is_committed (forest));
  return forest->user_function;
}

void
t8_forest_comm_global_num_elements (t8_forest_t forest)
{
  int mpiret;
  t8_gloidx_t local_num_el;
  t8_gloidx_t global_num_el;

  local_num_el = (t8_gloidx_t) forest->local_num_elements;
  mpiret = sc_MPI_Allreduce (&local_num_el, &global_num_el, 1, T8_MPI_GLOIDX, sc_MPI_SUM, forest->mpicomm);
  SC_CHECK_MPI (mpiret);
  forest->global_num_elements = global_num_el;
}

/** Adapt callback function to refine every element in the forest.
 * It is merely used to build a new forest with pyramids. 
 * 
 * \param [in] forest       the forest to which the new elements belong
 * \param [in] forest_from  the forest that is adapted.
 * \param [in] which_tree   the local tree containing \a elements
 * \param [in] lelement_id  the local element id in \a forest_old in the tree of the current element
 * \param [in] ts           the eclass scheme of the tree
 * \param [in] is_family    if 1, the first \a num_elements entries in \a elements form a family. If 0, they do not.
 * \param [in] num_elements the number of entries in \a elements that are defined
 * \param [in] elements     Pointers to a family or, if \a is_family is zero,
 *                          pointer to one element.
 * \return                  Always return 1, to refine every element
 */
static int
t8_forest_refine_everything (t8_forest_t forest, t8_forest_t forest_from, t8_locidx_t which_tree,
                             t8_locidx_t lelement_id, t8_scheme *ts, const int is_family, const int num_elements,
                             t8_element_t *elements[])
{

  return 1;
}

/**
 * Check if any tree in a forest refines irregularly.
 * An irregular refining tree is a tree with an element that does not
 * refine into 2^dim children. For example the default implementation
 * of pyramids. 
 * \note This function is MPI collective
 * 
 * \param[in] forest    The forest to check
 * \return          non-zero if any tree refines irregular
 */
static int
t8_forest_refines_irregular (t8_forest_t forest)
{
  int irregular = 0;
  int irregular_all_procs = 0; /* Result over all procs */
  int int_eclass;
  int mpiret;
  t8_scheme *tscheme;
  /* Iterate over all eclasses */
  for (int_eclass = (int) T8_ECLASS_ZERO; int_eclass < (int) T8_ECLASS_COUNT; int_eclass++) {
    /* If the forest has trees of the current eclass, check if elements of this eclass refine irregular. */
    if (forest->cmesh->num_local_trees_per_eclass[int_eclass] > 0) {
      tscheme = t8_forest_get_scheme_before_commit (forest);
      irregular = irregular || t8_element_refines_irregular (forest, (t8_eclass_t) int_eclass);
    }
  }
  /* Combine the process-local results via a logic or and distribute the result over all procs (in the communicator).*/
  mpiret = sc_MPI_Allreduce (&irregular, &irregular_all_procs, 1, sc_MPI_INT, sc_MPI_LOR, forest->mpicomm);
  SC_CHECK_MPI (mpiret);

  return irregular_all_procs;
}

/** Algorithm to populate a forest, if any tree refines irregularly.
 * Create the elements on this process given a uniform partition
 * of the coarse mesh. We can not use the function t8_forest_populate, because
 * it assumes a regular refinement for all trees.
 * \param[in] forest  The forest to populate
*/
static void
t8_forest_populate_irregular (t8_forest_t forest)
{
  t8_forest_t forest_zero;
  t8_forest_t forest_tmp;
  t8_forest_t forest_tmp_partition;
  t8_cmesh_ref (forest->cmesh);
  t8_schemexx_ref (forest->scheme_cxx);
  /* We start with a level 0 uniform refinement */
  t8_forest_init (&forest_zero);
  t8_forest_set_level (forest_zero, 0);
  t8_forest_set_cmesh (forest_zero, forest->cmesh, forest->mpicomm);
  t8_forest_set_scheme (forest_zero, forest->scheme_cxx);
  t8_forest_commit (forest_zero);

  /* Up to the specified level we refine every element. */
  for (int i = 1; i <= forest->set_level; i++) {
    t8_forest_init (&forest_tmp);
    t8_forest_set_level (forest_tmp, i);
    t8_forest_set_adapt (forest_tmp, forest_zero, t8_forest_refine_everything, 0);
    t8_forest_commit (forest_tmp);
    /* Partition the forest to even the load */
    t8_forest_init (&forest_tmp_partition);
    t8_forest_set_partition (forest_tmp_partition, forest_tmp, 0);
    t8_forest_commit (forest_tmp_partition);
    forest_zero = forest_tmp_partition;
  }
  /* Copy all elements over to the original forest. */
  t8_forest_copy_trees (forest, forest_zero, 1);
  t8_forest_unref (&forest_tmp_partition);
}

void
t8_forest_commit (t8_forest_t forest)
{
  int mpiret;
  int partitioned = 0;
  sc_MPI_Comm comm_dup;

  T8_ASSERT (forest != NULL);
  T8_ASSERT (forest->rc.refcount > 0);
  T8_ASSERT (!forest->committed);
  if (forest->profile != NULL) {
    /* If profiling is enabled, we measure the runtime of commit */
    forest->profile->commit_runtime = sc_MPI_Wtime ();
  }

  if (forest->set_from == NULL) {
    /* This forest is constructed solely from its cmesh as a uniform
     * forest */
    T8_ASSERT (forest->mpicomm != sc_MPI_COMM_NULL);
    T8_ASSERT (forest->cmesh != NULL);
    T8_ASSERT (forest->scheme_cxx != NULL);
    T8_ASSERT (forest->from_method == T8_FOREST_FROM_LAST);
    T8_ASSERT (forest->incomplete_trees == -1);

    /* dup communicator if requested */
    if (forest->do_dup) {
      mpiret = sc_MPI_Comm_dup (forest->mpicomm, &comm_dup);
      SC_CHECK_MPI (mpiret);
      forest->mpicomm = comm_dup;
    }
    forest->dimension = forest->cmesh->dimension;

    /* Set mpirank and mpisize */
    mpiret = sc_MPI_Comm_size (forest->mpicomm, &forest->mpisize);
    SC_CHECK_MPI (mpiret);
    mpiret = sc_MPI_Comm_rank (forest->mpicomm, &forest->mpirank);
    SC_CHECK_MPI (mpiret);
    /* Compute the maximum allowed refinement level */
    t8_forest_compute_maxlevel (forest);
    T8_ASSERT (forest->set_level <= forest->maxlevel);
    /* populate a new forest with tree and quadrant objects */
    if (t8_forest_refines_irregular (forest) && forest->set_level > 0) {
      /* On root level we will also use the normal algorithm */
      t8_forest_populate_irregular (forest);
    }
    else {
      t8_forest_populate (forest);
    }
    forest->global_num_trees = t8_cmesh_get_num_trees (forest->cmesh);
    forest->incomplete_trees = 0;
  }
  else {                                        /* set_from != NULL */
    t8_forest_t forest_from = forest->set_from; /* temporarily store set_from, since we may overwrite it */

    T8_ASSERT (forest->mpicomm == sc_MPI_COMM_NULL);
    T8_ASSERT (forest->cmesh == NULL);
    T8_ASSERT (forest->scheme_cxx == NULL);
    T8_ASSERT (!forest->do_dup);
    T8_ASSERT (forest->from_method >= T8_FOREST_FROM_FIRST && forest->from_method < T8_FOREST_FROM_LAST);
    T8_ASSERT (forest->set_from->incomplete_trees > -1);

    /* TODO: optimize all this when forest->set_from has reference count one */
    /* TODO: Get rid of duping the communicator */
    /* we must prevent the case that set_from frees the source communicator */
    if (!forest->set_from->do_dup) {
      forest->mpicomm = forest->set_from->mpicomm;
    }
    else {
      mpiret = sc_MPI_Comm_dup (forest->set_from->mpicomm, &forest->mpicomm);
      SC_CHECK_MPI (mpiret);
    }
    forest->do_dup = forest->set_from->do_dup;

    /* Set mpirank and mpisize */
    mpiret = sc_MPI_Comm_size (forest->mpicomm, &forest->mpisize);
    SC_CHECK_MPI (mpiret);
    mpiret = sc_MPI_Comm_rank (forest->mpicomm, &forest->mpirank);
    SC_CHECK_MPI (mpiret);

    /* increase reference count of cmesh and scheme from the input forest */
    t8_cmesh_ref (forest->set_from->cmesh);
    t8_schemexx_ref (forest->set_from->scheme_cxx);
    /* set the dimension, cmesh and scheme from the old forest */
    forest->dimension = forest->set_from->dimension;
    forest->cmesh = forest->set_from->cmesh;
    forest->scheme_cxx = forest->set_from->scheme_cxx;
    forest->global_num_trees = forest->set_from->global_num_trees;

    /* Compute the maximum allowed refinement level */
    t8_forest_compute_maxlevel (forest);
    if (forest->from_method == T8_FOREST_FROM_COPY) {
      SC_CHECK_ABORT (forest->set_from != NULL, "No forest to copy from was specified.");
      t8_forest_copy_trees (forest, forest->set_from, 1);
    }
    /* TODO: currently we can only handle copy, adapt, partition, and balance */

    /* T8_ASSERT (forest->from_method == T8_FOREST_FROM_COPY); */
    if (forest->from_method & T8_FOREST_FROM_ADAPT) {
      SC_CHECK_ABORT (forest->set_adapt_fn != NULL, "No adapt function specified");
      forest->from_method -= T8_FOREST_FROM_ADAPT;
      if (forest->from_method > 0) {
        /* The forest should also be partitioned/balanced.
         * We first adapt the forest, then balance and then partition */
        t8_forest_t forest_adapt;

        t8_forest_init (&forest_adapt);
        /* forest_adapt should not change ownership of forest->set_from */
        t8_forest_ref (forest->set_from);
        /* set user data of forest to forest_adapt */
        t8_forest_set_user_data (forest_adapt, t8_forest_get_user_data (forest));
        /* Construct an intermediate, adapted forest */
        t8_forest_set_adapt (forest_adapt, forest->set_from, forest->set_adapt_fn, forest->set_adapt_recursive);
        /* Set profiling if enabled */
        t8_forest_set_profiling (forest_adapt, forest->profile != NULL);
        t8_forest_commit (forest_adapt);
        /* The new forest will be partitioned/balanced from forest_adapt */
        forest->set_from = forest_adapt;
        /* Set the user data of forest_from to forest_adapt */
        t8_forest_set_user_data (forest_adapt, t8_forest_get_user_data (forest_from));
        /* If profiling is enabled copy the runtime of adapt. */
        if (forest->profile != NULL) {
          forest->profile->adapt_runtime = forest_adapt->profile->adapt_runtime;
        }
      }
      else {
        /* This forest should only be adapted */
        t8_forest_copy_trees (forest, forest->set_from, 0);
        t8_forest_adapt (forest);
      }
    }
    if (forest->from_method & T8_FOREST_FROM_PARTITION) {
      partitioned = 1;
      /* Partition this forest */
      forest->from_method -= T8_FOREST_FROM_PARTITION;

      if (forest->from_method > 0) {
        /* The forest should also be balanced after partition */
        t8_forest_t forest_partition;

        t8_forest_init (&forest_partition);
        if (forest_from == forest->set_from) {
          /* forest_partition should not change ownership of forest->set_from */
          t8_forest_ref (forest->set_from);
        }
        t8_forest_set_partition (forest_partition, forest->set_from, forest->set_for_coarsening);
        /* activate profiling, if this forest has profiling */
        t8_forest_set_profiling (forest_partition, forest->profile != NULL);
        /* Commit the partitioned forest */
        t8_forest_commit (forest_partition);
        forest->set_from = forest_partition;
        if (forest->profile != NULL) {
          forest->profile->partition_bytes_sent = forest_partition->profile->partition_bytes_sent;
          forest->profile->partition_elements_recv = forest_partition->profile->partition_elements_recv;
          forest->profile->partition_elements_shipped = forest_partition->profile->partition_elements_shipped;
          forest->profile->partition_procs_sent = forest_partition->profile->partition_procs_sent;
          forest->profile->partition_runtime = forest_partition->profile->partition_runtime;
        }
      }
      else {
        forest->incomplete_trees = forest->set_from->incomplete_trees;
        /* Partitioning is the last routine, no balance was set */
        forest->global_num_elements = forest->set_from->global_num_elements;
        /* Initialize the trees array of the forest */
        forest->trees = sc_array_new (sizeof (t8_tree_struct_t));
        /* partition the forest */
        t8_forest_partition (forest);
      }
    }
    if (forest->from_method & T8_FOREST_FROM_BALANCE) {
      /* balance the forest */
      forest->from_method -= T8_FOREST_FROM_BALANCE;
      /* This is the last from method that we execute,
       * nothing should be left todo */
      T8_ASSERT (forest->from_method == 0);

      /* This forest should only be balanced */
      if (forest->set_balance == T8_FOREST_BALANCE_NO_REPART) {
        /* balance without repartition */
        t8_forest_balance (forest, 0);
      }
      else {
        /* balance with repartition */
        t8_forest_balance (forest, 1);
      }
    }

    if (forest_from != forest->set_from) {
      /* decrease reference count of intermediate input forest, possibly destroying it */
      t8_forest_unref (&forest->set_from);
    }
    /* reset forest->set_from */
    forest->set_from = forest_from;
    /* decrease reference count of input forest, possibly destroying it */
    t8_forest_unref (&forest->set_from);
  } /* end set_from != NULL */

  /* Compute the element offset of the trees */
  t8_forest_compute_elements_offset (forest);

  /* Compute first and last descendant for each tree */
  t8_forest_compute_desc (forest);

  /* we do not need the set parameters anymore */
  forest->set_level = 0;
  forest->set_for_coarsening = 0;
  forest->set_from = NULL;
  forest->committed = 1;
  t8_debugf ("Committed forest with %li local elements and %lli "
             "global elements.\n\tTree range is from %lli to %lli.\n",
             (long) forest->local_num_elements, (long long) forest->global_num_elements,
             (long long) forest->first_local_tree, (long long) forest->last_local_tree);

  if (forest->tree_offsets == NULL) {
    /* Compute the tree offset array */
    t8_forest_partition_create_tree_offsets (forest);
  }
  if (forest->element_offsets == NULL) {
    /* Compute element offsets */
    t8_forest_partition_create_offsets (forest);
  }
  if (forest->global_first_desc == NULL) {
    /* Compute global first desc array */
    t8_forest_partition_create_first_desc (forest);
  }

  if (forest->profile != NULL) {
    /* If profiling is enabled, we measure the runtime of commit */
    forest->profile->commit_runtime = sc_MPI_Wtime () - forest->profile->commit_runtime;
  }

  /* From here on, the forest passes the t8_forest_is_committed check */

  /* re-partition the cmesh */
  if (forest->cmesh->set_partition && partitioned) {
    t8_forest_partition_cmesh (forest, forest->mpicomm, forest->profile != NULL);
  }

  if (forest->mpisize > 1) {
    sc_MPI_Barrier (forest->mpicomm);
    /* Construct a ghost layer, if desired */
    if (forest->do_ghost) {
      /* TODO: ghost type */
      switch (forest->ghost_algorithm) {
      case 1:
        t8_forest_ghost_create_balanced_only (forest);
        break;
      case 2:
        t8_forest_ghost_create (forest);
        break;
      case 3:
        t8_forest_ghost_create_topdown (forest);
        break;
      default:
        SC_ABORT ("Invalid choice of ghost algorithm");
      }
    }
    forest->do_ghost = 0;
  }
#ifdef T8_ENABLE_DEBUG
  t8_forest_partition_test_boundary_element (forest);
#endif
}

t8_locidx_t
t8_forest_get_local_num_elements (const t8_forest_t forest)
{
  T8_ASSERT (t8_forest_is_committed (forest));

  return forest->local_num_elements;
}

t8_gloidx_t
t8_forest_get_global_num_elements (const t8_forest_t forest)
{
  T8_ASSERT (t8_forest_is_committed (forest));

  return forest->global_num_elements;
}

t8_locidx_t
t8_forest_get_num_ghosts (const t8_forest_t forest)
{
  T8_ASSERT (t8_forest_is_committed (forest));

  /* Return the number of ghost elements, or 0 if no ghost structure exists. */
  if (forest->ghosts == NULL) {
    return 0;
  }
  return forest->ghosts->num_ghosts_elements;
}

/* Currently this function is not used */

/* Compute the offset array for a partition cmesh that should match the
 * forest's partition.
 */
static t8_shmem_array_t
t8_forest_compute_cmesh_offset (t8_forest_t forest, sc_MPI_Comm comm)
{
  t8_shmem_array_t offset;

  if (forest->tree_offsets == NULL) {
    /* Create the tree offsets if necessary */
    t8_forest_partition_create_tree_offsets (forest);
  }
  /* initialize the shared memory array */
  t8_shmem_array_init (&offset, sizeof (t8_gloidx_t), forest->mpisize + 1, comm);

  /* Copy the contents */
  t8_shmem_array_copy (offset, forest->tree_offsets);

  return offset;
}

void
t8_forest_partition_cmesh (t8_forest_t forest, sc_MPI_Comm comm, int set_profiling)
{
  t8_cmesh_t cmesh_partition;
  t8_shmem_array_t offsets;

  t8_debugf ("Partitioning cmesh according to forest\n");

  t8_cmesh_init (&cmesh_partition);
  t8_cmesh_set_derive (cmesh_partition, forest->cmesh);
  /* set partition range of new cmesh according to forest trees */
  if (forest->tree_offsets == NULL) {
    t8_forest_partition_create_tree_offsets (forest);
  }
  offsets = t8_forest_compute_cmesh_offset (forest, comm);

  t8_cmesh_set_partition_offsets (cmesh_partition, offsets);
  /* Set the profiling of the cmesh */
  t8_cmesh_set_profiling (cmesh_partition, set_profiling);
  /* Commit the new cmesh */
  t8_cmesh_commit (cmesh_partition, comm);
  /* set the new cmesh as the cmesh of the forest */
  forest->cmesh = cmesh_partition;
  t8_debugf ("Done partitioning cmesh\n");
}

sc_MPI_Comm
t8_forest_get_mpicomm (const t8_forest_t forest)
{
  T8_ASSERT (t8_forest_is_committed (forest));
  return forest->mpicomm;
}

t8_gloidx_t
t8_forest_get_first_local_tree_id (const t8_forest_t forest)
{
  T8_ASSERT (t8_forest_is_committed (forest));

  return forest->first_local_tree;
}

t8_locidx_t
t8_forest_get_num_ghost_trees (const t8_forest_t forest)
{
  if (forest->ghosts != NULL) {
    return t8_forest_ghost_num_trees (forest);
  }
  else {
    return 0;
  }
}

t8_locidx_t
t8_forest_get_num_local_trees (const t8_forest_t forest)
{
  t8_locidx_t num_trees;

  num_trees = forest->last_local_tree - forest->first_local_tree + 1;
  /* assert for possible overflow */
  T8_ASSERT ((t8_gloidx_t) num_trees == forest->last_local_tree - forest->first_local_tree + 1);
  if (num_trees < 0) {
    /* Set number of trees to zero if there are none */
    num_trees = 0;
  }
  return num_trees;
}

t8_gloidx_t
t8_forest_get_num_global_trees (const t8_forest_t forest)
{
  T8_ASSERT (t8_forest_is_committed (forest));

  return forest->global_num_trees;
}

t8_gloidx_t
t8_forest_global_tree_id (const t8_forest_t forest, const t8_locidx_t ltreeid)
{
  t8_locidx_t num_local_trees;
  T8_ASSERT (t8_forest_is_committed (forest));
  T8_ASSERT (0 <= ltreeid && ltreeid < t8_forest_get_num_local_trees (forest) + t8_forest_ghost_num_trees (forest));

  num_local_trees = t8_forest_get_num_local_trees (forest);
  if (ltreeid < num_local_trees) {
    /* The tree is a local tree */
    return ltreeid + forest->first_local_tree;
  }
  else {
    T8_ASSERT (forest->ghosts != NULL);
    /* Return the global id of the ghost tree */
    return t8_forest_ghost_get_global_treeid (forest, ltreeid - num_local_trees);
  }
}

/* TODO: We use this function in forest_partition when the
 * forest is only partially committed. Thus, we cannot check whether the
 * forest is committed here. */
t8_tree_t
t8_forest_get_tree (const t8_forest_t forest, const t8_locidx_t ltree_id)
{
  T8_ASSERT (forest->trees != NULL);
  T8_ASSERT (0 <= ltree_id && ltree_id < t8_forest_get_num_local_trees (forest));
  return (t8_tree_t) t8_sc_array_index_locidx (forest->trees, ltree_id);
}

double *
t8_forest_get_tree_vertices (t8_forest_t forest, t8_locidx_t ltreeid)
{
  return t8_cmesh_get_tree_vertices (forest->cmesh, t8_forest_ltreeid_to_cmesh_ltreeid (forest, ltreeid));
}

t8_element_array_t *
t8_forest_tree_get_leaves (const t8_forest_t forest, const t8_locidx_t ltree_id)
{
  T8_ASSERT (t8_forest_is_committed (forest));
  T8_ASSERT (0 <= ltree_id && ltree_id < t8_forest_get_num_local_trees (forest));

  return &t8_forest_get_tree (forest, ltree_id)->elements;
}

t8_cmesh_t
t8_forest_get_cmesh (const t8_forest_t forest)
{
  return forest->cmesh;
}

/* Compare function for the binary search in t8_forest_get_element.
 * Given a local element id and tree, this function returns 0
 * if the  element is inside the tree, -1 if it is inside a tree with
 * bigger local tree id and +1 if the element is inside a tree with
 * smaller local tree id.
 */
static int
t8_forest_compare_elem_tree (const void *lelement_id, const void *ltree)
{
  t8_locidx_t leid = *(const t8_locidx_t *) lelement_id;
  const t8_tree_t tree = (const t8_tree_t) ltree;

  if (tree->elements_offset > leid) {
    /* We have to look further to the left */
    return -1;
  }
  else if (tree->elements_offset + (t8_locidx_t) t8_element_array_get_count (&tree->elements) > leid) {
    /* We have found the tree */
    return 0;
  }
  else {
    /* We have to look further right */
    return 1;
  }
}

t8_element_t *
t8_forest_get_element (t8_forest_t forest, t8_locidx_t lelement_id, t8_locidx_t *ltreeid)
{
  t8_tree_t tree;
  t8_locidx_t ltree;
#ifdef T8_ENABLE_DEBUG
  t8_locidx_t ltreedebug;
#endif

  T8_ASSERT (t8_forest_is_committed (forest));
  T8_ASSERT (lelement_id >= 0);
  if (lelement_id >= t8_forest_get_local_num_elements (forest)) {
    return NULL;
  }
  /* We optimized the binary search out by using sc_bsearch,
   * but keep it in for debugging. We check whether the hand-written
   * binary search matches the sc_array_bsearch. */
#ifdef T8_ENABLE_DEBUG
  {
    t8_locidx_t ltree_a, ltree_b;
    ltree_a = 0;
    ltree_b = t8_forest_get_num_local_trees (forest);
    ltreedebug = (ltree_a + ltree_b) / 2;
    while (ltree_a < ltree_b) {
      ltreedebug = (ltree_a + ltree_b) / 2;
      tree = t8_forest_get_tree (forest, ltreedebug);
      if (tree->elements_offset > lelement_id) {
        /* We have to look further to the left */
        ltree_b = ltreedebug;
      }
      else if (tree->elements_offset + (t8_locidx_t) t8_element_array_get_count (&tree->elements) > lelement_id) {
        /* We have found the tree */
        ltree_a = ltree_b;
      }
      else {
        /* We have to look further right */
        ltree_a = ltreedebug;
      }
    }
  }
#endif
  ltree = sc_array_bsearch (forest->trees, &lelement_id, t8_forest_compare_elem_tree);
  T8_ASSERT (ltreedebug == ltree);
  if (ltreeid != NULL) {
    *ltreeid = ltree;
  }

  /* The tree that contains the element is now local tree ltree.
   * Or the element is not a local element. */
  tree = t8_forest_get_tree (forest, ltree);
  if (tree->elements_offset <= lelement_id
      && lelement_id < tree->elements_offset + (t8_locidx_t) t8_element_array_get_count (&tree->elements)) {
    return t8_element_array_index_locidx_mutable (&tree->elements, lelement_id - tree->elements_offset);
  }
  /* The element was not found.
   * This case is covered by the first if and should therefore never happen. */
  SC_ABORT_NOT_REACHED ();
  return NULL;
}

const t8_element_t *
t8_forest_get_element_in_tree (t8_forest_t forest, t8_locidx_t ltreeid, t8_locidx_t leid_in_tree)
{
  t8_tree_t tree;
  T8_ASSERT (t8_forest_is_committed (forest));
  T8_ASSERT (0 <= ltreeid && ltreeid < t8_forest_get_num_local_trees (forest));

  tree = t8_forest_get_tree (forest, ltreeid);
  const t8_element_t *element = t8_forest_get_tree_element (tree, leid_in_tree);
  T8_ASSERT (t8_forest_element_is_leaf (forest, element, ltreeid));
  return element;
}

t8_locidx_t
t8_forest_get_tree_element_offset (const t8_forest_t forest, const t8_locidx_t ltreeid)
{
  T8_ASSERT (t8_forest_is_committed (forest));

  return t8_forest_get_tree (forest, ltreeid)->elements_offset;
}

t8_locidx_t
t8_forest_get_tree_element_count (t8_tree_t tree)
{
  t8_locidx_t element_count;

  T8_ASSERT (tree != NULL);
  element_count = t8_element_array_get_count (&tree->elements);
  /* check for type conversion errors */
  T8_ASSERT ((size_t) element_count == t8_element_array_get_count (&tree->elements));
  return element_count;
}

t8_locidx_t
t8_forest_get_tree_num_elements (t8_forest_t forest, t8_locidx_t ltreeid)
{
  T8_ASSERT (t8_forest_is_committed (forest));
  T8_ASSERT (0 <= ltreeid && ltreeid < t8_forest_get_num_local_trees (forest));

  return t8_forest_get_tree_element_count (t8_forest_get_tree (forest, ltreeid));
}

t8_eclass_t
t8_forest_get_tree_class (const t8_forest_t forest, const t8_locidx_t ltreeid)
{
  t8_locidx_t num_local_trees = t8_forest_get_num_local_trees (forest);

  T8_ASSERT (0 <= ltreeid && ltreeid < num_local_trees + t8_forest_get_num_ghost_trees (forest));
  if (ltreeid < num_local_trees) {
    /* The id belongs to a local tree */
    return t8_forest_get_tree (forest, ltreeid)->eclass;
  }
  else {
    /* The id belongs to a ghost tree */
    return t8_forest_ghost_get_tree_class (forest, ltreeid - num_local_trees);
  }
}

/* Return the global index of the first local element */
t8_gloidx_t
t8_forest_get_first_local_element_id (t8_forest_t forest)
{
  T8_ASSERT (t8_forest_is_committed (forest));

  if (forest->element_offsets != NULL) {
    return t8_shmem_array_get_gloidx (forest->element_offsets, forest->mpirank);
  }
  return -1;
}

t8_scheme *
t8_forest_get_scheme (const t8_forest_t forest)
{
  T8_ASSERT (t8_forest_is_committed (forest));
  T8_ASSERT (forest->scheme != NULL);

  return forest->scheme;
}

t8_scheme *
t8_forest_get_scheme_before_commit (const t8_forest_t forest)
{
  T8_ASSERT (t8_forest_is_initialized (forest));
  T8_ASSERT (forest->scheme != NULL);

  return forest->scheme;
}

t8_eclass_t
t8_forest_get_eclass (const t8_forest_t forest, const t8_locidx_t ltreeid)
{
  T8_ASSERT (t8_forest_is_committed (forest));
  return t8_forest_get_tree (forest, ltreeid)->eclass;
}

t8_locidx_t
t8_forest_get_local_id (const t8_forest_t forest, const t8_gloidx_t gtreeid)
{
  t8_gloidx_t ltreeid;
  T8_ASSERT (t8_forest_is_committed (forest));
  T8_ASSERT (0 <= gtreeid && gtreeid < t8_forest_get_num_global_trees (forest));

  /* If the tree is local then its local id is the global id minus the
   * first global tree id on this forest. If this number is not in the
   * range of local tree ids then the tree is not local. */
  /* we use a gloidx for ltreeid to prevent overflow and false positives */
  ltreeid = gtreeid - t8_forest_get_first_local_tree_id (forest);
  /* Check if this tree is a local tree and if so return its local id */
  if (0 <= ltreeid && ltreeid < t8_forest_get_num_local_trees (forest)) {
    return ltreeid;
  }
  else {
    return -1;
  }
}
t8_locidx_t
t8_forest_get_local_or_ghost_id (const t8_forest_t forest, const t8_gloidx_t gtreeid)
{
  t8_gloidx_t ltreeid;
  T8_ASSERT (t8_forest_is_committed (forest));
  T8_ASSERT (0 <= gtreeid && gtreeid < t8_forest_get_num_global_trees (forest));

  /* If the tree is local then its local id is the global id minus the
   * first global tree id on this forest. If this number is not in the
   * range of local tree ids then the tree is not local. */
  /* we use a gloidx for ltreeid to prevent overflow and false positives */
  ltreeid = gtreeid - t8_forest_get_first_local_tree_id (forest);
  /* Check if this tree is a local tree and if so return its local id */
  if (0 <= ltreeid && ltreeid < t8_forest_get_num_local_trees (forest)) {
    return ltreeid;
  }
  else {
    t8_locidx_t ghost_id = t8_forest_ghost_get_ghost_treeid (forest, gtreeid);
    if (ghost_id >= 0)
      return t8_forest_get_num_local_trees (forest) + ghost_id;
    return -1;
  }
}

t8_locidx_t
t8_forest_ltreeid_to_cmesh_ltreeid (t8_forest_t forest, t8_locidx_t ltreeid)
{
  t8_gloidx_t cmesh_gfirst;
  t8_locidx_t num_local_trees;

  T8_ASSERT (t8_forest_is_committed (forest));
  T8_ASSERT (forest->cmesh != NULL);
  num_local_trees = t8_forest_get_num_local_trees (forest);
  T8_ASSERT (0 <= ltreeid && ltreeid < num_local_trees + t8_forest_ghost_num_trees (forest));

  if (ltreeid < num_local_trees) {
    /* This a local tree and not a ghost */

    cmesh_gfirst = t8_cmesh_get_first_treeid (forest->cmesh);
    return forest->first_local_tree - cmesh_gfirst + ltreeid;
  }
  else {
    /* This is a ghost */
    t8_gloidx_t globalid;
    t8_locidx_t cmesh_local_id;
    /* Compute the global id of this ghost tree */
    globalid = t8_forest_ghost_get_global_treeid (forest, ltreeid - num_local_trees);
    /* Compute the cmesh local id of the ghost */
    cmesh_local_id = t8_cmesh_get_local_id (forest->cmesh, globalid);
    /* is < 0 if this ghost does not exist */
    T8_ASSERT (cmesh_local_id >= 0);
    return cmesh_local_id;
  }
}

t8_locidx_t
t8_forest_cmesh_ltreeid_to_ltreeid (t8_forest_t forest, t8_locidx_t lctreeid)
{
  t8_locidx_t ltreeid;

  T8_ASSERT (t8_forest_is_committed (forest));
  T8_ASSERT (forest->cmesh != NULL);

  ltreeid = t8_cmesh_get_first_treeid (forest->cmesh) - t8_forest_get_first_local_tree_id (forest) + lctreeid;
  if (0 <= ltreeid && ltreeid < t8_forest_get_num_local_trees (forest)) {
    /* The tree is a forest local tree */
    return ltreeid;
  }
  else {
    /* The tree is not forest local */
    return -1;
  }
}

t8_ctree_t
t8_forest_get_coarse_tree_ext (t8_forest_t forest, t8_locidx_t ltreeid, t8_locidx_t **face_neigh, int8_t **ttf)
{
  t8_locidx_t lctreeid;

  T8_ASSERT (t8_forest_is_committed (forest));

  /* Compute the coarse tree's local id */
  lctreeid = t8_forest_ltreeid_to_cmesh_ltreeid (forest, ltreeid);

  return t8_cmesh_trees_get_tree_ext (forest->cmesh->trees, lctreeid, face_neigh, ttf);
}

t8_ctree_t
t8_forest_get_coarse_tree (t8_forest_t forest, t8_locidx_t ltreeid)
{
  return t8_forest_get_coarse_tree_ext (forest, ltreeid, NULL, NULL);
}

void
t8_forest_set_profiling (t8_forest_t forest, int set_profiling)
{
  T8_ASSERT (t8_forest_is_initialized (forest));

  if (set_profiling) {
    if (forest->profile == NULL) {
      /* Only do something if profiling is not enabled already */
      forest->profile = T8_ALLOC_ZERO (t8_profile_struct_t, 1);
    }
  }
  else {
    /* Free any profile that is already set */
    if (forest->profile != NULL) {
      T8_FREE (forest->profile);
    }
  }
}

void
t8_forest_compute_profile (t8_forest_t forest)
{
  T8_ASSERT (t8_forest_is_committed (forest));
  if (forest->profile != NULL) {
    /* Only print something if profiling is enabled */
    t8_profile_t *profile = forest->profile;

    /* Set the stats */
    sc_stats_set1 (&forest->stats[0], profile->partition_elements_shipped, "forest: Number of elements sent.");
    sc_stats_set1 (&forest->stats[1], profile->partition_elements_recv, "forest: Number of elements received.");
    sc_stats_set1 (&forest->stats[2], profile->partition_bytes_sent, "forest: Number of bytes sent.");
    sc_stats_set1 (&forest->stats[3], profile->partition_procs_sent, "forest: Number of processes sent to.");
    sc_stats_set1 (&forest->stats[4], profile->ghosts_shipped, "forest: Number of ghost elements sent.");
    sc_stats_set1 (&forest->stats[5], profile->ghosts_received, "forest: Number of ghost elements received.");
    sc_stats_set1 (&forest->stats[6], profile->ghosts_remotes,
                   "forest: Number of processes we sent ghosts to/received from.");
    sc_stats_set1 (&forest->stats[7], profile->adapt_runtime, "forest: Adapt runtime.");
    sc_stats_set1 (&forest->stats[8], profile->partition_runtime, "forest: Partition runtime.");
    sc_stats_set1 (&forest->stats[9], profile->commit_runtime, "forest: Commit runtime.");
    sc_stats_set1 (&forest->stats[10], profile->ghost_runtime, "forest: Ghost runtime.");
    sc_stats_set1 (&forest->stats[11], profile->ghost_waittime, "forest: Ghost waittime.");
    sc_stats_set1 (&forest->stats[12], profile->balance_runtime, "forest: Balance runtime.");
    sc_stats_set1 (&forest->stats[13], profile->balance_rounds, "forest: Balance rounds.");
    /* compute stats */
    sc_stats_compute (sc_MPI_COMM_WORLD, T8_PROFILE_NUM_STATS, forest->stats);
    forest->stats_computed = 1;
  }
}

void
t8_forest_print_profile (t8_forest_t forest)
{
  T8_ASSERT (t8_forest_is_committed (forest));
  if (forest->profile != NULL) {
    /* Compute the stats if not already computed. */
    if (!forest->stats_computed) {
      t8_forest_compute_profile (forest);
    }
    /* print stats */
    t8_logf (SC_LC_GLOBAL, SC_LP_STATISTICS, "Printing stats for forest.\n");
    sc_stats_print (t8_get_package_id (), SC_LP_STATISTICS, T8_PROFILE_NUM_STATS, forest->stats, 1, 1);
  }
}

const sc_statinfo_t *
t8_forest_profile_get_adapt_stats (t8_forest_t forest)
{
  T8_ASSERT (t8_forest_is_committed (forest));
  T8_ASSERT (forest->profile != NULL);
  T8_ASSERT (forest->stats_computed);
  return &forest->stats[7];
}

const sc_statinfo_t *
t8_forest_profile_get_ghost_stats (t8_forest_t forest)
{
  T8_ASSERT (t8_forest_is_committed (forest));
  T8_ASSERT (forest->profile != NULL);
  T8_ASSERT (forest->stats_computed);
  return &forest->stats[10];
}

const sc_statinfo_t *
t8_forest_profile_get_partition_stats (t8_forest_t forest)
{
  T8_ASSERT (t8_forest_is_committed (forest));
  T8_ASSERT (forest->profile != NULL);
  T8_ASSERT (forest->stats_computed);
  return &forest->stats[8];
}

const sc_statinfo_t *
t8_forest_profile_get_commit_stats (t8_forest_t forest)
{
  T8_ASSERT (t8_forest_is_committed (forest));
  T8_ASSERT (forest->profile != NULL);
  T8_ASSERT (forest->stats_computed);
  return &forest->stats[9];
}

const sc_statinfo_t *
t8_forest_profile_get_balance_stats (t8_forest_t forest)
{
  T8_ASSERT (t8_forest_is_committed (forest));
  T8_ASSERT (forest->profile != NULL);
  T8_ASSERT (forest->stats_computed);
  return &forest->stats[12];
}

const sc_statinfo_t *
t8_forest_profile_get_balance_rounds_stats (t8_forest_t forest)
{
  T8_ASSERT (t8_forest_is_committed (forest));
  T8_ASSERT (forest->profile != NULL);
  T8_ASSERT (forest->stats_computed);
  return &forest->stats[13];
}

double
t8_forest_profile_get_adapt_time (t8_forest_t forest)
{
  T8_ASSERT (t8_forest_is_committed (forest));
  if (forest->profile != NULL) {
    return forest->profile->adapt_runtime;
  }
  return 0;
}

double
t8_forest_profile_get_partition_time (t8_forest_t forest, int *procs_sent)
{
  T8_ASSERT (t8_forest_is_committed (forest));
  if (forest->profile != NULL) {
    *procs_sent = forest->profile->partition_procs_sent;
    return forest->profile->partition_runtime;
  }
  return 0;
}

double
t8_forest_profile_get_balance_time (t8_forest_t forest, int *balance_rounds)
{
  T8_ASSERT (t8_forest_is_committed (forest));
  if (forest->profile != NULL) {
    *balance_rounds = forest->profile->balance_rounds;
    return forest->profile->balance_runtime;
  }
  return 0;
}

double
t8_forest_profile_get_ghost_time (t8_forest_t forest, t8_locidx_t *ghosts_sent)
{
  T8_ASSERT (t8_forest_is_committed (forest));
  if (forest->profile != NULL) {
    *ghosts_sent = forest->profile->ghosts_shipped;
    return forest->profile->ghost_runtime;
  }
  *ghosts_sent = 0;
  return 0;
}

double
t8_forest_profile_get_ghostexchange_waittime (t8_forest_t forest)
{

  T8_ASSERT (t8_forest_is_committed (forest));
  if (forest->profile != NULL) {
    return forest->profile->ghost_waittime;
  }
  return 0;
}

double
t8_forest_profile_get_balance (t8_forest_t forest, int *balance_rounds)
{
  T8_ASSERT (t8_forest_is_committed (forest));
  if (forest->profile != NULL) {
    *balance_rounds = forest->profile->balance_rounds;
    return forest->profile->balance_runtime;
  }
  return 0;
}

void
t8_forest_compute_elements_offset (t8_forest_t forest)
{
  t8_locidx_t itree, num_trees;
  t8_locidx_t current_offset;
  t8_tree_t tree;

  T8_ASSERT (t8_forest_is_initialized (forest));

  /* Get the number of local trees */
  num_trees = t8_forest_get_num_local_trees (forest);
  current_offset = 0;
  /* Iterate through all trees, sum up the element counts and set it as
   * the element_offsets */
  for (itree = 0; itree < num_trees; itree++) {
    tree = t8_forest_get_tree (forest, itree);
    tree->elements_offset = current_offset;
    current_offset += t8_forest_get_tree_element_count (tree);
  }
  /* At the end, we counted all elements */
  T8_ASSERT (current_offset == forest->local_num_elements);
}

int
t8_forest_write_vtk_ext (t8_forest_t forest, const char *fileprefix, const int write_treeid, const int write_mpirank,
                         const int write_level, const int write_element_id, const int write_ghosts,
                         const int write_curved, int do_not_use_API, const int num_data, t8_vtk_data_field_t *data)
{
  T8_ASSERT (forest != NULL);
  T8_ASSERT (forest->rc.refcount > 0);
  T8_ASSERT (forest->committed);

#if T8_WITH_VTK
  if (do_not_use_API && write_curved) {
    t8_errorf ("WARNING: Export of curved elements not yet available with the inbuild function. "
               "Using the VTK API instead.\n");
    do_not_use_API = 0;
  }
#else
  /* We are not linked against the VTK library, so
   * we do not use the API by default.
   */
  if (write_curved) {
    t8_errorf ("WARNING: Export of curved elements not yet available with the inbuild function. "
               "Please link to VTK.\n"
               "Using the inbuild function to write out uncurved elements instead.\n");
  }
  do_not_use_API = 1;
#endif
  if (!do_not_use_API) {
    return t8_forest_vtk_write_file_via_API (forest, fileprefix, write_treeid, write_mpirank, write_level,
                                             write_element_id, write_ghosts, write_curved, num_data, data);
  }
  else {
    T8_ASSERT (!write_curved);
    return t8_forest_vtk_write_file (forest, fileprefix, write_treeid, write_mpirank, write_level, write_element_id,
                                     write_ghosts, num_data, data);
  }
}

int
t8_forest_write_vtk (t8_forest_t forest, const char *fileprefix)
{
  return t8_forest_write_vtk_ext (forest, fileprefix, 1, 1, 1, 1, 0, 0, 0, 0, NULL);
}

t8_forest_t
t8_forest_new_uniform (t8_cmesh_t cmesh, t8_scheme *scheme, const int level, const int do_face_ghost, sc_MPI_Comm comm)
{
  t8_forest_t forest;

  T8_ASSERT (t8_cmesh_is_committed (cmesh));
  T8_ASSERT (scheme != NULL);
  T8_ASSERT (0 <= level);

  /* Initialize the forest */
  t8_forest_init (&forest);

  if (cmesh->set_partition) {
    t8_cmesh_t cmesh_uniform_partition;
    t8_cmesh_init (&cmesh_uniform_partition);
    t8_cmesh_set_derive (cmesh_uniform_partition, cmesh);
    t8_scheme_cxx_ref (scheme);
    t8_cmesh_set_partition_uniform (cmesh_uniform_partition, level, scheme);
    t8_cmesh_commit (cmesh_uniform_partition, comm);
    cmesh = cmesh_uniform_partition;
  }

  /* Set the cmesh, scheme and level */
  t8_forest_set_cmesh (forest, cmesh, comm);
  t8_forest_set_scheme (forest, scheme);
  t8_forest_set_level (forest, level);
  if (do_face_ghost) {
    t8_forest_set_ghost (forest, 1, T8_GHOST_FACES);
  }
  /* commit the forest */
  t8_forest_commit (forest);
  t8_global_productionf ("Constructed uniform forest with %lli global elements.\n",
                         (long long) forest->global_num_elements);

  return forest;
}

t8_forest_t
t8_forest_new_adapt (t8_forest_t forest_from, t8_forest_adapt_t adapt_fn, int recursive, int do_face_ghost,
                     void *user_data)
{
  t8_forest_t forest;

  t8_forest_init (&forest);
  t8_forest_set_adapt (forest, forest_from, adapt_fn, recursive);
  t8_forest_set_ghost (forest, do_face_ghost, T8_GHOST_FACES);
  if (user_data != NULL) {
    t8_forest_set_user_data (forest, user_data);
  }
  t8_forest_commit (forest);
  return forest;
}

/* Iterate through all the trees and free the element memory as well as
 * the tree memory.
 */
static void
t8_forest_free_trees (t8_forest_t forest)
{
  t8_tree_t tree;
  t8_locidx_t jt, number_of_trees;

  T8_ASSERT (forest != NULL);
  T8_ASSERT (forest->committed);

  number_of_trees = forest->trees->elem_count;
  for (jt = 0; jt < number_of_trees; jt++) {
    tree = (t8_tree_t) t8_sc_array_index_locidx (forest->trees, jt);
    if (t8_forest_get_tree_element_count (tree) >= 1) {
      /* destroy first and last descendant */
      const t8_eclass_t eclass = t8_forest_get_tree_class (forest, jt);
      const t8_scheme *scheme = forest->scheme_cxx->eclass_schemes[eclass];
      t8_element_destroy (scheme, 1, &tree->first_desc);
      t8_element_destroy (scheme, 1, &tree->last_desc);
    }
    else {
      T8_ASSERT (forest->incomplete_trees);
    }
    t8_element_array_reset (&tree->elements);
  }
  sc_array_destroy (forest->trees);
}

/* Completely destroy a forest and unreference all structs that the
 * forest has taken ownership on.
 */
static void
t8_forest_reset (t8_forest_t *pforest)
{
  int mpiret;
  t8_forest_t forest;

  T8_ASSERT (pforest != NULL);
  forest = *pforest;
  T8_ASSERT (forest != NULL);
  T8_ASSERT (forest->rc.refcount == 0);

  if (!forest->committed) {
    if (forest->set_from != NULL) {
      /* in this case we have taken ownership and not released it yet */
      t8_forest_unref (&forest->set_from);
    }
  }
  else {
    T8_ASSERT (forest->set_from == NULL);
  }

  /* undup communicator if necessary */
  if (forest->committed) {
    if (forest->do_dup) {
      mpiret = sc_MPI_Comm_free (&forest->mpicomm);
      SC_CHECK_MPI (mpiret);
    }
    t8_forest_free_trees (forest);
  }

  /* Destroy the ghost layer if it exists */
  if (forest->ghosts != NULL) {
    t8_forest_ghost_unref (&forest->ghosts);
  }
  /* we have taken ownership on calling t8_forest_set_* */
  if (forest->scheme_cxx != NULL) {
    t8_schemexx_unref (&forest->scheme_cxx);
  }
  if (forest->cmesh != NULL) {
    t8_cmesh_unref (&forest->cmesh);
  }

  /* free the memory of the offset array */
  if (forest->element_offsets != NULL) {
    t8_shmem_array_destroy (&forest->element_offsets);
  }
  /* free the memory of the global_first_desc array */
  if (forest->global_first_desc != NULL) {
    t8_shmem_array_destroy (&forest->global_first_desc);
  }
  /* free the memory of the tree_offsets array */
  if (forest->tree_offsets != NULL) {
    t8_shmem_array_destroy (&forest->tree_offsets);
  }
  if (forest->profile != NULL) {
    T8_FREE (forest->profile);
  }
  T8_FREE (forest);
  *pforest = NULL;
}

void
t8_forest_ref (t8_forest_t forest)
{
  T8_ASSERT (forest != NULL);
  t8_refcount_ref (&forest->rc);
}

void
t8_forest_unref (t8_forest_t *pforest)
{
  t8_forest_t forest;

  T8_ASSERT (pforest != NULL);
  forest = *pforest;
  T8_ASSERT (forest->rc.refcount > 0);
  T8_ASSERT (forest != NULL);
  if (t8_refcount_unref (&forest->rc)) {
    t8_forest_reset (pforest);
  }
}

T8_EXTERN_C_END ();<|MERGE_RESOLUTION|>--- conflicted
+++ resolved
@@ -1423,14 +1423,7 @@
 static t8_locidx_t
 t8_forest_bin_search_lower (const t8_element_array_t *elements, const t8_linearidx_t element_id, const int maxlevel)
 {
-<<<<<<< HEAD
-  t8_linearidx_t query_id;
-  t8_locidx_t low, high, guess;
-
   const t8_scheme *ts = t8_element_array_get_scheme (elements);
-=======
-  const t8_eclass_scheme_c *ts = t8_element_array_get_scheme (elements);
->>>>>>> 1439d6e8
   /* At first, we check whether any element has smaller id than the
    * given one. */
   const t8_element_t *query = t8_element_array_index_int (elements, 0);
@@ -1498,11 +1491,7 @@
 
 t8_gloidx_t
 t8_forest_element_face_neighbor (t8_forest_t forest, t8_locidx_t ltreeid, const t8_element_t *elem, t8_element_t *neigh,
-<<<<<<< HEAD
                                  t8_eclass_t neigh_eclass, int face, int *neigh_face)
-=======
-                                 const t8_eclass_scheme_c *neigh_scheme, int face, int *neigh_face)
->>>>>>> 1439d6e8
 {
   /* Get a pointer to the tree to read its element class */
   const t8_tree_t tree = t8_forest_get_tree (forest, ltreeid);
@@ -1608,13 +1597,8 @@
 
 t8_gloidx_t
 t8_forest_element_half_face_neighbors (t8_forest_t forest, t8_locidx_t ltreeid, const t8_element_t *elem,
-<<<<<<< HEAD
                                        t8_element_t *neighs[], t8_eclass_t neigh_class, int face, int num_neighs,
                                        int dual_faces[])
-=======
-                                       t8_element_t *neighs[], const t8_eclass_scheme_c *neigh_scheme, int face,
-                                       int num_neighs, int dual_faces[])
->>>>>>> 1439d6e8
 {
   t8_tree_t tree;
   t8_element_t **children_at_face;
