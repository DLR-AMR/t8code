/*
  This file is part of t8code.
  t8code is a C library to manage a collection (a forest) of multiple
  connected adaptive space-trees of general element classes in parallel.

  Copyright (C) 2015 the developers

  t8code is free software; you can redistribute it and/or modify
  it under the terms of the GNU General Public License as published by
  the Free Software Foundation; either version 2 of the License, or
  (at your option) any later version.

  t8code is distributed in the hope that it will be useful,
  but WITHOUT ANY WARRANTY; without even the implied warranty of
  MERCHANTABILITY or FITNESS FOR A PARTICULAR PURPOSE.  See the
  GNU General Public License for more details.

  You should have received a copy of the GNU General Public License
  along with t8code; if not, write to the Free Software Foundation, Inc.,
  51 Franklin Street, Fifth Floor, Boston, MA 02110-1301, USA.
*/

/** \file t8_forest_private.h
 * We define routines for a forest of elements that are not part
 * of the official t8_forest.h interface but used internally.
 */

/* TODO: begin documenting this file: make doxygen 2>&1 | grep t8_forest_private */

#ifndef T8_FOREST_PRIVATE_H
#define T8_FOREST_PRIVATE_H

#include <t8.h>
#include <t8_forest/t8_forest_general.h>

T8_EXTERN_C_BEGIN ();

/* TODO: document */

/** Check whether or not \a elements contains a (in)complete family and 
 *  return the size of it or zero if no family is considered.
 * \param [in]      forest          The forest.
 * \param [in]      ltree_id        The index of considered local tree.
 * \param [in]      el_considered   The local id of the first element in 
 *                                  \a elements in the local tree of the forest.
 * \param [in]      elements        Array of elements to consider.
 * \param [in]      elements_size   Number of elements in \a elements.
 * \return          Size of family or zero, if \a elements does not contain a
 *                  family. 
 * \note            The check works for complete and incomplete forests.
 *                  In the case of complete forests, the scheme based element 
 *                  function \see t8_elements_are_family is recommended.
 * \note            If the element with id \a el_considered is not the first
 *                  family member, return 0. Therefore, if return is x > 0, 
 *                  the first x elements in \a elements form a family.
 */
int
t8_forest_is_incomplete_family (const t8_forest_t forest, const t8_locidx_t ltree_id, const t8_locidx_t el_considered,
                                t8_element_t **elements, const int elements_size);

/* For each tree in a forest compute its first and last descendant */
void
t8_forest_compute_desc (t8_forest_t forest);

/* Create the elements on this process given a uniform partition
 * of the coarse mesh. */
void
t8_forest_populate (t8_forest_t forest);

/** Return the scheme associated to a forest.
 * This function does not check whether the given forest is committed, use with
 * caution and only if you are sure that the eclass_scheme was set.
 * \param [in]      forest     A nearly committed forest.
 * \return          The scheme associated to forest.
 * \see t8_forest_set_scheme
 */
const t8_scheme_c *
t8_forest_get_scheme_before_commit (t8_forest_t forest);

/** Compute the maximum possible refinement level in a forest.
 * This is the minimum over all maximum refinement level of the present element
 * classes.
 * \param [in,out] forest The forest.
 */
void
t8_forest_compute_maxlevel (t8_forest_t forest);

/** Compute the minimum possible uniform refinement level on a cmesh such
 * that no process is empty. Returns -1, if cmesh contains a vertex tree.
 * \param [in]  cmesh       The cmesh.
 * \param [in]  scheme      The element scheme for which refinement is considered.
 * \return                  The smallest refinement level l, such that a
 *                          uniform level \a l refined forest would have no empty
 *                          processes.
 * \see t8_forest_new_uniform.
 */
int
t8_forest_min_nonempty_level (t8_cmesh_t cmesh, const t8_scheme_c *scheme);

/** return nonzero if the first tree of a forest is shared with a smaller
 * process.
 * This is the case if and only if the first descendant of the first tree that we store is
 * not the first possible descendant of that tree.
 * \param [in]  forest    The forest.
 * \return                True if the first tree in the forest is shared with
 *                        a smaller rank. False otherwise.
 * \note \a forest must be committed before calling this function.
 */
int
t8_forest_first_tree_shared (t8_forest_t forest);

/** return nonzero if the last tree of a forest is shared with a bigger
 * process.
 * This is the case if and only if the first descendant of the first tree that we store is
 * not the first possible descendant of that tree.
 * \param [in]  forest    The forest.
 * \return                True if the last tree in the forest is shared with
 *                        a bigger rank. False otherwise.
 * \note \a forest must be committed before calling this function.
 */
int
t8_forest_last_tree_shared (t8_forest_t forest);

/* Allocate memory for trees and set their values as in from.
 * For each tree allocate enough element memory to fit the elements of from.
 * If copy_elements is true, copy the elements of from into the element memory.
 * Do not copy the first and last desc for each tree, as this is done outside in commit
 */
void
t8_forest_copy_trees (t8_forest_t forest, t8_forest_t from, int copy_elements);

/** Given the local id of a tree in a forest, return the coarse tree of the
 * cmesh that corresponds to this tree, also return the neighbor information of
 * the tree.
 * \param [in]  forest     The forest.
 * \param [in]  ltreeid    The local id of a tree in the forest.
 * \param [out] face_neigh If not NULL a pointer to the trees face_neighbor
 *                             array is stored here on return.
 * \param [out] ttf        If not NULL a pointer to the trees tree_to_face
 *                             array is stored here on return.
 * \return                 The coarse tree that matches the forest tree with local
 *                         id \a ltreeid.
 * \see t8_cmesh_trees_get_tree_ext
 */
t8_ctree_t
t8_forest_get_coarse_tree_ext (t8_forest_t forest, t8_locidx_t ltreeid, t8_locidx_t **face_neigh, int8_t **ttf);

/** Given a forest whose trees are already filled with elements compute
 * the element offset of each local tree.
 * The element offset of a tree is the number of local elements of the forest
 * that live in all the trees with a smaller treeid.
 * \param [in,out]  forest    The forest.
 * \a forest does not need to be committed before calling this function, but all
 * elements must have been constructed.
 */
void
t8_forest_compute_elements_offset (t8_forest_t forest);

/** Return a leaf element of a tree. Const version.
 * \param [in]  tree  The tree.
 * \param [in]  elem_in_tree The index of the leaf element within the tree.
 * \return      Returns the leaf element with index \a elem_in_tree of the
 *              element array of \a tree.
 */
const t8_element_t *
t8_forest_get_tree_leaf_element (t8_tree_t tree, t8_locidx_t elem_in_tree);

/** Return a leaf element of a tree. Mutable version.
 * \param [in]  tree  The tree.
 * \param [in]  elem_in_tree The index of the leaf element within the tree.
 * \return      Returns the leaf element with index \a elem_in_tree of the
 *              element array of \a tree.
 */
t8_element_t *
t8_forest_get_tree_leaf_element_mutable (t8_tree_t tree, t8_locidx_t elem_in_tree);

/** Return the array of leaf elements of a tree. Const version.
 * \param [in]  forest   The forest.
 * \param [in]  ltreeid  The local id of a local tree. Must be a valid local tree id.
 * \return      Returns the array of leaf elements of the tree.
 * \a forest must be committed before calling this function.
 */
const t8_element_array_t *
t8_forest_get_tree_leaf_element_array (t8_forest_t forest, t8_locidx_t ltreeid);

/** Return the array of leaf elements of a tree. Mutable version.
 * \param [in]  forest   The forest.
 * \param [in]  ltreeid  The local id of a local tree. Must be a valid local tree id.
 * \return      Returns the array of leaf elements of the tree.
 * \a forest must be committed before calling this function.
 */
t8_element_array_t *
t8_forest_get_tree_leaf_element_array_mutable (const t8_forest_t forest, t8_locidx_t ltreeid);

/** Search for a linear element id in a sorted array of
 * elements. If the element does not exist, return the largest index i
 * such that the element at position i has a smaller id than the given one.
 * If no such i exists, return -1.
 * \param [in]     elements    An array of elements. Must be sorted according to linear id at maximum level.
 *                             Must correspond to a valid refinement (i.e. contain no duplicate elements or elements and their descendants).
 * \param [in]     element_id  The linear id of the element to search for.
 * \param [in]     element_level The level of the element to search for. Thus, the level at which \a element_id was computed.
 * \return                     The largest index \a i of an element with linear_id smaller than or equal to \a element_id in \a elements if it exists.
 *                             -1 if no such element was found in \a elements.
 */
t8_locidx_t
t8_forest_bin_search_lower (const t8_element_array_t *elements, const t8_linearidx_t element_id,
                            const int element_level);

/** \brief Search for a linear element id (at level element_level) in a sorted array of
 * elements. If the element does not exist, return the smallest index i
 * such that the element at position i has a larger id than the given one.
 * If no such i exists, return -1.
 * \param [in]     elements    An array of elements. Must be sorted according to linear id at maximum level.
 *                             Must correspond to a valid refinement (i.e. contain no duplicate elements or elements and their descendants).
 * \param [in]     element_id  The linear id of the element to search for.
 * \param [in]     element_level The level of the element to search for. Thus, the level at which \a element_id was computed.
 * \return                     The smallest index \a i of an element with linear_id larger than or equal to \a element_id in \a elements if it exists.
 *                             -1 if no such element was found in \a elements.
 */
t8_locidx_t
t8_forest_bin_search_upper (const t8_element_array_t *elements, const t8_linearidx_t element_id,
                            const int element_level);

<<<<<<< HEAD
/** \brief TODO: document
 */
t8_locidx_t
t8_forest_bin_search_first_descendant_ancenstor (const t8_element_array_t *elements, const t8_element_t *element,
                                                 const t8_element_t **element_found);
=======
/** \brief Search for the first descendant or ancestor of an element in a sorted array of elements.
 * \param [in]     elements    An array of elements. Must be sorted according to linear id at maximum level.
 *                             Must correspond to a valid refinement (i.e. contain no duplicate elements or elements and their descendants).
 * \param [in]     element     The element to search for.
 * \param [in]     element_found On return either a descendant or ancestor of \a element in \a elements if it exists. NULL if no
 *                             such element exists in \a elements.
 * \return                     The smallest index \a i such that elements[i] (= \a element_found) is an ancestor or a descendant of \a element.
 *                             -1 if no such element was found in \a elements.
 * \note \a element is ancestor and descendant of itself, so if \a element is contained in \a elements then it will be found by this function.
 */
t8_locidx_t
t8_forest_bin_search_first_descendant_ancestor (const t8_element_array_t *elements, const t8_element_t *element,
                                                const t8_element_t **element_found);
>>>>>>> 9361571a

/** Find the owner process of a given element, deprecated version.
 * Use t8_forest_element_find_owner instead.
 * \param [in]     forest  The forest.
 * \param [in]     gtreeid The global id of the tree in which the element lies.
 * \param [in]     element The element to look for.
 * \param [in]     eclass  The element class of the tree \a gtreeid.
 * \param [in,out] all_owners_of_tree If not NULL, a sc_array of integers.
 *                         If the element count is zero then on output all owners
 *                         of the tree are stored.
 *                         If the element count is non-zero then it is assumed to
 *                         be filled with all owners of the tree.
 * \return                 The mpirank of the process that owns \a element.
 * \note The element must exist in the forest.
 * \note \a forest must be committed before calling this function.
 */
/* TODO: This finds the owner of the first descendant of element.
 *       We call this in owners_at_face where element is a descendant,
 *       add a flag that is true is element is a descendant, such that the
 *       first desc must not be created */
/* TODO: ext  version with parameters: lower_bound, upper_bound, is_desc/is_leaf
 *       is it really needed to construct the tree owners? Cant we just use the global
 *       offset array?
 */
int
t8_forest_element_find_owner_old (t8_forest_t forest, t8_gloidx_t gtreeid, t8_element_t *element, t8_eclass_t eclass,
                                  sc_array_t *all_owners_of_tree);

/** Find the owner process of a given element, if bounds for the owner process are known.
 * \param [in]    forest  The forest.
 * \param [in]    gtreeid The global id of the tree in which the element lies.
 * \param [in]    element The element to look for.
 * \param [in]    eclass  The element class of the tree \a gtreeid.
 * \param [in]    lower_bound A known lower bound for the owner process.
 * \param [in]    upper_bound A known upper bound for the owner process.
 * \param [in]    guess   An initial guess for the owner. Must satisfy
 *                        \a lower_bound <= \a guess <= \a upper_bound
 * \return                The mpirank of the process that owns \a element.
 * \note If \a lower_bound = \a upper_bound, the function assumes that \a lower_bound
 *       is the owner process and immediately returns.
 * \note The owner p must satisfy \a lower_bound <= p <= \a upper_bound.
 * \note The element must not exist in the forest, but an ancestor of its first
 *       descendant has to. If the element's owner is not unique, the owner of the element's
 *       first descendant is returned.
 * \note \a forest must be committed before calling this function.
 * \see t8_forest_element_find_owner
 * \see t8_forest_element_owners_bounds
 */
int
t8_forest_element_find_owner_ext (t8_forest_t forest, t8_gloidx_t gtreeid, t8_element_t *element, t8_eclass_t eclass,
                                  int lower_bound, int upper_bound, int guess, int element_is_desc);

/** Perform a constant runtime check if a given rank is owner of a given element.
 * If the element is owned by more than one rank, then this check is only true
 * for the smallest.
 * \param [in]  forest      A forest.
 * \param [in]  element     An element of \a forest.
 * \param [in]  gtreeid     The global tree in which element is in.
 * \param [in]  eclass      The element class of the tree.
 * \param [in]  rank        An mpi rank.
 * \param [in]  element_is_desc This should be true, if \a element is its own first_descendant at
 *                          the maximum level. Must be false otherwise.
 * \return      True if and only if \a rank is the (first) owner process of \a element.
 */
int
t8_forest_element_check_owner (t8_forest_t forest, t8_element_t *element, t8_gloidx_t gtreeid, t8_eclass_t eclass,
                               int rank, int element_is_desc);

/** Find all owner processes that own descendant of a given element that
 * touch a given face. The element does not need to be a local element.
 * \param [in]     forest  The forest.
 * \param [in]     gtreeid The global id of the tree in which the element lies.
 * \param [in]     element The element to look for.
 * \param [in]     eclass  The element class of the tree \a gtreeid.
 * \param [in]     face    A face of \a element.
 * \param [in,out] owners  On input an array of integers. Its first and second entry
 *                         are taken as lower and upper bounds for the owner processes.
 *                         If empty, then no bounds are taken.
 *                         On output it stores
 *                         all owners of descendants of \a elem that touch \a face
 *                         in ascending order.
 */
void
t8_forest_element_owners_at_face (t8_forest_t forest, t8_gloidx_t gtreeid, const t8_element_t *element,
                                  t8_eclass_t eclass, int face, sc_array_t *owners);

/** Constant time algorithm to compute lower and upper bounds for the owner processes of a given element.
 * \param [in]     forest  The forest.
 * \param [in]     gtreeid The global id of the tree in which the element lies.
 * \param [in]     element The element to look for.
 * \param [in]     eclass  The element class of the tree \a gtreeid.
 * \param [in,out] lower   On input a known lower bound for the owner process,
 *                         on output a (better) bound.
 * \param [in,out] upper   On input a known upper bound for the owner process,
 *                         on output a (better) bound.
 *
 * \note If on input \a lower >= \a upper, then the bounds are not changed by this
 *        algorithm. We interpret \a lower = \a such that the owner is unique and equals \a lower.
 * \note \a forest must be committed before calling this function.
 * \see t8_forest_element_find_owner
 * \see t8_forest_element_owners_bounds
 */
void
t8_forest_element_owners_bounds (t8_forest_t forest, t8_gloidx_t gtreeid, const t8_element_t *element,
                                 t8_eclass_t eclass, int *lower, int *upper);

/** Constant time algorithm to compute lower and upper bounds for the owner
 * processes of the face leaves of a given element.
 * \param [in]     forest  The forest.
 * \param [in]     gtreeid The global id of the tree in which the element lies.
 * \param [in]     element The element to look for.
 * \param [in]     eclass  The element class of the tree \a gtreeid.
 * \param [in]     face    The face of \a element to consider.
 * \param [in,out] lower   On input a known lower bound for the owner process,
 *                         on output a (better) bound.
 * \param [in,out] upper   On input a known upper bound for the owner process,
 *                         on output a (better) bound.
 *
 * \note If on input \a lower >= \a upper, then the bounds are not changed by this
 *        algorithm. We interpret \a lower = \a upper such that the owner is unique and equals \a lower.
 * \note \a forest must be committed before calling this function.
 */
void
t8_forest_element_owners_at_face_bounds (t8_forest_t forest, t8_gloidx_t gtreeid, const t8_element_t *element,
                                         t8_eclass_t eclass, int face, int *lower, int *upper);

/** Find all owner processes that own descendant of a face neighbor of a
 *  given local element that touch the given face.
 * \param [in]     forest  The forest.
 * \param [in]     ltreeid The local id of the tree in which the element lies.
 * \param [in]     element The element, whose neighbor's face owners should be computed.
 * \param [in]     face    A face of \a element.
 * \param [in,out] owners  On input an array of integers. Its first and second entry
 *                         are taken as lower and upper bounds for the owner processes.
 *                         If empty, then no bounds are taken.
 *                         On output it stores all owners of descendants of the neighbor of
 *                         \a elem across \a face
 *                         that touch this face. If the neighbor element does not
 *                         exist, owners will be empty.
 * This is equivalent to calling t8_forest_element_face_neighbor and
 * t8_forest_element_owners_at_face for the resulting neighbor.
 * \note \a forest must be committed before calling this function.
 */
void
t8_forest_element_owners_at_neigh_face (t8_forest_t forest, t8_locidx_t ltreeid, const t8_element_t *element, int face,
                                        sc_array_t *owners);

/** Constant time algorithm to find bounds for the owner processes
 *  that own descendant of a face neighbor of a
 *  given local element that touch the given face.
 * \param [in]     forest  The forest.
 * \param [in]     ltreeid The local id of the tree in which the element lies.
 * \param [in]     element The element, whose neighbor's face owners should be computed.
 * \param [in]     face    A face of \a element.
 * \param [in,out] lower   On input a known lower bound for the owner process,
 *                         on output a (better) bound.
 * \param [in,out] upper   On input a known upper bound for the owner process,
 *                         on output a (better) bound.
 *
 * \note If on input \a lower >= \a upper, then the bounds are not changed by this
 *        algorithm. We interpret \a lower = \a such that the owner is unique and equals \a lower.
 * \note \a forest must be committed before calling this function.
 * This is equivalent to calling t8_forest_element_face_neighbor and
 * t8_forest_element_owners_at_face_bounds for the resulting neighbor.
 */
void
t8_forest_element_owners_at_neigh_face_bounds (t8_forest_t forest, t8_locidx_t ltreeid, const t8_element_t *element,
                                               int face, int *lower, int *upper);

/** Construct all face neighbors of half size of a given element.
 * \param [in]     forest  The forest.
 * \param [in]     ltreeid The local tree id of the tree in which the element is.
 * \param [in]     elem    The element of which to construct the neighbors.
 * \param [in,out] neighs An array of allocated elements of the correct element class.
 *                        On output the face neighbors of \a elem across \a face of one
 *                        bigger refinement level are stored.
 * \param [in]     neigh_class The eclass of the neighbors.
 * \param [in]     face    The number of the face of \a elem.
 * \param [in]     num_neighs The number of allocated element in \a neighs. Must match the
 *                         number of face neighbors of one bigger refinement level.
 * \param [out]    dual_face If not NULL, on output the face id's of the neighboring elements' faces.
 * \return                 The global id of the tree in which the neighbors are.
 *        -1 if there exists no neighbor across that face.
 */
t8_gloidx_t
t8_forest_element_half_face_neighbors (t8_forest_t forest, t8_locidx_t ltreeid, const t8_element_t *elem,
                                       t8_element_t *neighs[], const t8_eclass_t neigh_class, const int face,
                                       const int num_neighs, int dual_faces[]);

/** Iterate over all leaves of a forest and for each face compute the face neighbor
 * leaves with \ref t8_forest_leaf_face_neighbors and print their local element ids.
 * This function is meant for debugging only.
 * \param [in]    forest The forest.
 * \note Currently \a forest must be balanced.
 * \note \a forest must be committed before calling this function.
 */
void
t8_forest_print_all_leaf_neighbors (t8_forest_t forest);

/** Compute whether for a given element there exist leaf or ghost leaf elements in
 * the local forest that are a descendant of the element but not the element itself
 * \param [in]  forest    The forest.
 * \param [in]  gtreeid   The global id of the tree the element is in
 * \param [in]  element   The element
 * \param [in]  scheme        The eclass of \a element.
 * \return                True if in the forest there exists a local leaf or ghost
 *                        leaf that is a descendant of \a element but not equal to \a element.
 * \note If no ghost layer was created for the forest, only local elements are tested.
 * \note \a forest must be committed before calling this function.
 */
int
t8_forest_element_has_leaf_desc (t8_forest_t forest, t8_gloidx_t gtreeid, const t8_element_t *element,
                                 const t8_eclass_t tree_class);

T8_EXTERN_C_END ();

#endif /* !T8_FOREST_PRIVATE_H */<|MERGE_RESOLUTION|>--- conflicted
+++ resolved
@@ -222,13 +222,6 @@
 t8_forest_bin_search_upper (const t8_element_array_t *elements, const t8_linearidx_t element_id,
                             const int element_level);
 
-<<<<<<< HEAD
-/** \brief TODO: document
- */
-t8_locidx_t
-t8_forest_bin_search_first_descendant_ancenstor (const t8_element_array_t *elements, const t8_element_t *element,
-                                                 const t8_element_t **element_found);
-=======
 /** \brief Search for the first descendant or ancestor of an element in a sorted array of elements.
  * \param [in]     elements    An array of elements. Must be sorted according to linear id at maximum level.
  *                             Must correspond to a valid refinement (i.e. contain no duplicate elements or elements and their descendants).
@@ -242,7 +235,6 @@
 t8_locidx_t
 t8_forest_bin_search_first_descendant_ancestor (const t8_element_array_t *elements, const t8_element_t *element,
                                                 const t8_element_t **element_found);
->>>>>>> 9361571a
 
 /** Find the owner process of a given element, deprecated version.
  * Use t8_forest_element_find_owner instead.
