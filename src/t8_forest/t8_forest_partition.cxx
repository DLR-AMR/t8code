/*
  This file is part of t8code.
  t8code is a C library to manage a collection (a forest) of multiple
  connected adaptive space-trees of general element classes in parallel.

  Copyright (C) 2015 the developers

  t8code is free software; you can redistribute it and/or modify
  it under the terms of the GNU General Public License as published by
  the Free Software Foundation; either version 2 of the License, or
  (at your option) any later version.

  t8code is distributed in the hope that it will be useful,
  but WITHOUT ANY WARRANTY; without even the implied warranty of
  MERCHANTABILITY or FITNESS FOR A PARTICULAR PURPOSE.  See the
  GNU General Public License for more details.

  You should have received a copy of the GNU General Public License
  along with t8code; if not, write to the Free Software Foundation, Inc.,
  51 Franklin Street, Fifth Floor, Boston, MA 02110-1301, USA.
*/

#include <t8_forest/t8_forest_partition.h>
#include <t8_forest/t8_forest_types.h>
#include <t8_forest/t8_forest_private.h>
#include <t8_forest/t8_forest_general.h>
#include <t8_forest/t8_forest_partition_for_coarsening.h>
#include <t8_cmesh/t8_cmesh_internal/t8_cmesh_offset.h>
#include <t8_schemes/t8_scheme.hxx>

/* We want to export the whole implementation to be callable from "C" */
T8_EXTERN_C_BEGIN ();

/**
 * For each tree that we send elements from to other processes,
 * we send the information stored in this struct to the other process 
 */
typedef struct
{
  t8_gloidx_t gtree_id;     /**< The global id of that tree. TODO: we could optimize this out */
  t8_eclass_t eclass;       /**< The element class of that tree. */
  t8_locidx_t num_elements; /**< The number of elements from this tree that were sent. */
} t8_forest_partition_tree_info_t;

/* Given the element offset array and a rank, return the first local element id of this rank */
static t8_gloidx_t
t8_forest_partition_first_element (const t8_gloidx_t *offset, int rank)
{
  return offset[rank];
}

/* Given the element offset array and a rank, return the last local element id of this rank */
static t8_gloidx_t
t8_forest_partition_last_element (const t8_gloidx_t *offset, int rank)
{
  return offset[rank + 1] - 1;
}

/* Query whether a given process is assigned no elements in an offset array */
static int
t8_forest_partition_empty (const t8_gloidx_t *offset, int rank)
{
  if (t8_forest_partition_first_element (offset, rank) >= t8_forest_partition_first_element (offset, rank + 1)) {
    return 1;
  }
  return 0;
}

/* Compute the global index of the first local element.
 * This function is collective. */
static t8_gloidx_t
t8_forest_compute_first_local_element_id (t8_forest_t forest)
{
  t8_gloidx_t first_element, local_num_elements;
  T8_ASSERT (t8_forest_is_committed (forest));

  /* Convert local_num_leaf_elements to t8_gloidx_t */
  local_num_elements = forest->local_num_leaf_elements;
  /* MPI Scan over local_num_elements lead the global index of the first local element */
  sc_MPI_Scan (&local_num_elements, &first_element, 1, T8_MPI_GLOIDX, sc_MPI_SUM, forest->mpicomm);
  /* MPI_Scan is inklusive, thus it counts our own data.
   * Therefore, we have to subtract it again */
  first_element -= local_num_elements;

  return first_element;
}

t8_forest_t
<<<<<<< HEAD
t8_forest_new_gather (const t8_forest_t forest_from, int gather_rank)
=======
t8_forest_new_gather (const t8_forest_t forest_from, const int gather_rank)
>>>>>>> ec9c928d
{
  // Declare and initialize forest to be returned.
  t8_forest_t forest_gather;
  t8_forest_init (&forest_gather);

  // Set partition (includes also sanity checks)
  t8_forest_set_partition (forest_gather, forest_from, 0);

  // Determine global ID of the element that will be the first local one:
  // To gather all elements on gather_rank, the first local element is set to
  // zero for all processes up to gather_rank and to number of elements for the
  // remaining ones.
<<<<<<< HEAD
  t8_gloidx_t first_local_element;
  if (forest_from->mpirank <= gather_rank) {
    first_local_element = 0;
  }
  else {
    first_local_element = forest_from->global_num_leaf_elements;
  }
=======
  const t8_gloidx_t first_local_element
    = (forest_from->mpirank <= gather_rank) ? 0 : forest_from->global_num_leaf_elements;
>>>>>>> ec9c928d

  // Set the partition offset accordingly.
  t8_forest_set_partition_offset (forest_gather, first_local_element);

  // Commit the forest.
  t8_forest_commit (forest_gather);

  // Return gathered forest.
  return forest_gather;
}

void
<<<<<<< HEAD
t8_forest_set_partition_offset (t8_forest_t forest, t8_gloidx_t first_global_element)
=======
t8_forest_set_partition_offset (t8_forest_t forest, const t8_gloidx_t first_global_element)
>>>>>>> ec9c928d
{
  // Set flag indicating a manual partition.
  forest->set_partition_offset = 1;

  // Set global ID of first local element.
  forest->set_first_global_element = first_global_element;
}

/* For a committed forest create the array of element_offsets
 * and store it in forest->element_offsets
 */
void
t8_forest_partition_create_offsets (t8_forest_t forest)
{
  if (forest->profile != NULL) {
    /* If profiling is enabled, we measure the runtime of partition */
    forest->profile->forest_offsets_runtime = -sc_MPI_Wtime ();
  }

  sc_MPI_Comm comm;
  t8_gloidx_t first_local_element;

  T8_ASSERT (t8_forest_is_committed (forest));

  T8_ASSERT (forest->element_offsets == NULL);
  t8_debugf ("Building offsets for forest %p\n", (void *) forest);
  comm = forest->mpicomm;
  /* Set the shmem array type of comm */
  t8_shmem_init (comm);
  t8_shmem_set_type (comm, T8_SHMEM_BEST_TYPE);
  /* Initialize the offset array as a shmem array
   * holding mpisize+1 many t8_gloidx_t */
  t8_shmem_array_init (&forest->element_offsets, sizeof (t8_gloidx_t), forest->mpisize + 1, comm);
  /* Calculate the global index of the first local element */
  first_local_element = t8_forest_compute_first_local_element_id (forest);

  /* Collect all first global indices in the array */
  t8_shmem_array_allgather (&first_local_element, 1, T8_MPI_GLOIDX, forest->element_offsets, 1, T8_MPI_GLOIDX);
  if (t8_shmem_array_start_writing (forest->element_offsets)) {
    t8_shmem_array_set_gloidx (forest->element_offsets, forest->mpisize, forest->global_num_leaf_elements);
  }
  t8_shmem_array_end_writing (forest->element_offsets);
  if (forest->profile != NULL) {
    /* If profiling is enabled, we measure the runtime of partition */
    forest->profile->forest_offsets_runtime += sc_MPI_Wtime ();
  }
}

#if T8_ENABLE_DEBUG
/* Test if all first descendants of the elements in the first tree have
 * a greater or equal linear id than the stored first descendant. */
static void
t8_forest_partition_test_desc (t8_forest_t forest)
{
  t8_element_t *elem_desc;
  t8_linearidx_t first_desc_id;
  t8_locidx_t ielem;
  const t8_scheme *scheme = t8_forest_get_scheme (forest);
  t8_tree_t tree;
  int level;

  if (t8_forest_get_num_local_trees (forest) == 0) {
    /* This forest is empty, nothing to do */
    return;
  }

  tree = t8_forest_get_tree (forest, 0);
  const t8_eclass_t tree_class = tree->eclass;
  /* Get the first descendant id of this rank */
  first_desc_id = *(t8_linearidx_t *) t8_shmem_array_index (forest->global_first_desc, forest->mpirank);
  scheme->element_new (tree_class, 1, &elem_desc);
  for (ielem = 0; ielem < t8_forest_get_tree_leaf_element_count (tree); ielem++) {
    /* Iterate over elems, for each one create the first descendant and check
     * its linear id versus the linear id of first_desc. */
    const t8_element_t *element = t8_element_array_index_locidx (&tree->leaf_elements, ielem);
    scheme->element_get_first_descendant (tree_class, element, elem_desc, forest->maxlevel);
    level = scheme->element_get_level (tree_class, elem_desc);
    T8_ASSERT (level == scheme->element_get_level (tree_class, elem_desc));
    T8_ASSERT (level == forest->maxlevel);
    T8_ASSERT (scheme->element_get_linear_id (tree_class, elem_desc, level) >= first_desc_id);
  }
  scheme->element_destroy (tree_class, 1, &elem_desc);
}
#endif

void
t8_forest_partition_test_boundary_element ([[maybe_unused]] const t8_forest_t forest)
{
#if T8_ENABLE_DEBUG
  T8_ASSERT (t8_forest_is_committed (forest));
  T8_ASSERT (forest->global_first_desc != NULL);

  if (forest->mpisize == 1) {
    return;
  }
  /* Get the local number of elements of the first tree of process rank + 1.
   * If a rank contains no trees, its local_tree_num_elements is set to 0. */
  int mpirank_from;
  int mpirank_to;
  int mpiret;
  sc_MPI_Request request;
  sc_MPI_Status status;
  t8_locidx_t local_tree_num_elements;
  t8_locidx_t local_tree_num_elements_my;
  if (t8_forest_get_num_local_trees (forest) > 0) {
    local_tree_num_elements_my = t8_forest_get_tree_num_leaf_elements (forest, 0);
  }
  else {
    local_tree_num_elements_my = 0;
  }
  if (forest->mpirank == 0) {
    mpirank_from = forest->mpirank + 1;
    mpirank_to = forest->mpisize - 1;
  }
  else if (forest->mpirank == forest->mpisize - 1) {
    mpirank_from = 0;
    mpirank_to = forest->mpirank - 1;
  }
  else {
    mpirank_from = forest->mpirank + 1;
    mpirank_to = forest->mpirank - 1;
  }
  mpiret = sc_MPI_Irecv (&local_tree_num_elements, 1, T8_MPI_LOCIDX, mpirank_from, 0, forest->mpicomm, &request);
  SC_CHECK_MPI (mpiret);
  mpiret = sc_MPI_Send (&local_tree_num_elements_my, 1, T8_MPI_LOCIDX, mpirank_to, 0, forest->mpicomm);
  SC_CHECK_MPI (mpiret);
  mpiret = sc_MPI_Wait (&request, &status);
  SC_CHECK_MPI (mpiret);

  const t8_locidx_t num_local_trees = t8_forest_get_num_local_trees (forest);
  if (t8_forest_get_local_num_leaf_elements (forest) == 0) {
    /* This forest is empty, nothing to do */
    return;
  }
  if (forest->mpirank == forest->mpisize - 1) {
    /* The last process can only share a tree with process rank-1. 
     * However, this is already tested by process rank-1. */
    return;
  }
  const t8_gloidx_t global_tree_id = t8_shmem_array_get_gloidx (forest->tree_offsets, forest->mpirank + 1);
  if (global_tree_id >= 0) {
    /* The first tree on process rank+1 is not shared with current rank, nothing to do */
    return;
  }
  /* The first tree on process rank+1 may be shared but empty. 
   * Thus, the first descendant id of rank+1 is not of the first local tree. */
  if (local_tree_num_elements == 0) {
    /* check if first not shared tree of process rank+1 contains elements */
    return;
  }

  /* Get last element of current rank and its last descendant id */
  t8_locidx_t itree = num_local_trees - 1;
  while (t8_forest_get_tree_num_leaf_elements (forest, itree) < 1) {
    itree--;
    T8_ASSERT (itree > -1);
  }
  const t8_tree_t tree = t8_forest_get_tree (forest, itree);
  const t8_scheme *scheme = t8_forest_get_scheme (forest);
  const t8_eclass_t tree_class = tree->eclass;
  t8_element_t *element_last_desc;
  scheme->element_new (tree_class, 1, &element_last_desc);
  /* last element of current rank */
  const t8_element_t *element_last
    = t8_forest_get_leaf_element_in_tree (forest, itree, t8_forest_get_tree_leaf_element_count (tree) - 1);
  T8_ASSERT (scheme->element_is_valid (tree_class, element_last));
  /* last and finest possiple element of current rank */
  scheme->element_get_last_descendant (tree_class, element_last, element_last_desc, forest->maxlevel);
  T8_ASSERT (scheme->element_is_valid (tree_class, element_last_desc));
  const int level = scheme->element_get_level (tree_class, element_last_desc);
  T8_ASSERT (level == scheme->element_get_level (tree_class, element_last_desc));
  T8_ASSERT (level == forest->maxlevel);
  const t8_linearidx_t last_desc_id = scheme->element_get_linear_id (tree_class, element_last_desc, level);
  /* Get the first descendant id of rank+1 */
  const t8_linearidx_t first_desc_id
    = *(t8_linearidx_t *) t8_shmem_array_index (forest->global_first_desc, forest->mpirank + 1);
  /* The following inequality must apply, if our last element is on the same tree :
   * last_desc_id of last element of rank < first_desc_id of first element of rank+1 */
  /** TODO: This assertion might still be wrong, when our last element is the last element of the tree*/
  T8_ASSERT (itree < num_local_trees - 1 || last_desc_id < first_desc_id);
  /* clean up */
  scheme->element_destroy (tree_class, 1, &element_last_desc);
#endif
}

void
t8_forest_partition_create_first_desc (t8_forest_t forest)
{
  if (forest->profile != NULL) {
    /* If profiling is enabled, we measure the runtime of partition */
    forest->profile->first_descendant_runtime = -sc_MPI_Wtime ();
  }
  sc_MPI_Comm comm;
  t8_linearidx_t local_first_desc;
  t8_element_t *first_desc = NULL;

  T8_ASSERT (t8_forest_is_committed (forest));

  T8_ASSERT (forest->global_first_desc == NULL);
  t8_debugf ("Building global first descendants for forest %p\n", (void *) forest);
  comm = forest->mpicomm;

  if (forest->global_first_desc == NULL) {
    /* Set the shmem array type of comm */
    t8_shmem_init (comm);
    t8_shmem_set_type (comm, T8_SHMEM_BEST_TYPE);
    /* Initialize the offset array as a shmem array
     * holding mpisize+1 many t8_linearidx_t to store the elements linear ids */
    t8_shmem_array_init (&forest->global_first_desc, sizeof (t8_linearidx_t), forest->mpisize, comm);
  }
  /* Assert whether the array is set up correctly */
  T8_ASSERT (t8_shmem_array_get_elem_count (forest->global_first_desc) == (size_t) forest->mpisize);
  T8_ASSERT (t8_shmem_array_get_elem_size (forest->global_first_desc) == sizeof (t8_linearidx_t));
  T8_ASSERT (t8_shmem_array_get_comm (forest->global_first_desc) == comm);
  if (forest->local_num_leaf_elements <= 0) {
    /* This process is empty, we store 0 in the array */
    local_first_desc = 0;
  }
  else {
    const t8_element_t *first_element = NULL;
    /* Get a pointer to the first local element. */
    if (forest->incomplete_trees) {
      for (t8_locidx_t itree = 0; itree < t8_forest_get_num_local_trees (forest); itree++) {
        if (t8_forest_get_tree_num_leaf_elements (forest, itree) > 0) {
          first_element = t8_forest_get_leaf_element_in_tree (forest, itree, 0);
          break;
        }
      }
    }
    else {
      first_element = t8_forest_get_leaf_element_in_tree (forest, 0, 0);
    }
    /* This process is not empty, the element was found, so we compute its first descendant. */
    if (first_element != NULL) {
      /* Get the eclass_scheme of the element. */
      const t8_scheme *scheme = t8_forest_get_scheme (forest);
      const t8_eclass_t tree_class = t8_forest_get_tree_class (forest, 0);
      scheme->element_new (tree_class, 1, &first_desc);
      scheme->element_get_first_descendant (tree_class, first_element, first_desc, forest->maxlevel);
      /* Compute the linear id of the descendant. */
      local_first_desc = scheme->element_get_linear_id (tree_class, first_desc, forest->maxlevel);
      scheme->element_destroy (tree_class, 1, &first_desc);
    }
  }
  /* Collect all first global indices in the array */
#if T8_ENABLE_DEBUG
#ifdef SC_ENABLE_MPI
  {
    /* We assert that we use the correct data size in the allgather call. */
    int mpiret, size;
    mpiret = MPI_Type_size (T8_MPI_LINEARIDX, &size);
    SC_CHECK_MPI (mpiret);
    T8_ASSERT (size == sizeof (t8_linearidx_t));
  }
#endif
#endif
  t8_shmem_array_allgather (&local_first_desc, 1, T8_MPI_LINEARIDX, forest->global_first_desc, 1, T8_MPI_LINEARIDX);
#if T8_ENABLE_DEBUG
  {
    int iproc;
    char buffer[BUFSIZ] = {};
    t8_linearidx_t desc_id;

    for (iproc = 0; iproc < forest->mpisize; iproc++) {
      desc_id = *(t8_linearidx_t *) t8_shmem_array_index (forest->global_first_desc, iproc);
      snprintf (buffer + strlen (buffer), BUFSIZ - strlen (buffer), " %llu,", (long long unsigned) desc_id);
    }
  }
  t8_forest_partition_test_desc (forest);
#endif
  if (forest->profile != NULL) {
    /* If profiling is enabled, we measure the runtime of partition */
    forest->profile->first_descendant_runtime += sc_MPI_Wtime ();
  }
}

void
t8_forest_partition_create_tree_offsets (t8_forest_t forest)
{

  if (forest->profile != NULL) {
    /* If profiling is enabled, we measure the runtime of partition */
    forest->profile->cmesh_offsets_runtime = -sc_MPI_Wtime ();
  }

  t8_gloidx_t tree_offset;
  sc_MPI_Comm comm;
  int is_empty, has_empty;

  T8_ASSERT (t8_forest_is_committed (forest));

  comm = forest->mpicomm;

  /* Calculate this process's tree offset */
  tree_offset = t8_forest_first_tree_shared (forest) ? -forest->first_local_tree - 1 : forest->first_local_tree;
  if (t8_forest_get_local_num_leaf_elements (forest) <= 0) {
    /* This forest is empty */
    is_empty = 1;
    /* Set the global number of trees as offset (temporarily) */
    tree_offset = forest->global_num_trees;
  }
  else {
    is_empty = 0;
  }

  if (forest->tree_offsets == NULL) {
    /* Set the shmem array type of comm */
    t8_shmem_init (comm);
    t8_shmem_set_type (comm, T8_SHMEM_BEST_TYPE);
    /* Only allocate the shmem array, if it is not already allocated */
    t8_shmem_array_init (&forest->tree_offsets, sizeof (t8_gloidx_t), forest->mpisize + 1, comm);
  }
  /* Assert whether the array is set up correctly */
  T8_ASSERT (t8_shmem_array_get_elem_count (forest->tree_offsets) == (size_t) forest->mpisize + 1);
  T8_ASSERT (t8_shmem_array_get_elem_size (forest->tree_offsets) == sizeof (t8_gloidx_t));
  T8_ASSERT (t8_shmem_array_get_comm (forest->tree_offsets) == comm);
  /* gather all tree offsets from all processes */
  t8_shmem_array_allgather (&tree_offset, 1, T8_MPI_GLOIDX, forest->tree_offsets, 1, T8_MPI_GLOIDX);

  /* Store the global number of trees at the entry mpisize in the array */
  if (t8_shmem_array_start_writing (forest->tree_offsets)) {
    t8_shmem_array_set_gloidx (forest->tree_offsets, forest->mpisize, forest->global_num_trees);
  }
  t8_shmem_array_end_writing (forest->tree_offsets);

  /* Communicate whether we have empty processes */
  sc_MPI_Allreduce (&is_empty, &has_empty, 1, sc_MPI_INT, sc_MPI_LOR, forest->mpicomm);

  if (has_empty) {
    int next_nonempty;
    /* there exist empty ranks, we have to recalculate the offset.
     * Each empty rank stores the offset of the next nonempty rank */
    if (is_empty) {
      const t8_gloidx_t *tree_offset_array = t8_shmem_array_get_gloidx_array (forest->tree_offsets);
      /* Find the next rank that is not empty */
      next_nonempty = forest->mpirank + 1;
      while (next_nonempty < forest->mpisize && tree_offset_array[next_nonempty] >= forest->global_num_trees) {
        next_nonempty++;
      }
      /* Set the tree offset to the first nonshared tree of the next rank */
      tree_offset = t8_offset_first (next_nonempty, tree_offset_array);
      if (tree_offset_array[next_nonempty] < 0) {
        tree_offset++;
      }
    }
    /* Communicate the new tree offsets */
    t8_shmem_array_allgather (&tree_offset, 1, T8_MPI_GLOIDX, forest->tree_offsets, 1, T8_MPI_GLOIDX);
  }
  if (forest->profile != NULL) {
    /* If profiling is enabled, we measure the runtime of partition */
    forest->profile->cmesh_offsets_runtime += sc_MPI_Wtime ();
  }
}

/* Calculate the new element_offset for forest from
 * the element in forest->set_from assuming a partition without element weights */
static void
t8_forest_partition_compute_new_offset (t8_forest_t forest)
{
  t8_forest_t forest_from;
  sc_MPI_Comm comm;
  t8_gloidx_t new_first_element_id;
  int i, mpiret, mpisize;

  T8_ASSERT (t8_forest_is_initialized (forest));
  T8_ASSERT (forest->set_from != NULL);

  forest_from = forest->set_from;
  comm = forest->mpicomm;

  T8_ASSERT (forest->element_offsets == NULL);
  /* Set the shmem array type to comm */
  t8_shmem_init (comm);
  t8_shmem_set_type (comm, T8_SHMEM_BEST_TYPE);
  /* Initialize the shmem array */
  t8_shmem_array_init (&forest->element_offsets, sizeof (t8_gloidx_t), forest->mpisize + 1, comm);
  mpiret = sc_MPI_Comm_size (comm, &mpisize);
  SC_CHECK_MPI (mpiret);

<<<<<<< HEAD
  // Initialize array of manually set element offsets to nullptr.
  t8_gloidx_t *custom_element_offsets = nullptr;

  // If a custom partitioning is set, all-gather the manually set element offsets.
  if (forest->set_partition_offset != 0) {
    custom_element_offsets = new t8_gloidx_t[forest->mpisize];
    int retval = sc_MPI_Allgather (&forest->set_first_global_element, 1, T8_MPI_GLOIDX, custom_element_offsets, 1,
                                   T8_MPI_GLOIDX, comm);
=======
  // Define vector of manually set element offsets.
  std::vector<t8_gloidx_t> custom_element_offsets;

  // If a custom partitioning is set, all-gather the manually set element offsets.
  if (forest->set_partition_offset != 0) {
    custom_element_offsets.resize (forest->mpisize);
    const int retval = sc_MPI_Allgather (&forest->set_first_global_element, 1, T8_MPI_GLOIDX,
                                         custom_element_offsets.data (), 1, T8_MPI_GLOIDX, comm);
>>>>>>> ec9c928d
    SC_CHECK_MPI (retval);
  }

  if (t8_shmem_array_start_writing (forest->element_offsets)) {
    if (forest_from->global_num_leaf_elements > 0) {

      t8_gloidx_t *element_offsets = t8_shmem_array_get_gloidx_array_for_writing (forest->element_offsets);

      // Distinguish whether custom element offsets were set:
      if (forest->set_partition_offset == 0) {

        // Compute element offsets
        for (i = 0; i < mpisize; i++) {
          /* Calculate the first element index for each process. We convert to doubles to prevent overflow */
          new_first_element_id
            = (((double) i * (long double) forest_from->global_num_leaf_elements) / (double) mpisize);
          T8_ASSERT (0 <= new_first_element_id && new_first_element_id < forest_from->global_num_leaf_elements);
          element_offsets[i] = new_first_element_id;
        }
<<<<<<< HEAD
      }
      else {

        // Apply manually set element offsets.
        for (i = 0; i < mpisize; i++) {
          element_offsets[i] = custom_element_offsets[i];
        }
      }
=======
      }
      else {

        // Apply manually set element offsets.
        std::copy_n (custom_element_offsets.data (), static_cast<size_t> (mpisize), element_offsets);
      }
>>>>>>> ec9c928d
      // The last entry is the same in both cases.
      element_offsets[forest->mpisize] = forest->global_num_leaf_elements;
    }
    else {
      t8_gloidx_t *element_offsets = t8_shmem_array_get_gloidx_array_for_writing (forest->element_offsets);
      for (i = 0; i <= mpisize; i++) {
        element_offsets[i] = 0;
      }
    }
  }
  delete[] custom_element_offsets;
  t8_shmem_array_end_writing (forest->element_offsets);

  // In case the partition-for-coarsening flag is set, correct the partitioning if a family of elements is
  // split across process boundaries
  if (forest->set_for_coarsening != 0) {
    t8_forest_pfc_correction_offsets (forest);
  }
}

/* Find the owner of a given element.
 */
static int
t8_forest_partition_owner_of_element (const int mpisize, const int mpirank, const t8_gloidx_t gelement,
                                      const t8_gloidx_t *offset)
{
  /* Tree offsets are stored similar enough that we can exploit their function */
  /* In the element offset logic, an element cannot be owned by more than one
   * process, thus any owner must be the unique owner. */
  return t8_offset_any_owner_of_tree_ext (mpisize, mpirank, gelement, offset);
}

/* Compute the first and last rank that we need to receive elements from */
static void
t8_forest_partition_recvrange (t8_forest_t forest, int *recv_first, int *recv_last)
{
  t8_gloidx_t first_element, last_element;

  /* Get the old element offset array */
  const t8_gloidx_t *offset_old = t8_shmem_array_get_gloidx_array (forest->set_from->element_offsets);
  /* Get the new element offset array */
  const t8_gloidx_t *offset_new = t8_shmem_array_get_gloidx_array (forest->element_offsets);
  /* Compute new first and last element on this process from offset array */
  first_element = t8_forest_partition_first_element (offset_new, forest->mpirank);
  last_element = t8_forest_partition_last_element (offset_new, forest->mpirank);
  if (last_element < first_element) {
    /* There are no elements on this process and thus we cannot receive anything */
    *recv_first = 0;
    *recv_last = -1;
    return;
  }
  /* Calculate the first and last process we receive from */
  *recv_first = t8_forest_partition_owner_of_element (forest->mpisize, forest->mpirank, first_element, offset_old);
  *recv_last = t8_forest_partition_owner_of_element (forest->mpisize, forest->mpirank, last_element, offset_old);
}

/* Compute the first and last rank that we need to send elements to */
static void
t8_forest_partition_sendrange (t8_forest_t forest, int *send_first, int *send_last)
{
  t8_gloidx_t first_element, last_element;

  t8_debugf ("Calculate sendrange\n");
  if (forest->set_from->local_num_leaf_elements == 0) {
    /* There are no elements to send */
    *send_first = 0;
    *send_last = -1;
    return;
  }
  /* Get the old element offset array */
  const t8_gloidx_t *offset_old = t8_shmem_array_get_gloidx_array (forest->set_from->element_offsets);
  t8_debugf ("Partition forest from:\n");
  t8_offset_print (forest->set_from->element_offsets, forest->mpicomm);
  /* Get the new element offset array */
  const t8_gloidx_t *offset_new = t8_shmem_array_get_gloidx_array (forest->element_offsets);
  t8_debugf ("Partition forest to:\n");
  t8_offset_print (forest->element_offsets, forest->mpicomm);
  /* Compute old first and last element on this process from offset array */
  first_element = t8_forest_partition_first_element (offset_old, forest->mpirank);
  last_element = t8_forest_partition_last_element (offset_old, forest->mpirank);
  /* Calculate the first and last process we send to */
  *send_first = t8_forest_partition_owner_of_element (forest->mpisize, forest->mpirank, first_element, offset_new);
  *send_last = t8_forest_partition_owner_of_element (forest->mpisize, forest->mpirank, last_element, offset_new);
}

/* Given a tree and its local id, the first and last element id that we need to send to a proc
 * and the first tree we send elements from,
 * calculate the first and last element of this tree that we need to send.
 * The returned element indices are local to the tree.
 * Returns true, if the last element that we send is also the last element of the tree
 */
static int
t8_forest_partition_tree_first_last_el (t8_tree_t tree, t8_locidx_t tree_id, t8_locidx_t first_element_send,
                                        t8_locidx_t last_element_send, t8_locidx_t current_tree,
                                        t8_locidx_t *first_tree_el, t8_locidx_t *last_tree_el)
{
  size_t num_elements;
  if (tree_id == current_tree) {
    /* For the first tree, the first element of that tree that we send is the
     * first element that we send */
    *first_tree_el = first_element_send - tree->elements_offset;
  }
  else {
    *first_tree_el = 0;
  }
  num_elements = t8_element_array_get_count (&tree->leaf_elements);
  if (tree->elements_offset + num_elements > (size_t) last_element_send) {
    /* For the last tree, the last element we send is the overall
     * last element that we send */
    *last_tree_el = last_element_send - tree->elements_offset;
  }
  else {
    /* Else it is the last element of this tree */
    *last_tree_el = num_elements - 1;
  }
  /* return true if the last element that we send is also the last
   * element of the tree */
  if (last_element_send - tree->elements_offset == (t8_locidx_t) num_elements - 1) {
    return 1;
  }
  return 0;
}

/* Fill the send buffers for one send operation.
 * \param [in]  forest_from     The original forest
 * \param [in]  send_buffer     Unallocated send_buffer
 * \param [out] buffer_alloc    The number of bytes in the send buffer
 * \param [in]  current_tree    On input the id of the first tree that we need to send
 *                              elements from. On output the id of the next tree that
 *                              we would send elements from to the next process.
 * \param [in]  first_element_send The local id of the first element that we need to send.
 * \param [in]  last_element_send The local id of the last element that we need to send.
 */
/* The send buffer will look like this:
 *
 * | number of trees | padding | tree_1 info | ... | tree_n info | tree_1 elements | ... | tree_n elements |
 */
/* If send_data is true, data must be an array of length forest_from->num_local elements
 * and instead of shipping the elements of forest_from, we ship the data entries. */
static void
t8_forest_partition_fill_buffer (t8_forest_t forest_from, char **send_buffer, int *buffer_alloc,
                                 t8_locidx_t *current_tree, t8_locidx_t first_element_send,
                                 t8_locidx_t last_element_send)
{
  t8_locidx_t num_elements_send;
  t8_tree_t tree;
  t8_locidx_t current_element, tree_id, num_trees_send;
  t8_locidx_t first_tree_element, last_tree_element;
  int element_alloc, byte_alloc, tree_info_pos, element_pos;
  int last_element_is_last_tree_element = 0;
  t8_forest_partition_tree_info_t *tree_info;
  t8_locidx_t *pnum_trees_send;
  size_t elem_size;

  current_element = first_element_send;
  tree_id = *current_tree;
  element_alloc = 0;
  num_trees_send = 0;
  /* At first we calculate the number of bytes that fit in the buffer */
  while (current_element <= last_element_send) {
    /* Get the first tree that we send elements from */
    tree = t8_forest_get_tree (forest_from, tree_id);
    /* clang-format off */
    last_element_is_last_tree_element = t8_forest_partition_tree_first_last_el (tree, tree_id, first_element_send,
                                                                                last_element_send, *current_tree,
                                                                                &first_tree_element,
                                                                                &last_tree_element);
    /* clang-format on */
    /* We now know how many elements this tree will send */
    num_elements_send = last_tree_element - first_tree_element + 1;
    T8_ASSERT (num_elements_send >= 0);
    elem_size = t8_element_array_get_size (&tree->leaf_elements);
    element_alloc += num_elements_send * elem_size;
    current_element += num_elements_send;
    num_trees_send++;
    tree_id++;
  }
  /* We calculate the total number of bytes that we need to allocate and allocate the buffer */
  /* The buffer consists of the number of trees, ... */
  byte_alloc = sizeof (t8_locidx_t);
  /* padding, ... */
  byte_alloc += T8_ADD_PADDING (byte_alloc);
  /* Store the position of the first tree info struct in the buffer */
  tree_info_pos = byte_alloc;
  /* an info struct for each tree, ... */
  byte_alloc += num_trees_send * sizeof (t8_forest_partition_tree_info_t);
  /* Store the position of the first element in the buffer */
  element_pos = byte_alloc;
  /* and the bytes for each tree's elements */
  byte_alloc += element_alloc;
  /* Note, that we do not add padding after the info structs and
   * each tree's elements, since these are multiples of structs and
   * structs are padded correctly */
  /* We allocate the buffer */
  *send_buffer = T8_ALLOC (char, byte_alloc);
  /* We store the number of trees at first in the send buffer */
  pnum_trees_send = (t8_locidx_t *) *send_buffer;
  *pnum_trees_send = num_trees_send;
  for (tree_id = 0; tree_id < num_trees_send; tree_id++) {
    /* Get the first tree that we send elements from */
    tree = t8_forest_get_tree (forest_from, tree_id + *current_tree);
    (void) t8_forest_partition_tree_first_last_el (tree, tree_id + *current_tree, first_element_send, last_element_send,
                                                   *current_tree, &first_tree_element, &last_tree_element);
    /* We now know how many elements this tree will send */

    num_elements_send = last_tree_element - first_tree_element + 1;

    T8_ASSERT (num_elements_send >= 0);
    /* Get the tree info struct for this tree and fill it */
    tree_info = (t8_forest_partition_tree_info_t *) (*send_buffer + tree_info_pos);
    tree_info->eclass = tree->eclass;
    tree_info->gtree_id = tree_id + *current_tree + forest_from->first_local_tree;
    tree_info->num_elements = num_elements_send;
    tree_info_pos += sizeof (t8_forest_partition_tree_info_t);
    /* We can now fill the send buffer with all elements of that tree */
    if (num_elements_send > 0) {
      const t8_element_t *pfirst_element = t8_element_array_index_locidx (&tree->leaf_elements, first_tree_element);
      elem_size = t8_element_array_get_size (&tree->leaf_elements);
      memcpy (*send_buffer + element_pos, (const void *) pfirst_element, num_elements_send * elem_size);
      element_pos += num_elements_send * elem_size;
    }
  }
  *current_tree += num_trees_send - 1 + last_element_is_last_tree_element;
  *buffer_alloc = byte_alloc;
  t8_debugf ("Post send of %i trees\n", num_trees_send);
}

/* Fill the send buffers for one send operation in send_data mode.
 * \param [in]  forest_from     The original forest
 * \param [in]  send_buffer     Unallocated send_buffer
 * \param [out] buffer_alloc    The number of bytes in the send buffer
 * \param [in]  first_element_send The local id of the first element that we need to send.
 * \param [in]  last_element_send The local id of the last element that we need to send.
 */
static void
t8_forest_partition_fill_buffer_data ([[maybe_unused]] t8_forest_t forest_from, char **send_buffer, int *buffer_alloc,
                                      t8_locidx_t first_element_send, t8_locidx_t last_element_send,
                                      const sc_array_t *data)
{
  void *data_entry;

  /* Check dimensions of data. */
  T8_ASSERT (data != NULL);
  T8_ASSERT (data->elem_count == (size_t) forest_from->local_num_leaf_elements);

  /* Calculate the byte count */
  *buffer_alloc = (last_element_send - first_element_send + 1) * data->elem_size;

  /* Allocate a multiple of the padding size capable of holding all bytes that will be sent. */
  const int internal_buffer_alloc = *buffer_alloc + T8_ADD_PADDING (*buffer_alloc);

  /* Must be a multiple of T8_PADDING_SIZE. */
  T8_ASSERT (T8_ADD_PADDING (internal_buffer_alloc) == 0);

  /* A negative amount of bytes ought to be send cannot exist and the amount of bytes that will be allocated
   * has to be at least equal to or greater than the amount of bytes that will be sent. */
  T8_ASSERT (*buffer_alloc >= 0 && *buffer_alloc <= internal_buffer_alloc);

  /* Allocate the send buffer. */
  *send_buffer = T8_ALLOC (char, internal_buffer_alloc);

  /* Copy the data to the send_buffer. */
  data_entry = t8_sc_array_index_locidx ((sc_array_t *) data, first_element_send);
  memcpy (*send_buffer, data_entry, *buffer_alloc);
}

/* Carry out all sending of elements */
/* If send_data is true, the elements are not send but element data
 * stored in an sc_array of length forest->set_from->num_local_elements.
 * Returns true if we sent to ourselves. */
static int
t8_forest_partition_sendloop (t8_forest_t forest, const int send_first, const int send_last, sc_MPI_Request **requests,
                              int *num_request_alloc, char ***send_buffer, const int send_data,
                              const sc_array_t *data_in, size_t *byte_to_self)
{
  int iproc, mpiret;
  t8_gloidx_t gfirst_element_send, glast_element_send;
  t8_gloidx_t gfirst_local_element;
  t8_locidx_t first_element_send, last_element_send;
  t8_locidx_t current_tree;
  t8_locidx_t num_elements_send;
  t8_forest_t forest_from;
  char **buffer;
  int buffer_alloc;
  sc_MPI_Comm comm;
  int to_self = 0;

  t8_debugf ("Start send loop\n");
  /* If send_data is false, the forest must not be committed but initialized.
   * If send_data is true, the forest must be committed */
  T8_ASSERT (send_data || t8_forest_is_initialized (forest));
  T8_ASSERT (!send_data || t8_forest_is_committed (forest));
  forest_from = forest->set_from;
  T8_ASSERT (t8_forest_is_committed (forest_from));
  /* If send data is true, data_in must be non-zero and of length num_local_elements */
  T8_ASSERT (!send_data || data_in != NULL);
  T8_ASSERT (!send_data || data_in->elem_count == (size_t) forest_from->local_num_leaf_elements);

  comm = forest->mpicomm;
  /* Determine the number of requests for MPI communication. */
  *num_request_alloc = send_last - send_first + 1;
  if (*num_request_alloc < 0) {
    /* If there are no processes to send to, this value could get negative */
    *num_request_alloc = 0;
    T8_ASSERT (send_last - send_first + 1 == 0);
  }
  *requests = T8_ALLOC (sc_MPI_Request, *num_request_alloc);

  /* Allocate memory for pointers to the send buffers */
  /* We allocate zero in order to set unused pointers to NULL so that we can pass them to free */
  *send_buffer = T8_ALLOC_ZERO (char *, send_last - send_first + 1);

  /* Get the new and old offset array */
  const t8_gloidx_t *offset_to = t8_shmem_array_get_gloidx_array (forest->element_offsets);
  const t8_gloidx_t *offset_from = t8_shmem_array_get_gloidx_array (forest_from->element_offsets);

  /* Compute the global id of the current first local element */
  gfirst_local_element = offset_from[forest->mpirank];
  /* loop over all processes that we send to */
  for (iproc = send_first; iproc <= send_last; iproc++) {
    /* At first, we compute the local index of the first and last element
     * that we send to proc */
    if (iproc == send_first) {
      /* If this is the first process we send to, the first element we send is
       * our very first element */
      first_element_send = 0;
      current_tree = 0;
    }
    else {
      /* Otherwise, the first element we send is the new first element on the process */
      gfirst_element_send = offset_to[iproc];
      first_element_send = gfirst_element_send - gfirst_local_element;
      /* assert for overflow error */
      T8_ASSERT ((t8_gloidx_t) first_element_send == gfirst_element_send - gfirst_local_element);
    }
    if (iproc == send_last) {
      /* To the last process we send all our remaining elements */
      last_element_send = forest_from->local_num_leaf_elements - 1;
    }
    else {
      /* Otherwise, the last element we send to proc is the last element on proc in the new partition. */
      glast_element_send = offset_to[iproc + 1] - 1;
      last_element_send = glast_element_send - gfirst_local_element;
    }
    num_elements_send = last_element_send - first_element_send + 1;
    if (num_elements_send < 0) {
      num_elements_send = 0;
    }
    /* We now know the local indices of the first and last element that we send to proc. */
    buffer = *send_buffer + iproc - send_first;
    if (num_elements_send > 0) {
      if (iproc == forest->mpirank) {
        to_self = 1;
      }
      if (!send_data) {
        /* Fill the buffer with the elements and calculate the next tree from which to send elements */
        t8_forest_partition_fill_buffer (forest_from, buffer, &buffer_alloc, &current_tree, first_element_send,
                                         last_element_send);
      }
      else {
        T8_ASSERT (send_data);
        /* We are in send data mode. Fill the send buffer with the data */
        t8_forest_partition_fill_buffer_data (forest_from, buffer, &buffer_alloc, first_element_send, last_element_send,
                                              data_in);
      }
      /* Post the MPI Send.
       * TODO: This will also send to ourselves if proc==mpirank */
      if (iproc != forest->mpirank) {
        t8_debugf ("Post send of %li elements (%i bytes) to process %i\n", (long) num_elements_send, buffer_alloc,
                   iproc);
        mpiret = sc_MPI_Isend (*buffer, buffer_alloc, sc_MPI_BYTE, iproc, T8_MPI_PARTITION_FOREST, comm,
                               *requests + iproc - send_first);
        SC_CHECK_MPI (mpiret);
      }
      else {
        *byte_to_self = buffer_alloc;
        *(*requests + iproc - send_first) = sc_MPI_REQUEST_NULL;
      }
      if (!send_data && forest->profile != NULL) {
        if (iproc != forest->mpirank) {
          /* If profiling is enabled we count the number of elements sent to other processes */
          forest->profile->partition_elements_shipped += num_elements_send;
          /* The number of procs we send to */
          forest->profile->partition_procs_sent += 1;
          /* The number of bytes that we send */
          forest->profile->partition_bytes_sent += buffer_alloc;
        }
      }
    }
    else {
      /* We do not send any elements to iproc (iproc is empty in new partition) */
      /* Set the request to NULL, such that it is ignored when we wait for the requests to complete */
      *(*requests + iproc - send_first) = sc_MPI_REQUEST_NULL;
    }
  }
  t8_debugf ("End send loop\n");
  return to_self;
}

/* Receive a message in data sending mode, send in sendloop.
 * \param [in]  forest      The new forest.
 * \param [in]  comm        The MPI communicator.
 * \param [in]  proc        The rank from which we receive.
 * \param [in]  status      MPI status with which we probed for the message.
 * \param [in,out] last_loc_elem_recv On input the local index of the last element
 *                          that was received by this rank. Updated on output.
 * \param [out] data_out    The received data.
 * \param [in]  sent_to_self If proc equals the rank of this process, the message
 *                          should be passed as this parameter.
 * \param [in]  byte_to_self If proc equals the rank of this process, the number of
 *                          bytes in the message.
 * It is important, that we receive the messages in order to properly fill the
 * data_out array.
 */
static void
t8_forest_partition_recv_message_data (t8_forest_t forest, sc_MPI_Comm comm, int proc, sc_MPI_Status *status,
                                       t8_locidx_t *last_loc_elem_recvd, sc_array_t *data_out, char *sent_to_self,
                                       size_t byte_to_self)
{
  int mpiret, recv_bytes;
  char *recv_buffer;
  size_t data_offset;

  /* data_out must have the correct dimensions */
  T8_ASSERT (data_out != NULL);
  T8_ASSERT (data_out->elem_count == (size_t) forest->local_num_leaf_elements);

  /* TODO: The next part is duplicated in t8_forest_partition_recv_message.
   *       Put duplicated code in function */
  /* further assertions */

  if (proc != forest->mpirank) {
    T8_ASSERT (proc == status->MPI_SOURCE);
    T8_ASSERT (status->MPI_TAG == T8_MPI_PARTITION_FOREST);

    /* Get the number of bytes to receive */
    mpiret = sc_MPI_Get_count (status, sc_MPI_BYTE, &recv_bytes);
    SC_CHECK_MPI (mpiret);
    t8_debugf ("Receiving message of %i bytes from process %i\n", recv_bytes, proc);
    /* allocate the receive buffer */
    recv_buffer = T8_ALLOC (char, recv_bytes);
    /* receive the message */
    mpiret
      = sc_MPI_Recv (recv_buffer, recv_bytes, sc_MPI_BYTE, proc, T8_MPI_PARTITION_FOREST, comm, sc_MPI_STATUS_IGNORE);
    SC_CHECK_MPI (mpiret);
  }
  else {
    recv_buffer = sent_to_self;
    recv_bytes = byte_to_self;
  }

  /* Compute the place where to insert the data */
  data_offset = data_out->elem_size * *last_loc_elem_recvd;
  /* Copy the data */
  memcpy (data_out->array + data_offset, recv_buffer, recv_bytes);

  /* update the last element received */
  T8_ASSERT (recv_bytes % data_out->elem_size == 0);
  *last_loc_elem_recvd += recv_bytes / data_out->elem_size;

  if (proc != forest->mpirank) {
    /* free the receive buffer */
    T8_FREE (recv_buffer);
  }
}

/* Receive a message send in sendloop to this rank.
 * \param [in]  forest      The new forest.
 * \param [in]  comm        The MPI communicator.
 * \param [in]  proc        The rank from which we receive.
 * \param [in]  status      MPI status with which we probed for the message.
 * \param [in]  prev_recvd  The count of messages that we already received.
 * \param [in]  sent_to_self If proc equals the rank of this process, the message
 *                          should be passed as this parameter.
 * \param [in]  byte_to_self If proc equals the rank of this process, the number of
 *                          bytes in the message.
 * It is important, that we receive the messages in order to properly fill the forest->trees array.
 */
static void
t8_forest_partition_recv_message (t8_forest_t forest, sc_MPI_Comm comm, int proc, sc_MPI_Status *status, int prev_recvd,
                                  char *sent_to_self, size_t byte_to_self)
{
  int mpiret;
  int recv_bytes;
  char *recv_buffer;
  t8_locidx_t num_trees, itree;
  t8_locidx_t num_elements_recv;
  t8_locidx_t old_num_elements, new_num_elements;
  size_t tree_cursor, element_cursor;
  t8_forest_partition_tree_info_t *tree_info;
  t8_tree_t tree, last_tree;
  size_t element_size {};
  const t8_scheme *scheme = t8_forest_get_scheme (forest->set_from);

  if (proc != forest->mpirank) {
    T8_ASSERT (proc == status->MPI_SOURCE);
    T8_ASSERT (status->MPI_TAG == T8_MPI_PARTITION_FOREST);
    /* Get the number of bytes to receive */
    mpiret = sc_MPI_Get_count (status, sc_MPI_BYTE, &recv_bytes);
    SC_CHECK_MPI (mpiret);
  }
  else {
    recv_bytes = byte_to_self;
  }
  t8_debugf ("Receiving message of %i bytes from process %i\n", recv_bytes, proc);

  if (proc != forest->mpirank) {
    /* allocate the receive buffer */
    recv_buffer = T8_ALLOC (char, recv_bytes);
    /* clang-format off */
    /* receive the message */
    mpiret = sc_MPI_Recv (recv_buffer, recv_bytes, sc_MPI_BYTE, proc, T8_MPI_PARTITION_FOREST,
                          comm, sc_MPI_STATUS_IGNORE);
    /* clang-format on */
    SC_CHECK_MPI (mpiret);
  }
  else {
    recv_buffer = sent_to_self;
    recv_bytes = byte_to_self;
  }
  /* Read the number of trees, it is the first locidx_t in recv_buffer */
  num_trees = *(t8_locidx_t *) recv_buffer;
  /* Set the tree cursor to the first tree info entry in recv_buffer */
  tree_cursor = sizeof (t8_locidx_t) + T8_ADD_PADDING (sizeof (t8_locidx_t));
  /* Set the element cursor to the first element entry in recv_buffer */
  element_cursor = tree_cursor + num_trees * sizeof (t8_forest_partition_tree_info_t);
  /* Get the information for the first tree */
  tree_info = (t8_forest_partition_tree_info_t *) (recv_buffer + tree_cursor);
  if (prev_recvd == 0) {
    /* This is the first tree ever that we receive */
    /* We set the forests first local tree id */
    forest->first_local_tree = tree_info->gtree_id;
    /* In last_local_tree we keep track of the latest tree we received */
    forest->last_local_tree = tree_info->gtree_id - 1;
  }
  num_elements_recv = 0;
  for (itree = 0; itree < num_trees; itree++) {
    num_elements_recv += tree_info->num_elements;
    T8_ASSERT (tree_info->gtree_id >= forest->last_local_tree);
    if (tree_info->gtree_id > forest->last_local_tree) {
      /* We will insert a new tree in the forest */
      tree = (t8_tree_t) sc_array_push (forest->trees);
      tree->eclass = tree_info->eclass;
      /* Calculate the element offset of the new tree */
      if (forest->last_local_tree >= forest->first_local_tree) {
        /* If there is a previous tree, we read it */
        T8_ASSERT (forest->trees->elem_count >= 2); /* We added one tree and the current tree */
        last_tree = (t8_tree_t) t8_sc_array_index_locidx (forest->trees, forest->trees->elem_count - 2);
        /* The element offset is the offset of the previous tree plus the number of elements in the previous tree */
        tree->elements_offset = last_tree->elements_offset + t8_forest_get_tree_leaf_element_count (last_tree);
      }
      else {
        /* This is the first tree, the element offset is thus zero */
        tree->elements_offset = 0;
      }
      /* Done calculating the element offset */
      /* Get the size of an element of the tree */
      element_size = scheme->get_element_size (tree->eclass);
      /* initialize the elements array and copy the elements from the receive buffer */
      T8_ASSERT (element_cursor + tree_info->num_elements * element_size <= (size_t) recv_bytes);
      t8_element_array_init_copy (&tree->leaf_elements, scheme, tree->eclass,
                                  (t8_element_t *) (recv_buffer + element_cursor), tree_info->num_elements);
    }
    else {
      T8_ASSERT (itree == 0); /* This situation only happens for the first tree */
      /* The tree is already present in the forest and we need to add elements to it */
      T8_ASSERT (forest->last_local_tree == tree_info->gtree_id);
      /* Get a pointer to the tree */
      tree = t8_forest_get_tree (forest, forest->last_local_tree - forest->first_local_tree);
      /* assert for correctness */
      T8_ASSERT (tree->eclass == tree_info->eclass);
      /* Get the old number of elements in the tree and calculate the new number */
      old_num_elements = t8_forest_get_tree_leaf_element_count (tree);
      new_num_elements = old_num_elements + tree_info->num_elements;
      /* Enlarge the elements array */
      t8_element_array_resize (&tree->leaf_elements, new_num_elements);
      if (tree_info->num_elements > 0) {
        t8_element_t *first_new_element
          = t8_element_array_index_locidx_mutable (&tree->leaf_elements, old_num_elements);
        /* Get the size of an element of the tree */
        element_size = scheme->get_element_size (tree->eclass);
        T8_ASSERT (element_size == t8_element_array_get_size (&tree->leaf_elements));
        /* Copy the elements from the receive buffer to the elements array */
        memcpy ((void *) first_new_element, recv_buffer + element_cursor, tree_info->num_elements * element_size);
      }
    }

    /* compute the new number of local elements */
    forest->local_num_leaf_elements += tree_info->num_elements;
    /* Set the new last local tree */
    forest->last_local_tree = tree_info->gtree_id;
    /* advance the element cursor */
    element_cursor += element_size * tree_info->num_elements;
    /* Advance to the next tree_info entry in the recv buffer */
    tree_cursor += sizeof (t8_forest_partition_tree_info_t);
    tree_info += 1;
  }

  if (proc != forest->mpirank) {
    T8_FREE (recv_buffer);
  }
  if (forest->profile != NULL) {
    if (proc != forest->mpirank) {
      /* If profiling is enabled we count the number of elements received from other processes */
      forest->profile->partition_elements_recv += num_elements_recv;
    }
  }
}

/* Receive the elements from all processes, we receive from.
 * The message are received in order of the sending rank,
 * since then we can easily build up the new trees array.
 */
static void
t8_forest_partition_recvloop (t8_forest_t forest, int recv_first, int recv_last, const int recv_data,
                              sc_array_t *data_out, char *sent_to_self, size_t byte_to_self)
{
  int iproc, prev_recvd;
  t8_locidx_t last_received_local_element = 0;
  t8_forest_t forest_from;
  int mpiret;
  sc_MPI_Comm comm;
  sc_MPI_Status status;

  /* Initial checks and inits */
  T8_ASSERT (recv_data || t8_forest_is_initialized (forest));
  T8_ASSERT (!recv_data || t8_forest_is_committed (forest));
  T8_ASSERT (!recv_data || data_out->elem_count == (size_t) forest->local_num_leaf_elements);
  forest_from = forest->set_from;
  T8_ASSERT (t8_forest_is_committed (forest_from));
  const t8_gloidx_t *offset_from = t8_shmem_array_get_gloidx_array (forest_from->element_offsets);
  comm = forest->mpicomm;

  /****     Actual communication    ****/

  /* In order of their ranks, receive the trees and elements from the other processes. */

  prev_recvd = 0;
  if (!recv_data) {
    forest->local_num_leaf_elements = 0;
  }
  for (iproc = recv_first; iproc <= recv_last; iproc++) {
    if (!t8_forest_partition_empty (offset_from, iproc)) {
      /* We receive from each nonempty rank between recv_first and recv_last */
      if (iproc != forest->mpirank) {
        /* Probe for the message */
        mpiret = sc_MPI_Probe (iproc, T8_MPI_PARTITION_FOREST, comm, &status);
        SC_CHECK_MPI (mpiret);
        /* Consistency checks */
        T8_ASSERT (iproc == status.MPI_SOURCE);
        T8_ASSERT (status.MPI_TAG == T8_MPI_PARTITION_FOREST);
      }
      /* Receive the actual message */
      if (!recv_data) {
        t8_forest_partition_recv_message (forest, comm, iproc, &status, prev_recvd, sent_to_self, byte_to_self);
      }
      else {
        T8_ASSERT (data_out != NULL);
        T8_ASSERT (data_out->elem_count == (size_t) forest->local_num_leaf_elements);
        t8_forest_partition_recv_message_data (forest, comm, iproc, &status, &last_received_local_element, data_out,
                                               sent_to_self, byte_to_self);
      }
      prev_recvd++;
    }
  }
}

/* Partition a forest from forest->set_from and the element offsets set in forest->element_offsets
 */
static void
t8_forest_partition_given (t8_forest_t forest, const int send_data, const sc_array_t *data_in, sc_array_t *data_out)
{
  int send_first, send_last, recv_first, recv_last;
  sc_MPI_Request *requests = NULL;
  int num_request_alloc; /* The count of elements in the request array */
  char **send_buffer, *sent_to_self;
  int mpiret, i, to_self;
  t8_locidx_t num_new_elements;
  size_t byte_to_self = 0;

  t8_debugf ("Start partition_given\n");
  T8_ASSERT (send_data || t8_forest_is_initialized (forest));
  T8_ASSERT (!send_data || t8_forest_is_committed (forest));
  T8_ASSERT (forest->set_from != NULL);
  T8_ASSERT (t8_forest_is_committed (forest->set_from));
  /* Compute the first and last rank that we send to */
  t8_forest_partition_sendrange (forest, &send_first, &send_last);
  t8_debugf ("send_first = %i\n", send_first);
  t8_debugf ("send_last = %i\n", send_last);

  /* Send all elements to other ranks */
  to_self = t8_forest_partition_sendloop (forest, send_first, send_last, &requests, &num_request_alloc, &send_buffer,
                                          send_data, data_in, &byte_to_self);
  if (to_self) {
    /* We have sent data to ourselves. */
    sent_to_self = *(send_buffer + forest->mpirank - send_first);
  }
  else {
    sent_to_self = NULL;
  }

  /* Compute the number of new elements on this forest */
  if (!send_data) {
    num_new_elements = t8_shmem_array_get_gloidx (forest->element_offsets, forest->mpirank + 1)
                       - t8_shmem_array_get_gloidx (forest->element_offsets, forest->mpirank);
  }
  else {
    num_new_elements = t8_forest_get_local_num_leaf_elements (forest);
  }

  if (num_new_elements > 0) {
    /* Receive all element from other ranks */
    t8_forest_partition_recvrange (forest, &recv_first, &recv_last);
    t8_forest_partition_recvloop (forest, recv_first, recv_last, send_data, data_out, sent_to_self, byte_to_self);
  }
  else if (!send_data) {
    /* This forest is empty, set first and last local tree such
     * that t8_forest_get_num_local_trees return 0 */
    forest->first_local_tree = 0;
    forest->last_local_tree = -1;
    forest->local_num_leaf_elements = 0;
  }
  /* Wait for all sends to complete */
  if (num_request_alloc > 0) {
    mpiret = sc_MPI_Waitall (num_request_alloc, requests, sc_MPI_STATUSES_IGNORE);
    SC_CHECK_MPI (mpiret);
  }
  T8_FREE (requests);
  for (i = 0; i < num_request_alloc; i++) {
    T8_FREE (send_buffer[i]);
  }
  T8_FREE (send_buffer);

  t8_debugf ("Done partition_given\n");
}

/* Populate a forest with the partitioned elements of forest->set_from.
 * Currently the elements are distributed evenly (each element has the same weight).
 */
void
t8_forest_partition (t8_forest_t forest)
{
  t8_forest_t forest_from;
  int create_offset_from = 0;

  t8_global_productionf ("Enter  forest partition.\n");
  t8_log_indent_push ();
  T8_ASSERT (t8_forest_is_initialized (forest));
  forest_from = forest->set_from;
  T8_ASSERT (t8_forest_is_committed (forest_from));

  if (forest->profile != NULL) {
    /* If profiling is enabled, we measure the runtime of partition */
    forest->profile->partition_runtime = sc_MPI_Wtime ();

    /* DO NOT DELETE THE FOLLOWING line.
     * even if you do not want this output. It fixes a bug that occurred on JUQUEEN, where the
     * runtimes were computed to 0.
     * Only delete the line, if you know what you are doing. */
    t8_global_productionf ("Start partition %f %f\n", sc_MPI_Wtime (), forest->profile->partition_runtime);
  }

  if (forest_from->element_offsets == NULL) {
    /* We create the partition table of forest_from */
    create_offset_from = 1;
    t8_forest_partition_create_offsets (forest_from);
  }
  /* TODO: if offsets already exist on forest_from, check it for consistency */

  /* We now calculate the new element offsets */
  t8_forest_partition_compute_new_offset (forest);
  t8_forest_partition_given (forest, 0, NULL, NULL);

  T8_ASSERT ((size_t) t8_forest_get_num_local_trees (forest_from) == forest_from->trees->elem_count);
  T8_ASSERT ((size_t) t8_forest_get_num_local_trees (forest) == forest->trees->elem_count);

  if (create_offset_from) {
    /* Delete the offset memory that we allocated */
    t8_shmem_array_destroy (&forest_from->element_offsets);
  }

  if (forest->profile != NULL) {
    /* If profiling is enabled, we measure the runtime of partition */
    forest->profile->partition_runtime = sc_MPI_Wtime () - forest->profile->partition_runtime;

    /* DO NOT DELETE THE FOLLOWING line.
     * even if you do not want this output. It fixes a bug that occurred on JUQUEEN, where the
     * runtimes were computed to 0.
     * Only delete the line, if you know what you are doing. */
    t8_global_productionf ("End partition %f %f\n", sc_MPI_Wtime (), forest->profile->partition_runtime);
  }

  t8_log_indent_pop ();
  t8_global_productionf ("Done forest partition.\n");
}

void
t8_forest_partition_data (t8_forest_t forest_from, t8_forest_t forest_to, const sc_array_t *data_in,
                          sc_array_t *data_out)
{
  t8_forest_t save_set_from;

  t8_global_productionf ("Enter forest partition data.\n");
  t8_log_indent_push ();

  /* Assertions */
  T8_ASSERT (t8_forest_is_committed (forest_from));
  T8_ASSERT (t8_forest_is_committed (forest_to));
  T8_ASSERT (data_in != NULL && data_out != NULL);
  T8_ASSERT (data_in->elem_size == data_out->elem_size);

  /* data_in must have length of forest_from number of elements.
   * data_out length of forest_to number of elements */
  T8_ASSERT (data_in->elem_count == (size_t) forest_from->local_num_leaf_elements);
  T8_ASSERT (data_out->elem_count == (size_t) forest_to->local_num_leaf_elements);

  /* Create partition tables if not existent yet */
  if (forest_from->element_offsets == NULL) {
    /* We create the partition table of forest_from */
    t8_forest_partition_create_offsets (forest_from);
  }

  if (forest_to->element_offsets == NULL) {
    /* We create the partition table of forest_to */
    t8_forest_partition_create_offsets (forest_to);
  }

  /* perform the actual partitioning */
  save_set_from = forest_to->set_from;
  forest_to->set_from = forest_from;
  t8_forest_partition_given (forest_to, 1, data_in, data_out);
  forest_to->set_from = save_set_from;

  t8_log_indent_pop ();
  t8_global_productionf ("Done forest partition data.\n");
}

T8_EXTERN_C_END ();<|MERGE_RESOLUTION|>--- conflicted
+++ resolved
@@ -86,11 +86,7 @@
 }
 
 t8_forest_t
-<<<<<<< HEAD
-t8_forest_new_gather (const t8_forest_t forest_from, int gather_rank)
-=======
 t8_forest_new_gather (const t8_forest_t forest_from, const int gather_rank)
->>>>>>> ec9c928d
 {
   // Declare and initialize forest to be returned.
   t8_forest_t forest_gather;
@@ -103,18 +99,8 @@
   // To gather all elements on gather_rank, the first local element is set to
   // zero for all processes up to gather_rank and to number of elements for the
   // remaining ones.
-<<<<<<< HEAD
-  t8_gloidx_t first_local_element;
-  if (forest_from->mpirank <= gather_rank) {
-    first_local_element = 0;
-  }
-  else {
-    first_local_element = forest_from->global_num_leaf_elements;
-  }
-=======
   const t8_gloidx_t first_local_element
     = (forest_from->mpirank <= gather_rank) ? 0 : forest_from->global_num_leaf_elements;
->>>>>>> ec9c928d
 
   // Set the partition offset accordingly.
   t8_forest_set_partition_offset (forest_gather, first_local_element);
@@ -127,11 +113,7 @@
 }
 
 void
-<<<<<<< HEAD
-t8_forest_set_partition_offset (t8_forest_t forest, t8_gloidx_t first_global_element)
-=======
 t8_forest_set_partition_offset (t8_forest_t forest, const t8_gloidx_t first_global_element)
->>>>>>> ec9c928d
 {
   // Set flag indicating a manual partition.
   forest->set_partition_offset = 1;
@@ -511,16 +493,6 @@
   mpiret = sc_MPI_Comm_size (comm, &mpisize);
   SC_CHECK_MPI (mpiret);
 
-<<<<<<< HEAD
-  // Initialize array of manually set element offsets to nullptr.
-  t8_gloidx_t *custom_element_offsets = nullptr;
-
-  // If a custom partitioning is set, all-gather the manually set element offsets.
-  if (forest->set_partition_offset != 0) {
-    custom_element_offsets = new t8_gloidx_t[forest->mpisize];
-    int retval = sc_MPI_Allgather (&forest->set_first_global_element, 1, T8_MPI_GLOIDX, custom_element_offsets, 1,
-                                   T8_MPI_GLOIDX, comm);
-=======
   // Define vector of manually set element offsets.
   std::vector<t8_gloidx_t> custom_element_offsets;
 
@@ -529,7 +501,6 @@
     custom_element_offsets.resize (forest->mpisize);
     const int retval = sc_MPI_Allgather (&forest->set_first_global_element, 1, T8_MPI_GLOIDX,
                                          custom_element_offsets.data (), 1, T8_MPI_GLOIDX, comm);
->>>>>>> ec9c928d
     SC_CHECK_MPI (retval);
   }
 
@@ -549,23 +520,12 @@
           T8_ASSERT (0 <= new_first_element_id && new_first_element_id < forest_from->global_num_leaf_elements);
           element_offsets[i] = new_first_element_id;
         }
-<<<<<<< HEAD
-      }
-      else {
-
-        // Apply manually set element offsets.
-        for (i = 0; i < mpisize; i++) {
-          element_offsets[i] = custom_element_offsets[i];
-        }
-      }
-=======
       }
       else {
 
         // Apply manually set element offsets.
         std::copy_n (custom_element_offsets.data (), static_cast<size_t> (mpisize), element_offsets);
       }
->>>>>>> ec9c928d
       // The last entry is the same in both cases.
       element_offsets[forest->mpisize] = forest->global_num_leaf_elements;
     }
@@ -576,7 +536,6 @@
       }
     }
   }
-  delete[] custom_element_offsets;
   t8_shmem_array_end_writing (forest->element_offsets);
 
   // In case the partition-for-coarsening flag is set, correct the partitioning if a family of elements is
