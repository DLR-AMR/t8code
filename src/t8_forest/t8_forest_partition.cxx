/*
  This file is part of t8code.
  t8code is a C library to manage a collection (a forest) of multiple
  connected adaptive space-trees of general element classes in parallel.

  Copyright (C) 2015 the developers

  t8code is free software; you can redistribute it and/or modify
  it under the terms of the GNU General Public License as published by
  the Free Software Foundation; either version 2 of the License, or
  (at your option) any later version.

  t8code is distributed in the hope that it will be useful,
  but WITHOUT ANY WARRANTY; without even the implied warranty of
  MERCHANTABILITY or FITNESS FOR A PARTICULAR PURPOSE.  See the
  GNU General Public License for more details.

  You should have received a copy of the GNU General Public License
  along with t8code; if not, write to the Free Software Foundation, Inc.,
  51 Franklin Street, Fifth Floor, Boston, MA 02110-1301, USA.
*/

#include <t8_forest/t8_forest_partition.h>
#include <t8_forest/t8_forest_types.h>
#include <t8_forest/t8_forest_private.h>
#include <t8_forest/t8_forest_general.h>
#include <t8_cmesh/t8_cmesh_offset.h>
<<<<<<< HEAD
#include <t8_element_cxx.hxx>
=======
#include <t8_element.hxx>

>>>>>>> 62f2488a
/* We want to export the whole implementation to be callable from "C" */
T8_EXTERN_C_BEGIN ();

/* For each tree that we send elements from to other processes,
 * we send this information to the other process */
typedef struct
{
  t8_gloidx_t gtree_id; /* The global id of that tree */ /* TODO: we could optimize this out */
  t8_eclass_t eclass;                                    /* The element class of that tree */
  t8_locidx_t num_elements;                              /* The number of elements from this tree that were sent */
} t8_forest_partition_tree_info_t;

/* Given the element offset array and a rank, return the first local element id of this rank */
static t8_gloidx_t
t8_forest_partition_first_element (const t8_gloidx_t *offset, int rank)
{
  return offset[rank];
}

/* Given the element offset array and a rank, return the last local element id of this rank */
static t8_gloidx_t
t8_forest_partition_last_element (const t8_gloidx_t *offset, int rank)
{
  return offset[rank + 1] - 1;
}

/* Query whether a given process is assigned no elements in an offset array */
static int
t8_forest_partition_empty (const t8_gloidx_t *offset, int rank)
{
  if (t8_forest_partition_first_element (offset, rank) >= t8_forest_partition_first_element (offset, rank + 1)) {
    return 1;
  }
  return 0;
}

/* Compute the global index of the first local element.
 * This function is collective. */
static t8_gloidx_t
t8_forest_compute_first_local_element_id (t8_forest_t forest)
{
  t8_gloidx_t first_element, local_num_elements;
  T8_ASSERT (t8_forest_is_committed (forest));

  /* Convert local_num_elements to t8_gloidx_t */
  local_num_elements = forest->local_num_elements;
  /* MPI Scan over local_num_elements lead the global index of the first local element */
  sc_MPI_Scan (&local_num_elements, &first_element, 1, T8_MPI_GLOIDX, sc_MPI_SUM, forest->mpicomm);
  /* MPI_Scan is inklusive, thus it counts our own data.
   * Therefore, we have to subtract it again */
  first_element -= local_num_elements;

  return first_element;
}

/* For a committed forest create the array of element_offsets
 * and store it in forest->element_offsets
 */
void
t8_forest_partition_create_offsets (t8_forest_t forest)
{
  sc_MPI_Comm comm;
  t8_gloidx_t first_local_element;

  T8_ASSERT (t8_forest_is_committed (forest));

  T8_ASSERT (forest->element_offsets == NULL);
  t8_debugf ("Building offsets for forest %p\n", (void *) forest);
  comm = forest->mpicomm;
  /* Set the shmem array type of comm */
  t8_shmem_init (comm);
  t8_shmem_set_type (comm, T8_SHMEM_BEST_TYPE);
  /* Initialize the offset array as a shmem array
   * holding mpisize+1 many t8_gloidx_t */
  t8_shmem_array_init (&forest->element_offsets, sizeof (t8_gloidx_t), forest->mpisize + 1, comm);
  /* Calculate the global index of the first local element */
  first_local_element = t8_forest_compute_first_local_element_id (forest);

  /* Collect all first global indices in the array */
  t8_shmem_array_allgather (&first_local_element, 1, T8_MPI_GLOIDX, forest->element_offsets, 1, T8_MPI_GLOIDX);
  if (t8_shmem_array_start_writing (forest->element_offsets)) {
    t8_shmem_array_set_gloidx (forest->element_offsets, forest->mpisize, forest->global_num_elements);
  }
  t8_shmem_array_end_writing (forest->element_offsets);
}

#ifdef T8_ENABLE_DEBUG
/* Test if all first descendants of the elements in the first tree have
 * a greater or equal linear id than the stored first descendant. */
static void
t8_forest_partition_test_desc (t8_forest_t forest)
{
  t8_element_t *elem_desc;
  t8_linearidx_t first_desc_id;
  t8_locidx_t ielem;
  t8_eclass_scheme_c *ts;
  t8_tree_t tree;
  int level;

  if (t8_forest_get_num_local_trees (forest) == 0) {
    /* This forest is empty, nothing to do */
    return;
  }

  tree = t8_forest_get_tree (forest, 0);
  ts = t8_forest_get_eclass_scheme (forest, tree->eclass);
  /* Get the first descendant id of this rank */
  first_desc_id = *(t8_linearidx_t *) t8_shmem_array_index (forest->global_first_desc, forest->mpirank);
  ts->t8_element_new (1, &elem_desc);
  for (ielem = 0; ielem < t8_forest_get_tree_element_count (tree); ielem++) {
    /* Iterate over elems, for each one create the first descendant and check
     * its linear id versus the linear id of first_desc. */
    const t8_element_t *element = t8_element_array_index_locidx (&tree->elements, ielem);
    ts->t8_element_first_descendant (element, elem_desc, forest->maxlevel);
    level = ts->t8_element_level (elem_desc);
    T8_ASSERT (level == ts->t8_element_level (elem_desc));
    T8_ASSERT (level == forest->maxlevel);
    T8_ASSERT (ts->t8_element_get_linear_id (elem_desc, level) >= first_desc_id);
  }
  ts->t8_element_destroy (1, &elem_desc);
}
#endif

void
t8_forest_partition_test_boundary_element (const t8_forest_t forest)
{
#ifdef T8_ENABLE_DEBUG
  T8_ASSERT (t8_forest_is_committed (forest));
  T8_ASSERT (forest->global_first_desc != NULL);

  if (forest->mpisize == 1) {
    return;
  }
  /* Get the local number of elements of the first tree of process rank + 1.
   * If a rank contains no trees, its local_tree_num_elements is set to 0. */
  int mpirank_from;
  int mpirank_to;
  int mpiret;
  sc_MPI_Request request;
  sc_MPI_Status status;
  t8_locidx_t local_tree_num_elements;
  t8_locidx_t local_tree_num_elements_my;
  if (t8_forest_get_num_local_trees (forest) > 0) {
    local_tree_num_elements_my = t8_forest_get_tree_num_elements (forest, 0);
  }
  else {
    local_tree_num_elements_my = 0;
  }
  if (forest->mpirank == 0) {
    mpirank_from = forest->mpirank + 1;
    mpirank_to = forest->mpisize - 1;
  }
  else if (forest->mpirank == forest->mpisize - 1) {
    mpirank_from = 0;
    mpirank_to = forest->mpirank - 1;
  }
  else {
    mpirank_from = forest->mpirank + 1;
    mpirank_to = forest->mpirank - 1;
  }
  mpiret = sc_MPI_Irecv (&local_tree_num_elements, 1, T8_MPI_LOCIDX, mpirank_from, 0, forest->mpicomm, &request);
  SC_CHECK_MPI (mpiret);
  mpiret = sc_MPI_Send (&local_tree_num_elements_my, 1, T8_MPI_LOCIDX, mpirank_to, 0, forest->mpicomm);
  SC_CHECK_MPI (mpiret);
  mpiret = sc_MPI_Wait (&request, &status);
  SC_CHECK_MPI (mpiret);

  const t8_locidx_t num_local_trees = t8_forest_get_num_local_trees (forest);
  if (t8_forest_get_local_num_elements (forest) == 0) {
    /* This forest is empty, nothing to do */
    return;
  }
  if (forest->mpirank == forest->mpisize - 1) {
    /* The last process can only share a tree with process rank-1. 
     * However, this is already tested by process rank-1. */
    return;
  }
  const t8_gloidx_t global_tree_id = t8_shmem_array_get_gloidx (forest->tree_offsets, forest->mpirank + 1);
  if (global_tree_id >= 0) {
    /* The first tree on process rank+1 is not shared with current rank, nothing to do */
    return;
  }
  /* The first tree on process rank+1 may be shared but empty. 
   * Thus, the first descendant id of rank+1 is not of the first local tree. */
  if (local_tree_num_elements == 0) {
    /* check if first not shared tree of process rank+1 contains elements */
    return;
  }

  /* Get last element of current rank and its last descendant id */
  t8_locidx_t itree = num_local_trees - 1;
  while (t8_forest_get_tree_num_elements (forest, itree) < 1) {
    itree--;
    T8_ASSERT (itree > -1);
  }
  const t8_tree_t tree = t8_forest_get_tree (forest, itree);
  t8_eclass_scheme_c *ts = t8_forest_get_eclass_scheme (forest, tree->eclass);
  t8_element_t *element_last_desc;
  ts->t8_element_new (1, &element_last_desc);
  /* last element of current rank */
  const t8_element_t *element_last
    = t8_forest_get_element_in_tree (forest, itree, t8_forest_get_tree_element_count (tree) - 1);
  T8_ASSERT (ts->t8_element_is_valid (element_last));
  /* last and finest possiple element of current rank */
  ts->t8_element_last_descendant (element_last, element_last_desc, forest->maxlevel);
  T8_ASSERT (ts->t8_element_is_valid (element_last_desc));
  const int level = ts->t8_element_level (element_last_desc);
  T8_ASSERT (level == ts->t8_element_level (element_last_desc));
  T8_ASSERT (level == forest->maxlevel);
  const t8_linearidx_t last_desc_id = ts->t8_element_get_linear_id (element_last_desc, level);
  /* Get the first descendant id of rank+1 */
  const t8_linearidx_t first_desc_id
    = *(t8_linearidx_t *) t8_shmem_array_index (forest->global_first_desc, forest->mpirank + 1);
  /* The following inequality must apply:
   * last_desc_id of last element of rank < first_desc_id of first element of rank+1 */
  T8_ASSERT (last_desc_id < first_desc_id);
  /* clean up */
  ts->t8_element_destroy (1, &element_last_desc);
#endif
}

void
t8_forest_partition_create_first_desc (t8_forest_t forest)
{
  sc_MPI_Comm comm;
  t8_linearidx_t local_first_desc;
  t8_element_t *first_desc = NULL;
  t8_eclass_scheme_c *ts;

  T8_ASSERT (t8_forest_is_committed (forest));

  T8_ASSERT (forest->global_first_desc == NULL);
  t8_debugf ("Building global first descendants for forest %p\n", (void *) forest);
  comm = forest->mpicomm;

  if (forest->global_first_desc == NULL) {
    /* Set the shmem array type of comm */
    t8_shmem_init (comm);
    t8_shmem_set_type (comm, T8_SHMEM_BEST_TYPE);
    /* Initialize the offset array as a shmem array
     * holding mpisize+1 many t8_linearidx_t to store the elements linear ids */
    t8_shmem_array_init (&forest->global_first_desc, sizeof (t8_linearidx_t), forest->mpisize, comm);
  }
  /* Assert whether the array is set up correctly */
  T8_ASSERT (t8_shmem_array_get_elem_count (forest->global_first_desc) == (size_t) forest->mpisize);
  T8_ASSERT (t8_shmem_array_get_elem_size (forest->global_first_desc) == sizeof (t8_linearidx_t));
  T8_ASSERT (t8_shmem_array_get_comm (forest->global_first_desc) == comm);
  if (forest->local_num_elements <= 0) {
    /* This process is empty, we store 0 in the array */
    local_first_desc = 0;
  }
  else {
    const t8_element_t *first_element = NULL;
    /* Get a pointer to the first local element. */
    if (forest->incomplete_trees) {
      for (t8_locidx_t itree = 0; itree < t8_forest_get_num_local_trees (forest); itree++) {
        if (t8_forest_get_tree_num_elements (forest, itree) > 0) {
          first_element = t8_forest_get_element_in_tree (forest, itree, 0);
          break;
        }
      }
    }
    else {
      first_element = t8_forest_get_element_in_tree (forest, 0, 0);
    }
    /* This process is not empty, the element was found, so we compute its first descendant. */
    if (first_element != NULL) {
      /* Get the eclass_scheme of the element. */
      ts = t8_forest_get_eclass_scheme (forest, t8_forest_get_tree_class (forest, 0));
      ts->t8_element_new (1, &first_desc);
      ts->t8_element_first_descendant (first_element, first_desc, forest->maxlevel);
      /* Compute the linear id of the descendant. */
      local_first_desc = ts->t8_element_get_linear_id (first_desc, forest->maxlevel);
      ts->t8_element_destroy (1, &first_desc);
    }
  }
  /* Collect all first global indices in the array */
#ifdef T8_ENABLE_DEBUG
#ifdef SC_ENABLE_MPI
  {
    /* We assert that we use the correct data size in the allgather call. */
    int mpiret, size;
    mpiret = MPI_Type_size (T8_MPI_LINEARIDX, &size);
    SC_CHECK_MPI (mpiret);
    T8_ASSERT (size == sizeof (t8_linearidx_t));
  }
#endif
#endif
  t8_shmem_array_allgather (&local_first_desc, 1, T8_MPI_LINEARIDX, forest->global_first_desc, 1, T8_MPI_LINEARIDX);
#ifdef T8_ENABLE_DEBUG
  {
    int iproc;
    char buffer[BUFSIZ] = {};
    t8_linearidx_t desc_id;

    for (iproc = 0; iproc < forest->mpisize; iproc++) {
      desc_id = *(t8_linearidx_t *) t8_shmem_array_index (forest->global_first_desc, iproc);
      snprintf (buffer + strlen (buffer), BUFSIZ - strlen (buffer), " %llu,", (long long unsigned) desc_id);
    }
  }
  t8_forest_partition_test_desc (forest);
#endif
}

void
t8_forest_partition_create_tree_offsets (t8_forest_t forest)
{
  t8_gloidx_t tree_offset;
  sc_MPI_Comm comm;
  int is_empty, has_empty;

  T8_ASSERT (t8_forest_is_committed (forest));

  comm = forest->mpicomm;

  /* Calculate this process's tree offset */
  tree_offset = t8_forest_first_tree_shared (forest) ? -forest->first_local_tree - 1 : forest->first_local_tree;
  if (t8_forest_get_local_num_elements (forest) <= 0) {
    /* This forest is empty */
    is_empty = 1;
    /* Set the global number of trees as offset (temporarily) */
    tree_offset = forest->global_num_trees;
  }
  else {
    is_empty = 0;
  }

  if (forest->tree_offsets == NULL) {
    /* Set the shmem array type of comm */
    t8_shmem_init (comm);
    t8_shmem_set_type (comm, T8_SHMEM_BEST_TYPE);
    /* Only allocate the shmem array, if it is not already allocated */
    t8_shmem_array_init (&forest->tree_offsets, sizeof (t8_gloidx_t), forest->mpisize + 1, comm);
  }
  /* Assert whether the array is set up correctly */
  T8_ASSERT (t8_shmem_array_get_elem_count (forest->tree_offsets) == (size_t) forest->mpisize + 1);
  T8_ASSERT (t8_shmem_array_get_elem_size (forest->tree_offsets) == sizeof (t8_gloidx_t));
  T8_ASSERT (t8_shmem_array_get_comm (forest->tree_offsets) == comm);
  /* gather all tree offsets from all processes */
  t8_shmem_array_allgather (&tree_offset, 1, T8_MPI_GLOIDX, forest->tree_offsets, 1, T8_MPI_GLOIDX);

  /* Store the global number of trees at the entry mpisize in the array */
  if (t8_shmem_array_start_writing (forest->tree_offsets)) {
    t8_shmem_array_set_gloidx (forest->tree_offsets, forest->mpisize, forest->global_num_trees);
  }
  t8_shmem_array_end_writing (forest->tree_offsets);

  /* Communicate whether we have empty processes */
  sc_MPI_Allreduce (&is_empty, &has_empty, 1, sc_MPI_INT, sc_MPI_LOR, forest->mpicomm);

  if (has_empty) {
    int next_nonempty;
    /* there exist empty ranks, we have to recalculate the offset.
     * Each empty rank stores the offset of the next nonempty rank */
    if (is_empty) {
      const t8_gloidx_t *tree_offset_array = t8_shmem_array_get_gloidx_array (forest->tree_offsets);
      /* Find the next rank that is not empty */
      next_nonempty = forest->mpirank + 1;
      while (next_nonempty < forest->mpisize && tree_offset_array[next_nonempty] >= forest->global_num_trees) {
        next_nonempty++;
      }
      /* Set the tree offset to the first nonshared tree of the next rank */
      tree_offset = t8_offset_first (next_nonempty, tree_offset_array);
      if (tree_offset_array[next_nonempty] < 0) {
        tree_offset++;
      }
    }
    /* Communicate the new tree offsets */
    t8_shmem_array_allgather (&tree_offset, 1, T8_MPI_GLOIDX, forest->tree_offsets, 1, T8_MPI_GLOIDX);
  }
}

/* Calculate the new element_offset for forest from
 * the element in forest->set_from assuming a partition without element weights */
static void
t8_forest_partition_compute_new_offset (t8_forest_t forest)
{
  t8_forest_t forest_from;
  sc_MPI_Comm comm;
  t8_gloidx_t new_first_element_id;
  int i, mpiret, mpisize;

  T8_ASSERT (t8_forest_is_initialized (forest));
  T8_ASSERT (forest->set_from != NULL);

  forest_from = forest->set_from;
  comm = forest->mpicomm;

  T8_ASSERT (forest->element_offsets == NULL);
  /* Set the shmem array type to comm */
  t8_shmem_init (comm);
  t8_shmem_set_type (comm, T8_SHMEM_BEST_TYPE);
  /* Initialize the shmem array */
  t8_shmem_array_init (&forest->element_offsets, sizeof (t8_gloidx_t), forest->mpisize + 1, comm);
  mpiret = sc_MPI_Comm_size (comm, &mpisize);
  SC_CHECK_MPI (mpiret);

  if (t8_shmem_array_start_writing (forest->element_offsets)) {
    t8_gloidx_t *element_offsets = t8_shmem_array_get_gloidx_array_for_writing (forest->element_offsets);
    for (i = 0; i < mpisize; i++) {
      /* Calculate the first element index for each process. We convert to doubles to prevent overflow */
      new_first_element_id = (((double) i * (long double) forest_from->global_num_elements) / (double) mpisize);
      T8_ASSERT (0 <= new_first_element_id && new_first_element_id < forest_from->global_num_elements);
      element_offsets[i] = new_first_element_id;
    }
    element_offsets[forest->mpisize] = forest->global_num_elements;
  }
  t8_shmem_array_end_writing (forest->element_offsets);
}

/* Find the owner of a given element.
 */
static int
t8_forest_partition_owner_of_element (const int mpisize, const int mpirank, const t8_gloidx_t gelement,
                                      const t8_gloidx_t *offset)
{
  /* Tree offsets are stored similar enough that we can exploit their function */
  /* In the element offset logic, an element cannot be owned by more than one
   * process, thus any owner must be the unique owner. */
  return t8_offset_any_owner_of_tree_ext (mpisize, mpirank, gelement, offset);
}

/* Compute the first and last rank that we need to receive elements from */
static void
t8_forest_partition_recvrange (t8_forest_t forest, int *recv_first, int *recv_last)
{
  t8_gloidx_t first_element, last_element;

  /* Get the old element offset array */
  const t8_gloidx_t *offset_old = t8_shmem_array_get_gloidx_array (forest->set_from->element_offsets);
  /* Get the new element offset array */
  const t8_gloidx_t *offset_new = t8_shmem_array_get_gloidx_array (forest->element_offsets);
  /* Compute new first and last element on this process from offset array */
  first_element = t8_forest_partition_first_element (offset_new, forest->mpirank);
  last_element = t8_forest_partition_last_element (offset_new, forest->mpirank);
  if (last_element < first_element) {
    /* There are no elements on this process and thus we cannot receive anything */
    *recv_first = 0;
    *recv_last = -1;
    return;
  }
  /* Calculate the first and last process we receive from */
  *recv_first = t8_forest_partition_owner_of_element (forest->mpisize, forest->mpirank, first_element, offset_old);
  *recv_last = t8_forest_partition_owner_of_element (forest->mpisize, forest->mpirank, last_element, offset_old);
}

/* Compute the first and last rank that we need to send elements to */
static void
t8_forest_partition_sendrange (t8_forest_t forest, int *send_first, int *send_last)
{
  t8_gloidx_t first_element, last_element;

  t8_debugf ("Calculate sendrange\n");
  if (forest->set_from->local_num_elements == 0) {
    /* There are no elements to send */
    *send_first = 0;
    *send_last = -1;
    return;
  }
  /* Get the old element offset array */
  const t8_gloidx_t *offset_old = t8_shmem_array_get_gloidx_array (forest->set_from->element_offsets);
  t8_debugf ("Partition forest from:\n");
  t8_offset_print (forest->set_from->element_offsets, forest->mpicomm);
  /* Get the new element offset array */
  const t8_gloidx_t *offset_new = t8_shmem_array_get_gloidx_array (forest->element_offsets);
  t8_debugf ("Partition forest to:\n");
  t8_offset_print (forest->element_offsets, forest->mpicomm);
  /* Compute old first and last element on this process from offset array */
  first_element = t8_forest_partition_first_element (offset_old, forest->mpirank);
  last_element = t8_forest_partition_last_element (offset_old, forest->mpirank);
  /* Calculate the first and last process we send to */
  *send_first = t8_forest_partition_owner_of_element (forest->mpisize, forest->mpirank, first_element, offset_new);
  *send_last = t8_forest_partition_owner_of_element (forest->mpisize, forest->mpirank, last_element, offset_new);
}

/* Given a tree and its local id, the first and last element id that we need to send to a proc
 * and the first tree we send elements from,
 * calculate the first and last element of this tree that we need to send.
 * The returned element indices are local to the tree.
 * Returns true, if the last element that we send is also the last element of the tree
 */
static int
t8_forest_partition_tree_first_last_el (t8_tree_t tree, t8_locidx_t tree_id, t8_locidx_t first_element_send,
                                        t8_locidx_t last_element_send, t8_locidx_t current_tree,
                                        t8_locidx_t *first_tree_el, t8_locidx_t *last_tree_el)
{
  size_t num_elements;
  if (tree_id == current_tree) {
    /* For the first tree, the first element of that tree that we send is the
     * first element that we send */
    *first_tree_el = first_element_send - tree->elements_offset;
  }
  else {
    *first_tree_el = 0;
  }
  num_elements = t8_element_array_get_count (&tree->elements);
  if (tree->elements_offset + num_elements > (size_t) last_element_send) {
    /* For the last tree, the last element we send is the overall
     * last element that we send */
    *last_tree_el = last_element_send - tree->elements_offset;
  }
  else {
    /* Else it is the last element of this tree */
    *last_tree_el = num_elements - 1;
  }
  /* return true if the last element that we send is also the last
   * element of the tree */
  if (last_element_send - tree->elements_offset == (t8_locidx_t) num_elements - 1) {
    return 1;
  }
  return 0;
}

/* Fill the send buffers for one send operation.
 * \param [in]  forest_from     The original forest
 * \param [in]  send_buffer     Unallocated send_buffer
 * \param [out] buffer_alloc    The number of bytes in the send buffer
 * \param [in]  current_tree    On input the id of the first tree that we need to send
 *                              elements from. On output the id of the next tree that
 *                              we would send elements from to the next process.
 * \param [in]  first_element_send The local id of the first element that we need to send.
 * \param [in]  last_element_send The local id of the last element that we need to send.
 */
/* The send buffer will look like this:
 *
 * | number of trees | padding | tree_1 info | ... | tree_n info | tree_1 elements | ... | tree_n elements |
 */
/* If send_data is true, data must be an array of length forest_from->num_local elements
 * and instead of shipping the elements of forest_from, we ship the data entries. */
static void
t8_forest_partition_fill_buffer (t8_forest_t forest_from, char **send_buffer, int *buffer_alloc,
                                 t8_locidx_t *current_tree, t8_locidx_t first_element_send,
                                 t8_locidx_t last_element_send)
{
  t8_locidx_t num_elements_send;
  t8_tree_t tree;
  t8_locidx_t current_element, tree_id, num_trees_send;
  t8_locidx_t first_tree_element, last_tree_element;
  int element_alloc, byte_alloc, tree_info_pos, element_pos;
  int last_element_is_last_tree_element = 0;
  t8_forest_partition_tree_info_t *tree_info;
  t8_locidx_t *pnum_trees_send;
  size_t elem_size;

  current_element = first_element_send;
  tree_id = *current_tree;
  element_alloc = 0;
  num_trees_send = 0;
  /* At first we calculate the number of bytes that fit in the buffer */
  while (current_element <= last_element_send) {
    /* Get the first tree that we send elements from */
    tree = t8_forest_get_tree (forest_from, tree_id);
    /* clang-format off */
    last_element_is_last_tree_element = t8_forest_partition_tree_first_last_el (tree, tree_id, first_element_send,
                                                                                last_element_send, *current_tree,
                                                                                &first_tree_element,
                                                                                &last_tree_element);
    /* clang-format on */
    /* We now know how many elements this tree will send */
    num_elements_send = last_tree_element - first_tree_element + 1;
    T8_ASSERT (num_elements_send >= 0);
    elem_size = t8_element_array_get_size (&tree->elements);
    element_alloc += num_elements_send * elem_size;
    current_element += num_elements_send;
    num_trees_send++;
    tree_id++;
  }
  /* We calculate the total number of bytes that we need to allocate and allocate the buffer */
  /* The buffer consists of the number of trees, ... */
  byte_alloc = sizeof (t8_locidx_t);
  /* padding, ... */
  byte_alloc += T8_ADD_PADDING (byte_alloc);
  /* Store the position of the first tree info struct in the buffer */
  tree_info_pos = byte_alloc;
  /* an info struct for each tree, ... */
  byte_alloc += num_trees_send * sizeof (t8_forest_partition_tree_info_t);
  /* Store the position of the first element in the buffer */
  element_pos = byte_alloc;
  /* and the bytes for each tree's elements */
  byte_alloc += element_alloc;
  /* Note, that we do not add padding after the info structs and
   * each tree's elements, since these are multiples of structs and
   * structs are padded correctly */
  /* We allocate the buffer */
  *send_buffer = T8_ALLOC (char, byte_alloc);
  /* We store the number of trees at first in the send buffer */
  pnum_trees_send = (t8_locidx_t *) *send_buffer;
  *pnum_trees_send = num_trees_send;
  for (tree_id = 0; tree_id < num_trees_send; tree_id++) {
    /* Get the first tree that we send elements from */
    tree = t8_forest_get_tree (forest_from, tree_id + *current_tree);
    (void) t8_forest_partition_tree_first_last_el (tree, tree_id + *current_tree, first_element_send, last_element_send,
                                                   *current_tree, &first_tree_element, &last_tree_element);
    /* We now know how many elements this tree will send */

    num_elements_send = last_tree_element - first_tree_element + 1;

    T8_ASSERT (num_elements_send >= 0);
    /* Get the tree info struct for this tree and fill it */
    tree_info = (t8_forest_partition_tree_info_t *) (*send_buffer + tree_info_pos);
    tree_info->eclass = tree->eclass;
    tree_info->gtree_id = tree_id + *current_tree + forest_from->first_local_tree;
    tree_info->num_elements = num_elements_send;
    tree_info_pos += sizeof (t8_forest_partition_tree_info_t);
    /* We can now fill the send buffer with all elements of that tree */
    if (num_elements_send > 0) {
      const t8_element_t *pfirst_element = t8_element_array_index_locidx (&tree->elements, first_tree_element);
      elem_size = t8_element_array_get_size (&tree->elements);
      memcpy (*send_buffer + element_pos, (const void *) pfirst_element, num_elements_send * elem_size);
      element_pos += num_elements_send * elem_size;
    }
  }
  *current_tree += num_trees_send - 1 + last_element_is_last_tree_element;
  *buffer_alloc = byte_alloc;
  t8_debugf ("Post send of %i trees\n", num_trees_send);
}

/* Fill the send buffers for one send operation in send_data mode.
 * \param [in]  forest_from     The original forest
 * \param [in]  send_buffer     Unallocated send_buffer
 * \param [out] buffer_alloc    The number of bytes in the send buffer
 * \param [in]  first_element_send The local id of the first element that we need to send.
 * \param [in]  last_element_send The local id of the last element that we need to send.
 */
static void
t8_forest_partition_fill_buffer_data (t8_forest_t forest_from, char **send_buffer, int *buffer_alloc,
                                      t8_locidx_t first_element_send, t8_locidx_t last_element_send,
                                      const sc_array_t *data)
{
  void *data_entry;

  /* Check dimensions of data */
  T8_ASSERT (data != NULL);
  T8_ASSERT (data->elem_count == (size_t) forest_from->local_num_elements);

  /* Calculate the byte count */
  *buffer_alloc = (last_element_send - first_element_send + 1) * data->elem_size;
  T8_ASSERT (*buffer_alloc >= 0);
  /* Must be a multiple of T8_PADDING_SIZE */
  T8_ASSERT (T8_ADD_PADDING (*buffer_alloc) == 0);

  /* Allocate the send buffer */
  *send_buffer = T8_ALLOC (char, *buffer_alloc);
  /* Copy the data to the send_buffer */
  data_entry = t8_sc_array_index_locidx ((sc_array_t *) data, first_element_send);
  memcpy (*send_buffer, data_entry, *buffer_alloc);
}

/* Carry out all sending of elements */
/* If send_data is true, the elements are not send but element data
 * stored in an sc_array of length forest->set_from->num_local_elements.
 * Returns true if we sent to ourselves. */
static int
t8_forest_partition_sendloop (t8_forest_t forest, const int send_first, const int send_last, sc_MPI_Request **requests,
                              int *num_request_alloc, char ***send_buffer, const int send_data,
                              const sc_array_t *data_in, size_t *byte_to_self)
{
  int iproc, mpiret;
  t8_gloidx_t gfirst_element_send, glast_element_send;
  t8_gloidx_t gfirst_local_element;
  t8_locidx_t first_element_send, last_element_send;
  t8_locidx_t current_tree;
  t8_locidx_t num_elements_send;
  t8_forest_t forest_from;
  char **buffer;
  int buffer_alloc;
  sc_MPI_Comm comm;
  int to_self = 0;

  t8_debugf ("Start send loop\n");
  /* If send_data is false, the forest must not be committed but initialized.
   * If send_data is true, the forest must be committed */
  T8_ASSERT (send_data || t8_forest_is_initialized (forest));
  T8_ASSERT (!send_data || t8_forest_is_committed (forest));
  forest_from = forest->set_from;
  T8_ASSERT (t8_forest_is_committed (forest_from));
  /* If send data is true, data_in must be non-zero and of length num_local_elements */
  T8_ASSERT (!send_data || data_in != NULL);
  T8_ASSERT (!send_data || data_in->elem_count == (size_t) forest_from->local_num_elements);

  comm = forest->mpicomm;
  /* Determine the number of requests for MPI communication. */
  *num_request_alloc = send_last - send_first + 1;
  if (*num_request_alloc < 0) {
    /* If there are no processes to send to, this value could get negative */
    *num_request_alloc = 0;
    T8_ASSERT (send_last - send_first + 1 == 0);
  }
  *requests = T8_ALLOC (sc_MPI_Request, *num_request_alloc);

  /* Allocate memory for pointers to the send buffers */
  /* We allocate zero in order to set unused pointers to NULL so that we can pass them to free */
  *send_buffer = T8_ALLOC_ZERO (char *, send_last - send_first + 1);

  /* Get the new and old offset array */
  const t8_gloidx_t *offset_to = t8_shmem_array_get_gloidx_array (forest->element_offsets);
  const t8_gloidx_t *offset_from = t8_shmem_array_get_gloidx_array (forest_from->element_offsets);

  /* Compute the global id of the current first local element */
  gfirst_local_element = offset_from[forest->mpirank];
  /* loop over all processes that we send to */
  for (iproc = send_first; iproc <= send_last; iproc++) {
    /* At first, we compute the local index of the first and last element
     * that we send to proc */
    if (iproc == send_first) {
      /* If this is the first process we send to, the first element we send is
       * our very first element */
      first_element_send = 0;
      current_tree = 0;
    }
    else {
      /* Otherwise, the first element we send is the new first element on the process */
      gfirst_element_send = offset_to[iproc];
      first_element_send = gfirst_element_send - gfirst_local_element;
      /* assert for overflow error */
      T8_ASSERT ((t8_gloidx_t) first_element_send == gfirst_element_send - gfirst_local_element);
    }
    if (iproc == send_last) {
      /* To the last process we send all our remaining elements */
      last_element_send = forest_from->local_num_elements - 1;
    }
    else {
      /* Otherwise, the last element we send to proc is the last element on proc in the new partition. */
      glast_element_send = offset_to[iproc + 1] - 1;
      last_element_send = glast_element_send - gfirst_local_element;
    }
    num_elements_send = last_element_send - first_element_send + 1;
    if (num_elements_send < 0) {
      num_elements_send = 0;
    }
    /* We now know the local indices of the first and last element that we send to proc. */
    buffer = *send_buffer + iproc - send_first;
    if (num_elements_send > 0) {
      if (iproc == forest->mpirank) {
        to_self = 1;
      }
      if (!send_data) {
        /* Fill the buffer with the elements and calculate the next tree from which to send elements */
        t8_forest_partition_fill_buffer (forest_from, buffer, &buffer_alloc, &current_tree, first_element_send,
                                         last_element_send);
      }
      else {
        T8_ASSERT (send_data);
        /* We are in send data mode. Fill the send buffer with the data */
        t8_forest_partition_fill_buffer_data (forest_from, buffer, &buffer_alloc, first_element_send, last_element_send,
                                              data_in);
      }
      /* Post the MPI Send.
       * TODO: This will also send to ourselves if proc==mpirank */
      if (iproc != forest->mpirank) {
        t8_debugf ("Post send of %li elements (%i bytes) to process %i\n", (long) num_elements_send, buffer_alloc,
                   iproc);
        mpiret = sc_MPI_Isend (*buffer, buffer_alloc, sc_MPI_BYTE, iproc, T8_MPI_PARTITION_FOREST, comm,
                               *requests + iproc - send_first);
        SC_CHECK_MPI (mpiret);
      }
      else {
        *byte_to_self = buffer_alloc;
        *(*requests + iproc - send_first) = sc_MPI_REQUEST_NULL;
      }
      if (!send_data && forest->profile != NULL) {
        if (iproc != forest->mpirank) {
          /* If profiling is enabled we count the number of elements sent to other processes */
          forest->profile->partition_elements_shipped += num_elements_send;
          /* The number of procs we send to */
          forest->profile->partition_procs_sent += 1;
          /* The number of bytes that we send */
          forest->profile->partition_bytes_sent += buffer_alloc;
        }
      }
    }
    else {
      /* We do not send any elements to iproc (iproc is empty in new partition) */
      /* Set the request to NULL, such that it is ignored when we wait for the requests to complete */
      *(*requests + iproc - send_first) = sc_MPI_REQUEST_NULL;
    }
  }
  t8_debugf ("End send loop\n");
  return to_self;
}

/* Receive a message in data sending mode, send in sendloop.
 * \param [in]  forest      The new forest.
 * \param [in]  comm        The MPI communicator.
 * \param [in]  proc        The rank from which we receive.
 * \param [in]  status      MPI status with which we probed for the message.
 * \param [in,out] last_loc_elem_recv On input the local index of the last element
 *                          that was received by this rank. Updated on output.
 * \param [out] data_out    The received data.
 * \param [in]  sent_to_self If proc equals the rank of this process, the message
 *                          should be passed as this parameter.
 * \param [in]  byte_to_self If proc equals the rank of this process, the number of
 *                          bytes in the message.
 * It is important, that we receive the messages in order to properly fill the
 * data_out array.
 */
static void
t8_forest_partition_recv_message_data (t8_forest_t forest, sc_MPI_Comm comm, int proc, sc_MPI_Status *status,
                                       t8_locidx_t *last_loc_elem_recvd, sc_array_t *data_out, char *sent_to_self,
                                       size_t byte_to_self)
{
  int mpiret, recv_bytes;
  char *recv_buffer;
  size_t data_offset;

  /* data_out must have the correct dimensions */
  T8_ASSERT (data_out != NULL);
  T8_ASSERT (data_out->elem_count == (size_t) forest->local_num_elements);

  /* TODO: The next part is duplicated in t8_forest_partition_recv_message.
   *       Put duplicated code in function */
  /* further assertions */

  if (proc != forest->mpirank) {
    T8_ASSERT (proc == status->MPI_SOURCE);
    T8_ASSERT (status->MPI_TAG == T8_MPI_PARTITION_FOREST);

    /* Get the number of bytes to receive */
    mpiret = sc_MPI_Get_count (status, sc_MPI_BYTE, &recv_bytes);
    SC_CHECK_MPI (mpiret);
    t8_debugf ("Receiving message of %i bytes from process %i\n", recv_bytes, proc);
    /* allocate the receive buffer */
    recv_buffer = T8_ALLOC (char, recv_bytes);
    /* receive the message */
    mpiret
      = sc_MPI_Recv (recv_buffer, recv_bytes, sc_MPI_BYTE, proc, T8_MPI_PARTITION_FOREST, comm, sc_MPI_STATUS_IGNORE);
    SC_CHECK_MPI (mpiret);
  }
  else {
    recv_buffer = sent_to_self;
    recv_bytes = byte_to_self;
  }

  /* Compute the place where to insert the data */
  data_offset = data_out->elem_size * *last_loc_elem_recvd;
  /* Copy the data */
  memcpy (data_out->array + data_offset, recv_buffer, recv_bytes);

  /* update the last element received */
  T8_ASSERT (recv_bytes % data_out->elem_size == 0);
  *last_loc_elem_recvd += recv_bytes / data_out->elem_size;

  if (proc != forest->mpirank) {
    /* free the receive buffer */
    T8_FREE (recv_buffer);
  }
}

/* Receive a message send in sendloop to this rank.
 * \param [in]  forest      The new forest.
 * \param [in]  comm        The MPI communicator.
 * \param [in]  proc        The rank from which we receive.
 * \param [in]  status      MPI status with which we probed for the message.
 * \param [in]  prev_recvd  The count of messages that we already received.
 * \param [in]  sent_to_self If proc equals the rank of this process, the message
 *                          should be passed as this parameter.
 * \param [in]  byte_to_self If proc equals the rank of this process, the number of
 *                          bytes in the message.
 * It is important, that we receive the messages in order to properly fill the forest->trees array.
 */
static void
t8_forest_partition_recv_message (t8_forest_t forest, sc_MPI_Comm comm, int proc, sc_MPI_Status *status, int prev_recvd,
                                  char *sent_to_self, size_t byte_to_self)
{
  int mpiret;
  int recv_bytes;
  char *recv_buffer;
  t8_locidx_t num_trees, itree;
  t8_locidx_t num_elements_recv;
  t8_locidx_t old_num_elements, new_num_elements;
  size_t tree_cursor, element_cursor;
  t8_forest_partition_tree_info_t *tree_info;
  t8_tree_t tree, last_tree;
  size_t element_size;
  t8_eclass_scheme_c *eclass_scheme;

  if (proc != forest->mpirank) {
    T8_ASSERT (proc == status->MPI_SOURCE);
    T8_ASSERT (status->MPI_TAG == T8_MPI_PARTITION_FOREST);
    /* Get the number of bytes to receive */
    mpiret = sc_MPI_Get_count (status, sc_MPI_BYTE, &recv_bytes);
    SC_CHECK_MPI (mpiret);
  }
  else {
    recv_bytes = byte_to_self;
  }
  t8_debugf ("Receiving message of %i bytes from process %i\n", recv_bytes, proc);

  if (proc != forest->mpirank) {
    /* allocate the receive buffer */
    recv_buffer = T8_ALLOC (char, recv_bytes);
    /* clang-format off */
    /* receive the message */
    mpiret = sc_MPI_Recv (recv_buffer, recv_bytes, sc_MPI_BYTE, proc, T8_MPI_PARTITION_FOREST,
                          comm, sc_MPI_STATUS_IGNORE);
    /* clang-format on */
    SC_CHECK_MPI (mpiret);
  }
  else {
    recv_buffer = sent_to_self;
    recv_bytes = byte_to_self;
  }
  /* Read the number of trees, it is the first locidx_t in recv_buffer */
  num_trees = *(t8_locidx_t *) recv_buffer;
  /* Set the tree cursor to the first tree info entry in recv_buffer */
  tree_cursor = sizeof (t8_locidx_t) + T8_ADD_PADDING (sizeof (t8_locidx_t));
  /* Set the element cursor to the first element entry in recv_buffer */
  element_cursor = tree_cursor + num_trees * sizeof (t8_forest_partition_tree_info_t);
  /* Get the information for the first tree */
  tree_info = (t8_forest_partition_tree_info_t *) (recv_buffer + tree_cursor);
  if (prev_recvd == 0) {
    /* This is the first tree ever that we receive */
    /* We set the forests first local tree id */
    forest->first_local_tree = tree_info->gtree_id;
    /* In last_local_tree we keep track of the latest tree we received */
    forest->last_local_tree = tree_info->gtree_id - 1;
  }
  num_elements_recv = 0;
  for (itree = 0; itree < num_trees; itree++) {
    num_elements_recv += tree_info->num_elements;
    T8_ASSERT (tree_info->gtree_id >= forest->last_local_tree);
    if (tree_info->gtree_id > forest->last_local_tree) {
      /* We will insert a new tree in the forest */
      tree = (t8_tree_t) sc_array_push (forest->trees);
      tree->eclass = tree_info->eclass;
      /* Calculate the element offset of the new tree */
      if (forest->last_local_tree >= forest->first_local_tree) {
        /* If there is a previous tree, we read it */
        T8_ASSERT (forest->trees->elem_count >= 2); /* We added one tree and the current tree */
        last_tree = (t8_tree_t) t8_sc_array_index_locidx (forest->trees, forest->trees->elem_count - 2);
        /* The element offset is the offset of the previous tree plus the number of elements in the previous tree */
        tree->elements_offset = last_tree->elements_offset + t8_forest_get_tree_element_count (last_tree);
      }
      else {
        /* This is the first tree, the element offset is thus zero */
        tree->elements_offset = 0;
      }
      /* Done calculating the element offset */
      /* Get the size of an element of the tree */
      eclass_scheme = t8_forest_get_eclass_scheme (forest->set_from, tree->eclass);
      element_size = eclass_scheme->t8_element_size ();
      /* initialize the elements array and copy the elements from the receive buffer */
      T8_ASSERT (element_cursor + tree_info->num_elements * element_size <= (size_t) recv_bytes);
      t8_element_array_init_copy (&tree->elements, eclass_scheme, (t8_element_t *) (recv_buffer + element_cursor),
                                  tree_info->num_elements);
    }
    else {
      T8_ASSERT (itree == 0); /* This situation only happens for the first tree */
      /* The tree is already present in the forest and we need to add elements to it */
      T8_ASSERT (forest->last_local_tree == tree_info->gtree_id);
      /* Get a pointer to the tree */
      tree = t8_forest_get_tree (forest, forest->last_local_tree - forest->first_local_tree);
      /* assert for correctness */
      T8_ASSERT (tree->eclass == tree_info->eclass);
      /* Get the old number of elements in the tree and calculate the new number */
      old_num_elements = t8_forest_get_tree_element_count (tree);
      new_num_elements = old_num_elements + tree_info->num_elements;
      /* Enlarge the elements array */
      t8_element_array_resize (&tree->elements, new_num_elements);
      t8_element_t *first_new_element = t8_element_array_index_locidx_mutable (&tree->elements, old_num_elements);
      /* Get the size of an element of the tree */
      eclass_scheme = t8_forest_get_eclass_scheme (forest->set_from, tree->eclass);
      element_size = eclass_scheme->t8_element_size ();
      T8_ASSERT (element_size == t8_element_array_get_size (&tree->elements));
      /* Copy the elements from the receive buffer to the elements array */
      memcpy ((void *) first_new_element, recv_buffer + element_cursor, tree_info->num_elements * element_size);
    }

    /* compute the new number of local elements */
    forest->local_num_elements += tree_info->num_elements;
    /* Set the new last local tree */
    forest->last_local_tree = tree_info->gtree_id;
    /* advance the element cursor */
    element_cursor += element_size * tree_info->num_elements;
    /* Advance to the next tree_info entry in the recv buffer */
    tree_cursor += sizeof (t8_forest_partition_tree_info_t);
    tree_info += 1;
  }

  if (proc != forest->mpirank) {
    T8_FREE (recv_buffer);
  }
  if (forest->profile != NULL) {
    if (proc != forest->mpirank) {
      /* If profiling is enabled we count the number of elements received from other processes */
      forest->profile->partition_elements_recv += num_elements_recv;
    }
  }
}

/* Receive the elements from all processes, we receive from.
 * The message are received in order of the sending rank,
 * since then we can easily build up the new trees array.
 */
static void
t8_forest_partition_recvloop (t8_forest_t forest, int recv_first, int recv_last, const int recv_data,
                              sc_array_t *data_out, char *sent_to_self, size_t byte_to_self)
{
  int iproc, num_receive, prev_recvd;
  t8_locidx_t last_received_local_element = 0;
  t8_forest_t forest_from;
  int mpiret;
  sc_MPI_Comm comm;
  sc_MPI_Status status;

  /* Initial checks and inits */
  T8_ASSERT (recv_data || t8_forest_is_initialized (forest));
  T8_ASSERT (!recv_data || t8_forest_is_committed (forest));
  T8_ASSERT (!recv_data || data_out->elem_count == (size_t) forest->local_num_elements);
  forest_from = forest->set_from;
  T8_ASSERT (t8_forest_is_committed (forest_from));
  const t8_gloidx_t *offset_from = t8_shmem_array_get_gloidx_array (forest_from->element_offsets);
  comm = forest->mpicomm;

  /****     Actual communication    ****/

  /* In order of their ranks, receive the trees and elements from the other processes. */

  num_receive = 0;
  prev_recvd = 0;
  if (!recv_data) {
    forest->local_num_elements = 0;
  }
  for (iproc = recv_first; iproc <= recv_last; iproc++) {
    if (!t8_forest_partition_empty (offset_from, iproc)) {
      /* We receive from each nonempty rank between recv_first and recv_last */
      num_receive++;
      if (iproc != forest->mpirank) {
        /* Probe for the message */
        mpiret = sc_MPI_Probe (iproc, T8_MPI_PARTITION_FOREST, comm, &status);
        SC_CHECK_MPI (mpiret);
        /* Consistency checks */
        T8_ASSERT (iproc == status.MPI_SOURCE);
        T8_ASSERT (status.MPI_TAG == T8_MPI_PARTITION_FOREST);
      }
      /* Receive the actual message */
      if (!recv_data) {
        t8_forest_partition_recv_message (forest, comm, iproc, &status, prev_recvd, sent_to_self, byte_to_self);
      }
      else {
        T8_ASSERT (data_out != NULL);
        T8_ASSERT (data_out->elem_count == (size_t) forest->local_num_elements);
        t8_forest_partition_recv_message_data (forest, comm, iproc, &status, &last_received_local_element, data_out,
                                               sent_to_self, byte_to_self);
      }
      prev_recvd++;
    }
  }
}

/* Partition a forest from forest->set_from and the element offsets set in forest->element_offsets
 */
static void
t8_forest_partition_given (t8_forest_t forest, const int send_data, const sc_array_t *data_in, sc_array_t *data_out)
{
  int send_first, send_last, recv_first, recv_last;
  sc_MPI_Request *requests = NULL;
  int num_request_alloc; /* The count of elements in the request array */
  char **send_buffer, *sent_to_self;
  int mpiret, i, to_self;
  t8_locidx_t num_new_elements;
  size_t byte_to_self = 0;

  t8_debugf ("Start partition_given\n");
  T8_ASSERT (send_data || t8_forest_is_initialized (forest));
  T8_ASSERT (!send_data || t8_forest_is_committed (forest));
  T8_ASSERT (forest->set_from != NULL);
  T8_ASSERT (t8_forest_is_committed (forest->set_from));
  /* Compute the first and last rank that we send to */
  t8_forest_partition_sendrange (forest, &send_first, &send_last);
  t8_debugf ("send_first = %i\n", send_first);
  t8_debugf ("send_last = %i\n", send_last);

  /* Send all elements to other ranks */
  to_self = t8_forest_partition_sendloop (forest, send_first, send_last, &requests, &num_request_alloc, &send_buffer,
                                          send_data, data_in, &byte_to_self);
  if (to_self) {
    /* We have sent data to ourselves. */
    sent_to_self = *(send_buffer + forest->mpirank - send_first);
  }
  else {
    sent_to_self = NULL;
  }

  /* Compute the number of new elements on this forest */
  if (!send_data) {
    num_new_elements = t8_shmem_array_get_gloidx (forest->element_offsets, forest->mpirank + 1)
                       - t8_shmem_array_get_gloidx (forest->element_offsets, forest->mpirank);
  }
  else {
    num_new_elements = t8_forest_get_local_num_elements (forest);
  }

  if (num_new_elements > 0) {
    /* Receive all element from other ranks */
    t8_forest_partition_recvrange (forest, &recv_first, &recv_last);
    t8_forest_partition_recvloop (forest, recv_first, recv_last, send_data, data_out, sent_to_self, byte_to_self);
  }
  else if (!send_data) {
    /* This forest is empty, set first and last local tree such
     * that t8_forest_get_num_local_trees return 0 */
    forest->first_local_tree = 0;
    forest->last_local_tree = -1;
    forest->local_num_elements = 0;
  }
  /* Wait for all sends to complete */
  if (num_request_alloc > 0) {
    mpiret = sc_MPI_Waitall (num_request_alloc, requests, sc_MPI_STATUSES_IGNORE);
    SC_CHECK_MPI (mpiret);
  }
  T8_FREE (requests);
  for (i = 0; i < num_request_alloc; i++) {
    T8_FREE (send_buffer[i]);
  }
  T8_FREE (send_buffer);

  t8_debugf ("Done partition_given\n");
}

/* Populate a forest with the partitioned elements of forest->set_from.
 * Currently the elements are distributed evenly (each element has the same weight).
 */
void
t8_forest_partition (t8_forest_t forest)
{
  t8_forest_t forest_from;
  int create_offset_from = 0;

  t8_global_productionf ("Enter  forest partition.\n");
  t8_log_indent_push ();
  T8_ASSERT (t8_forest_is_initialized (forest));
  forest_from = forest->set_from;
  T8_ASSERT (t8_forest_is_committed (forest_from));

  if (forest->profile != NULL) {
    /* If profiling is enabled, we measure the runtime of partition */
    forest->profile->partition_runtime = sc_MPI_Wtime ();

    /* DO NOT DELETE THE FOLLOWING line.
     * even if you do not want this output. It fixes a bug that occurred on JUQUEEN, where the
     * runtimes were computed to 0.
     * Only delete the line, if you know what you are doing. */
    t8_global_productionf ("Start partition %f %f\n", sc_MPI_Wtime (), forest->profile->partition_runtime);
  }

  if (forest_from->element_offsets == NULL) {
    /* We create the partition table of forest_from */
    create_offset_from = 1;
    t8_forest_partition_create_offsets (forest_from);
  }
  /* TODO: if offsets already exist on forest_from, check it for consistency */

  /* We now calculate the new element offsets */
  t8_forest_partition_compute_new_offset (forest);
  t8_forest_partition_given (forest, 0, NULL, NULL);

  T8_ASSERT ((size_t) t8_forest_get_num_local_trees (forest_from) == forest_from->trees->elem_count);
  T8_ASSERT ((size_t) t8_forest_get_num_local_trees (forest) == forest->trees->elem_count);

  if (create_offset_from) {
    /* Delete the offset memory that we allocated */
    t8_shmem_array_destroy (&forest_from->element_offsets);
  }

  if (forest->profile != NULL) {
    /* If profiling is enabled, we measure the runtime of partition */
    forest->profile->partition_runtime = sc_MPI_Wtime () - forest->profile->partition_runtime;

    /* DO NOT DELETE THE FOLLOWING line.
     * even if you do not want this output. It fixes a bug that occurred on JUQUEEN, where the
     * runtimes were computed to 0.
     * Only delete the line, if you know what you are doing. */
    t8_global_productionf ("End partition %f %f\n", sc_MPI_Wtime (), forest->profile->partition_runtime);
  }

  t8_log_indent_pop ();
  t8_global_productionf ("Done forest partition.\n");
}

void
t8_forest_partition_data (t8_forest_t forest_from, t8_forest_t forest_to, const sc_array_t *data_in,
                          sc_array_t *data_out)
{
  t8_forest_t save_set_from;

  t8_global_productionf ("Enter forest partition data.\n");
  t8_log_indent_push ();

  /* Assertions */
  T8_ASSERT (t8_forest_is_committed (forest_from));
  T8_ASSERT (t8_forest_is_committed (forest_to));
  T8_ASSERT (data_in != NULL && data_out != NULL);
  T8_ASSERT (data_in->elem_size == data_out->elem_size);

  /* data_in must have length of forest_from number of elements.
   * data_out length of forest_to number of elements */
  T8_ASSERT (data_in->elem_count == (size_t) forest_from->local_num_elements);
  T8_ASSERT (data_out->elem_count == (size_t) forest_to->local_num_elements);

  /* Create partition tables if not existent yet */
  if (forest_from->element_offsets == NULL) {
    /* We create the partition table of forest_from */
    t8_forest_partition_create_offsets (forest_from);
  }

  if (forest_to->element_offsets == NULL) {
    /* We create the partition table of forest_to */
    t8_forest_partition_create_offsets (forest_to);
  }

  /* perform the actual partitioning */
  save_set_from = forest_to->set_from;
  forest_to->set_from = forest_from;
  t8_forest_partition_given (forest_to, 1, data_in, data_out);
  forest_to->set_from = save_set_from;

  t8_log_indent_pop ();
  t8_global_productionf ("Done forest partition data.\n");
}

T8_EXTERN_C_END ();<|MERGE_RESOLUTION|>--- conflicted
+++ resolved
@@ -25,12 +25,8 @@
 #include <t8_forest/t8_forest_private.h>
 #include <t8_forest/t8_forest_general.h>
 #include <t8_cmesh/t8_cmesh_offset.h>
-<<<<<<< HEAD
-#include <t8_element_cxx.hxx>
-=======
 #include <t8_element.hxx>
 
->>>>>>> 62f2488a
 /* We want to export the whole implementation to be callable from "C" */
 T8_EXTERN_C_BEGIN ();
 
