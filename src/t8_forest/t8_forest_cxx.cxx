/*
  This file is part of t8code.
  t8code is a C library to manage a collection (a forest) of multiple
  connected adaptive space-trees of general element classes in parallel.

  Copyright (C) 2015 the developers

  t8code is free software; you can redistribute it and/or modify
  it under the terms of the GNU General Public License as published by
  the Free Software Foundation; either version 2 of the License, or
  (at your option) any later version.

  t8code is distributed in the hope that it will be useful,
  but WITHOUT ANY WARRANTY; without even the implied warranty of
  MERCHANTABILITY or FITNESS FOR A PARTICULAR PURPOSE.  See the
  GNU General Public License for more details.

  You should have received a copy of the GNU General Public License
  along with t8code; if not, write to the Free Software Foundation, Inc.,
  51 Franklin Street, Fifth Floor, Boston, MA 02110-1301, USA.
*/

#include <sc_statistics.h>
#include <t8_refcount.h>
#include <t8_vec.h>
#include <t8_forest/t8_forest_general.h>
#include <t8_forest/t8_forest_geometrical.h>
#include <t8_forest/t8_forest_types.h>
#include <t8_forest/t8_forest_cxx.h>
#include <t8_forest/t8_forest_partition.h>
#include <t8_forest/t8_forest_private.h>
#include <t8_forest/t8_forest_ghost.h>
#include <t8_forest/t8_forest_balance.h>
#include <t8_element_cxx.hxx>
#include <t8_element_c_interface.h>
#include <t8_cmesh/t8_cmesh_trees.h>
#include <t8_cmesh/t8_cmesh_offset.h>
#include <t8_geometry/t8_geometry_base.hxx>
#if T8_ENABLE_DEBUG
#include <t8_geometry/t8_geometry_implementations/t8_geometry_linear.h>
#include <t8_geometry/t8_geometry_implementations/t8_geometry_linear_axis_aligned.h>
#endif

/* We want to export the whole implementation to be callable from "C" */
T8_EXTERN_C_BEGIN ();

int
t8_forest_is_incomplete_family (const t8_forest_t forest, const t8_locidx_t ltree_id, const t8_locidx_t el_considered,
                                t8_eclass_scheme_c *tscheme, t8_element_t **elements, const int elements_size)
{
  T8_ASSERT (forest != NULL);
  T8_ASSERT (ltree_id >= 0);
  T8_ASSERT (ltree_id < t8_forest_get_num_local_trees (forest));
  T8_ASSERT (tscheme != NULL);
  T8_ASSERT (elements != NULL);
  T8_ASSERT (elements_size > 0);

  /* If current considered element has level 0 there is no coarsening possible */
  if (0 == tscheme->t8_element_level (elements[0])) {
    return 0;
  }

  t8_tree_t tree = t8_forest_get_tree (forest, ltree_id);
  T8_ASSERT (tree != NULL);
  T8_ASSERT (el_considered >= 0);
  T8_ASSERT (el_considered < t8_forest_get_tree_element_count (tree));

  /* Buffer for elements */
  t8_element_t *element_parent_current;
  t8_element_t *element_compare;
  tscheme->t8_element_new (1, &element_parent_current);
  tscheme->t8_element_new (1, &element_compare);

  /* We first assume that we have an (in)complete family with the size of array elements. 
   * In the following we try to disprove this. */
  int family_size = elements_size;

  /* Get level, child ID and parent of first element of possible family */
  const int level_current = tscheme->t8_element_level (elements[0]);
  const int child_id_current = tscheme->t8_element_child_id (elements[0]);
  tscheme->t8_element_parent (elements[0], element_parent_current);

  /* Elements of the current family could already be passed, so that 
   * the element/family currently under consideration can no longer be coarsened.
   * Also, there may be successors of a hypothetical previous family member 
   * that would be overlapped after coarsening.
   * */
  if (child_id_current > 0 && el_considered > 0) {
    const t8_element_t *element_temp = t8_forest_get_tree_element (tree, el_considered - 1);
    int level_temp = tscheme->t8_element_level (element_temp);
    /* Only elements with higher or equal level then level of current considered
     * element, can get potentially be overlapped. */
    if (level_temp >= level_current) {
      /* Compare ancestors */
      tscheme->t8_element_nca (element_parent_current, element_temp, element_compare);
      const int level_compare = tscheme->t8_element_level (element_compare);
      /* Level_current-1 is level of element_parent_current */
      T8_ASSERT (level_compare <= level_current - 1);
      if (level_compare == level_current - 1) {
        tscheme->t8_element_destroy (1, &element_parent_current);
        tscheme->t8_element_destroy (1, &element_compare);
        return 0;
      }
    }
  }

  /* Reduce family_size to the number of family members that directly follow each other. */
  for (int family_iter = 1; family_iter < family_size; family_iter++) {
    const int level = tscheme->t8_element_level (elements[family_iter]);
    /* By comparing the levels in advance we may be able to avoid
     * the more complex test with the parent element.*/
    if (level != level_current) {
      family_size = family_iter;
      break;
    }
    tscheme->t8_element_parent (elements[family_iter], element_compare);
    /* If the levels are equal, check if the parents are too. */
    if (!tscheme->t8_element_equal (element_parent_current, element_compare)) {
      family_size = family_iter;
      break;
    }
  }

  T8_ASSERT (family_size > 0);
  T8_ASSERT (family_size >= 0 && family_size <= elements_size);

  /* There may be successors of a hypothetical later family member (with index 
   * family_size in this family) that would be overlapped after coarsening. */
  if (family_size < elements_size) {
    /* Get level of element after last element of current possible family */
    const int level = tscheme->t8_element_level (elements[family_size]);
    /* Only elements with higher level then level of current element, can get 
     * potentially be overlapped. */
    if (level > level_current) {
      /* Compare ancestors */
      tscheme->t8_element_nca (element_parent_current, elements[family_size], element_compare);
      const int level_compare = tscheme->t8_element_level (element_compare);
      T8_ASSERT (level_compare <= level_current - 1);
      if (level_compare == level_current - 1) {
        tscheme->t8_element_destroy (1, &element_parent_current);
        tscheme->t8_element_destroy (1, &element_compare);
        return 0;
      }
    }
  }

  /* clean up */
  tscheme->t8_element_destroy (1, &element_parent_current);
  tscheme->t8_element_destroy (1, &element_compare);

#if T8_ENABLE_MPI
  const int num_siblings = tscheme->t8_element_num_siblings (elements[0]);
  T8_ASSERT (family_size <= num_siblings);
  /* If the first/last element at a process boundary is not the first/last
   * element of a possible family, we are not guaranteed to consider all 
   * family members.*/
  if (el_considered == 0 && child_id_current > 0 && ltree_id == 0 && forest->mpirank > 0) {
    return 0;
  }
  else if (el_considered > t8_forest_get_tree_element_count (tree) - (t8_locidx_t) num_siblings
           && ltree_id == t8_forest_get_num_local_trees (forest) - 1 && forest->mpirank < forest->mpisize - 1) {
    return 0;
  }
#endif

  return family_size;
}

/* Compute the maximum possible refinement level in a forest. */
void
t8_forest_compute_maxlevel (t8_forest_t forest)
{
  /* Ensure that the maxlevel does not increase the maximum level of any
   * class in the forest */
  int eclass_it;
  int maxlevel;
  t8_eclass_scheme_c *ts;

  T8_ASSERT (t8_cmesh_is_committed (forest->cmesh));
  forest->maxlevel = -1;
  for (eclass_it = T8_ECLASS_VERTEX; eclass_it < T8_ECLASS_COUNT; eclass_it++) {
    if (forest->cmesh->num_trees_per_eclass[eclass_it] > 0) {
      /* If there are trees of this class, compute the maxlevel of the class */
      ts = t8_forest_get_eclass_scheme_before_commit (forest, (t8_eclass_t) eclass_it);
      maxlevel = ts->t8_element_maxlevel ();
      /* Compute the minimum of this level and the stored maxlevel */
      if (forest->maxlevel == -1) {
        forest->maxlevel = maxlevel;
      }
      else {
        forest->maxlevel = SC_MIN (maxlevel, forest->maxlevel);
      }
    }
  }
  int global_maxlevel;
  sc_MPI_Allreduce (&forest->maxlevel, &global_maxlevel, 1, sc_MPI_INT, sc_MPI_MAX, forest->mpicomm);
  forest->maxlevel = global_maxlevel;
  T8_ASSERT (forest->maxlevel >= 0);
  t8_debugf ("Computed maxlevel %i\n", forest->maxlevel);
}

/* Return the maximum level of a forest */
int
t8_forest_get_maxlevel (const t8_forest_t forest)
{
  T8_ASSERT (t8_forest_is_committed (forest));
  T8_ASSERT (forest->maxlevel >= 0);
#ifdef T8_ENABLE_DEBUG
  /* Ensure that the maxlevel does not increase the maximum level of any
   * class in the forest */
  int eclass_it;
  t8_eclass_scheme_c *ts;
  for (eclass_it = 0; eclass_it < T8_ECLASS_COUNT; eclass_it++) {
    if (forest->cmesh->num_trees_per_eclass[eclass_it] > 0) {
      ts = t8_forest_get_eclass_scheme (forest, (t8_eclass_t) eclass_it);
      T8_ASSERT (forest->maxlevel <= ts->t8_element_maxlevel ());
    }
  }
#endif
  return forest->maxlevel;
}

int
t8_forest_get_dimension (const t8_forest_t forest)
{
  T8_ASSERT (t8_forest_is_committed (forest));
  T8_ASSERT (0 <= forest->dimension && forest->dimension <= T8_ECLASS_MAX_DIM);

  return forest->dimension;
}

/* Compute the minimum refinement level, such that a uniform forest on a cmesh
 * does not have empty processes */
int
t8_forest_min_nonempty_level (t8_cmesh_t cmesh, t8_scheme_cxx_t *scheme)
{
  int level, min_num_children, maxlevel;
  t8_eclass_scheme_c *ts;
  int eclass;
  t8_element_t *element;

  if (cmesh->mpisize <= cmesh->num_trees) {
    /* If there are more trees than processes, level 0 is the minimum */
    return 0;
  }

  /* Compute the minimum number of children for a tree in the cmesh */
  /* Also compute the maximum possible level */
  min_num_children = 100;
  maxlevel = 100;
  for (eclass = T8_ECLASS_ZERO; eclass < T8_ECLASS_COUNT; eclass++) {
    if (cmesh->num_trees_per_eclass[eclass] > 0) {
      ts = scheme->eclass_schemes[eclass];
      /* Compute the number of children of the root tree. */
      ts->t8_element_new (1, &element);
      ts->t8_element_root (element);
      min_num_children = SC_MIN (min_num_children, ts->t8_element_num_children (element));
      ts->t8_element_destroy (1, &element);
      /* Compute the minimum possible maximum refinement level */
      maxlevel = SC_MIN (maxlevel, ts->t8_element_maxlevel ());
    }
  }

  if (min_num_children == 1) {
    return -1;
  }

  /* To compute the level, we need the smallest l such that
   * trees * min_num_child^l >= mpisize
   *  <=>  l >= log (mpisize/trees) / log (min_num_child)
   */
  level = ceil (log (cmesh->mpisize / (double) cmesh->num_trees) / log (min_num_children));
  return level;
}

int
t8_forest_no_overlap (t8_forest_t forest)
{
#if T8_ENABLE_DEBUG
  T8_ASSERT (t8_forest_is_committed (forest));
  int has_overlap_local = 0;
  const t8_locidx_t num_local_trees = t8_forest_get_num_local_trees (forest);
  /* Iterate over all local trees */
  for (t8_locidx_t itree = 0; itree < num_local_trees; itree++) {
    t8_tree_t tree = t8_forest_get_tree (forest, itree);
    t8_eclass_scheme_c *ts = t8_forest_get_eclass_scheme (forest, tree->eclass);
    const t8_locidx_t elems_in_tree = t8_forest_get_tree_num_elements (forest, itree);
    t8_element_t *element_nca;
    ts->t8_element_new (1, &element_nca);
    /* Iterate over all elements in current tree */
    for (t8_locidx_t ielem = 0; ielem < elems_in_tree - 1; ielem++) {
      /* Compare each two consecutive elements. If one element is
       * the nearest common ancestor (nca) of the other, they overlap.
       * More detailed:
       * Let e_a and e_b be two elements.
       * If the level of e_a is equal to the level of the nca of e_a and e_b,
       * then e_b is a descendant of e_a. 
       * If the level of e_b is equal to the level of the nca of e_a and e_b,
       * then e_a is a descendant of e_b. 
       * Thus e_a and e_b overlap in both cases.
       * Note: If e_a equals e_b, e_a is the descendant of e_b and vice versa.
       * */
      const t8_element_t *element_a = t8_forest_get_element_in_tree (forest, itree, ielem);
      const t8_element_t *element_b = t8_forest_get_element_in_tree (forest, itree, ielem + 1);
      T8_ASSERT (ts->t8_element_is_valid (element_a));
      T8_ASSERT (ts->t8_element_is_valid (element_b));
      ts->t8_element_nca (element_a, element_b, element_nca);
      if (ts->t8_element_level (element_a) == ts->t8_element_level (element_nca)
          || ts->t8_element_level (element_b) == ts->t8_element_level (element_nca)) {
        ts->t8_element_destroy (1, &element_nca);
        has_overlap_local = 1;
      }
    }
    /* clean up, as each tree can have a different scheme */
    ts->t8_element_destroy (1, &element_nca);
  }
  /* Check if a local tree in the global forest has local overlapping elements.
   * has_overlap_local_global is equal to 1 if a process has a local overlap, else 0. */
  int has_overlap_local_global;
  int mpiret
    = sc_MPI_Allreduce (&has_overlap_local, &has_overlap_local_global, 1, sc_MPI_INT, sc_MPI_MAX, forest->mpicomm);
  SC_CHECK_MPI (mpiret);

  T8_ASSERT (has_overlap_local_global == 0 || has_overlap_local_global == 1);
  if (has_overlap_local_global) {
    T8_ASSERT (has_overlap_local == 1);
    return 0;
  }
#endif
  return 1;
}

int
t8_forest_is_equal (t8_forest_t forest_a, t8_forest_t forest_b)
{
  t8_locidx_t num_local_trees_a, num_local_trees_b;
  t8_locidx_t elems_in_tree_a, elems_in_tree_b;
  t8_locidx_t ielem;
  t8_locidx_t itree;
  t8_eclass_scheme_c *ts_a, *ts_b;

  T8_ASSERT (t8_forest_is_committed (forest_a));
  T8_ASSERT (t8_forest_is_committed (forest_b));

  /* Check number of trees */
  num_local_trees_a = t8_forest_get_num_local_trees (forest_a);
  num_local_trees_b = t8_forest_get_num_local_trees (forest_b);
  if (num_local_trees_a != num_local_trees_b) {
    return 0;
  }

  /* Check element arrays for equality */
  for (itree = 0; itree < num_local_trees_a; itree++) {
    /* Check the schemes for equality */
    ts_a = t8_forest_get_eclass_scheme (forest_a, t8_forest_get_tree_class (forest_a, itree));
    ts_b = t8_forest_get_eclass_scheme (forest_b, t8_forest_get_tree_class (forest_b, itree));
    if (ts_a != ts_b) {
      return 0;
    }
    /* Check the elements for equality */
    elems_in_tree_a = t8_forest_get_tree_num_elements (forest_a, itree);
    elems_in_tree_b = t8_forest_get_tree_num_elements (forest_b, itree);
    if (elems_in_tree_a != elems_in_tree_b) {
      return 0;
    }
    for (ielem = 0; ielem < elems_in_tree_a; ielem++) {
      /* Get pointers to both elements */
      const t8_element_t *elem_a = t8_forest_get_element_in_tree (forest_a, itree, ielem);
      const t8_element_t *elem_b = t8_forest_get_element_in_tree (forest_b, itree, ielem);
      /* check for equality */
      if (!ts_a->t8_element_equal (elem_a, elem_b)) {
        /* The elements are not equal */
        return 0;
      }
    }
  }
  return 1;
}

/* given an element in a coarse tree, the corner coordinates of the coarse tree
 * and a corner number of the element compute the coordinates of that corner
 * within the coarse tree.
 */
/* TODO: replace ltree_id argument with ts argument. */
void
t8_forest_element_coordinate (t8_forest_t forest, t8_locidx_t ltree_id, const t8_element_t *element, int corner_number,
                              double *coordinates)
{
  double vertex_coords[3] = { 0.0 };
  t8_eclass_scheme_c *ts;
  t8_eclass_t tree_class;
  t8_gloidx_t gtreeid;
  t8_cmesh_t cmesh;

  T8_ASSERT (forest != NULL);
  T8_ASSERT (forest->scheme_cxx != NULL);
  /* Get the tree's class and scheme */
  tree_class = t8_forest_get_tree_class (forest, ltree_id);
  ts = t8_forest_get_eclass_scheme (forest, tree_class);
  /* Compute the vertex coordinates inside [0,1]^dim reference cube. */
  ts->t8_element_vertex_reference_coords (element, corner_number, vertex_coords);
  /* Compute the global tree id */
  gtreeid = t8_forest_global_tree_id (forest, ltree_id);
  /* Get the cmesh */
  cmesh = t8_forest_get_cmesh (forest);
  /* Evaluate the geometry */
  t8_geometry_evaluate (cmesh, gtreeid, vertex_coords, 1, coordinates);
}

void
t8_forest_element_from_ref_coords_ext (t8_forest_t forest, t8_locidx_t ltreeid, const t8_element_t *element,
                                       const double *ref_coords, const size_t num_coords, double *coords_out,
                                       const double *stretch_factors)
{
  const t8_eclass_t tree_class = t8_forest_get_tree_class (forest, ltreeid);
  const int tree_dim = t8_eclass_to_dimension[tree_class];
  const t8_eclass_scheme_c *scheme = t8_forest_get_eclass_scheme (forest, tree_class);
  const t8_cmesh_t cmesh = t8_forest_get_cmesh (forest);
  const t8_gloidx_t gtreeid = t8_forest_global_tree_id (forest, ltreeid);

  double *tree_ref_coords = T8_ALLOC (double, (tree_dim == 0 ? 1 : tree_dim) * num_coords);

  if (stretch_factors != NULL) {
#if T8_ENABLE_DEBUG
    const t8_geometry_type_t geom_type = t8_geometry_get_type (cmesh, gtreeid);
    T8_ASSERT (geom_type == T8_GEOMETRY_TYPE_LINEAR || geom_type == T8_GEOMETRY_TYPE_LINEAR_AXIS_ALIGNED);
#endif /* T8_ENABLE_DEBUG */
    const int tree_dim = t8_eclass_to_dimension[tree_class];
    double stretched_ref_coords[T8_ECLASS_MAX_CORNERS * T8_ECLASS_MAX_DIM];
    for (size_t i_coord = 0; i_coord < num_coords; ++i_coord) {
      for (int dim = 0; dim < tree_dim; ++dim) {
        stretched_ref_coords[i_coord * tree_dim + dim]
          = 0.5 + ((ref_coords[i_coord * tree_dim + dim] - 0.5) * stretch_factors[dim]);
      }
    }
    scheme->t8_element_reference_coords (element, stretched_ref_coords, num_coords, tree_ref_coords);
  }
  else {
    scheme->t8_element_reference_coords (element, ref_coords, num_coords, tree_ref_coords);
  }

  t8_geometry_evaluate (cmesh, gtreeid, tree_ref_coords, num_coords, coords_out);

  T8_FREE (tree_ref_coords);
}

void
t8_forest_element_from_ref_coords (t8_forest_t forest, t8_locidx_t ltreeid, const t8_element_t *element,
                                   const double *ref_coords, const size_t num_coords, double *coords_out)
{
  t8_forest_element_from_ref_coords_ext (forest, ltreeid, element, ref_coords, num_coords, coords_out, NULL);
}

/* Compute the diameter of an element. */
double
t8_forest_element_diam (t8_forest_t forest, t8_locidx_t ltreeid, const t8_element_t *element)
{
  t8_eclass_t tree_class;
  t8_eclass_scheme_c *ts;

  double centroid[3], coordinates[3];
  double dist;
  int i, num_corners;

  /* Get the element's eclass and scheme */
  tree_class = t8_forest_get_tree_class (forest, ltreeid);
  ts = t8_forest_get_eclass_scheme (forest, tree_class);
  /* validity check */
  T8_ASSERT (ts->t8_element_is_valid (element));

  /* We approximate the diameter as twice the average of the distances
   * from the vertices to the centroid. */
  num_corners = ts->t8_element_num_corners (element);

  /* Compute the centroid */
  t8_forest_element_centroid (forest, ltreeid, element, centroid);
  dist = 0;
  for (i = 0; i < num_corners; i++) {
    /* Compute coordinates of this corner */
    t8_forest_element_coordinate (forest, ltreeid, element, i, coordinates);
    /* Compute the distance to the midpoint */
    dist += t8_vec_dist (coordinates, centroid);
  }

  /* We approximate the diameter as twice the average of the distances
   * from the vertices to the centroid. */
  return 2 * dist / num_corners;
}

/* Compute the center of mass of an element. We can use the element reference
 * coordinates of the centroid.*/
void
t8_forest_element_centroid (t8_forest_t forest, t8_locidx_t ltreeid, const t8_element_t *element, double *coordinates)
{
  t8_eclass_scheme_c *ts;

  T8_ASSERT (t8_forest_is_committed (forest));

  /* Get the tree's eclass and scheme. */
  const t8_eclass_t tree_class = t8_forest_get_tree_class (forest, ltreeid);
  ts = t8_forest_get_eclass_scheme (forest, tree_class);
  T8_ASSERT (ts->t8_element_is_valid (element));

  /* Get the element class and calculate the centroid using its element
   * reference coordinates */
  const t8_element_shape_t element_shape = t8_element_shape (ts, element);
  t8_forest_element_from_ref_coords (forest, ltreeid, element, t8_element_centroid_ref_coords[element_shape], 1,
                                     coordinates);
}

/* Compute the length of the line from one corner to a second corner in an element */
static double
t8_forest_element_line_length (t8_forest_t forest, t8_locidx_t ltreeid, const t8_element_t *element, int corner_a,
                               int corner_b)
{
  double coordinates_a[3], coordinates_b[3];
  double length;

  t8_forest_element_coordinate (forest, ltreeid, element, corner_a, coordinates_a);
  t8_forest_element_coordinate (forest, ltreeid, element, corner_b, coordinates_b);

  /* Compute the euclidean distance */
  length = t8_vec_dist (coordinates_a, coordinates_b);
  /* return it */
  return length;
}

/* Compute the area of a triangle given by 3 vectors */
static double
t8_forest_element_triangle_area (double coordinates[3][3])
{
  double v_1v_1, v_1v_2, v_2v_2;

  /* Compute vectors v_1 and v_2 */
  /* v_1 = v_1 - v_0 */
  t8_vec_axpy (coordinates[0], coordinates[1], -1);
  /* v_2 = v_2 - v_0 */
  t8_vec_axpy (coordinates[0], coordinates[2], -1);
  /* compute scalar products */
  v_1v_1 = t8_vec_dot (coordinates[1], coordinates[1]);
  v_1v_2 = t8_vec_dot (coordinates[1], coordinates[2]);
  v_2v_2 = t8_vec_dot (coordinates[2], coordinates[2]);

  /* compute determinant and half it */
  return 0.5 * sqrt (fabs (v_1v_1 * v_2v_2 - v_1v_2 * v_1v_2));
}

static double
t8_forest_element_tet_volume (const double coordinates[4][3])
{
  /* We compute the volume as a sixth of the determinant of the
   * three vectors of the corners minus the forth vector.
   * Let the corners be a, b, c, and d.
   * V = 1/6 |det (a-d,b-d,c-d)|
   * This can be rewritten as
   * V = |(a-d)*((b-d) x (c-d))|/6
   */
  double cross[3];
  int i;
  double coordinates_tmp[3][3];

  /* subtract the 4-th vector from the other 3 */
  for (i = 0; i < 3; i++) {
    t8_vec_axpyz (coordinates[3], coordinates[i], coordinates_tmp[i], -1);
  }

  /* Compute the cross product of the 2nd and 3rd */
  t8_vec_cross (coordinates_tmp[1], coordinates_tmp[2], cross);

  /* return |(a-d) * ((b-d)x(c-d))| / 6 */
  return fabs (t8_vec_dot (coordinates_tmp[0], cross)) / 6;
}

/* Compute an element's volume */
double
t8_forest_element_volume (t8_forest_t forest, t8_locidx_t ltreeid, const t8_element_t *element)
{
  t8_eclass_t tree_class;
  t8_element_shape_t element_shape;
  t8_eclass_scheme_c *ts;

  T8_ASSERT (t8_forest_is_committed (forest));

  /* get the eclass of the forest */
  tree_class = t8_forest_get_tree_class (forest, ltreeid);
  ts = t8_forest_get_eclass_scheme (forest, tree_class);
  /* Get the geometrical shape of the element */
  element_shape = ts->t8_element_shape (element);

  switch (element_shape) {
  case T8_ECLASS_VERTEX:
    /* vertices do not have any volume */
    return 0;
  case T8_ECLASS_LINE:
    /* for line, the volume equals the diameter */
    return t8_forest_element_diam (forest, ltreeid, element);
  case T8_ECLASS_QUAD: {
    int face_a, face_b, corner_a, corner_b;
    double coordinates[3][3];
    t8_eclass_scheme_c *ts;
    /* We use this formula for computing the surface area for a parallelogram
     * (we use parallelogram as approximation for the element).
     *
     *  A = | det (v_1*v_1 v_1*v_2) |
     *      |     (v_2*v_1 v_2*v_2) |
     * v_1
     *  x --- x
     *  |     |
     *  |     |
     *  x --- x
     * 0       v_2
     */
    /* Compute the faces meeting at vertex 0 */
    ts = t8_forest_get_eclass_scheme (forest, T8_ECLASS_QUAD);
    face_a = ts->t8_element_get_corner_face (element, 0, 0);
    face_b = ts->t8_element_get_corner_face (element, 0, 1);
    /* Compute the other corners of these faces */
    corner_a = ts->t8_element_get_face_corner (element, face_a, 1);
    corner_b = ts->t8_element_get_face_corner (element, face_b, 1);
    T8_ASSERT (corner_a != 0 && corner_b != 0);
    T8_ASSERT (corner_a != corner_b);
    /* Compute the coordinates of vertex 0, a and b */
    t8_forest_element_coordinate (forest, ltreeid, element, 0, coordinates[0]);
    t8_forest_element_coordinate (forest, ltreeid, element, corner_a, coordinates[1]);
    t8_forest_element_coordinate (forest, ltreeid, element, corner_b, coordinates[2]);
    return 2 * t8_forest_element_triangle_area (coordinates);
  } break;
  case T8_ECLASS_TRIANGLE: {
    double coordinates[3][3];
    int i;
    /* We use the same formula as for quads but divide the result in half.
     *    v_2
     *    x
     *   /  \
     *  x -- x
     * 0     v_1
     *  A = | det (v_1*v_1 v_1*v_2) |
     *      |     (v_2*v_1 v_2*v_2) |
     *
     * This is not an approximation as in the quad case, since a
     * triangle always spans a parallelogram.
     */
    for (i = 0; i < 3; i++) {
      t8_forest_element_coordinate (forest, ltreeid, element, i, coordinates[i]);
    }
    return t8_forest_element_triangle_area (coordinates);
  } break;
  case T8_ECLASS_TET: {
    /* We compute the volume as a sixth of the determinant of the
     * three vectors of the corners minus the forth vector.
     * Let the corners be a, b, c, and d.
     * V = 1/6 |det (a-d,b-d,c-d)|
     * This can be rewritten as
     * V = |(a-d)*((b-d) x (c-d))|/6
     */
    double coordinates[4][3];
    int i;

    /* Compute the 4 corner coordinates */
    for (i = 0; i < 4; i++) {
      t8_forest_element_coordinate (forest, ltreeid, element, i, coordinates[i]);
    }

    return t8_forest_element_tet_volume (coordinates);
  } break;
  case T8_ECLASS_HEX: {
    /* We compute the volume as the determinant of the three vectors
     * from corner 0 to 1, to 2, to 4 (in Z-order).
     */
    double coordinates[4][3], cross[3];
    int i;

    /* Get the coordinates of the four corners */
    t8_forest_element_coordinate (forest, ltreeid, element, 0, coordinates[0]);
    t8_forest_element_coordinate (forest, ltreeid, element, 1, coordinates[1]);
    t8_forest_element_coordinate (forest, ltreeid, element, 2, coordinates[2]);
    t8_forest_element_coordinate (forest, ltreeid, element, 4, coordinates[3]);

    /* Compute the difference of each corner with corner 0 */
    for (i = 1; i < 4; i++) {
      t8_vec_axpy (coordinates[0], coordinates[i], -1);
    }

    /* Compute the cross product of the 2nd and 3rd */
    t8_vec_cross (coordinates[2], coordinates[3], cross);

    /* return |(a-d) * ((b-d)x(c-d))| */
    return fabs (t8_vec_dot (coordinates[1], cross));
  }
  case T8_ECLASS_PRISM:

  {
    /* We divide the prism into 3 tetrahdra and compute their volumes. */
    double coordinates[4][3], volume;

    /* The first tetrahedron has prism vertices 0, 1, 2, and 4 */
    t8_forest_element_coordinate (forest, ltreeid, element, 0, coordinates[0]);
    t8_forest_element_coordinate (forest, ltreeid, element, 1, coordinates[1]);
    t8_forest_element_coordinate (forest, ltreeid, element, 2, coordinates[2]);
    t8_forest_element_coordinate (forest, ltreeid, element, 4, coordinates[3]);
    volume = t8_forest_element_tet_volume (coordinates);

    /* The second tetrahedron has prism vertices 0, 2, 3, and 4 */
    t8_forest_element_coordinate (forest, ltreeid, element, 0, coordinates[0]);
    t8_forest_element_coordinate (forest, ltreeid, element, 2, coordinates[1]);
    t8_forest_element_coordinate (forest, ltreeid, element, 3, coordinates[2]);
    t8_forest_element_coordinate (forest, ltreeid, element, 4, coordinates[3]);
    volume += t8_forest_element_tet_volume (coordinates);

    /* The third tetrahedron has prism vertices 2, 3, 4, and 5 */
    t8_forest_element_coordinate (forest, ltreeid, element, 2, coordinates[0]);
    t8_forest_element_coordinate (forest, ltreeid, element, 3, coordinates[1]);
    t8_forest_element_coordinate (forest, ltreeid, element, 4, coordinates[2]);
    t8_forest_element_coordinate (forest, ltreeid, element, 5, coordinates[3]);
    volume += t8_forest_element_tet_volume (coordinates);

    return volume;
  }
  case T8_ECLASS_PYRAMID: {
    double volume, coordinates[4][3];
    /* The first tetrahedron has pyra vertices 0, 1, 3 and 4 */
    t8_forest_element_coordinate (forest, ltreeid, element, 0, coordinates[0]);
    t8_forest_element_coordinate (forest, ltreeid, element, 1, coordinates[1]);
    t8_forest_element_coordinate (forest, ltreeid, element, 3, coordinates[2]);
    t8_forest_element_coordinate (forest, ltreeid, element, 4, coordinates[3]);
    volume = t8_forest_element_tet_volume (coordinates);

    /* The second tetrahedron has pyra vertices 0, 3, 2 and 4 */

    t8_forest_element_coordinate (forest, ltreeid, element, 2, coordinates[1]);

    volume += t8_forest_element_tet_volume (coordinates);
    return volume;
  }
  default:
    SC_ABORT_NOT_REACHED ();
  }
  return -1; /* default return prevents compiler warning */
}

/* Compute the area of an element's face */
double
t8_forest_element_face_area (t8_forest_t forest, t8_locidx_t ltreeid, const t8_element_t *element, int face)
{

  t8_eclass_t tree_class;
  t8_element_shape_t face_shape;
  t8_eclass_scheme_c *ts;

  T8_ASSERT (t8_forest_is_committed (forest));

  /* get the eclass of the forest */
  tree_class = t8_forest_get_tree_class (forest, ltreeid);
  /* get the element's scheme and the face scheme */
  ts = t8_forest_get_eclass_scheme (forest, tree_class);
  face_shape = ts->t8_element_face_shape (element, face);

  switch (face_shape) {
  case T8_ECLASS_VERTEX:
    /* vertices do not have volume */
    return 0;
    break;
  case T8_ECLASS_LINE: {
    int corner_a, corner_b;

    /* Compute the two endnotes of the face line */
    corner_a = ts->t8_element_get_face_corner (element, face, 0);
    corner_b = ts->t8_element_get_face_corner (element, face, 1);

    /* Compute the length of this line */
    return t8_forest_element_line_length (forest, ltreeid, element, corner_a, corner_b);
  } break;
  case T8_ECLASS_TRIANGLE: {
    double coordinates[3][3];
    int i, face_corner;

    /* Compute the coordinates of the triangle's vertices */
    for (i = 0; i < 3; i++) {
      face_corner = ts->t8_element_get_face_corner (element, face, i);
      t8_forest_element_coordinate (forest, ltreeid, element, face_corner, coordinates[i]);
    }

    /* Compute the area of the triangle */
    return t8_forest_element_triangle_area (coordinates);
  } break;
  case T8_ECLASS_QUAD:
    /* Consider this quad face divided in two triangles:
     * 2   3
     *  x--x
     *  |\ |
     *  | \|
     *  x--x
     * 0    1
     *
     * We approximate its area as the sum of the two triangle areas. */
    {
      double coordinates[3][3], area;
      int i, face_corner;

      /* Compute the coordinates of the first triangle's vertices */
      for (i = 0; i < 3; i++) {
        face_corner = ts->t8_element_get_face_corner (element, face, i);
        t8_forest_element_coordinate (forest, ltreeid, element, face_corner, coordinates[i]);
      }
      /* Compute the first triangle's area */
      area = 0;
      area = t8_forest_element_triangle_area (coordinates);

      /* Since the function element_triangle_are has modified coordinates,
       * we recompute all corner coordinates for the second triangle. */
      for (i = 0; i < 3; i++) {
        face_corner = ts->t8_element_get_face_corner (element, face, i + 1);
        t8_forest_element_coordinate (forest, ltreeid, element, face_corner, coordinates[i]);
      }

      area += t8_forest_element_triangle_area (coordinates);
      return area;
    }
  default:
    SC_ABORT ("Not implemented.\n");
  }
  return -1; /* default return prevents compiler warning */
}

void
t8_forest_element_face_centroid (t8_forest_t forest, t8_locidx_t ltreeid, const t8_element_t *element, int face,
                                 double centroid[3])
{
  t8_eclass_t tree_class;
  t8_element_shape_t face_shape;
  t8_eclass_scheme_c *ts;

  T8_ASSERT (t8_forest_is_committed (forest));
  /* get the eclass of the forest */
  tree_class = t8_forest_get_tree_class (forest, ltreeid);
  /* get the element's scheme and the face shape */
  ts = t8_forest_get_eclass_scheme (forest, tree_class);
  face_shape = ts->t8_element_face_shape (element, face);

  switch (face_shape) {
  case T8_ECLASS_VERTEX: {
    /* Element is a line, the face midpoint is the vertex itself */
    int corner;
    /* Get the index of the corner that is the face */
    corner = ts->t8_element_get_face_corner (element, face, 0);
    /* Compute the coordinates of this corner */
    t8_forest_element_coordinate (forest, ltreeid, element, corner, centroid);
    return;
  } break;
  case T8_ECLASS_LINE: {
    int corner_a, corner_b;
    double vertex_a[3];

    /* Compute the corner indices of the face */
    corner_a = ts->t8_element_get_face_corner (element, face, 0);
    corner_b = ts->t8_element_get_face_corner (element, face, 1);
    /* Compute the vertex coordinates of these corners */
    t8_forest_element_coordinate (forest, ltreeid, element, corner_a, vertex_a);
    t8_forest_element_coordinate (forest, ltreeid, element, corner_b, centroid);

    /* Compute the average of those coordinates */
    /* centroid = centroid + vertex_a */
    t8_vec_axpy (vertex_a, centroid, 1);
    /* centroid /= 2 */
    t8_vec_ax (centroid, 0.5);
    return;
  } break;
  case T8_ECLASS_TRIANGLE:
  case T8_ECLASS_QUAD: {
    double coordinates[4][3];
    int i, corner, num_corners;

    /* We compute the average of all corner coordinates */
    num_corners = face_shape == T8_ECLASS_TRIANGLE ? 3 : 4;
    for (i = 0; i < num_corners; i++) {
      corner = ts->t8_element_get_face_corner (element, face, i);
      t8_forest_element_coordinate (forest, ltreeid, element, corner, coordinates[i]);
    }

    for (i = 1; i < num_corners; i++) {
      /* coordinates[0] = SUM (coordinates[i]) */
      t8_vec_axpy (coordinates[i], coordinates[0], 1);
    }
    /* centroid = coordinates[0] */
    t8_vec_axb (coordinates[0], centroid, 1, 0);
    /* divide by num corners */
    t8_vec_ax (centroid, 1. / num_corners);
    return;
  } break;
  default:
    SC_ABORT_NOT_REACHED ();
  }
}

#if T8_ENABLE_DEBUG
/* Test whether four given points in 3D are coplanar up to a given tolerance.
 */
static int
t8_four_points_coplanar (const double p_0[3], const double p_1[3], const double p_2[3], const double p_3[3],
                         const double tolerance)
{
  /* Let p0, p1, p2, p3 be the four points.
   * The four points are coplanar if the normal vectors to the triangles
   * p0, p1, p2 and p0, p2, p3 are pointing in the same direction.
   *
   * We build the vectors A = p1 - p0, B = p2 - p0 and C = p3 - p0.
   * The normal vectors to the triangles are n1 = A x B and n2 = A x C.
   * These are pointing in the same direction if their cross product is 0.
   * Hence we check if || n1 x n2 || < tolerance. */

  /* A = p1 - p0 */
  double A[3];
  t8_vec_axpyz (p_0, p_1, A, -1);

  /* B = p2 - p0 */
  double B[3];
  t8_vec_axpyz (p_0, p_2, B, -1);

  /* C = p3 - p0 */
  double C[3];
  t8_vec_axpyz (p_0, p_3, C, -1);

  /* n1 = A x B */
  double A_cross_B[3];
  t8_vec_cross (A, B, A_cross_B);

  /* n2 = A x C */
  double A_cross_C[3];
  t8_vec_cross (A, C, A_cross_C);

  /* n1 x n2 */
  double n1_cross_n2[3];
  t8_vec_cross (A_cross_B, A_cross_C, n1_cross_n2);

  /* || n1 x n2 || */
  const double norm = t8_vec_norm (n1_cross_n2);
  return norm < tolerance;
}
#endif

void
t8_forest_element_face_normal (t8_forest_t forest, t8_locidx_t ltreeid, const t8_element_t *element, int face,
                               double normal[3])
{
  T8_ASSERT (t8_forest_is_committed (forest));
  /* get the eclass of the forest */
  const t8_eclass_t tree_class = t8_forest_get_tree_class (forest, ltreeid);
  /* get the element's scheme and the face scheme */
  const t8_eclass_scheme_c *ts = t8_forest_get_eclass_scheme (forest, tree_class);
  const t8_element_shape_t face_shape = ts->t8_element_face_shape (element, face);

  switch (face_shape) {
  case T8_ECLASS_VERTEX:
    /* Let our line be between the vertices v_0 and v_1:
     *   x ----- x
     *  v_0      v_1
     *
     * Then the outward pointing normal vector at v_0 is v_0-v_1
     * and the one at v_1 is v_1-v_0
     * (divided by their norm.)
     */
    double v_0[3];
    double norm;
    int sign;

    /* Get the coordinates of v_0 and v_1 */
    t8_forest_element_coordinate (forest, ltreeid, element, 0, v_0);
    t8_forest_element_coordinate (forest, ltreeid, element, 1, normal);

    /* Compute normal = v_1 - v_0 */
    t8_vec_axpy (v_0, normal, -1);

    /* Compute the norm */
    norm = t8_vec_norm (normal);

    /* Compute normal =  normal/norm if face = 1
     *         normal = -normal/norm if face = 0
     */
    sign = face == 0 ? -1 : 1;
    t8_vec_ax (normal, sign / norm);

    return;
  case T8_ECLASS_LINE: {
    int corner_a, corner_b;
    double vertex_a[3], vertex_b[3], center[3];
    double vb_vb, c_vb, c_n;
    double norm;

    /* We approximate the normal vector via this geometric construction:
     *
     *    x ---- x V
     *    |      |
     *    |   C  |-->N
     *    |      |
     *    x ---- x 0
     *
     *   Since V,C in R^3, we need N perpendicular to V and C in space (C,V)
     *   This N is given by N = C - <C,V>/<V,V> V
     *   <.,.> being the dot product.
     *   Since in general the corner is not 0, we consider the affine problem
     *   with corner vector V_a and V_b, and shift it by -V_a.
     */
    /* Compute the two endnotes of the face line */
    corner_a = ts->t8_element_get_face_corner (element, face, 0);
    corner_b = ts->t8_element_get_face_corner (element, face, 1);
    /* Compute the coordinates of the endnotes */
    t8_forest_element_coordinate (forest, ltreeid, element, corner_a, vertex_a);
    t8_forest_element_coordinate (forest, ltreeid, element, corner_b, vertex_b);
    /* Compute the center */
    t8_forest_element_centroid (forest, ltreeid, element, center);

    /* Compute the difference with V_a.
       * Compute the dot products */
    vb_vb = c_vb = 0;
    /* vertex_b = vertex_b - vertex_a */
    t8_vec_axpy (vertex_a, vertex_b, -1);
    /* center = center - vertex_a */
    t8_vec_axpy (vertex_a, center, -1);
    /* vertex_b * vertex_b */
    vb_vb = t8_vec_dot (vertex_b, vertex_b);
    /* center * vertex_b */
    c_vb = t8_vec_dot (center, vertex_b);

    /* Compute N = C - <C,V>/<V,V> V
       * compute the norm of N
       * compute N*C */
    t8_vec_axpyz (vertex_b, center, normal, -1 * c_vb / vb_vb);
    norm = t8_vec_norm (normal);
    T8_ASSERT (norm != 0);
    c_n = t8_vec_dot (center, normal);

    /* If N*C > 0 then N points inwards, so we have to reverse it */
    if (c_n > 0) {
      norm *= -1;
    }
    /* divide normal by its normal to normalize it */
    t8_vec_ax (normal, 1. / norm);

    return;
  } break;
  case T8_ECLASS_QUAD:
    /* Consider this quad face divided in two triangles:
     * 2   3
     *  x--x
     *  |\ |
     *  | \|
     *  x--x
     * 0    1
     *
     * We approximate the normal of the quad face as the normal of
     * the triangle spanned by the corners 0, 1, and 2.
     */

#if T8_ENABLE_DEBUG
    /* Issue a warning if the points of the quad do not lie in the same plane */
    {
      double p_0[3], p_1[3], p_2[3], p_3[3];
      /* Compute the vertex coordinates of the quad */
      t8_forest_element_coordinate (forest, ltreeid, element, 0, p_0);
      t8_forest_element_coordinate (forest, ltreeid, element, 1, p_1);
      t8_forest_element_coordinate (forest, ltreeid, element, 2, p_2);
      t8_forest_element_coordinate (forest, ltreeid, element, 3, p_3);
      if (!t8_four_points_coplanar (p_0, p_1, p_2, p_3, 1e-16)) {
        t8_debugf ("WARNING: Computing normal to a quad that is not coplanar. This computation will be inaccurate.\n");
      }
    }
#endif
  case T8_ECLASS_TRIANGLE: {
    /* We construct the normal as the cross product of two spanning
     * vectors for the triangle*/
    int corner, i;
    double corner_vertices[3][3], center[3];
    double norm, c_n;

    for (i = 0; i < 3; i++) {
      /* Compute the i-th corner */
      corner = ts->t8_element_get_face_corner (element, face, i);
      /* Compute the coordinates of this corner */
      t8_forest_element_coordinate (forest, ltreeid, element, corner, corner_vertices[i]);
    }
    /* Subtract vertex 0 from the other two */
    t8_vec_axpy (corner_vertices[0], corner_vertices[1], -1);
    t8_vec_axpy (corner_vertices[0], corner_vertices[2], -1);

    /* Compute the cross product of the two,
     * and the norm of the cross product */
    t8_vec_cross (corner_vertices[1], corner_vertices[2], normal);
    norm = t8_vec_norm (normal);
    T8_ASSERT (norm > 1e-14);
    /* Compute the coordinates of the center of the element */
    t8_forest_element_centroid (forest, ltreeid, element, center);
    /* Compute center = center - vertex_0 */
    t8_vec_axpy (corner_vertices[0], center, -1);
    /* Compute the dot-product of normal and center */
    c_n = t8_vec_dot (center, normal);
    /* if c_n is positive, the computed normal points inwards, so we have to reverse it */
    if (c_n > 0) {
      norm = -norm;
    }
    /* Divide normal by norm to normalize it */
    t8_vec_ax (normal, 1. / norm);
  } break;
  default:
    SC_ABORT ("Not implemented.\n");
  }
}

void
t8_forest_element_points_inside (t8_forest_t forest, t8_locidx_t ltreeid, const t8_element_t *element,
                                 const double *points, int num_points, int *is_inside, const double tolerance)
{
  /* Check whether the provided geometry is linear */
  const t8_cmesh_t cmesh = t8_forest_get_cmesh (forest);
  const t8_locidx_t cltreeid = t8_forest_ltreeid_to_cmesh_ltreeid (forest, ltreeid);
  const t8_gloidx_t cgtreeid = t8_cmesh_get_global_id (cmesh, cltreeid);
  const t8_geometry_c *geometry = t8_cmesh_get_tree_geometry (cmesh, cgtreeid);
  geometry->t8_geom_point_batch_inside_element (forest, ltreeid, element, points, num_points, is_inside, tolerance);
}

/* For each tree in a forest compute its first and last descendant */
void
t8_forest_compute_desc (t8_forest_t forest)
{
  t8_locidx_t itree_id, num_trees, num_elements;
  t8_tree_t itree;
  t8_eclass_scheme_c *ts;

  T8_ASSERT (forest != NULL);
  /* Iterate over all trees */
  num_trees = t8_forest_get_num_local_trees (forest);
  for (itree_id = 0; itree_id < num_trees; itree_id++) {
    /* get a pointer to the tree */
    itree = t8_forest_get_tree (forest, itree_id);
    if (t8_forest_get_tree_element_count (itree) < 1) {
      /* if local tree is empty */
      T8_ASSERT (forest->incomplete_trees);
      itree->first_desc = NULL;
      itree->last_desc = NULL;
      continue;
    }
    /* get the eclass scheme associated to tree */
    ts = forest->scheme_cxx->eclass_schemes[itree->eclass];
    /* get a pointer to the first element of itree */
    const t8_element_t *first_element = t8_element_array_index_locidx (&itree->elements, 0);
    /* get memory for the trees first descendant */
    ts->t8_element_new (1, &itree->first_desc);
    /* calculate the first descendant of the first element */
    ts->t8_element_first_descendant (first_element, itree->first_desc, forest->maxlevel);
    /* get a pointer to the last element of itree */
    num_elements = t8_element_array_get_count (&itree->elements);
    const t8_element_t *last_element = t8_element_array_index_locidx (&itree->elements, num_elements - 1);
    /* get memory for the trees first descendant */
    ts->t8_element_new (1, &itree->last_desc);
    /* calculate the last descendant of the first element */
    ts->t8_element_last_descendant (last_element, itree->last_desc, forest->maxlevel);
  }
}

void
t8_forest_populate_according_to_cmesh (t8_forest_t forest)
{
  SC_CHECK_ABORT (!forest->cmesh->first_tree_shared, "Cmesh needs to be partitioned without shared elements \n");
  forest->first_local_tree = t8_cmesh_get_first_treeid (forest->cmesh);
  int num_local_trees = t8_cmesh_get_num_local_trees (forest->cmesh);
  forest->last_local_tree = forest->first_local_tree + num_local_trees - 1;

  forest->global_num_elements = forest->local_num_elements = 0;
  int is_empty = (num_local_trees == 0);
  t8_linearidx_t count_elements;
  /* create only the non-empty tree objects */
  if (is_empty) {
    t8_debugf ("is empty\n");
    /* This processor is empty
     * we still set the tree array to store 0 as the number of trees here */
    forest->trees = sc_array_new (sizeof (t8_tree_struct_t));
    count_elements = 0;
    /* Set the first local tree larger than the last local tree to
     * indicate empty forest */
    forest->first_local_tree = forest->last_local_tree + 1;
  }
  else {
    t8_debugf ("has %i trees\n", num_local_trees);
    /* for each tree, allocate elements */
    T8_ASSERT (num_local_trees == forest->last_local_tree - forest->first_local_tree + 1);

    forest->trees = sc_array_new_count (sizeof (t8_tree_struct_t), num_local_trees);
    t8_gloidx_t first_ctree = t8_cmesh_get_first_treeid (forest->cmesh);
    count_elements = 0; /** apparently this cannot be in the for loop initialisation. */
    for (t8_gloidx_t jt = forest->first_local_tree; jt <= forest->last_local_tree; jt++) {
      t8_tree_t tree = (t8_tree_t) t8_sc_array_index_locidx (forest->trees, jt - forest->first_local_tree);
      t8_eclass_t tree_class = tree->eclass = t8_cmesh_get_tree_class (forest->cmesh, jt - first_ctree);
      tree->elements_offset = count_elements;
      t8_eclass_scheme_c *eclass_scheme = forest->scheme_cxx->eclass_schemes[tree_class];
      T8_ASSERT (eclass_scheme != NULL);
      t8_element_array_t *telements = &tree->elements;
      /* calculate first and last element on this tree */
      t8_locidx_t start = 0;
      t8_locidx_t end = eclass_scheme->t8_element_count_leaves_from_root (forest->set_level);
      t8_debugf ("end: %i\n", end);
      /* Allocate elements for this processor. */
      t8_element_array_init_size (telements, eclass_scheme, end - start);
      t8_element_t *element = t8_element_array_index_locidx (telements, 0);
      eclass_scheme->t8_element_set_linear_id (element, forest->set_level, start);
      count_elements++;
      for (t8_locidx_t et = start + 1; et < end; et++, count_elements++) {
        t8_element_t *element_succ = t8_element_array_index_locidx (telements, et - start);
        T8_ASSERT (eclass_scheme->t8_element_level (element) == forest->set_level);
        eclass_scheme->t8_element_successor (element, element_succ);
        element = element_succ;
      }
      t8_debugf ("count_elements in loop:%li\n", count_elements);
    }
    t8_debugf ("count_elements:%li\n", count_elements);
  }
  forest->local_num_elements = count_elements;
  /* TODO: if no tree has pyramid type we can optimize this to global_num_elements = global_num_trees * 2^(dim*level) */
  t8_forest_comm_global_num_elements (forest);
  /* TODO: figure out global_first_position, global_first_quadrant without comm */
}

/* Create the elements on this process given a uniform partition of the coarse mesh. */
void
t8_forest_populate (t8_forest_t forest)
{
  SC_CHECK_ABORT (forest->set_level <= forest->maxlevel, "Given refinement level exceeds the maximum.\n");

  t8_gloidx_t cmesh_first_tree = t8_cmesh_get_first_treeid (forest->cmesh);
  t8_gloidx_t cmesh_last_tree = cmesh_first_tree + t8_cmesh_get_num_local_trees (forest->cmesh) - 1;
  t8_gloidx_t
    child_in_tree_begin; /** does not get filled when the cmesh does not contain any shared elements between processes */
  t8_gloidx_t child_in_tree_end; /** see above*/

  if (forest->set_initial_partition_according_to_cmesh) {
    SC_CHECK_ABORT (!forest->cmesh->first_tree_shared, "Cmesh needs to be partitioned without shared elements for a "
                                                       "forest that is partitioned in the same way as the cmesh \n");
    forest->first_local_tree = cmesh_first_tree;
    forest->last_local_tree = cmesh_last_tree;
  }
  else {
    t8_cmesh_uniform_bounds (forest->cmesh, forest->set_level, forest->scheme_cxx, &forest->first_local_tree,
                             &child_in_tree_begin, &forest->last_local_tree, &child_in_tree_end, NULL);
  }

  /* True if the forest has no elements */
  int is_empty
    = forest->first_local_tree > forest->last_local_tree
      || (!forest->set_initial_partition_according_to_cmesh && forest->first_local_tree == forest->last_local_tree
          && child_in_tree_begin >= child_in_tree_end);

  if (!is_empty && !forest->set_initial_partition_according_to_cmesh) {
    SC_CHECK_ABORT (forest->first_local_tree >= cmesh_first_tree && forest->last_local_tree <= cmesh_last_tree,
                    "cmesh partition does not match the planned uniform equally distributed forest partition");
  }

  forest->global_num_elements = forest->local_num_elements = 0;
  /* create only the non-empty tree objects */
  if (is_empty) {
    forest->local_num_elements = 0;
    /* This processor is empty
     * we still set the tree array to store 0 as the number of trees here */
    forest->trees = sc_array_new (sizeof (t8_tree_struct_t));
    /* Set the first local tree larger than the last local tree to
     * indicate empty forest, this is sometimes used instead of the more accurate check that local_num_element = 0. TODO: check that line can be removed */
    forest->first_local_tree = forest->last_local_tree + 1;
  }
  else {
    /* for each tree, allocate elements */
    t8_locidx_t num_local_trees = forest->last_local_tree - forest->first_local_tree + 1;
    forest->trees = sc_array_new_count (sizeof (t8_tree_struct_t), num_local_trees);
    t8_gloidx_t first_ctree = t8_cmesh_get_first_treeid (forest->cmesh);
    t8_locidx_t count_elements = 0;
    for (t8_gloidx_t jt = forest->first_local_tree; jt <= forest->last_local_tree; jt++) {
      t8_tree_t tree = (t8_tree_t) t8_sc_array_index_locidx (forest->trees, jt - forest->first_local_tree);
      t8_eclass_t tree_class = tree->eclass = t8_cmesh_get_tree_class (forest->cmesh, jt - first_ctree);
      tree->elements_offset = count_elements;
      t8_eclass_scheme_c *eclass_scheme = forest->scheme_cxx->eclass_schemes[tree_class];
      T8_ASSERT (eclass_scheme != NULL);
      t8_element_array_t *telements = &tree->elements;
      /* calculate first and last element on this tree */
      t8_locidx_t start, end, num_tree_elements;
      if (forest->set_initial_partition_according_to_cmesh) {
        start = 0;
        end = eclass_scheme->t8_element_count_leaves_from_root (forest->set_level);
      }
      else {
        start = (jt == forest->first_local_tree) ? child_in_tree_begin : 0;
        end = (jt == forest->last_local_tree) ? child_in_tree_end
                                              : eclass_scheme->t8_element_count_leaves_from_root (forest->set_level);
      }
      num_tree_elements = end - start;
      t8_debugf ("num_tree_elements: %i \n", num_tree_elements);
      T8_ASSERT (num_tree_elements > 0);
      /* Allocate elements for this processor. */
      t8_element_array_init_size (telements, eclass_scheme, num_tree_elements);
<<<<<<< HEAD
      t8_element_t *element = t8_element_array_index_locidx (telements, 0);
      eclass_scheme->t8_element_set_linear_id (element, forest->set_level, start);
      count_elements++;
      for (t8_locidx_t et = start + 1; et < end; et++, count_elements++) {
        t8_element_t *element_succ = t8_element_array_index_locidx (telements, et - start);
=======
      element = t8_element_array_index_locidx_mutable (telements, 0);
      eclass_scheme->t8_element_set_linear_id (element, forest->set_level, start);
      count_elements++;
      for (et = start + 1; et < end; et++, count_elements++) {
        element_succ = t8_element_array_index_locidx_mutable (telements, et - start);
>>>>>>> 0f6bfbd4
        T8_ASSERT (eclass_scheme->t8_element_level (element) == forest->set_level);
        eclass_scheme->t8_element_successor (element, element_succ);
        /* TODO: process elements here */
        element = element_succ;
      }
    }
    forest->local_num_elements = count_elements;
  }
  /* TODO: if no tree has pyramid type we can optimize this to global_num_elements = global_num_trees * 2^(dim*level) */
  t8_forest_comm_global_num_elements (forest);
  /* TODO: figure out global_first_position, global_first_quadrant without comm */
}

/* Return nonzero if the first tree of a forest is shared with a smaller process,
 * or if the last tree is shared with a bigger process.
 * Which operation is performed is switched with the first_or_last parameter.
 * first_or_last = 0  --> the first tree
 * first_or_last = 1  --> the last tree
 * This is the case if and only if the first descendant of the first tree that we store is
 * not the first possible descendant of that tree.
 */
static int
t8_forest_tree_shared (t8_forest_t forest, int first_or_last)
{
  T8_ASSERT (t8_forest_is_committed (forest));
  T8_ASSERT (first_or_last == 0 || first_or_last == 1);
  T8_ASSERT (forest != NULL);
  T8_ASSERT (forest->first_local_tree > -1);
<<<<<<< HEAD
  T8_ASSERT (forest->first_local_tree < forest->global_num_trees || forest->local_num_elements == 0);
=======
  T8_ASSERT (forest->first_local_tree <= forest->global_num_trees);
>>>>>>> 0f6bfbd4
  T8_ASSERT (forest->last_local_tree < forest->global_num_trees);
#if T8_ENABLE_DEBUG
  if (forest->first_local_tree == 0 && forest->last_local_tree == -1) {
    T8_ASSERT (forest->last_local_tree < 0);
  }
  else {
    T8_ASSERT (forest->last_local_tree > -1);
  }
#endif

#if T8_ENABLE_MPI
  t8_tree_t tree;
  t8_element_t *desc;
  t8_element_t *element;
  t8_element_t *tree_desc;
  t8_eclass_t eclass;
  t8_eclass_scheme_c *ts;
  t8_gloidx_t global_neighbour_tree_idx;
  int ret;
  int mpiret;
  int mpirank_from;
  int mpirank_to;
  sc_MPI_Request request;
  sc_MPI_Status status;

  if (forest->mpisize == 1) {
    /* Nothing to share */
    return 0;
  }
  if (forest->incomplete_trees) {
    if (first_or_last == 0) {
      T8_ASSERT (forest->mpisize > 1);
      if (forest->mpirank == 0) {
        mpirank_from = forest->mpisize - 1;
        mpirank_to = forest->mpirank + 1;
      }
      else if (forest->mpirank == forest->mpisize - 1) {
        T8_ASSERT (forest->mpirank > 0);
        mpirank_from = forest->mpirank - 1;
        mpirank_to = 0;
      }
      else {
        T8_ASSERT (forest->mpirank > 0 && forest->mpirank < forest->mpisize - 1);
        mpirank_from = forest->mpirank - 1;
        mpirank_to = forest->mpirank + 1;
      }
      mpiret = sc_MPI_Irecv (&global_neighbour_tree_idx, 1, T8_MPI_GLOIDX, mpirank_from, 0, forest->mpicomm, &request);
      SC_CHECK_MPI (mpiret);
      mpiret = sc_MPI_Send (&forest->last_local_tree, 1, T8_MPI_GLOIDX, mpirank_to, 0, forest->mpicomm);
      SC_CHECK_MPI (mpiret);
      mpiret = sc_MPI_Wait (&request, &status);
      SC_CHECK_MPI (mpiret);
      if (!forest->mpirank) {
        /* First process has nothing to do any more */
        T8_ASSERT (!forest->mpirank);
        return 0;
      }
      T8_ASSERT (global_neighbour_tree_idx < forest->global_num_trees);
    }
    else {
      SC_ABORT ("For incomplete trees the method t8_forest_last_tree_shared aka "
                "t8_forest_tree_shared(forest, 1) is not implemented.\n");
      /* TODO: If last_local_tree is 0 of the current process and it gets 0 as the 
       * first_local_tree of the bigger process, then it cannot be said whether 
       * the tree with id 0 is shared or not, since the bigger process could also 
       * carry an empty forest. */
    }
    /* If global_neighbour_tree_idx == forest->first_local_tree tree is shared */
    return global_neighbour_tree_idx == forest->first_local_tree && forest->last_local_tree != -1;
  }
  else {
    if (forest->local_num_elements <= 0 || forest->trees == NULL
        || forest->first_local_tree > forest->last_local_tree) {
      /* This forest is empty and therefore the first tree is not shared */
      return 0;
    }
    if (first_or_last == 0) {
      /* Get a pointer to the first tree */
      tree = (t8_tree_t) sc_array_index (forest->trees, 0);
    }
    else {
      /* Get a pointer to the last tree */
      tree = (t8_tree_t) sc_array_index (forest->trees, forest->trees->elem_count - 1);
    }
    /* Get the eclass scheme of the first tree */
    eclass = tree->eclass;
    /* Get the eclass scheme of the first tree */
    ts = t8_forest_get_eclass_scheme (forest, eclass);
    /* Calculate the first/last possible descendant of the first/last tree */
    /* we do this by first creating a level 0 child of the tree, then
     * calculating its first/last descendant */
    ts->t8_element_new (1, &element);
    ts->t8_element_root (element);
    ts->t8_element_new (1, &desc);
    if (first_or_last == 0) {
      ts->t8_element_first_descendant (element, desc, forest->maxlevel);
    }
    else {
      ts->t8_element_last_descendant (element, desc, forest->maxlevel);
    }
    /* We can now check whether the first/last possible descendant matches the
     * first/last local descendant */
    tree_desc = first_or_last == 0 ? tree->first_desc : tree->last_desc;
    ret = !ts->t8_element_equal (desc, tree_desc);
    /* clean-up */
    ts->t8_element_destroy (1, &element);
    ts->t8_element_destroy (1, &desc);
    /* If the descendants are the same then ret is zero and we return false.
     * We return true otherwise */
    return ret;
  }
  SC_ABORT ("An error has occurred. It is unclear whether the tree is shared.");
#endif
  return 0;
}

int
t8_forest_first_tree_shared (t8_forest_t forest)
{
  return t8_forest_tree_shared (forest, 0);
}

int
t8_forest_last_tree_shared (t8_forest_t forest)
{
  return t8_forest_tree_shared (forest, 1);
}

/* Allocate memory for trees and set their values as in from.
 * For each tree allocate enough element memory to fit the elements of from.
 * If copy_elements is true, copy the elements of from into the element memory.
 * Do not copy the first and last desc for each tree, as this is done outside in commit
 */
void
t8_forest_copy_trees (t8_forest_t forest, t8_forest_t from, int copy_elements)
{
  t8_tree_t tree, fromtree;
  t8_gloidx_t num_tree_elements;
  t8_locidx_t jt, number_of_trees;
  t8_eclass_scheme_c *eclass_scheme;

  T8_ASSERT (forest != NULL);
  T8_ASSERT (from != NULL);
  T8_ASSERT (!forest->committed);
  T8_ASSERT (from->committed);

  number_of_trees = from->trees->elem_count;
  forest->trees = sc_array_new_size (sizeof (t8_tree_struct_t), number_of_trees);
  sc_array_copy (forest->trees, from->trees);
  for (jt = 0; jt < number_of_trees; jt++) {
    tree = (t8_tree_t) t8_sc_array_index_locidx (forest->trees, jt);
    fromtree = (t8_tree_t) t8_sc_array_index_locidx (from->trees, jt);
    tree->eclass = fromtree->eclass;
    eclass_scheme = forest->scheme_cxx->eclass_schemes[tree->eclass];
    num_tree_elements = t8_element_array_get_count (&fromtree->elements);
    t8_element_array_init_size (&tree->elements, eclass_scheme, num_tree_elements);
    /* TODO: replace with t8_elem_copy (not existing yet), in order to
     * eventually copy additional pointer data stored in the elements?
     * -> i.m.o. we should not allow such pointer data at the elements */
    if (copy_elements) {
      t8_element_array_copy (&tree->elements, &fromtree->elements);
      tree->elements_offset = fromtree->elements_offset;
    }
    else {
      t8_element_array_truncate (&tree->elements);
    }
  }
  forest->first_local_tree = from->first_local_tree;
  forest->last_local_tree = from->last_local_tree;
  if (copy_elements) {
    forest->local_num_elements = from->local_num_elements;
    forest->global_num_elements = from->global_num_elements;
    forest->incomplete_trees = from->incomplete_trees;
  }
  else {
    forest->local_num_elements = 0;
    forest->global_num_elements = 0;
    forest->incomplete_trees = -1;
  }
}

/* Search for a linear element id (at forest->maxlevel) in a sorted array of
 * elements. If the element does not exist, return the largest index i
 * such that the element at position i has a smaller id than the given one.
 * If no such i exists, return -1.
 */
/* TODO: should return t8_locidx_t */
static t8_locidx_t
t8_forest_bin_search_lower (const t8_element_array_t *elements, const t8_linearidx_t element_id, const int maxlevel)
{
  t8_linearidx_t query_id;
  t8_locidx_t low, high, guess;

  const t8_eclass_scheme_c *ts = t8_element_array_get_scheme (elements);
  /* At first, we check whether any element has smaller id than the
   * given one. */
  const t8_element_t *query = t8_element_array_index_int (elements, 0);
  query_id = ts->t8_element_get_linear_id (query, maxlevel);
  if (query_id > element_id) {
    /* No element has id smaller than the given one */
    return -1;
  }

  /* We now perform the binary search */
  low = 0;
  high = t8_element_array_get_count (elements) - 1;
  while (low < high) {
    guess = (low + high + 1) / 2;
    query = t8_element_array_index_int (elements, guess);
    query_id = ts->t8_element_get_linear_id (query, maxlevel);
    if (query_id == element_id) {
      /* we are done */
      return guess;
    }
    else if (query_id > element_id) {
      /* look further left */
      high = guess - 1;
    }
    else {
      /* look further right, but keep guess in the search range */
      low = guess;
    }
  }
  T8_ASSERT (low == high);
  return low;
}

t8_eclass_t
t8_forest_element_neighbor_eclass (t8_forest_t forest, t8_locidx_t ltreeid, const t8_element_t *elem, int face)
{
  t8_eclass_scheme_c *ts;
  t8_tree_t tree;
  t8_ctree_t coarse_tree;
  t8_eclass_t eclass;
  int tree_face;
  t8_locidx_t lcoarse_neighbor;
  t8_cmesh_t cmesh;

  /* Get a pointer to the tree to read its element class */
  tree = t8_forest_get_tree (forest, ltreeid);
  eclass = tree->eclass;
  ts = t8_forest_get_eclass_scheme (forest, eclass);
  if (!ts->t8_element_is_root_boundary (elem, face)) {
    /* The neighbor element is inside the current tree. */
    return tree->eclass;
  }
  else {
    /* The neighbor is in a neighbor tree */
    /* If the face neighbor is not inside the tree, we have to find out the tree
     * face and the tree's face neighbor along that face. */
    tree_face = ts->t8_element_tree_face (elem, face);

    cmesh = t8_forest_get_cmesh (forest);
    /* Get the coarse tree corresponding to tree */
    coarse_tree = t8_forest_get_coarse_tree (forest, ltreeid);
    /* Get the (coarse) local id of the tree neighbor */
    lcoarse_neighbor = t8_cmesh_trees_get_face_neighbor (coarse_tree, tree_face);
    T8_ASSERT (0 <= lcoarse_neighbor);
    if (lcoarse_neighbor < t8_cmesh_get_num_local_trees (cmesh)) {
      /* The tree neighbor is a local tree */
      return t8_cmesh_get_tree_class (cmesh, lcoarse_neighbor);
    }
    else {
      T8_ASSERT (lcoarse_neighbor - t8_cmesh_get_num_local_trees (cmesh) < cmesh->num_ghosts);
      /* The tree neighbor is a ghost */
      return t8_cmesh_get_ghost_class (cmesh, lcoarse_neighbor - t8_cmesh_get_num_local_trees (cmesh));
    }
  }
}

t8_gloidx_t
t8_forest_element_face_neighbor (t8_forest_t forest, t8_locidx_t ltreeid, const t8_element_t *elem, t8_element_t *neigh,
                                 t8_eclass_scheme_c *neigh_scheme, int face, int *neigh_face)
{
  t8_eclass_scheme_c *ts;
  t8_tree_t tree;
  t8_eclass_t eclass;

  /* Get a pointer to the tree to read its element class */
  tree = t8_forest_get_tree (forest, ltreeid);
  eclass = tree->eclass;
  ts = t8_forest_get_eclass_scheme (forest, eclass);
  if (neigh_scheme == ts && ts->t8_element_face_neighbor_inside (elem, neigh, face, neigh_face)) {
    /* The neighbor was constructed and is inside the current tree. */
    return ltreeid + t8_forest_get_first_local_tree_id (forest);
  }
  else {
    /* The neighbor does not lie inside the current tree. The content of neigh is undefined right now. */
    t8_eclass_scheme_c *boundary_scheme, *neighbor_scheme;
    t8_eclass_t neigh_eclass, boundary_class;
    t8_element_t *face_element;
    t8_cmesh_t cmesh;
    t8_locidx_t lctree_id, lcneigh_id;
    t8_locidx_t *face_neighbor;
    t8_gloidx_t global_neigh_id;
    t8_cghost_t ghost;
    int8_t *ttf;
    int tree_face, tree_neigh_face;
    int is_smaller, eclass_compare;
    int F, sign;

    cmesh = forest->cmesh;
    /* Get the scheme associated to the element class of the boundary element. */
    /* Compute the face of elem_tree at which the face connection is. */
    tree_face = ts->t8_element_tree_face (elem, face);
    /* compute coarse tree id */
    lctree_id = t8_forest_ltreeid_to_cmesh_ltreeid (forest, ltreeid);
    if (t8_cmesh_tree_face_is_boundary (cmesh, lctree_id, tree_face)) {
      /* This face is a domain boundary. We do not need to continue */
      return -1;
    }
    /* Get the eclass scheme for the boundary */
    boundary_class = (t8_eclass_t) t8_eclass_face_types[eclass][tree_face];
    boundary_scheme = t8_forest_get_eclass_scheme (forest, boundary_class);
    /* Allocate the face element */
    boundary_scheme->t8_element_new (1, &face_element);
    /* Compute the face element. */
    ts->t8_element_boundary_face (elem, face, face_element, boundary_scheme);
    /* Get the coarse tree that contains elem.
     * Also get the face neighbor information of the coarse tree. */
    (void) t8_cmesh_trees_get_tree_ext (cmesh->trees, lctree_id, &face_neighbor, &ttf);
    /* Compute the local id of the face neighbor tree. */
    lcneigh_id = face_neighbor[tree_face];
    /* F is needed to compute the neighbor face number and the orientation.
     * tree_neigh_face = ttf % F
     * or = ttf / F
     */
    F = t8_eclass_max_num_faces[cmesh->dimension];
    /* compute the neighbor face */
    tree_neigh_face = ttf[tree_face] % F;
    if (lcneigh_id == lctree_id && tree_face == tree_neigh_face) {
      /* This face is a domain boundary and there is no neighbor */
      return -1;
    }
    /* We now compute the eclass of the neighbor tree. */
    if (lcneigh_id < t8_cmesh_get_num_local_trees (cmesh)) {
      /* The face neighbor is a local tree */
      /* Get the eclass of the neighbor tree */
      neigh_eclass = t8_cmesh_get_tree_class (cmesh, lcneigh_id);
      global_neigh_id = lcneigh_id + t8_cmesh_get_first_treeid (cmesh);
    }
    else {
      /* The face neighbor is a ghost tree */
      T8_ASSERT (cmesh->num_local_trees <= lcneigh_id && lcneigh_id < cmesh->num_ghosts + cmesh->num_local_trees);
      /* Get the eclass of the neighbor tree */
      ghost = t8_cmesh_trees_get_ghost (cmesh->trees, lcneigh_id - t8_cmesh_get_num_local_trees (cmesh));
      neigh_eclass = ghost->eclass;
      global_neigh_id = ghost->treeid;
    }
    /* We need to find out which face is the smaller one that is the one
     * according to which the orientation was computed.
     * face_a is smaller then face_b if either eclass_a < eclass_b
     * or eclass_a = eclass_b and face_a < face_b. */
    /* -1 eclass < neigh_eclass, 0 eclass = neigh_eclass, 1 eclass > neigh_eclass */
    eclass_compare = t8_eclass_compare (eclass, neigh_eclass);
    is_smaller = 0;
    if (eclass_compare == -1) {
      /* The face in the current tree is the smaller one */
      is_smaller = 1;
    }
    else if (eclass_compare == 1) {
      /* The face in the other tree is the smaller one */
      is_smaller = 0;
    }
    else {

      T8_ASSERT (eclass_compare == 0);
      /* Check if the face of the current tree has a smaller index then the face of the neighbor tree. */
      is_smaller = tree_face <= tree_neigh_face;
    }
    /* We now transform the face element to the other tree. */
    sign = t8_eclass_face_orientation[eclass][tree_face] == t8_eclass_face_orientation[neigh_eclass][tree_neigh_face];
    boundary_scheme->t8_element_transform_face (face_element, face_element, ttf[tree_face] / F, sign, is_smaller);
    /* And now we extrude the face to the new neighbor element */
    neighbor_scheme = forest->scheme_cxx->eclass_schemes[neigh_eclass];
    *neigh_face = neighbor_scheme->t8_element_extrude_face (face_element, boundary_scheme, neigh, tree_neigh_face);
    /* Free the face_element */
    boundary_scheme->t8_element_destroy (1, &face_element);

    return global_neigh_id;
  }
}

t8_gloidx_t
t8_forest_element_half_face_neighbors (t8_forest_t forest, t8_locidx_t ltreeid, const t8_element_t *elem,
                                       t8_element_t *neighs[], t8_eclass_scheme_c *neigh_scheme, int face,
                                       int num_neighs, int dual_faces[])
{
  t8_eclass_scheme_c *ts;
  t8_tree_t tree;
  t8_eclass_t eclass;
  t8_element_t **children_at_face;
  t8_gloidx_t neighbor_tree = -1;
#ifdef T8_ENABLE_DEBUG
  t8_gloidx_t last_neighbor_tree = -1;
#endif
  int num_children_at_face, child_it;
  int child_face;
  int neigh_face;

  /* Get the current tree and its element class */
  tree = t8_forest_get_tree (forest, ltreeid);
  eclass = tree->eclass;
  /* The eclass scheme for the current tree */
  ts = t8_forest_get_eclass_scheme (forest, eclass);
  SC_CHECK_ABORT (ts->t8_element_level (elem) < t8_forest_get_maxlevel (forest),
                  "Trying to refine an element beyond its maximum allowed level.");
  /* The number of children of elem at face */
  T8_ASSERT (num_neighs == ts->t8_element_num_face_children (elem, face));
  num_children_at_face = num_neighs;
  /* Allocate memory for the children of elem that share a face with face. */
  children_at_face = T8_ALLOC (t8_element_t *, num_children_at_face);
  ts->t8_element_new (num_children_at_face, children_at_face);

  /* Construct the children of elem at face
   *
   *  a-----b                     x--b
   *  |     |           =>        |  |
   *  |     | <- face             x--x
   *  |     |                     |  |
   *  c-----d                     x--d
   *
   */
  ts->t8_element_children_at_face (elem, face, children_at_face, num_children_at_face, NULL);
  /* For each face_child build its neighbor */
  for (child_it = 0; child_it < num_children_at_face; child_it++) {
    /* The face number of the face of the child that coincides with face
     * is not necessarily the same as the face number of elem. (which is the integer face)
     * We thus have to compute the face number of the child first.
     */
    child_face = ts->t8_element_face_child_face (elem, face, child_it);
    neighbor_tree = t8_forest_element_face_neighbor (forest, ltreeid, children_at_face[child_it], neighs[child_it],
                                                     neigh_scheme, child_face, &neigh_face);
    if (dual_faces != NULL) {
      /* Store the dual face */
      dual_faces[child_it] = neigh_face;
    }
    /* For each of the neighbors, the neighbor tree must be the same. */
    T8_ASSERT (child_it == 0 || neighbor_tree == last_neighbor_tree);
#ifdef T8_ENABLE_DEBUG
    last_neighbor_tree = neighbor_tree;
#endif
  }
  /* Clean-up the memory */
  ts->t8_element_destroy (num_children_at_face, children_at_face);
  T8_FREE (children_at_face);
  return neighbor_tree;
}

int
t8_forest_leaf_face_orientation (t8_forest_t forest, const t8_locidx_t ltreeid, const t8_eclass_scheme_c *ts,
                                 const t8_element_t *leaf, int face)
{
  int orientation = 0;

  if (t8_element_is_root_boundary (ts, leaf, face)) {
    t8_cmesh_t cmesh = t8_forest_get_cmesh (forest);
    t8_locidx_t ltreeid_in_cmesh = t8_forest_ltreeid_to_cmesh_ltreeid (forest, ltreeid);
    int iface_in_tree = t8_element_tree_face (ts, leaf, face);
    t8_cmesh_get_face_neighbor (cmesh, ltreeid_in_cmesh, iface_in_tree, NULL, &orientation);
  }

  return orientation;
}

void
t8_forest_leaf_face_neighbors_ext (t8_forest_t forest, t8_locidx_t ltreeid, const t8_element_t *leaf,
                                   t8_element_t **pneighbor_leaves[], int face, int *dual_faces[], int *num_neighbors,
                                   t8_locidx_t **pelement_indices, t8_eclass_scheme_c **pneigh_scheme,
                                   int forest_is_balanced, t8_gloidx_t *gneigh_tree, int *orientation)
{
  t8_eclass_t neigh_class, eclass;
  t8_gloidx_t gneigh_treeid;
  t8_locidx_t lneigh_treeid = -1;
  t8_locidx_t lghost_treeid = -1, *element_indices, element_index;
  t8_eclass_scheme_c *ts, *neigh_scheme;
  const t8_element_t *ancestor;
  t8_element_t **neighbor_leaves;
  t8_linearidx_t neigh_id;
  int num_children_at_face, at_maxlevel;
  int ineigh, *owners, different_owners, have_ghosts;

  T8_ASSERT (t8_forest_is_committed (forest));
  T8_ASSERT (t8_forest_element_is_leaf (forest, leaf, ltreeid));
  T8_ASSERT (!forest_is_balanced || t8_forest_is_balanced (forest));
  SC_CHECK_ABORT (forest_is_balanced, "leaf face neighbors is not implemented "
                                      "for unbalanced forests.\n"); /* TODO: write version for unbalanced forests */
  SC_CHECK_ABORT (forest->mpisize == 1 || forest->ghosts != NULL,
                  "Ghost structure is needed for t8_forest_leaf_face_neighbors "
                  "but was not found in forest.\n");

  if (forest_is_balanced) {
    /* In a balanced forest, the leaf neighbor of a leaf is either the neighbor element itself,
     * its parent or its children at the face. */
    eclass = t8_forest_get_tree_class (forest, ltreeid);
    ts = t8_forest_get_eclass_scheme (forest, eclass);

    if (orientation) {
      *orientation = t8_forest_leaf_face_orientation (forest, ltreeid, ts, leaf, face);
    }

    /* At first we compute these children of the face neighbor elements of leaf. For this, we need the
     * neighbor tree's eclass, scheme, and tree id */
    neigh_class = t8_forest_element_neighbor_eclass (forest, ltreeid, leaf, face);
    neigh_scheme = *pneigh_scheme = t8_forest_get_eclass_scheme (forest, neigh_class);
    /* If we are at the maximum refinement level, we compute the neighbor instead */
    at_maxlevel = ts->t8_element_level (leaf) == t8_forest_get_maxlevel (forest);
    if (at_maxlevel) {
      num_children_at_face = 1;
      neighbor_leaves = *pneighbor_leaves = T8_ALLOC (t8_element_t *, 1);
      *dual_faces = T8_ALLOC (int, 1);
      neigh_scheme->t8_element_new (num_children_at_face, neighbor_leaves);
      /* Compute neighbor element and global treeid of the neighbor */
      gneigh_treeid
        = t8_forest_element_face_neighbor (forest, ltreeid, leaf, neighbor_leaves[0], neigh_scheme, face, *dual_faces);
    }
    else {
      /* Allocate neighbor element */
      num_children_at_face = ts->t8_element_num_face_children (leaf, face);
      neighbor_leaves = *pneighbor_leaves = T8_ALLOC (t8_element_t *, num_children_at_face);
      *dual_faces = T8_ALLOC (int, num_children_at_face);
      neigh_scheme->t8_element_new (num_children_at_face, neighbor_leaves);
      /* Compute neighbor elements and global treeid of the neighbor */
      gneigh_treeid = t8_forest_element_half_face_neighbors (forest, ltreeid, leaf, neighbor_leaves, neigh_scheme, face,
                                                             num_children_at_face, *dual_faces);
    }
    if (gneigh_tree) {
      *gneigh_tree = gneigh_treeid;
    }
    if (gneigh_treeid < 0) {
      /* There exists no face neighbor across this face, we return with this info */
      neigh_scheme->t8_element_destroy (num_children_at_face, neighbor_leaves);
      T8_FREE (neighbor_leaves);
      T8_FREE (*dual_faces);
      *dual_faces = NULL;
      *num_neighbors = 0;
      *pelement_indices = NULL;
      *pneighbor_leaves = NULL;
      return;
    }
    T8_ASSERT (gneigh_treeid >= 0 && gneigh_treeid < forest->global_num_trees);
    /* We have computed the half face neighbor elements, we now compute their owners,
     * if they differ, we know that the half face neighbors are the neighbor leaves.
     * If the owners do not differ, we have to check if the neighbor leaf is their
     * parent or grandparent. */
    owners = T8_ALLOC (int, num_children_at_face);
    different_owners = 0;
    have_ghosts = 0;
    for (ineigh = 0; ineigh < num_children_at_face; ineigh++) {
      /* At first, we check whether the current rank owns the neighbor, since
       * this is a constant time check and it is the most common case */
      if (t8_forest_element_check_owner (forest, neighbor_leaves[ineigh], gneigh_treeid, neigh_class, forest->mpirank,
                                         at_maxlevel)) {
        owners[ineigh] = forest->mpirank;
        /* The neighbor tree is also a local tree. we store its local treeid */
        lneigh_treeid = t8_forest_get_local_id (forest, gneigh_treeid);
      }
      else {
        owners[ineigh] = t8_forest_element_find_owner (forest, gneigh_treeid, neighbor_leaves[ineigh], neigh_class);
        /* Store that at least one neighbor is a ghost */
        have_ghosts = 1;
      }
      if (ineigh > 0) {
        /* Check if all owners are the same for all neighbors or not */
        different_owners = different_owners || (owners[ineigh] != owners[ineigh - 1]);
      }
    }
    if (have_ghosts) {
      /* At least one neighbor is a ghost, we compute the ghost treeid of the neighbor
       * tree. */
      lghost_treeid = t8_forest_ghost_get_ghost_treeid (forest, gneigh_treeid);
      T8_ASSERT (lghost_treeid >= 0);
    }
    /* TODO: Maybe we do not need to compute the owners. It suffices to know
     * whether the neighbor is owned by mpirank or not. */

    if (!different_owners) {
      /* The face neighbors belong to the same process, we thus need to determine
       * if they are leaves or their parent or grandparent. */
      neigh_id = neigh_scheme->t8_element_get_linear_id (neighbor_leaves[0], forest->maxlevel);
      if (owners[0] != forest->mpirank) {
        /* The elements are ghost elements of the same owner */
        const t8_element_array_t *element_array = t8_forest_ghost_get_tree_elements (forest, lghost_treeid);
        /* Find the index in element_array of the leaf ancestor of the first neighbor.
         * This is either the neighbor itself or its parent, or its grandparent */
        element_index = t8_forest_bin_search_lower (element_array, neigh_id, forest->maxlevel);
        T8_ASSERT (element_index >= 0);

        /* Get the element */
        ancestor = t8_forest_ghost_get_element (forest, lghost_treeid, element_index);
        /* Add the number of ghost elements on previous ghost trees and the number of local elements. */
        element_index += t8_forest_ghost_get_tree_element_offset (forest, lghost_treeid);
        element_index += t8_forest_get_local_num_elements (forest);
        T8_ASSERT (forest->local_num_elements <= element_index
                   && element_index < forest->local_num_elements + t8_forest_get_num_ghosts (forest));
      }
      else {
        /* the elements are local elements */
        const t8_element_array_t *element_array = t8_forest_get_tree_element_array (forest, lneigh_treeid);
        /* Find the index in element_array of the leaf ancestor of the first neighbor.
         * This is either the neighbor itself or its parent, or its grandparent */
        element_index = t8_forest_bin_search_lower (element_array, neigh_id, forest->maxlevel);
        /* Get the element */
        ancestor = t8_forest_get_tree_element (t8_forest_get_tree (forest, lneigh_treeid), element_index);
        /* Add the element offset of this tree to the index */
        element_index += t8_forest_get_tree_element_offset (forest, lneigh_treeid);
      }
      if (neigh_scheme->t8_element_compare (ancestor, neighbor_leaves[0]) < 0) {
        /* ancestor is a real ancestor, and thus the neighbor is either the parent
         * or the grandparent of the half neighbors. We can return it and the indices. */
        /* We need to determine the dual face */
        if (neigh_scheme->t8_element_level (ancestor) == ts->t8_element_level (leaf)) {
          /* The ancestor is the same-level neighbor of leaf */
          if (!at_maxlevel) {
            /* its dual face is the face of the parent of the first neighbor leaf */
            *dual_faces[0] = neigh_scheme->t8_element_face_parent_face (neighbor_leaves[0], *dual_faces[0]);
          }
        }
        else {
          /* The ancestor is the parent of the parent */
          T8_ASSERT (neigh_scheme->t8_element_level (ancestor) == ts->t8_element_level (leaf) - 1);

          *dual_faces[0] = neigh_scheme->t8_element_face_parent_face (neighbor_leaves[0], *dual_faces[0]);
          if (!at_maxlevel) {
            /* We need to compute the dual face of the grandparent. */
            /* Construct the parent of the grand child */
            neigh_scheme->t8_element_parent (neighbor_leaves[0], neighbor_leaves[0]);
            /* Compute the face id of the parent's face */
            *dual_faces[0] = neigh_scheme->t8_element_face_parent_face (neighbor_leaves[0], *dual_faces[0]);
          }
        }

        /* free memory */
        neigh_scheme->t8_element_destroy (num_children_at_face - 1, neighbor_leaves + 1);
        /* copy the ancestor */
        neigh_scheme->t8_element_copy (ancestor, neighbor_leaves[0]);
        /* set return values */
        *num_neighbors = 1;
        *pelement_indices = T8_ALLOC (t8_locidx_t, 1);
        (*pelement_indices)[0] = element_index;

        T8_FREE (owners);
        return;
      }
    }
    /* The leaves are the face neighbors that we are looking for. */
    /* The face neighbors either belong to different processes and thus must be leaves
     * in the forest, or the ancestor leaf of the first half neighbor is the half
     * neighbor itself and thus all half neighbors must be leaves.
     * Since the forest is balanced, we found all neighbor leaves.
     * It remains to compute their local ids */
    *num_neighbors = num_children_at_face;
    *pelement_indices = T8_ALLOC (t8_locidx_t, num_children_at_face);
    element_indices = *pelement_indices;
    for (ineigh = 0; ineigh < num_children_at_face; ineigh++) {
      /* Compute the linear id at maxlevel of the neighbor leaf */
      neigh_id = neigh_scheme->t8_element_get_linear_id (neighbor_leaves[ineigh], forest->maxlevel);
      /* Get a pointer to the element array in which the neighbor lies and search for the element's index in this array.
       * This is either the local leaf array of the local tree or the corresponding leaf array in the ghost structure */
      if (owners[ineigh] == forest->mpirank) {
        /* The neighbor is a local leaf */
        const t8_element_array_t *element_array = t8_forest_get_tree_element_array (forest, lneigh_treeid);
        /* Find the index of the neighbor in the array */
        element_indices[ineigh] = t8_forest_bin_search_lower (element_array, neigh_id, forest->maxlevel);
        T8_ASSERT (element_indices[ineigh] >= 0);
        /* We have to add the tree's element offset to the index found to get the actual local element id */
        element_indices[ineigh] += t8_forest_get_tree_element_offset (forest, lneigh_treeid);
#if T8_ENABLE_DEBUG
        /* We check whether the element is really the element at this local id */
        {
          t8_locidx_t check_ltreeid;
          const t8_element_t *check_element = t8_forest_get_element (forest, element_indices[ineigh], &check_ltreeid);
          T8_ASSERT (check_ltreeid == lneigh_treeid);
          T8_ASSERT (neigh_scheme->t8_element_equal (check_element, neighbor_leaves[ineigh]));
        }
#endif
      }
      else {
        /* The neighbor is a ghost */
        const t8_element_array_t *element_array = t8_forest_ghost_get_tree_elements (forest, lghost_treeid);
        /* Find the index of the neighbor in the array */
        element_indices[ineigh] = t8_forest_bin_search_lower (element_array, neigh_id, forest->maxlevel);

#if T8_ENABLE_DEBUG
        /* We check whether the element is really the element at this local id */
        {
          t8_element_t *check_element;
          check_element = t8_forest_ghost_get_element (forest, lghost_treeid, element_indices[ineigh]);
          T8_ASSERT (neigh_scheme->t8_element_equal (check_element, neighbor_leaves[ineigh]));
        }
#endif
        /* Add the element offset of previous ghosts to this index */
        element_indices[ineigh] += t8_forest_ghost_get_tree_element_offset (forest, lghost_treeid);
        /* Add the number of all local elements to this index */
        element_indices[ineigh] += t8_forest_get_local_num_elements (forest);
      }
    } /* End for loop over neighbor leaves */
    T8_FREE (owners);
  }
  else {
    /* TODO: implement unbalanced version */
    SC_ABORT_NOT_REACHED ();
  }
}

void
t8_forest_leaf_face_neighbors (t8_forest_t forest, t8_locidx_t ltreeid, const t8_element_t *leaf,
                               t8_element_t **pneighbor_leaves[], int face, int *dual_faces[], int *num_neighbors,
                               t8_locidx_t **pelement_indices, t8_eclass_scheme_c **pneigh_scheme,
                               int forest_is_balanced)
{
  t8_forest_leaf_face_neighbors_ext (forest, ltreeid, leaf, pneighbor_leaves, face, dual_faces, num_neighbors,
                                     pelement_indices, pneigh_scheme, forest_is_balanced, NULL, NULL);
}

void
t8_forest_print_all_leaf_neighbors (t8_forest_t forest)
{
  t8_locidx_t ltree, ielem;
  t8_element_t **neighbor_leaves;
  int iface, num_neighbors, ineigh;
  t8_eclass_t eclass;
  t8_eclass_scheme_c *ts, *neigh_scheme;
  t8_locidx_t *element_indices;
  int *dual_faces;
  char buffer[BUFSIZ];
  int allocate_first_desc = 0, allocate_tree_offset = 0;
  int allocate_el_offset = 0;

  if (forest->tree_offsets == NULL) {
    allocate_tree_offset = 1;
    t8_forest_partition_create_tree_offsets (forest);
  }
  if (forest->global_first_desc == NULL) {
    allocate_first_desc = 1;
    t8_forest_partition_create_first_desc (forest);
  }
  if (forest->element_offsets == NULL) {
    allocate_el_offset = 1;
    t8_forest_partition_create_offsets (forest);
  }
  for (ielem = 0; ielem < t8_forest_get_local_num_elements (forest); ielem++) {
    /* Get a pointer to the ielem-th element, its eclass, treeid and scheme */
    const t8_element_t *leaf = t8_forest_get_element (forest, ielem, &ltree);
    eclass = t8_forest_get_tree_class (forest, ltree);
    ts = t8_forest_get_eclass_scheme (forest, eclass);
    /* Iterate over all faces */
    for (iface = 0; iface < ts->t8_element_num_faces (leaf); iface++) {
      t8_forest_leaf_face_neighbors (forest, ltree, leaf, &neighbor_leaves, iface, &dual_faces, &num_neighbors,
                                     &element_indices, &neigh_scheme, 1);
      t8_debugf ("Element %li across face %i has %i leaf neighbors (with dual faces).\n", (long) ielem, iface,
                 num_neighbors);
      snprintf (buffer, BUFSIZ, "\tIndices:\t");
      for (ineigh = 0; ineigh < num_neighbors; ineigh++) {
        snprintf (buffer + strlen (buffer), BUFSIZ - strlen (buffer), "%li  (%i)  ", (long) element_indices[ineigh],
                  dual_faces[iface]);
      }
      t8_debugf ("%s\n", buffer);
      if (num_neighbors > 0) {
        neigh_scheme->t8_element_destroy (num_neighbors, neighbor_leaves);

        T8_FREE (element_indices);
        T8_FREE (neighbor_leaves);
        T8_FREE (dual_faces);
      }
    }
  }
  if (allocate_tree_offset) {
    t8_shmem_array_destroy (&forest->tree_offsets);
  }
  if (allocate_first_desc) {
    t8_shmem_array_destroy (&forest->global_first_desc);
  }
  if (allocate_el_offset) {
    t8_shmem_array_destroy (&forest->element_offsets);
  }
}

int
t8_forest_tree_is_local (const t8_forest_t forest, const t8_locidx_t local_tree)
{
  T8_ASSERT (t8_forest_is_committed (forest));
  return 0 <= local_tree && local_tree < t8_forest_get_num_local_trees (forest);
}

int
t8_forest_element_is_leaf (const t8_forest_t forest, const t8_element_t *element, const t8_locidx_t local_tree)
{
  T8_ASSERT (t8_forest_is_committed (forest));
  T8_ASSERT (t8_forest_tree_is_local (forest, local_tree));

  /* We get the array of the tree's elements and then search in the array of elements for our 
   * element candidate. */
  /* Get the array */
  const t8_element_array_t *elements = t8_forest_get_tree_element_array (forest, local_tree);
  T8_ASSERT (elements != NULL);

  /* In order to find the element, we need to compute its linear id.
   * To do so, we need the scheme and the level of the element. */
  const t8_eclass_scheme_c *scheme = t8_element_array_get_scheme (elements);
  const int element_level = scheme->t8_element_level (element);
  /* Compute the linear id. */
  const t8_linearidx_t element_id = scheme->t8_element_get_linear_id (element, element_level);
  /* Search for the element.
   * The search returns the largest index i,
   * such that the element at position i has a smaller id than the given one.
   * If no such i exists, it returns -1. */
  const t8_locidx_t search_result = t8_forest_bin_search_lower (elements, element_id, element_level);
  if (search_result < 0) {
    /* The element was not found. */
    return 0;
  }
  /* An element was found but it may not be the candidate element. 
   * To identify whether the element was found, we compare these two. */
  const t8_element_t *check_element = t8_element_array_index_locidx (elements, search_result);
  T8_ASSERT (check_element != NULL);
  return (scheme->t8_element_equal (element, check_element));
}

/* Check if an element is owned by a specific rank */
int
t8_forest_element_check_owner (t8_forest_t forest, t8_element_t *element, t8_gloidx_t gtreeid, t8_eclass_t eclass,
                               int rank, int element_is_desc)
{
  t8_element_t *first_desc;
  t8_eclass_scheme_c *ts;
  t8_linearidx_t rfirst_desc_id, rnext_desc_id = -1, first_desc_id;
  int is_first, is_last, check_next;
  int next_nonempty;

  T8_ASSERT (t8_forest_is_committed (forest));
  T8_ASSERT (element != NULL);
  T8_ASSERT (0 <= gtreeid && gtreeid < t8_forest_get_num_global_trees (forest));

  /* Get a pointer to the first_global_trees array of forest */
  const t8_gloidx_t *first_global_trees = t8_shmem_array_get_gloidx_array (forest->tree_offsets);

  if (t8_offset_in_range (gtreeid, rank, first_global_trees)) {
    /* The process has elements of that tree */
    is_first = (t8_offset_first (rank, first_global_trees) == gtreeid);
    is_last = (gtreeid == t8_offset_last (rank, first_global_trees));
    if (is_first || is_last) {
      /* We need to check if element is on the next rank only if the tree is the
       * last tree on this rank and the next rank has elements of this tree */
      next_nonempty = t8_offset_next_nonempty_rank (rank, forest->mpisize, first_global_trees);
      check_next
        = is_last && next_nonempty < forest->mpisize && t8_offset_in_range (gtreeid, next_nonempty, first_global_trees);
      /* The tree is either the first or the last tree on rank, we thus
       * have to check whether element is in the range of the tree */
      /* Get the eclass scheme of the tree */
      ts = t8_forest_get_eclass_scheme (forest, eclass);
      /* Compute the linear id of the first descendant of element */
      if (!element_is_desc) {
        ts->t8_element_new (1, &first_desc);
        ts->t8_element_first_descendant (element, first_desc, forest->maxlevel);
        first_desc_id = ts->t8_element_get_linear_id (first_desc, forest->maxlevel);
        ts->t8_element_destroy (1, &first_desc);
      }
      else {
        /* The element is its own first descendant */
        first_desc_id = ts->t8_element_get_linear_id (element, forest->maxlevel);
      }
      /* Get the id of the trees first descendant and the first descendant
       * of the next nonempty rank */
      rfirst_desc_id = *(t8_linearidx_t *) t8_shmem_array_index (forest->global_first_desc, rank);
      if (check_next) {
        /* Get the id of the trees first descendant on the next nonempty rank */
        rnext_desc_id = *(t8_linearidx_t *) t8_shmem_array_index (forest->global_first_desc, next_nonempty);
      }
      /* The element is not in the tree if and only if
       *  is_first && first_desc_id > id (first_desc)
       *    or
       *  check_next && next_desc_id <= id (first_desc)
       */
      if ((is_first && rfirst_desc_id > first_desc_id) || (check_next && rnext_desc_id <= first_desc_id)) {
        /* The element is not on this rank */
        return 0;
      }
      /* The element is on this rank */
      return 1;
    }
    else {
      /* This rank holds all elements of the tree, thus the element must
       * belong to this rank */
      return 1;
    }
  }
  return 0;
}

/* The data that we use as key in the binary owner search.
 * It contains the linear id of the element that we look for and
 * a pointer to the forest, we also store the index of the biggest owner process.
 */
struct find_owner_data_t
{
  t8_linearidx_t linear_id;
  t8_forest_t forest;
  int last_owner;
};

static int
t8_forest_element_find_owner_compare (const void *find_owner_data, const void *process)
{
  const struct find_owner_data_t *data = (const struct find_owner_data_t *) find_owner_data;
  t8_linearidx_t linear_id = data->linear_id;
  t8_forest_t forest = data->forest;
  int proc = *(int *) process;
  t8_linearidx_t proc_first_desc_id;
  t8_linearidx_t next_proc_first_desc_id;

  T8_ASSERT (0 <= proc && proc < forest->mpisize);
  /* Get the id of the first element on this process. */
  proc_first_desc_id = *(t8_linearidx_t *) t8_shmem_array_index (forest->global_first_desc, (size_t) proc);

  if (proc == data->last_owner) {
    /* If we are the last process owning the element's tree, then
     * we have either found the element or have to look further left. */
    return proc_first_desc_id <= linear_id ? 0 : -1;
  }
  else {
    T8_ASSERT (proc < data->last_owner);
    if (proc_first_desc_id > linear_id) {
      /* We have to look further left */
      return -1;
    }
    /* Get the linear id of the first element on the next process. */
    next_proc_first_desc_id = *(t8_linearidx_t *) t8_shmem_array_index (forest->global_first_desc, (size_t) proc + 1);
    if (next_proc_first_desc_id <= linear_id) {
      /* We have to look further right */
      return 1;
    }
    /* We have found the owner process */
    return 0;
  }
}

int
t8_forest_element_find_owner_ext (t8_forest_t forest, t8_gloidx_t gtreeid, t8_element_t *element, t8_eclass_t eclass,
                                  int lower_bound, int upper_bound, int guess, int element_is_desc)
{
  t8_element_t *first_desc;
  t8_eclass_scheme_c *ts;
  t8_gloidx_t current_first_tree;
  t8_linearidx_t current_id, element_desc_id;
  t8_linearidx_t *first_descs;
  int found = 0;
  int empty_dir = 1, last_guess, reached_bound;
  int next_nonempty;

  T8_ASSERT (t8_forest_is_committed (forest));
  T8_ASSERT (0 <= gtreeid && gtreeid < t8_forest_get_num_global_trees (forest));
  T8_ASSERT (element != NULL);
  T8_ASSERT (0 <= lower_bound && lower_bound <= upper_bound && upper_bound < forest->mpisize);
  T8_ASSERT (lower_bound <= guess && guess <= upper_bound);

  /* If the upper and lower bound only leave one process left, we can immediately
   * return this process as the owner */
  if (upper_bound == lower_bound) {
    return upper_bound;
  }
  ts = t8_forest_get_eclass_scheme (forest, eclass);
  if (element_is_desc) {
    /* The element is already its own first_descendant */
    first_desc = element;
  }
  else {
    /* Build the first descendant of element */
    ts->t8_element_new (1, &first_desc);
    ts->t8_element_first_descendant (element, first_desc, forest->maxlevel);
  }

  T8_ASSERT (forest->tree_offsets != NULL);
  T8_ASSERT (forest->global_first_desc != NULL);

  /* Get pointers to the arrays of first local trees and first local descendants */
  const t8_gloidx_t *first_trees = t8_shmem_array_get_gloidx_array (forest->tree_offsets);
  first_descs = (t8_linearidx_t *) t8_shmem_array_get_array (forest->global_first_desc);
  /* Compute the linear id of the element's first descendant */
  element_desc_id = ts->t8_element_get_linear_id (first_desc, ts->t8_element_level (first_desc));
  /* Get a pointer to the element offset array */
  const t8_gloidx_t *element_offsets = t8_shmem_array_get_gloidx_array (forest->element_offsets);

  /* binary search for the owner process using the first descendant and first tree array */
  while (!found) {
    T8_ASSERT (lower_bound <= upper_bound);
    if (upper_bound == lower_bound) {
      /* There is no candidate left, the search has ended */
      guess = upper_bound;
      found = 1;
    }
    else {
      last_guess = guess;
      while (t8_offset_empty (guess, element_offsets)) {
        /* skip empty processes */
        if ((empty_dir == -1 && guess <= lower_bound) || (empty_dir == +1 && guess >= upper_bound)) {
          /* We look for smaller processes until guess = lower_bound,
           * and then look for greater processes or vice versa. */
          /* We reached the top or bottom bound */
          reached_bound = empty_dir > 0 ? 1 : -1;
          /* change direction */
          empty_dir *= -1;
          /* reset guess */
          guess = last_guess;
          if (reached_bound > 0) {
            /* The upper bound was reached, we omit all empty ranks from the search. */
            upper_bound = last_guess;
          }
          else {
            /* The lower bound was reached, we omit all empty ranks from the search. */
            lower_bound = last_guess;
          }
        }
        guess += empty_dir;
      }
      /* The first tree of this process */
      current_first_tree = t8_offset_first (guess, first_trees);

      if (current_first_tree > gtreeid) {
        /* look further left */
        empty_dir = -1;
        upper_bound = guess - 1;
        /* guess is in the middle of both bounds */
        guess = (upper_bound + lower_bound) / 2;
      }
      else {
        current_id = first_descs[guess];
        if (current_first_tree == gtreeid && element_desc_id < current_id) {
          /* This guess has gtreeid as first tree, we compare the first descendant */
          /* look further left */
          empty_dir = -1;
          upper_bound = guess - 1;
          /* guess is in the middle of both bounds */
          guess = (upper_bound + lower_bound) / 2;
        }
        else {
          /* check if the element is on the next higher nonempty process */
          next_nonempty = t8_offset_next_nonempty_rank (guess, forest->mpisize, first_trees);
          current_first_tree = t8_offset_first (next_nonempty, first_trees);
          if (current_first_tree < gtreeid) {
            /* look further right */
            empty_dir = +1;
            lower_bound = next_nonempty;
            /* guess is in the middle of both bounds */
            guess = (upper_bound + lower_bound) / 2;
          }
          else {
            current_id = first_descs[next_nonempty];
            if (current_first_tree == gtreeid && current_id <= element_desc_id) {
              /* The next process has gtreeid as first tree, we compare the first descendants */
              /* The process we look for is >= guess + 1
               * look further right */
              empty_dir = +1;
              lower_bound = guess + 1;
              /* guess is in the middle of both bounds */
              guess = (upper_bound + lower_bound) / 2;
            }
            else {
              /* We now know:
               * first_tree of guess <= gtreeid
               * if first_tree of guess == gtreeid
               *    then first_desc of guess <= element_first_desc
               * first tree of guess + 1 >= gtreeid
               * if first tree of guess + 1 == gtreeid
               *    then first desc of guess + 1 > element_first_desc
               *
               * Thus the current guess must be the owner of element.
               */
              found = 1;
            }
          }
        }
      }
    }
  }

  /* clean-up */
  if (!element_is_desc) {
    ts->t8_element_destroy (1, &first_desc);
  }
  T8_ASSERT (t8_forest_element_check_owner (forest, element, gtreeid, eclass, guess, element_is_desc));
  return guess;
}

int
t8_forest_element_find_owner (t8_forest_t forest, t8_gloidx_t gtreeid, t8_element_t *element, t8_eclass_t eclass)
{
  return t8_forest_element_find_owner_ext (forest, gtreeid, element, eclass, 0, forest->mpisize - 1,
                                           (forest->mpisize - 1) / 2, 0);
}

/* This is a deprecated version of the element_find_owner algorithm which
 * searches for the owners of the coarse tree first */
int
t8_forest_element_find_owner_old (t8_forest_t forest, t8_gloidx_t gtreeid, t8_element_t *element, t8_eclass_t eclass,
                                  sc_array_t *all_owners_of_tree)
{
  sc_array_t *owners_of_tree, owners_of_tree_wo_first;
  int proc, proc_next;
  t8_linearidx_t element_desc_lin_id;
  t8_element_t *element_first_desc;
  t8_eclass_scheme_c *ts;
  ssize_t proc_index;
  struct find_owner_data_t find_owner_data;

  if (forest->tree_offsets == NULL) {
    /* If the offset of global tree ids is not created, create it now.
     * Once created, we do not delete it in this function, since we expect
     * multiple calls to find_owner in a row.
     */
    t8_forest_partition_create_tree_offsets (forest);
  }
  if (forest->global_first_desc == NULL) {
    /* If the offset of first global ids is not created, create it now.
     * Once created, we do not delete it in this function, since we expect
     * multiple calls to find_owner in a row.
     */
    t8_forest_partition_create_first_desc (forest);
  }

  /* In owners_of_tree we will store all processes that have elements of the
   * tree gtreeid. */
  if (all_owners_of_tree == NULL) {
    owners_of_tree = sc_array_new (sizeof (int));
  }
  else {
    owners_of_tree = all_owners_of_tree;
  }
  if (owners_of_tree->elem_count == 0) {
    /* Compute the owners and store them (sorted) in owners_of_tree */
    /* TODO: This is only useful, if cmesh is partitioned */
    /* TODO: Isnt it better to only store the first and the last owner? */
    t8_offset_all_owners_of_tree (forest->mpisize, gtreeid, t8_shmem_array_get_gloidx_array (forest->tree_offsets),
                                  owners_of_tree);
  }
  /* Get the eclass_scheme and the element's first descendant's linear_id */
  ts = t8_forest_get_eclass_scheme (forest, eclass);
  /* Compute the first descendant of the element */
  ts->t8_element_new (1, &element_first_desc);
  ts->t8_element_first_descendant (element, element_first_desc, forest->maxlevel);
  /* Compute the linear of the first descendant */
  element_desc_lin_id = ts->t8_element_get_linear_id (element_first_desc, forest->maxlevel);

  /* The first owner of the tree may not have the tree as its first tree and
   * thus its first_descendant entry may not relate to this tree.
   * We thus check by hand if this process owns the element and exclude it from the array. */
  proc = *(int *) sc_array_index (owners_of_tree, 0);
  if (owners_of_tree->elem_count == 1) {
    /* There is only this proc as possible owner. */
    ts->t8_element_destroy (1, &element_first_desc);
    if (all_owners_of_tree == NULL) {
      sc_array_destroy (owners_of_tree);
    }
    return proc;
  }
  else {
    /* Get the next owning process. Its first descendant is in fact an element of the tree. 
     * If it is bigger than the descendant we look for, then proc is the owning process of element. */
    proc_next = *(int *) sc_array_index (owners_of_tree, 1);
    if (*(t8_linearidx_t *) t8_shmem_array_index (forest->global_first_desc, (size_t) proc_next)
        > element_desc_lin_id) {
      ts->t8_element_destroy (1, &element_first_desc);
      if (all_owners_of_tree == NULL) {
        sc_array_destroy (owners_of_tree);
      }
      return proc;
    }
  }
  /* Exclude the first process from the array. */
  sc_array_init_view (&owners_of_tree_wo_first, owners_of_tree, 1, owners_of_tree->elem_count - 1);
  /* We binary search in the owners array for the process that owns the element. */
  find_owner_data.forest = forest;
  find_owner_data.last_owner
    = *(int *) sc_array_index (&owners_of_tree_wo_first, owners_of_tree_wo_first.elem_count - 1);
  find_owner_data.linear_id = element_desc_lin_id;

  proc_index = sc_array_bsearch (&owners_of_tree_wo_first, &find_owner_data, t8_forest_element_find_owner_compare);
  if (0 > proc_index || proc_index >= forest->mpisize) {
    /* The element was not found */
    SC_ABORT ("Try to find an element that does not exist in the forest.\n");
    return -1;
  }
  /* Get the process and return it. */
  proc = *(int *) sc_array_index_ssize_t (&owners_of_tree_wo_first, proc_index);
  /* clean-up */
  ts->t8_element_destroy (1, &element_first_desc);
  if (all_owners_of_tree == NULL) {
    sc_array_destroy (owners_of_tree);
  }
  return proc;
}

/* Recursively find all owners of descendants of a given element that touch a given face.
 * We do this by constructing the first and last possible descendants of the element that touch the face.
 * If those belong to different processes, we construct all children of the element that touch the face.
 * We pass those children to the recursion in order of their linear id to be sure that we add owners in ascending order.
 * first_desc/last_desc should either point to the first/last descendant of element or be NULL
 */
static void
t8_forest_element_owners_at_face_recursion (t8_forest_t forest, t8_gloidx_t gtreeid, const t8_element_t *element,
                                            t8_eclass_t eclass, t8_eclass_scheme_c *ts, int face, sc_array_t *owners,
                                            int lower_bound, int upper_bound, t8_element_t *first_desc,
                                            t8_element_t *last_desc)
{
  t8_element_t *first_face_desc, *last_face_desc, **face_children;
  int first_owner, last_owner;
  int num_children, ichild;
  int child_face;
  int last_owner_entry;

  T8_ASSERT (element != NULL);
  /* Create first and last descendants at face */
  if (first_desc == NULL) {
    ts->t8_element_new (1, &first_face_desc);
    ts->t8_element_first_descendant_face (element, face, first_face_desc, forest->maxlevel);
  }
  else {
    first_face_desc = first_desc;
  }
  if (last_desc == NULL) {
    ts->t8_element_new (1, &last_face_desc);
    ts->t8_element_last_descendant_face (element, face, last_face_desc, forest->maxlevel);
  }
  else {
    last_face_desc = last_desc;
  }
#ifdef T8_ENABLE_DEBUG
  {
    /* Check if the computed or given descendants are the correct descendant */
    t8_element_t *test_desc;

    ts->t8_element_new (1, &test_desc);
    ts->t8_element_last_descendant_face (element, face, test_desc, forest->maxlevel);
    T8_ASSERT (ts->t8_element_equal (test_desc, last_face_desc));
    ts->t8_element_first_descendant_face (element, face, test_desc, forest->maxlevel);
    T8_ASSERT (ts->t8_element_equal (test_desc, first_face_desc));
    ts->t8_element_destroy (1, &test_desc);
  }
#endif

  /* owner of first and last descendants */
  first_owner = t8_forest_element_find_owner_ext (forest, gtreeid, first_face_desc, eclass, lower_bound, upper_bound,
                                                  lower_bound, 1);
  last_owner = t8_forest_element_find_owner_ext (forest, gtreeid, last_face_desc, eclass, lower_bound, upper_bound,
                                                 upper_bound, 1);

  /* It is impossible for an element with bigger id to belong to a smaller process */
  T8_ASSERT (first_owner <= last_owner);

  if (first_owner == last_owner) {
    /* This element has a unique owner, no recursion is necessary */
    /* Add the owner to the array of owners */
    /* TODO: check if this process is already listed. If we traverse the face children
     * in SFC order, we can just check the last entry in owners here */
    if (owners->elem_count > 0) {
      /* Get the last process that we added as owner */
      last_owner_entry = *(int *) sc_array_index (owners, owners->elem_count - 1);
    }
    else {
      last_owner_entry = -1;
    }
    if (first_owner != last_owner_entry) {
      /* We did not count this process as an owner, thus we add it */
      *(int *) sc_array_push (owners) = first_owner;
    }
    T8_ASSERT (t8_forest_element_check_owner (forest, first_face_desc, gtreeid, eclass, first_owner, 1));
    T8_ASSERT (t8_forest_element_check_owner (forest, last_face_desc, gtreeid, eclass, first_owner, 1));
    /* free memory */
    ts->t8_element_destroy (1, &first_face_desc);
    ts->t8_element_destroy (1, &last_face_desc);
    return;
  }
  else {
    T8_ASSERT (ts->t8_element_level (element) < t8_forest_get_maxlevel (forest));
    /* This element has different owners, we have to create its face children and continue with the recursion. */
    num_children = ts->t8_element_num_face_children (element, face);
    /* allocate memory */
    face_children = T8_ALLOC (t8_element_t *, num_children);
    ts->t8_element_new (num_children, face_children);
    /* construct the children of element that touch face */
    ts->t8_element_children_at_face (element, face, face_children, num_children, NULL);
    for (ichild = 0; ichild < num_children; ichild++) {
      /* the face number of the child may not be the same as face */
      child_face = ts->t8_element_face_child_face (element, face, ichild);
      /* find owners of this child */
      /* For the first child, we reuse the first descendant */
      first_desc = (ichild == 0 ? first_face_desc : NULL);
      /* For the last child, we reuse the last descendant */
      last_desc = (ichild == num_children - 1 ? last_face_desc : NULL);
      t8_forest_element_owners_at_face_recursion (forest, gtreeid, face_children[ichild], eclass, ts, child_face,
                                                  owners, lower_bound, upper_bound, first_desc, last_desc);
    }
    ts->t8_element_destroy (num_children, face_children);
    T8_FREE (face_children);
  }
}

void
t8_forest_element_owners_at_face (t8_forest_t forest, t8_gloidx_t gtreeid, const t8_element_t *element,
                                  t8_eclass_t eclass, int face, sc_array_t *owners)
{
  t8_eclass_scheme_c *ts;
  int lower_bound, upper_bound;

  ts = t8_forest_get_eclass_scheme (forest, eclass);
  if (owners->elem_count > 0) {
    /* Compute lower and upper bound for the owners */
    lower_bound = *(int *) sc_array_index (owners, 0);
    upper_bound = *(int *) sc_array_index (owners, 1);
    sc_array_resize (owners, 0);
  }
  else {
    lower_bound = 0;
    upper_bound = forest->mpisize - 1;
  }
  T8_ASSERT (0 <= lower_bound && upper_bound < forest->mpisize);
  if (lower_bound == upper_bound) {
    /* There is no need to search, the owner is unique */
    T8_ASSERT (0 <= lower_bound && lower_bound < forest->mpisize);
    *(int *) sc_array_push (owners) = lower_bound;
    return;
  }
  if (lower_bound > upper_bound) {
    /* There is no owner */
    return;
  }
  /* call the recursion */
  t8_forest_element_owners_at_face_recursion (forest, gtreeid, element, eclass, ts, face, owners, lower_bound,
                                              upper_bound, NULL, NULL);
}

void
t8_forest_element_owners_bounds (t8_forest_t forest, t8_gloidx_t gtreeid, const t8_element_t *element,
                                 t8_eclass_t eclass, int *lower, int *upper)
{
  t8_eclass_scheme_c *ts;
  t8_element_t *first_desc, *last_desc;

  if (*lower >= *upper) {
    /* Either there is no owner or it is unique. */
    return;
  }

  /* Compute the first and last descendant of element */
  ts = t8_forest_get_eclass_scheme (forest, eclass);
  ts->t8_element_new (1, &first_desc);
  ts->t8_element_first_descendant (element, first_desc, forest->maxlevel);
  ts->t8_element_new (1, &last_desc);
  ts->t8_element_last_descendant (element, last_desc, forest->maxlevel);

  /* Compute their owners as bounds for all of element's owners */
  *lower = t8_forest_element_find_owner_ext (forest, gtreeid, first_desc, eclass, *lower, *upper, *lower, 1);
  *upper = t8_forest_element_find_owner_ext (forest, gtreeid, last_desc, eclass, *lower, *upper, *upper, 1);
  ts->t8_element_destroy (1, &first_desc);
  ts->t8_element_destroy (1, &last_desc);
}

void
t8_forest_element_owners_at_face_bounds (t8_forest_t forest, t8_gloidx_t gtreeid, const t8_element_t *element,
                                         t8_eclass_t eclass, int face, int *lower, int *upper)
{
  t8_eclass_scheme_c *ts;
  t8_element_t *first_face_desc, *last_face_desc;

  if (*lower >= *upper) {
    /* Either there is no owner or it is unique. */
    return;
  }

  ts = t8_forest_get_eclass_scheme (forest, eclass);
  ts->t8_element_new (1, &first_face_desc);
  ts->t8_element_first_descendant_face (element, face, first_face_desc, forest->maxlevel);
  ts->t8_element_new (1, &last_face_desc);
  ts->t8_element_last_descendant_face (element, face, last_face_desc, forest->maxlevel);

  /* owner of first and last descendants */
  *lower = t8_forest_element_find_owner_ext (forest, gtreeid, first_face_desc, eclass, *lower, *upper, *lower, 1);
  *upper = t8_forest_element_find_owner_ext (forest, gtreeid, last_face_desc, eclass, *lower, *upper, *upper, 1);
  ts->t8_element_destroy (1, &first_face_desc);
  ts->t8_element_destroy (1, &last_face_desc);
}

void
t8_forest_element_owners_at_neigh_face (t8_forest_t forest, t8_locidx_t ltreeid, const t8_element_t *element, int face,
                                        sc_array_t *owners)
{
  t8_eclass_scheme_c *neigh_scheme;
  t8_eclass_t neigh_class;
  t8_element_t *face_neighbor;
  int dual_face;
  t8_gloidx_t neigh_tree;

  /* Find out the eclass of the face neighbor tree and allocate memory for
   * the neighbor element */
  neigh_class = t8_forest_element_neighbor_eclass (forest, ltreeid, element, face);
  T8_ASSERT (T8_ECLASS_ZERO <= neigh_class && neigh_class < T8_ECLASS_COUNT);
  neigh_scheme = t8_forest_get_eclass_scheme (forest, neigh_class);
  neigh_scheme->t8_element_new (1, &face_neighbor);
  /* clang-format off */
  neigh_tree = t8_forest_element_face_neighbor (forest, ltreeid, element, face_neighbor,
                                                neigh_scheme, face, &dual_face);
  /* clang-format on */
  if (neigh_tree >= 0) {
    /* There is a face neighbor */
    t8_forest_element_owners_at_face (forest, neigh_tree, face_neighbor, neigh_class, dual_face, owners);
  }
  else {
    /* There is no face neighbor, we indicate this by setting the array to 0 */
    sc_array_resize (owners, 0);
  }
  neigh_scheme->t8_element_destroy (1, &face_neighbor);
}

void
t8_forest_element_owners_at_neigh_face_bounds (t8_forest_t forest, t8_locidx_t ltreeid, const t8_element_t *element,
                                               int face, int *lower, int *upper)
{
  t8_eclass_scheme_c *neigh_scheme;
  t8_eclass_t neigh_class;
  t8_element_t *face_neighbor;
  int dual_face;
  t8_gloidx_t neigh_tree;

  if (*lower >= *upper) {
    /* There is no owner or it is unique */
    return;
  }
  /* Find out the eclass of the face neighbor tree and allocate memory for the neighbor element */
  neigh_class = t8_forest_element_neighbor_eclass (forest, ltreeid, element, face);
  neigh_scheme = t8_forest_get_eclass_scheme (forest, neigh_class);
  neigh_scheme->t8_element_new (1, &face_neighbor);
  neigh_tree
    = t8_forest_element_face_neighbor (forest, ltreeid, element, face_neighbor, neigh_scheme, face, &dual_face);
  if (neigh_tree >= 0) {
    /* There is a face neighbor */
    t8_forest_element_owners_at_face_bounds (forest, neigh_tree, face_neighbor, neigh_class, dual_face, lower, upper);
  }
  else {
    /* There is no face neighbor */
    *lower = 1;
    *upper = 0;
  }
  neigh_scheme->t8_element_destroy (1, &face_neighbor);
}

int
t8_forest_element_has_leaf_desc (t8_forest_t forest, t8_gloidx_t gtreeid, const t8_element_t *element,
                                 t8_eclass_scheme_c *ts)
{
  t8_locidx_t ltreeid;
  t8_element_t *last_desc;
  t8_locidx_t ghost_treeid;
  t8_linearidx_t last_desc_id, elem_id;
  int index, level, level_found;

  T8_ASSERT (t8_forest_is_committed (forest));

  /* Compute the linear id of the last descendant of element at forest maxlevel.
   * We then check whether the forest has any element with id between
   * the id of element and the id of the last descendant */
  /* TODO: element interface function t8_element_last_desc_id */
  ts->t8_element_new (1, &last_desc);
  /* TODO: set level in last_descendant */
  ts->t8_element_last_descendant (element, last_desc, forest->maxlevel);
  last_desc_id = ts->t8_element_get_linear_id (last_desc, forest->maxlevel);
  /* Get the level of the element */
  level = ts->t8_element_level (element);
  /* Get the local id of the tree. If the tree is not a local tree,
   * then the number returned is negative */
  ltreeid = t8_forest_get_local_id (forest, gtreeid);
  if (ltreeid >= 0) {
    /* The tree is a local tree */
    /* Get the elements */
    const t8_element_array_t *elements = t8_forest_get_tree_element_array (forest, ltreeid);

    index = t8_forest_bin_search_lower (elements, last_desc_id, forest->maxlevel);
    if (index >= 0) {
      /* There exists an element in the array with id <= last_desc_id,
       * If also elem_id < id, then we found a true decsendant of element */
      const t8_element_t *elem_found = t8_element_array_index_locidx (elements, index);
      elem_id = ts->t8_element_get_linear_id (elem_found, forest->maxlevel);
      level_found = ts->t8_element_level (elem_found);
      if (ts->t8_element_get_linear_id (element, forest->maxlevel) <= elem_id && level < level_found) {
        /* The element is a true descendant */
        T8_ASSERT (ts->t8_element_level (elem_found) > ts->t8_element_level (element));
        T8_ASSERT (t8_forest_element_is_leaf (forest, elem_found, ltreeid));
        /* clean-up */
        ts->t8_element_destroy (1, &last_desc);
        return 1;
      }
    }
  }
  if (forest->ghosts != NULL) {
    /* Check if the tree is a ghost tree and if so, check its elements as well */
    ghost_treeid = t8_forest_ghost_get_ghost_treeid (forest, gtreeid);
    if (ghost_treeid >= 0) {
      /* The tree is a ghost tree */
      const t8_element_array_t *elements = t8_forest_ghost_get_tree_elements (forest, ghost_treeid);
      index = t8_forest_bin_search_lower (elements, last_desc_id, forest->maxlevel);
      if (index >= 0) {
        /* There exists an element in the array with id <= last_desc_id,
         * If also elem_id < id, then we found a true decsendant of element */
        const t8_element_t *elem_found = t8_element_array_index_int (elements, index);
        elem_id = ts->t8_element_get_linear_id (elem_found, forest->maxlevel);
        level_found = ts->t8_element_level (elem_found);
        if (ts->t8_element_get_linear_id (element, forest->maxlevel) <= elem_id && level < level_found) {
          /* The element is a true descendant */
          T8_ASSERT (ts->t8_element_level (elem_found) > ts->t8_element_level (element));
          /* clean-up */
          ts->t8_element_destroy (1, &last_desc);
          return 1;
        }
      }
    }
  }
  ts->t8_element_destroy (1, &last_desc);
  return 0;
}

T8_EXTERN_C_END ();<|MERGE_RESOLUTION|>--- conflicted
+++ resolved
@@ -1199,11 +1199,11 @@
       t8_debugf ("end: %i\n", end);
       /* Allocate elements for this processor. */
       t8_element_array_init_size (telements, eclass_scheme, end - start);
-      t8_element_t *element = t8_element_array_index_locidx (telements, 0);
+      t8_element_t *element = t8_element_array_index_locidx_mutable (telements, 0);
       eclass_scheme->t8_element_set_linear_id (element, forest->set_level, start);
       count_elements++;
       for (t8_locidx_t et = start + 1; et < end; et++, count_elements++) {
-        t8_element_t *element_succ = t8_element_array_index_locidx (telements, et - start);
+        t8_element_t *element_succ = t8_element_array_index_locidx_mutable (telements, et - start);
         T8_ASSERT (eclass_scheme->t8_element_level (element) == forest->set_level);
         eclass_scheme->t8_element_successor (element, element_succ);
         element = element_succ;
@@ -1292,19 +1292,11 @@
       T8_ASSERT (num_tree_elements > 0);
       /* Allocate elements for this processor. */
       t8_element_array_init_size (telements, eclass_scheme, num_tree_elements);
-<<<<<<< HEAD
-      t8_element_t *element = t8_element_array_index_locidx (telements, 0);
+      t8_element_t *element = t8_element_array_index_locidx_mutable (telements, 0);
       eclass_scheme->t8_element_set_linear_id (element, forest->set_level, start);
       count_elements++;
       for (t8_locidx_t et = start + 1; et < end; et++, count_elements++) {
-        t8_element_t *element_succ = t8_element_array_index_locidx (telements, et - start);
-=======
-      element = t8_element_array_index_locidx_mutable (telements, 0);
-      eclass_scheme->t8_element_set_linear_id (element, forest->set_level, start);
-      count_elements++;
-      for (et = start + 1; et < end; et++, count_elements++) {
-        element_succ = t8_element_array_index_locidx_mutable (telements, et - start);
->>>>>>> 0f6bfbd4
+        t8_element_t *element_succ = t8_element_array_index_locidx_mutable (telements, et - start);
         T8_ASSERT (eclass_scheme->t8_element_level (element) == forest->set_level);
         eclass_scheme->t8_element_successor (element, element_succ);
         /* TODO: process elements here */
@@ -1333,11 +1325,7 @@
   T8_ASSERT (first_or_last == 0 || first_or_last == 1);
   T8_ASSERT (forest != NULL);
   T8_ASSERT (forest->first_local_tree > -1);
-<<<<<<< HEAD
-  T8_ASSERT (forest->first_local_tree < forest->global_num_trees || forest->local_num_elements == 0);
-=======
   T8_ASSERT (forest->first_local_tree <= forest->global_num_trees);
->>>>>>> 0f6bfbd4
   T8_ASSERT (forest->last_local_tree < forest->global_num_trees);
 #if T8_ENABLE_DEBUG
   if (forest->first_local_tree == 0 && forest->last_local_tree == -1) {
