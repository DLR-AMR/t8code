/*
  This file is part of t8code.
  t8code is a C library to manage a collection (a forest) of multiple
  connected adaptive space-trees of general element classes in parallel.

  Copyright (C) 2015 the developers

  t8code is free software; you can redistribute it and/or modify
  it under the terms of the GNU General Public License as published by
  the Free Software Foundation; either version 2 of the License, or
  (at your option) any later version.

  t8code is distributed in the hope that it will be useful,
  but WITHOUT ANY WARRANTY; without even the implied warranty of
  MERCHANTABILITY or FITNESS FOR A PARTICULAR PURPOSE.  See the
  GNU General Public License for more details.

  You should have received a copy of the GNU General Public License
  along with t8code; if not, write to the Free Software Foundation, Inc.,
  51 Franklin Street, Fifth Floor, Boston, MA 02110-1301, USA.
*/

#include "t8.h"
#include <sc_statistics.h>
#include <t8_refcount.h>
#include <t8_vec.h>
#include <t8_forest/t8_forest_general.h>
#include <t8_forest/t8_forest_geometrical.h>
#include <t8_forest/t8_forest_types.h>
#include <t8_forest/t8_forest_cxx.h>
#include <t8_forest/t8_forest_partition.h>
#include <t8_forest/t8_forest_private.h>
#include <t8_forest/t8_forest_ghost.h>
#include <t8_forest/t8_forest_balance.h>
#include <t8_forest/t8_forest_transition.h>
#include <t8_element_cxx.hxx>
#include <t8_cmesh/t8_cmesh_trees.h>
#include <t8_cmesh/t8_cmesh_offset.h>
#include <t8_geometry/t8_geometry_base.hxx>
#if T8_ENABLE_DEBUG
#include <t8_geometry/t8_geometry_implementations/t8_geometry_linear.h>
#endif

#if T8_ENABLE_DEBUG
#include <t8_geometry/t8_geometry_implementations/t8_geometry_linear.h>
#endif

/* We want to export the whole implementation to be callable from "C" */
T8_EXTERN_C_BEGIN ();

/* Compute the maximum possible refinement level in a forest. */
void
t8_forest_compute_maxlevel (t8_forest_t forest)
{
  /* Ensure that the maxlevel does not increase the maximum level of any
   * class in the forest */
  int                 eclass_it;
  int                 maxlevel;
  t8_eclass_scheme_c *ts;

  T8_ASSERT (t8_cmesh_is_committed (forest->cmesh));
  forest->maxlevel = -1;
  for (eclass_it = T8_ECLASS_VERTEX; eclass_it < T8_ECLASS_COUNT; eclass_it++) {
    if (forest->cmesh->num_trees_per_eclass[eclass_it] > 0) {
      /* If there are trees of this class, compute the maxlevel of the class */
      ts = t8_forest_get_eclass_scheme_before_commit (forest, (t8_eclass_t)
                                                      eclass_it);
      maxlevel = ts->t8_element_maxlevel ();
      /* Compute the minimum of this level and the stored maxlevel */
      if (forest->maxlevel == -1) {
        forest->maxlevel = maxlevel;
      }
      else {
        forest->maxlevel = SC_MIN (maxlevel, forest->maxlevel);
      }
    }
  }
  T8_ASSERT (forest->maxlevel >= 0);
  t8_debugf ("Computed maxlevel %i\n", forest->maxlevel);
}

/* Return the maximum level of a forest */
int
t8_forest_get_maxlevel (t8_forest_t forest)
{
  T8_ASSERT (t8_forest_is_committed (forest));
  T8_ASSERT (forest->maxlevel >= 0);
#ifdef T8_ENABLE_DEBUG
  /* Ensure that the maxlevel does not increase the maximum level of any
   * class in the forest */
  int                 eclass_it;
  t8_eclass_scheme_c *ts;
  for (eclass_it = 0; eclass_it < T8_ECLASS_COUNT; eclass_it++) {
    if (forest->cmesh->num_trees_per_eclass[eclass_it] > 0) {
      ts = t8_forest_get_eclass_scheme (forest, (t8_eclass_t) eclass_it);
      T8_ASSERT (forest->maxlevel <= ts->t8_element_maxlevel ());
    }
  }
#endif
  return forest->maxlevel;
}

/* Compute the minimum refinement level, such that a uniform forest on a cmesh
 * does not have empty processes */
int
t8_forest_min_nonempty_level (t8_cmesh_t cmesh, t8_scheme_cxx_t *scheme)
{
  int                 level, min_num_childs, maxlevel;
  t8_eclass_scheme_c *ts;
  int                 eclass;
  t8_element_t       *element;

  if (cmesh->mpisize <= cmesh->num_trees) {
    /* If there are more trees than processes, level 0 is the minimum */
    return 0;
  }

  /* Compute the minumum number of children for a tree in the cmesh */
  /* Also compute the maximum possible level */
  min_num_childs = 100;
  maxlevel = 100;
  for (eclass = T8_ECLASS_ZERO; eclass < T8_ECLASS_COUNT; eclass++) {
    if (cmesh->num_trees_per_eclass[eclass] > 0) {
      ts = scheme->eclass_schemes[eclass];
      /* Compute the number of children of the root tree. */
      ts->t8_element_new (1, &element);
      ts->t8_element_set_linear_id (element, 0, 0);
      min_num_childs =
        SC_MIN (min_num_childs, ts->t8_element_num_children (element));
      ts->t8_element_destroy (1, &element);
      /* Compute the minimum possible maximum refinement level */
      maxlevel = SC_MIN (maxlevel, ts->t8_element_maxlevel ());
    }
  }

  /* To compute the level, we need the smallest l such that
   * trees * min_num_child^l >= mpisize
   *  <=>  l >= log (mpisize/trees) / log (min_num_child)
   */
  level =
    ceil (log (cmesh->mpisize / (double) cmesh->num_trees) /
          log (min_num_childs));
  return level;
}

int
t8_forest_is_equal (t8_forest_t forest_a, t8_forest_t forest_b)
{
  t8_locidx_t         num_local_trees_a, num_local_trees_b;
  t8_locidx_t         elems_in_tree_a, elems_in_tree_b;
  t8_locidx_t         ielem;
  t8_locidx_t         itree;
  t8_element_t       *elem_a, *elem_b;
  t8_eclass_scheme_c *ts_a, *ts_b;

  T8_ASSERT (t8_forest_is_committed (forest_a));
  T8_ASSERT (t8_forest_is_committed (forest_b));

  /* Check number of trees */
  num_local_trees_a = t8_forest_get_num_local_trees (forest_a);
  num_local_trees_b = t8_forest_get_num_local_trees (forest_b);
  if (num_local_trees_a != num_local_trees_b) {
    return 0;
  }

  /* Check element arrays for equality */
  for (itree = 0; itree < num_local_trees_a; itree++) {
    /* Check the schemes for equality */
    ts_a =
      t8_forest_get_eclass_scheme (forest_a,
                                   t8_forest_get_tree_class (forest_a,
                                                             itree));
    ts_b =
      t8_forest_get_eclass_scheme (forest_b,
                                   t8_forest_get_tree_class (forest_b,
                                                             itree));
    if (ts_a != ts_b) {
      return 0;
    }
    /* Check the elements for equality */
    elems_in_tree_a = t8_forest_get_tree_num_elements (forest_a, itree);
    elems_in_tree_b = t8_forest_get_tree_num_elements (forest_b, itree);
    if (elems_in_tree_a != elems_in_tree_b) {
      return 0;
    }
    for (ielem = 0; ielem < elems_in_tree_a; ielem++) {
      /* Get pointers to both elements */
      elem_a = t8_forest_get_element_in_tree (forest_a, itree, ielem);
      elem_b = t8_forest_get_element_in_tree (forest_b, itree, ielem);
      /* check for equality */
      if (ts_a->t8_element_compare (elem_a, elem_b)) {
        /* The elements are not equal */
        return 0;
      }
    }
  }
  return 1;
}

/* given an element in a coarse tree, the corner coordinates of the coarse tree
 * and a corner number of the element compute the coordinates of that corner
 * within the coarse tree.
 */
/* TODO: replace ltree_id argument with ts argument. */
void
t8_forest_element_coordinate (t8_forest_t forest, t8_locidx_t ltree_id,
                              const t8_element_t *element, int corner_number,
                              double *coordinates)
{
  double              vertex_coords[3];
  t8_eclass_scheme_c *ts;
  t8_eclass_t         tree_class;
  t8_gloidx_t         gtreeid;
  t8_cmesh_t          cmesh;

  T8_ASSERT (forest != NULL);
  T8_ASSERT (forest->scheme_cxx != NULL);
  /* Get the tree's class and scheme */
  tree_class = t8_forest_get_tree_class (forest, ltree_id);
  ts = t8_forest_get_eclass_scheme (forest, tree_class);

  /* Compute the vertex coordinates inside [0,1]^dim reference cube. */
  ts->t8_element_vertex_reference_coords (element, corner_number,
                                          vertex_coords);
  /* Compute the global tree id */
  gtreeid = t8_forest_global_tree_id (forest, ltree_id);
  /* Get the cmesh */
  cmesh = t8_forest_get_cmesh (forest);
<<<<<<< HEAD

  /* Evalute the geometry */
=======
  /* Evaluate the geometry */
>>>>>>> 1e9d611c
  t8_geometry_evaluate (cmesh, gtreeid, vertex_coords, coordinates);
}

void
t8_forest_element_from_ref_coords (t8_forest_t forest, t8_locidx_t ltreeid,
                                   const t8_element_t *element,
                                   const double *ref_coords,
                                   double *coords_out,
                                   sc_array_t *stretch_factors)
{
  double              tree_ref_coords[3] = { 0 };
  const t8_eclass_t   tree_class = t8_forest_get_tree_class (forest, ltreeid);
  const t8_eclass_scheme_c *scheme =
    t8_forest_get_eclass_scheme (forest, tree_class);
  scheme->t8_element_reference_coords (element, ref_coords, NULL,
                                       tree_ref_coords);
  const t8_cmesh_t    cmesh = t8_forest_get_cmesh (forest);
  const t8_gloidx_t   gtreeid = t8_forest_global_tree_id (forest, ltreeid);
  t8_geometry_evaluate (cmesh, gtreeid, tree_ref_coords, coords_out);
}

/* Compute the diameter of an element. */
double
t8_forest_element_diam (t8_forest_t forest, t8_locidx_t ltreeid,
                        const t8_element_t *element)
{
  t8_eclass_t         tree_class;
  t8_eclass_scheme_c *ts;

  double              centroid[3], coordinates[3];
  double              dist;
  int                 i, num_corners;

  /* Get the element's eclass and scheme */
  tree_class = t8_forest_get_tree_class (forest, ltreeid);
  ts = t8_forest_get_eclass_scheme (forest, tree_class);
  /* validity check */
  T8_ASSERT (ts->t8_element_is_valid (element));

  /* We approximate the diameter as twice the average of the distances
   * from the vertices to the centroid. */

  num_corners = ts->t8_element_num_corners (element);

  /* Compute the centroid */
  t8_forest_element_centroid (forest, ltreeid, element, centroid);
  dist = 0;
  for (i = 0; i < num_corners; i++) {
    /* Compute coordinates of this corner */
    t8_forest_element_coordinate (forest, ltreeid, element, i, coordinates);
    /* Compute the distance to the midpoint */
    dist += t8_vec_dist (coordinates, centroid);
  }
  /* We approximate the diameter as twice the average of the distances
   * from the vertices to the centroid. */
  return 2 * dist / num_corners;
}

/* Compute the center of mass of an element.
 * The center of mass of a polygon with vertices x_1, ... , x_n
 * is given by   1/n * (x_1 + ... + x_n)
 */
void
t8_forest_element_centroid (t8_forest_t forest, t8_locidx_t ltreeid,
                            const t8_element_t *element, double *coordinates)
{
  double              corner_coords[3];
  int                 num_corners, icorner;
  t8_eclass_t         tree_class;
  t8_eclass_scheme_c *ts;

  T8_ASSERT (t8_forest_is_committed (forest));

  /* Get the tree's eclass and scheme */
  tree_class = t8_forest_get_tree_class (forest, ltreeid);
  ts = t8_forest_get_eclass_scheme (forest, tree_class);
  T8_ASSERT (ts->t8_element_is_valid (element));

  /* initialize the centroid with 0 */
  memset (coordinates, 0, 3 * sizeof (double));
  /* get the number of corners of element */
  num_corners = ts->t8_element_num_corners (element);

  for (icorner = 0; icorner < num_corners; icorner++) {
    /* For each corner, add its coordinates to the centroids coordinates. */
    t8_forest_element_coordinate (forest, ltreeid, element, icorner,
                                  corner_coords);
    /* coordinates = coordinates + corner_coords */
    t8_vec_axpy (corner_coords, coordinates, 1);
  }
  /* Divide each coordinate by num_corners */
  t8_vec_ax (coordinates, 1. / num_corners);
}

/* Compute the length of the line from one corner to a second corner in an element */
static double
t8_forest_element_line_length (t8_forest_t forest, t8_locidx_t ltreeid,
                               const t8_element_t *element, int corner_a,
                               int corner_b)
{
  double              coordinates_a[3], coordinates_b[3];
  double              length;

  t8_forest_element_coordinate (forest, ltreeid, element, corner_a,
                                coordinates_a);
  t8_forest_element_coordinate (forest, ltreeid, element, corner_b,
                                coordinates_b);

  /* Compute the euclidean distance */
  length = t8_vec_dist (coordinates_a, coordinates_b);
  /* return it */
  return length;
}

/* Compute the area of a triangle given by 3 vectors */
static double
t8_forest_element_triangle_area (double coordinates[3][3])
{
  double              v_1v_1, v_1v_2, v_2v_2;

  /* Compute vectors v_1 and v_2 */
  /* v_1 = v_1 - v_0 */
  t8_vec_axpy (coordinates[0], coordinates[1], -1);
  /* v_2 = v_2 - v_0 */
  t8_vec_axpy (coordinates[0], coordinates[2], -1);
  /* compute scalar products */
  v_1v_1 = t8_vec_dot (coordinates[1], coordinates[1]);
  v_1v_2 = t8_vec_dot (coordinates[1], coordinates[2]);
  v_2v_2 = t8_vec_dot (coordinates[2], coordinates[2]);

  /* compute determinant and half it */
  return 0.5 * sqrt (fabs (v_1v_1 * v_2v_2 - v_1v_2 * v_1v_2));
}

static double
t8_forest_element_tet_volume (const double coordinates[4][3])
{
  /* We compute the volume as a sixth of the determinant of the
   * three vectors of the corners minus the forth vector.
   * Let the corners be a, b, c, and d.
   * V = 1/6 |det (a-d,b-d,c-d)|
   * This can be rewritten as
   * V = |(a-d)*((b-d) x (c-d))|/6
   */
  double              cross[3];
  int                 i;
  double              coordinates_tmp[3][3];

  /* subtract the 4-th vector from the other 3 */
  for (i = 0; i < 3; i++) {
    t8_vec_axpyz (coordinates[3], coordinates[i], coordinates_tmp[i], -1);
  }

  /* Compute the cross product of the 2nd and 3rd */
  t8_vec_cross (coordinates_tmp[1], coordinates_tmp[2], cross);

  /* return |(a-d) * ((b-d)x(c-d))| / 6 */
  return fabs (t8_vec_dot (coordinates_tmp[0], cross)) / 6;
}

/* Compute an element's volume */
double
t8_forest_element_volume (t8_forest_t forest, t8_locidx_t ltreeid,
                          const t8_element_t *element)
{
  t8_eclass_t         tree_class;
  t8_element_shape_t  element_shape;
  t8_eclass_scheme_c *ts;

  T8_ASSERT (t8_forest_is_committed (forest));

  /* get the eclass of the forest */
  tree_class = t8_forest_get_tree_class (forest, ltreeid);
  ts = t8_forest_get_eclass_scheme (forest, tree_class);
  /* Get the geometrical shape of the element */
  element_shape = ts->t8_element_shape (element);

  switch (element_shape) {
  case T8_ECLASS_VERTEX:
    /* vertices do not have any volume */
    return 0;
  case T8_ECLASS_LINE:
    /* for line, the volume equals the diameter */
    return t8_forest_element_diam (forest, ltreeid, element);
  case T8_ECLASS_QUAD:
    {
      int                 face_a, face_b, corner_a, corner_b;
      double              coordinates[3][3];
      t8_eclass_scheme_c *ts;
      /* We use this formula for computing the surface area for a parallelogram
       * (we use parallelogram as approximation for the element).
       *
       *  A = | det (v_1*v_1 v_1*v_2) |
       *      |     (v_2*v_1 v_2*v_2) |
       * v_1
       *  x --- x
       *  |     |
       *  |     |
       *  x --- x
       * 0       v_2
       */

      /* Note that for triangular subelements we need to identify the corner at the right angle to start with */

      /* Compute the faces meeting at vertex 0 */
      ts = t8_forest_get_eclass_scheme (forest, T8_ECLASS_QUAD);
      int                 start_corner;
      if (ts->t8_element_is_subelement (element)) {     /* adjust the starting corner */
        int                 face_num_hypotenuse =
          ts->t8_element_get_face_number_of_hypotenuse (element);
        start_corner = face_num_hypotenuse + 2 % 3;
      }
      else {
        start_corner = 0;
      }

      face_a = ts->t8_element_get_corner_face (element, start_corner, 0);
      face_b = ts->t8_element_get_corner_face (element, start_corner, 1);
      /* Compute the other corners of these faces */
      corner_a = ts->t8_element_get_face_corner (element, face_a, 1);
      corner_b = ts->t8_element_get_face_corner (element, face_b, 1);
      T8_ASSERT (corner_a != 0 && corner_b != 0);
      T8_ASSERT (corner_a != corner_b);
      /* Compute the coordinates of vertex 0, a and b */
      t8_forest_element_coordinate (forest, ltreeid, element,
                                    0, coordinates[0]);
      t8_forest_element_coordinate (forest, ltreeid, element,
                                    corner_a, coordinates[1]);
      t8_forest_element_coordinate (forest, ltreeid, element,
                                    corner_b, coordinates[2]);

      if (ts->t8_element_is_subelement (element)) {
        return t8_forest_element_triangle_area (coordinates);
      }
      else {
        return 2 * t8_forest_element_triangle_area (coordinates);
      }
    }
    break;
  case T8_ECLASS_TRIANGLE:
    {
      double              coordinates[3][3];
      int                 i;
      /* We use the same formula as for quads but divide the result in half.
       *    v_2
       *    x
       *   /  \
       *  x -- x
       * 0     v_1
       *  A = | det (v_1*v_1 v_1*v_2) |
       *      |     (v_2*v_1 v_2*v_2) |
       *
       * This is not an approximation as in the quad case, since a
       * triangle always spans a parallelogram.
       */
      for (i = 0; i < 3; i++) {
        t8_forest_element_coordinate (forest, ltreeid, element,
                                      i, coordinates[i]);
      }
      return t8_forest_element_triangle_area (coordinates);
    }
    break;
  case T8_ECLASS_TET:
    {
      /* We compute the volume as a sixth of the determinant of the
       * three vectors of the corners minus the forth vector.
       * Let the corners be a, b, c, and d.
       * V = 1/6 |det (a-d,b-d,c-d)|
       * This can be rewritten as
       * V = |(a-d)*((b-d) x (c-d))|/6
       */
      double              coordinates[4][3];
      int                 i;

      /* Compute the 4 corner coordinates */
      for (i = 0; i < 4; i++) {
        t8_forest_element_coordinate (forest, ltreeid, element, i,
                                      coordinates[i]);
      }

      return t8_forest_element_tet_volume (coordinates);
    }
    break;
  case T8_ECLASS_HEX:
    {
      /* We compute the volume as the determinant of the three vectors
       * from corner 0 to 1, to 2, to 4 (in Z-order).
       */
      double              coordinates[4][3], cross[3];
      int                 i;

      /* Get the coordinates of the four corners */
      t8_forest_element_coordinate (forest, ltreeid, element, 0,
                                    coordinates[0]);
      t8_forest_element_coordinate (forest, ltreeid, element, 1,
                                    coordinates[1]);
      t8_forest_element_coordinate (forest, ltreeid, element, 2,
                                    coordinates[2]);
      t8_forest_element_coordinate (forest, ltreeid, element, 4,
                                    coordinates[3]);

      /* Compute the difference of each corner with corner 0 */
      for (i = 1; i < 4; i++) {
        t8_vec_axpy (coordinates[0], coordinates[i], -1);
      }

      /* Compute the cross product of the 2nd and 3rd */
      t8_vec_cross (coordinates[2], coordinates[3], cross);

      /* return |(a-d) * ((b-d)x(c-d))| */
      return fabs (t8_vec_dot (coordinates[1], cross));
    }
  case T8_ECLASS_PRISM:

    {
      /* We divide the prism into 3 tetrahdra and compute their
       * volumes. */
      double              coordinates[4][3], volume;

      /* The first tetrahedron has prism vertices 0, 1, 2, and 4 */
      t8_forest_element_coordinate (forest, ltreeid, element, 0,
                                    coordinates[0]);
      t8_forest_element_coordinate (forest, ltreeid, element, 1,
                                    coordinates[1]);
      t8_forest_element_coordinate (forest, ltreeid, element, 2,
                                    coordinates[2]);
      t8_forest_element_coordinate (forest, ltreeid, element, 4,
                                    coordinates[3]);
      volume = t8_forest_element_tet_volume (coordinates);

      /* The second tetrahedron has prism vertices 0, 2, 3, and 4 */
      t8_forest_element_coordinate (forest, ltreeid, element, 0,
                                    coordinates[0]);
      t8_forest_element_coordinate (forest, ltreeid, element, 2,
                                    coordinates[1]);
      t8_forest_element_coordinate (forest, ltreeid, element, 3,
                                    coordinates[2]);
      t8_forest_element_coordinate (forest, ltreeid, element, 4,
                                    coordinates[3]);
      volume += t8_forest_element_tet_volume (coordinates);

      /* The third tetrahedron has prism vertices 2, 3, 4, and 5 */
      t8_forest_element_coordinate (forest, ltreeid, element, 2,
                                    coordinates[0]);
      t8_forest_element_coordinate (forest, ltreeid, element, 3,
                                    coordinates[1]);
      t8_forest_element_coordinate (forest, ltreeid, element, 4,
                                    coordinates[2]);
      t8_forest_element_coordinate (forest, ltreeid, element, 5,
                                    coordinates[3]);
      volume += t8_forest_element_tet_volume (coordinates);

      return volume;
    }
  case T8_ECLASS_PYRAMID:
    {
      double              volume, coordinates[4][3];
      /* The first tetrahedron has pyra vertices 0, 1, 3 and 4 */
      t8_forest_element_coordinate (forest, ltreeid, element, 0,
                                    coordinates[0]);
      t8_forest_element_coordinate (forest, ltreeid, element, 1,
                                    coordinates[1]);
      t8_forest_element_coordinate (forest, ltreeid, element, 3,
                                    coordinates[2]);
      t8_forest_element_coordinate (forest, ltreeid, element, 4,
                                    coordinates[3]);
      volume = t8_forest_element_tet_volume (coordinates);

      /*The second tetrahedron has pyra vertices 0, 3, 2 and 4 */

      t8_forest_element_coordinate (forest, ltreeid, element, 2,
                                    coordinates[1]);

      volume += t8_forest_element_tet_volume (coordinates);
      return volume;
    }
  default:
    SC_ABORT_NOT_REACHED ();
  }
  return -1;                    /* default return prevents compiler warning */
}

/* Compute the area of an element's face */
double
t8_forest_element_face_area (t8_forest_t forest, t8_locidx_t ltreeid,
                             const t8_element_t *element, int face)
{

  t8_eclass_t         tree_class;
  t8_element_shape_t  face_shape;
  t8_eclass_scheme_c *ts;

  T8_ASSERT (t8_forest_is_committed (forest));

  /* get the eclass of the forest */
  tree_class = t8_forest_get_tree_class (forest, ltreeid);
  /* get the element's scheme and the face scheme */
  ts = t8_forest_get_eclass_scheme (forest, tree_class);
  face_shape = ts->t8_element_face_shape (element, face);

  switch (face_shape) {
  case T8_ECLASS_VERTEX:
    /* vertices do not have volume */
    return 0;
    break;
  case T8_ECLASS_LINE:
    {
      int                 corner_a, corner_b;

      /* Compute the two endnotes of the face line */
      corner_a = ts->t8_element_get_face_corner (element, face, 0);
      corner_b = ts->t8_element_get_face_corner (element, face, 1);

      /* Compute the length of this line */
      return t8_forest_element_line_length (forest, ltreeid, element,
                                            corner_a, corner_b);
    }
    break;
  case T8_ECLASS_TRIANGLE:
    {
      double              coordinates[3][3];
      int                 i, face_corner;

      /* Compute the coordinates of the triangle's vertices */
      for (i = 0; i < 3; i++) {
        face_corner = ts->t8_element_get_face_corner (element, face, i);
        t8_forest_element_coordinate (forest, ltreeid, element,
                                      face_corner, coordinates[i]);
      }

      /* Compute the area of the triangle */
      return t8_forest_element_triangle_area (coordinates);
    }
    break;
  case T8_ECLASS_QUAD:
    /* Consider this quad face divided in two triangles:
     * 2   3
     *  x--x
     *  |\ |
     *  | \|
     *  x--x
     * 0    1
     *
     * We approximate its area as the sum of the two triangle areas. */
    {
      double              coordinates[3][3], area;
      int                 i, face_corner;

      /* Compute the coordinates of the first triangle's vertices */
      for (i = 0; i < 3; i++) {
        face_corner = ts->t8_element_get_face_corner (element, face, i);
        t8_forest_element_coordinate (forest, ltreeid, element,
                                      face_corner, coordinates[i]);
      }
      /* Compute the first triangle's area */
      area = 0;
      area = t8_forest_element_triangle_area (coordinates);

      /* Since the function element_triangle_are has modified coordinates,
       * we recompute all corner coordinates for the second triangle. */
      for (i = 0; i < 3; i++) {
        face_corner = ts->t8_element_get_face_corner (element, face, i + 1);
        t8_forest_element_coordinate (forest, ltreeid, element,
                                      face_corner, coordinates[i]);
      }

      area += t8_forest_element_triangle_area (coordinates);
      return area;
    }
  default:
    SC_ABORT ("Not implemented.\n");
  }
  return -1;                    /* default return prevents compiler warning */
}

void
t8_forest_element_face_centroid (t8_forest_t forest, t8_locidx_t ltreeid,
                                 const t8_element_t *element, int face,
                                 double centroid[3])
{
  t8_eclass_t         tree_class;
  t8_element_shape_t  face_shape;
  t8_eclass_scheme_c *ts;

  T8_ASSERT (t8_forest_is_committed (forest));
  /* get the eclass of the forest */
  tree_class = t8_forest_get_tree_class (forest, ltreeid);
  /* get the element's scheme and the face shape */
  ts = t8_forest_get_eclass_scheme (forest, tree_class);
  face_shape = ts->t8_element_face_shape (element, face);

  switch (face_shape) {
  case T8_ECLASS_VERTEX:
    {
      /* Element is a line, the face midpoint is the vertex itself */
      int                 corner;
      /* Get the index of the corner that is the face */
      corner = ts->t8_element_get_face_corner (element, face, 0);
      /* Compute the coordinates of this corner */
      t8_forest_element_coordinate (forest, ltreeid, element,
                                    corner, centroid);
      return;
    }
    break;
  case T8_ECLASS_LINE:
    {
      int                 corner_a, corner_b;
      double              vertex_a[3];

      /* Compute the corner indices of the face */
      corner_a = ts->t8_element_get_face_corner (element, face, 0);
      corner_b = ts->t8_element_get_face_corner (element, face, 1);
      /* Compute the vertex coordinates of these corners */
      t8_forest_element_coordinate (forest, ltreeid, element,
                                    corner_a, vertex_a);
      t8_forest_element_coordinate (forest, ltreeid, element,
                                    corner_b, centroid);

      /* Compute the average of those coordinates */
      /* centroid = centroid + vertex_a */
      t8_vec_axpy (vertex_a, centroid, 1);
      /* centroid /= 2 */
      t8_vec_ax (centroid, 0.5);
      return;
    }
    break;
  case T8_ECLASS_TRIANGLE:
  case T8_ECLASS_QUAD:
    {
      double              coordinates[4][3];
      int                 i, corner, num_corners;

      /* We compute the average of all corner coordinates */
      num_corners = face_shape == T8_ECLASS_TRIANGLE ? 3 : 4;
      for (i = 0; i < num_corners; i++) {
        corner = ts->t8_element_get_face_corner (element, face, i);
        t8_forest_element_coordinate (forest, ltreeid, element,
                                      corner, coordinates[i]);
      }

      for (i = 1; i < num_corners; i++) {
        /* coordinates[0] = SUM (coordinates[i]) */
        t8_vec_axpy (coordinates[i], coordinates[0], 1);
      }
      /* centroid = coordinates[0] */
      t8_vec_axb (coordinates[0], centroid, 1, 0);
      /* divide by num corners */
      t8_vec_ax (centroid, 1. / num_corners);
      return;
    }
    break;
  default:
    SC_ABORT_NOT_REACHED ();
  }
}

#if T8_ENABLE_DEBUG
/* Test whether four given points in 3D are coplanar up to a given tolerance.
 */
static int
t8_four_points_coplanar (const double p_0[3], const double p_1[3],
                         const double p_2[3], const double p_3[3],
                         const double tolerance)
{
  /* Let p0, p1, p2, p3 be the four points.
   * The four points are coplanar if the normal vectors to the triangles
   * p0, p1, p2 and p0, p2, p3 are pointing in the same direction.
   *
   * We build the vectors A = p1 - p0, B = p2 - p0 and C = p3 - p0.
   * The normal vectors to the triangles are n1 = A x B and n2 = A x C.
   * These are pointing in the same direction if their cross product is 0.
   * Hence we check if || n1 x n2 || < tolerance. */

  /* A = p1 - p0 */
  double              A[3];
  t8_vec_axpyz (p_0, p_1, A, -1);

  /* B = p2 - p0 */
  double              B[3];
  t8_vec_axpyz (p_0, p_2, B, -1);

  /* C = p3 - p0 */
  double              C[3];
  t8_vec_axpyz (p_0, p_3, C, -1);

  /* n1 = A x B */
  double              A_cross_B[3];
  t8_vec_cross (A, B, A_cross_B);

  /* n2 = A x C */
  double              A_cross_C[3];
  t8_vec_cross (A, C, A_cross_C);

  /* n1 x n2 */
  double              n1_cross_n2[3];
  t8_vec_cross (A_cross_B, A_cross_C, n1_cross_n2);

  /* || n1 x n2 || */
  const double        norm = t8_vec_norm (n1_cross_n2);
  return norm < tolerance;
}
#endif

void
t8_forest_element_face_normal (t8_forest_t forest, t8_locidx_t ltreeid,
                               const t8_element_t *element, int face,
                               double normal[3])
{
  t8_eclass_t         tree_class;
  t8_element_shape_t  face_shape;
  t8_eclass_scheme_c *ts;

  T8_ASSERT (t8_forest_is_committed (forest));
  /* get the eclass of the forest */
  tree_class = t8_forest_get_tree_class (forest, ltreeid);
  /* get the element's scheme and the face scheme */
  ts = t8_forest_get_eclass_scheme (forest, tree_class);
  face_shape = ts->t8_element_face_shape (element, face);

  switch (face_shape) {
  case T8_ECLASS_VERTEX:
    /* Let our line be between the vertices v_0 and v_1:
     *   x ----- x
     *  v_0      v_1
     *
     * Then the outward pointing normal vector at v_0 is v_0-v_1
     * and the one at v_1 is v_1-v_0
     * (divided by their norm.)
     */
    double              v_0[3];
    double              norm;
    int                 sign;

    /* Get the coordinates of v_0 and v_1 */
    t8_forest_element_coordinate (forest, ltreeid, element, 0, v_0);
    t8_forest_element_coordinate (forest, ltreeid, element, 1, normal);

    /* Compute normal = v_1 - v_0 */
    t8_vec_axpy (v_0, normal, -1);

    /* Compute the norm */
    norm = t8_vec_norm (normal);

    /* Compute normal =  normal/norm if face = 1
     *         normal = -normal/norm if face = 0
     */
    sign = face == 0 ? -1 : 1;
    t8_vec_ax (normal, sign / norm);

    return;
  case T8_ECLASS_LINE:
    {
      int                 corner_a = 0, corner_b = 0;
      double              vertex_a[3] = { 0 }, vertex_b[3] =
        { 0 }, center[3] = { 0 };
      double              vb_vb = 0, c_vb = 0, c_n = 0;
      double              norm = 0;

      /* This construction does not work for subelements */
      /* We approximate the normal vector via this geometric construction:
       *
       *    x ---- x V
       *    |      |
       *    |   C  |-->N
       *    |      |
       *    x ---- x 0
       *
       *   Since V,C in R^3, we need N perpendicular to V and N in space (C,V)
       *   This N is given by N = C - <C,V>/<V,V> V
       *   <.,.> being the dot product.
       *   Since in general the corner is not 0, we consider the affine problem
       *   with corner vectoy V_a and V_b, and shift it by -V_a.
       */
      /* Compute the two endnotes of the face line */

      corner_a = ts->t8_element_get_face_corner (element, face, 0);
      corner_b = ts->t8_element_get_face_corner (element, face, 1);
      /* Compute the coordinates of the endnotes */
      t8_forest_element_coordinate (forest, ltreeid, element,
                                    corner_a, vertex_a);
      t8_forest_element_coordinate (forest, ltreeid, element,
                                    corner_b, vertex_b);

      /* Note: the following implementation is specific for 2D Quad remove hanging nodes subelements */
      if (ts->t8_element_is_subelement (element)) {     /* the recent element is a subelement and we need an adjustement of the construction of C */
        int                 long_face =
          ts->t8_element_get_face_number_of_hypotenuse (element);

        if (long_face == face) {        /* the recent face is the hypotenuse. We use the opposite vertex as C in this case. */
          double              vertex_c[3];
          int                 corner_c = (corner_b + 1) % 3;
          t8_forest_element_coordinate (forest, ltreeid, element,
                                        corner_c, vertex_c);
          center[0] = vertex_c[0];
          center[1] = vertex_c[1];
        }
        else {                  /* the recent face is not the hypotenuse and we use the centroid of the hypotenuse as C */
          double              vertex_a_long[3], vertex_b_long[3];
          int                 corner_a_long, corner_b_long;
          corner_a_long =
            ts->t8_element_get_face_corner (element, long_face, 0);
          corner_b_long =
            ts->t8_element_get_face_corner (element, long_face, 1);
          /* Compute the coordinates of the endnotes */
          t8_forest_element_coordinate (forest, ltreeid, element,
                                        corner_a_long, vertex_a_long);
          t8_forest_element_coordinate (forest, ltreeid, element,
                                        corner_b_long, vertex_b_long);

          /* Compute the average of those coordinates */
          t8_vec_axpy (vertex_a_long, vertex_b_long, 1);
          /* centroid /= 2 */
          t8_vec_ax (vertex_b_long, 0.5);
          center[0] = vertex_b_long[0];
          center[1] = vertex_b_long[1];
        }
      }                         /* end of is_subelement */
      else {                    /* the recent element is no subelement */
        /* Compute the center */
        t8_forest_element_centroid (forest, ltreeid, element, center);
      }
#if 0
      t8_debugf
        ("Corner_a: %i, Corner_b: %i, vertex_a: (%f,%f), vertex_b: (%f,%f)\n, center: (%f,%f)\n",
         corner_a, corner_b, vertex_a[0], vertex_a[1], vertex_b[0],
         vertex_b[1], center[0], center[1]);
#endif

      /* Compute the difference with V_a.
       * Compute the dot products */
      vb_vb = c_vb = 0;
      /* vertex_b = vertex_b - vertex_a */
      t8_vec_axpy (vertex_a, vertex_b, -1);
      /* center = center - vertex_a */
      t8_vec_axpy (vertex_a, center, -1);
      /* vertex_b * vertex_b */
      vb_vb = t8_vec_dot (vertex_b, vertex_b);
      /* center * vertex_b */
      c_vb = t8_vec_dot (center, vertex_b);

      /* Compute N = C - <C,V>/<V,V> V
       * compute the norm of N
       * compute N*C */
      t8_vec_axpyz (vertex_b, center, normal, -1 * c_vb / vb_vb);
      norm = t8_vec_norm (normal);
#if 0
      t8_debugf ("normal: (%f,%f), norm: %f\n", normal[0], normal[1], norm);
#endif
      T8_ASSERT (norm != 0);
      c_n = t8_vec_dot (center, normal);

      /* If N*C > 0 then N points inwards, so we have to reverse it */
      if (c_n > 0) {
        norm *= -1;
      }
      /* divide normal by its normal to normalize it */
      t8_vec_ax (normal, 1. / norm);

      return;
    }
    break;
  case T8_ECLASS_QUAD:
    /* Consider this quad face divided in two triangles:
     * 2   3
     *  x--x
     *  |\ |
     *  | \|
     *  x--x
     * 0    1
     *
     * We approximate the normal of the quad face as the normal of
     * the triangle spanned by the corners 0, 1, and 2.
     */

#if T8_ENABLE_DEBUG
    /* Issue a warning if the points of the quad do not lie in the same plane */
    {
      double              p_0[3], p_1[3], p_2[3], p_3[3];
      /* Compute the vertex coordinates of the quad */
      t8_forest_element_coordinate (forest, ltreeid, element, 0, p_0);
      t8_forest_element_coordinate (forest, ltreeid, element, 1, p_1);
      t8_forest_element_coordinate (forest, ltreeid, element, 2, p_2);
      t8_forest_element_coordinate (forest, ltreeid, element, 3, p_3);
      if (!t8_four_points_coplanar (p_0, p_1, p_2, p_3, 1e-16)) {
        t8_debugf
          ("WARNING: Computing normal to a quad that is not coplanar. This computation will be inaccurate.\n");
      }
    }
#endif
  case T8_ECLASS_TRIANGLE:
    {
      /* We construct the normal as the cross product of two spanning
       * vectors for the triangle*/
      int                 corner, i;
      double              corner_vertices[3][3], center[3];
      double              norm, c_n;

      for (i = 0; i < 3; i++) {
        /* Compute the i-th corner */
        corner = ts->t8_element_get_face_corner (element, face, i);
        /* Compute the coordinates of this corner */
        t8_forest_element_coordinate (forest, ltreeid, element,
                                      corner, corner_vertices[i]);
      }
      /* Subtract vertex 0 from the other two */
      t8_vec_axpy (corner_vertices[0], corner_vertices[1], -1);
      t8_vec_axpy (corner_vertices[0], corner_vertices[2], -1);

      /* Compute the cross product of the two,
       * and the norm of the cross product */
      t8_vec_cross (corner_vertices[1], corner_vertices[2], normal);
      norm = t8_vec_norm (normal);
      T8_ASSERT (norm > 1e-14);
      /* Compute the coordinates of the center of the element */
      t8_forest_element_centroid (forest, ltreeid, element, center);
      /* Compute center = center - vertex_0 */
      t8_vec_axpy (corner_vertices[0], center, -1);
      /* Compute the dot-product of normal and center */
      c_n = t8_vec_dot (center, normal);
      /* if c_n is positiv, the computed normal points inwards, so we have to reverse it */
      if (c_n > 0) {
        norm = -norm;
      }
      /* Divide normal by norm to normalize it */
      t8_vec_ax (normal, 1. / norm);
    }
    break;
  default:
    SC_ABORT ("Not implemented.\n");
  }
}

/* Query whether a point lies inside a linear triangle defined by the tree 
 * vertices p_0, p_1, p_2.
 */
static int
t8_triangle_point_inside (const double p_0[3], const double p_1[3],
                          const double p_2[3], const double point[3],
                          const double tolerance)
{

  /* A point p is inside the triangle that is spanned
   * by the vectors p_0 p_1 p_2 if and only if the linear system
   * (p_1 - p_0)x + (p_2 - p_0)y = p - p_0
   * has a solution with 0 <= x,y and x + y <= 1.
   *
   * We check whether such a solution exists by computing
   * certain determinants of 2x2 submatrizes of the 3x3 matrix
   *
   *  | v w e_3 | with v = p_1 - p_0, w = p_2 - p_0, and e_3 = (0 0 1)^t (third unit vector)
   */
  T8_ASSERT (tolerance > 0);    /* negative values and zero are not allowed */

  double              b[3], v[3], w[3];
  double              x, y, z;

  /* v = v - p_0 = p_1 - p_0 */
  t8_vec_axpyz (p_0, p_1, v, -1);
  /* w = w - p_0 = p_2 - p_0 */
  t8_vec_axpyz (p_0, p_2, w, -1);
  /* b = p - p_0 */
  t8_vec_axpyz (p_0, point, b, -1);

  /* Let d = det (v w e_3) */
  const double        det_vwe3 = v[0] * w[1] - v[1] * w[0];

  /* The system has a solution, we need to compute it and
   * check whether 0 <= x,y and x + y <= 1 */
  /* x = det (b w e_3) / d
   * y = det (v b e_3) / d
   */
  x = b[0] * w[1] - b[1] * w[0];
  x /= det_vwe3;
  y = v[0] * b[1] - v[1] * b[0];
  y /= det_vwe3;

  if (x < -tolerance || y < -tolerance || x + y > 1 + tolerance) {
    /* The solution is not admissible.
     * x < 0 or y < 0 or x + y > 1 */
    return 0;
  }
  /* The solution may be admissible, but we have to
   * check whether the result of
   *  (p_1 - p_0)x + (p_2 - p_0)y ( = vx + wy)
   * is actually p - p_0.
   * Since the system of equations is overrepresented (3 equations, 2 variables)
   * this may actually break.
   * If it breaks, it will break in the z coordinate of the result.
   */
  z = v[2] * x + w[2] * y;
  /* Must match the last coordinate of b = p - p_0 */
  if (fabs (z - b[2]) > tolerance) {
    /* Does not match. Point lies outside. */
    return 0;
  }
  /* All checks passed. Point lies inside. */
  return 1;
}

int
t8_forest_element_point_inside (t8_forest_t forest, t8_locidx_t ltreeid,
                                const t8_element_t *element,
                                const double point[3], const double tolerance)
{
  const t8_eclass_t   tree_class = t8_forest_get_tree_class (forest, ltreeid);
  t8_eclass_scheme_c *ts = t8_forest_get_eclass_scheme (forest, tree_class);
  const t8_element_shape_t element_shape = ts->t8_element_shape (element);
  const int           num_faces = ts->t8_element_num_faces (element);
  int                 iface;
  int                 afacecorner;
  double              face_normal[3];
  double              dot_product;
  double              point_on_face[3];

#if T8_ENABLE_DEBUG
  /* Check whether the provided geometry is linear */
  const t8_cmesh_t    cmesh = t8_forest_get_cmesh (forest);
  const t8_locidx_t   cltreeid =
    t8_forest_ltreeid_to_cmesh_ltreeid (forest, ltreeid);
  const t8_gloidx_t   cgtreeid = t8_cmesh_get_global_id (cmesh, cltreeid);
  const t8_geometry_c *geometry =
    t8_cmesh_get_tree_geometry (cmesh, cgtreeid);
  T8_ASSERT (t8_geom_is_linear (geometry));
#endif

  switch (element_shape) {
  case T8_ECLASS_VERTEX:
    {
      /* A point is 'inside' a vertex if they have the same coordinates */
      double              vertex_coords[3];
      /* Get the vertex coordinates */
      t8_forest_element_coordinate (forest, ltreeid, element,
                                    0, vertex_coords);
      /* Check whether the point and the vertex are within tolerance distance
       * to each other */
      if (t8_vec_dist (vertex_coords, point) > tolerance) {
        return 0;
      }
      return 1;
    }
  case T8_ECLASS_LINE:
    {
      /* A point p is inside a line that is defined by the edge nodes
       * p_0 and p_1
       * if and only if the linear system
       * (p_1 - p_0)x = p - p_0
       * has a solution x with 0 <= x <= 1
       */
      double              p_0[3], v[3], b[3];
      double              x = 0;        /* Initialized to prevent compiler warning. */
      int                 i;

      /* Compute the vertex coordinates of the line */
      t8_forest_element_coordinate (forest, ltreeid, element, 0, p_0);
      /* v = p_1 */
      t8_forest_element_coordinate (forest, ltreeid, element, 1, v);
      /* v = p_1 - p_0 */
      t8_vec_axpy (p_0, v, -1);
      /* b = p - p_0 */
      t8_vec_axpyz (p_0, point, b, -1);

      /* So x is the solution to
       * vx = b.
       * We can compute it as
       * x = b[i] / v[i]
       * if any v[i] is not 0.
       *
       * Otherwise the line is degenerated (which should not happen).
       */
      for (i = 0; i < 3; ++i) {
        if (v[i] != 0) {
          x = b[i] / v[i];
          break;                /* found a non-zero coordinate. We can stop now. */
        }
      }

      /* If i == 3 here, then v = 0 and hence the line is degenerated. */
      SC_CHECK_ABORT (i < 3,
                      "Degenerated line element. Both endpoints are the same.");

      if (x < -tolerance || x > 1 + tolerance) {
        /* x is not an admissible solution. */
        return 0;
      }
      /* we can check whether x gives us a solution by
       * checking whether
       *  vx = b
       * is actually true.
       */
      t8_vec_ax (v, x);
      if (t8_vec_dist (v, b) > tolerance) {
        /* Point does not lie on the line. */
        return 0;
      }
      /* The point is on the line. */
      return 1;
    }
  case T8_ECLASS_QUAD:
    {
      /* We divide the quad in two triangles and use the triangle check. */
      double              p_0[3], p_1[3], p_2[3], p_3[3];
      int                 point_inside = 0;
      /* Compute the vertex coordinates of the quad */
      t8_forest_element_coordinate (forest, ltreeid, element, 0, p_0);
      t8_forest_element_coordinate (forest, ltreeid, element, 1, p_1);
      t8_forest_element_coordinate (forest, ltreeid, element, 2, p_2);
      t8_forest_element_coordinate (forest, ltreeid, element, 3, p_3);

#if T8_ENABLE_DEBUG
      /* Issue a warning if the points of the quad do not lie in the same plane */
      if (!t8_four_points_coplanar (p_0, p_1, p_2, p_3, tolerance)) {
        t8_debugf
          ("WARNING: Testing if point is inside a quad that is not coplanar. This test will be inaccurate.\n");
      }
#endif
      /* Check whether the point is inside the first triangle. */
      point_inside =
        t8_triangle_point_inside (p_0, p_1, p_2, point, tolerance);

      if (!point_inside) {
        /* If not, check whether the point is inside the second triangle. */
        point_inside =
          t8_triangle_point_inside (p_1, p_2, p_3, point, tolerance);
      }
      /* point_inside is true if the point was inside the first or second triangle.
       * Otherwise it is false. */
      return point_inside;
    }
  case T8_ECLASS_TRIANGLE:
    {
      double              p_0[3], p_1[3], p_2[3];

      /* Compute the vertex coordinates of the triangle */
      t8_forest_element_coordinate (forest, ltreeid, element, 0, p_0);
      t8_forest_element_coordinate (forest, ltreeid, element, 1, p_1);
      t8_forest_element_coordinate (forest, ltreeid, element, 2, p_2);

      return t8_triangle_point_inside (p_0, p_1, p_2, point, tolerance);
    }
  case T8_ECLASS_TET:
  case T8_ECLASS_HEX:
  case T8_ECLASS_PRISM:
  case T8_ECLASS_PYRAMID:

    /* For bilinearly interpolated volume elements, a point is inside an element
     * if and only if it lies on the inner side of each face.
     * The inner side is defined as the side where the outside normal vector does not
     * point to.
     * The point is on this inner side if and only if the scalar product of
     * a point on the plane minus the point
     *                with
     * the outer normal of the face
     * is >= 0.
     *
     * In other words, let p be the point to check, n the outer normal and x a point
     * on the plane, then p is on the inner side if and only if
     *  <x - p, n> >= 0
     **/

    for (iface = 0; iface < num_faces; ++iface) {
      /* Compute the outer normal n of the face */
      t8_forest_element_face_normal (forest, ltreeid, element, iface,
                                     face_normal);
      /* Compute a point x on the face */
      afacecorner = ts->t8_element_get_face_corner (element, iface, 0);
      t8_forest_element_coordinate (forest, ltreeid, element,
                                    afacecorner, point_on_face);

      /* Set x = x - p */
      t8_vec_axpy (point, point_on_face, -1);
      /* Compute <x-p,n> */
      dot_product = t8_vec_dot (point_on_face, face_normal);
      if (dot_product < 0) {
        /* The point is outside of the element */
        return 0;
      }
    }
    /* For all faces the dot product with the outer normal is <= 0.
     * The point is inside the element. */
    return 1;
  default:
    SC_ABORT_NOT_REACHED ();
  }
}

/* For each tree in a forest compute its first and last descendant */
void
t8_forest_compute_desc (t8_forest_t forest)
{
  t8_locidx_t         itree_id, num_trees, num_elements;
  t8_tree_t           itree;
  t8_eclass_scheme_c *ts;
  t8_element_t       *element;

  T8_ASSERT (forest != NULL);
  /* Iterate over all trees */
  num_trees = t8_forest_get_num_local_trees (forest);
  for (itree_id = 0; itree_id < num_trees; itree_id++) {
    /* get a pointer to the tree */
    itree = t8_forest_get_tree (forest, itree_id);
    /* get the eclass scheme associated to tree */
    ts = forest->scheme_cxx->eclass_schemes[itree->eclass];
    /* get a pointer to the first element of itree */
    element = t8_element_array_index_locidx (&itree->elements, 0);
    /* get memory for the trees first descendant */
    ts->t8_element_new (1, &itree->first_desc);
    /* calculate the first descendant of the first element */
    ts->t8_element_first_descendant (element, itree->first_desc,
                                     forest->maxlevel);
    /* get a pointer to the last element of itree */
    num_elements = t8_element_array_get_count (&itree->elements);
    element =
      t8_element_array_index_locidx (&itree->elements, num_elements - 1);
    /* get memory for the trees first descendant */
    ts->t8_element_new (1, &itree->last_desc);
    /* calculate the last descendant of the first element */
    ts->t8_element_last_descendant (element, itree->last_desc,
                                    forest->maxlevel);
  }
}

/* Create the elements on this process given a uniform partition
 * of the coarse mesh. */
void
t8_forest_populate (t8_forest_t forest)
{
  t8_gloidx_t         child_in_tree_begin;
  t8_gloidx_t         child_in_tree_end;
  t8_locidx_t         count_elements;
  t8_locidx_t         num_tree_elements;
  t8_locidx_t         num_local_trees;
  t8_gloidx_t         jt, first_ctree;
  t8_gloidx_t         start, end, et;
  t8_tree_t           tree;
  t8_element_t       *element, *element_succ;
  t8_element_array_t *telements;
  t8_eclass_t         tree_class;
  t8_eclass_scheme_c *eclass_scheme;
  t8_gloidx_t         cmesh_first_tree, cmesh_last_tree;
  int                 is_empty;

  SC_CHECK_ABORT (forest->set_level <= forest->maxlevel,
                  "Given refinement level exceeds the maximum.\n");
  /* TODO: create trees and quadrants according to uniform refinement */
  t8_cmesh_uniform_bounds (forest->cmesh, forest->set_level,
                           forest->scheme_cxx,
                           &forest->first_local_tree,
                           &child_in_tree_begin, &forest->last_local_tree,
                           &child_in_tree_end, NULL);

  /* True if the forest has no elements */
  is_empty = forest->first_local_tree > forest->last_local_tree
    || (forest->first_local_tree == forest->last_local_tree
        && child_in_tree_begin >= child_in_tree_end);

  cmesh_first_tree = t8_cmesh_get_first_treeid (forest->cmesh);
  cmesh_last_tree = cmesh_first_tree +
    t8_cmesh_get_num_local_trees (forest->cmesh) - 1;

  if (!is_empty) {
    SC_CHECK_ABORT (forest->first_local_tree >= cmesh_first_tree
                    && forest->last_local_tree <= cmesh_last_tree,
                    "cmesh partition does not match the planned forest partition");
  }

  forest->global_num_elements = forest->local_num_elements = 0;
  /* create only the non-empty tree objects */
  if (is_empty) {
    /* This processor is empty
     * we still set the tree array to store 0 as the number of trees here */
    forest->trees = sc_array_new (sizeof (t8_tree_struct_t));
    count_elements = 0;
    /* Set the first local tree larger than the last local tree to
     * indicate empty forest */
    forest->first_local_tree = forest->last_local_tree + 1;
  }
  else {
    /* for each tree, allocate elements */
    num_local_trees = forest->last_local_tree - forest->first_local_tree + 1;
    forest->trees =
      sc_array_new_count (sizeof (t8_tree_struct_t), num_local_trees);
    first_ctree = t8_cmesh_get_first_treeid (forest->cmesh);
    for (jt = forest->first_local_tree, count_elements = 0;
         jt <= forest->last_local_tree; jt++) {
      tree = (t8_tree_t) t8_sc_array_index_locidx (forest->trees,
                                                   jt -
                                                   forest->first_local_tree);
      tree_class = tree->eclass =
        t8_cmesh_get_tree_class (forest->cmesh, jt - first_ctree);
      tree->elements_offset = count_elements;
      eclass_scheme = forest->scheme_cxx->eclass_schemes[tree_class];
      T8_ASSERT (eclass_scheme != NULL);
      telements = &tree->elements;
      /* calculate first and last element on this tree */
      start = (jt == forest->first_local_tree) ? child_in_tree_begin : 0;
      end = (jt == forest->last_local_tree) ? child_in_tree_end :
        eclass_scheme->t8_element_count_leafs_from_root (forest->set_level);
      num_tree_elements = end - start;
      T8_ASSERT (num_tree_elements > 0);
      /* Allocate elements for this processor. */
      t8_element_array_init_size (telements, eclass_scheme,
                                  num_tree_elements);
      element = t8_element_array_index_locidx (telements, 0);
      eclass_scheme->t8_element_set_linear_id (element, forest->set_level,
                                               start);
      count_elements++;
      for (et = start + 1; et < end; et++, count_elements++) {
        element_succ = t8_element_array_index_locidx (telements, et - start);
        eclass_scheme->t8_element_successor (element, element_succ,
                                             forest->set_level);
        /* TODO: process elements here */
        element = element_succ;
      }
    }
  }
  forest->local_num_elements = count_elements;
  /* TODO: if no tree has pyramid type we can optimize this to
   * global_num_elements = global_num_trees * 2^(dim*level)
   */
  t8_forest_comm_global_num_elements (forest);
  /* TODO: figure out global_first_position, global_first_quadrant without comm */
}

/* return nonzero if the first tree of a forest is shared with a smaller
 * process, or if the last tree is shared with a bigger process.
 * Which operation is performed is switched with the first_or_last parameter.
 * first_or_last = 0  --> the first tree
 * first_or_last = 1  --> the last tree
 * This is the case if and only if the first descendant of the first tree that we store is
 * not the first possible descendant of that tree.
 */
static int
t8_forest_tree_shared (t8_forest_t forest, int first_or_last)
{
  t8_tree_t           tree;
  t8_element_t       *desc, *element, *tree_desc;
  t8_eclass_t         eclass;
  t8_eclass_scheme_c *ts;
  int                 ret;

  T8_ASSERT (t8_forest_is_committed (forest));
  T8_ASSERT (first_or_last == 0 || first_or_last == 1);
  T8_ASSERT (forest != NULL);
  if (forest->local_num_elements <= 0 || forest->trees == NULL
      || forest->first_local_tree > forest->last_local_tree) {
    /* This forest is empty and therefore the first tree is not shared */
    return 0;
  }
  if (first_or_last == 0) {
    /* Get a pointer to the first tree */
    tree = (t8_tree_t) sc_array_index (forest->trees, 0);
  }
  else {
    /* Get a pointer to the last tree */
    tree = (t8_tree_t) sc_array_index (forest->trees,
                                       forest->trees->elem_count - 1);
  }
  /* Get the eclass scheme of the first tree */
  eclass = tree->eclass;
  /* Get the eclass scheme of the first tree */
  ts = t8_forest_get_eclass_scheme (forest, eclass);
  /* Calculate the first/last possible descendant of the first/last tree */
  /* we do this by first creating a level 0 child of the tree, then
   * calculating its first/last descendant */
  ts->t8_element_new (1, &element);
  ts->t8_element_set_linear_id (element, 0, 0);
  ts->t8_element_new (1, &desc);
  if (first_or_last == 0) {
    ts->t8_element_first_descendant (element, desc, forest->maxlevel);
  }
  else {
    ts->t8_element_last_descendant (element, desc, forest->maxlevel);
  }
  /* We can now check whether the first/last possible descendant matches the
   * first/last local descendant */
  tree_desc = first_or_last == 0 ? tree->first_desc : tree->last_desc;
  ret = ts->t8_element_compare (desc, tree_desc);
  /* clean-up */
  ts->t8_element_destroy (1, &element);
  ts->t8_element_destroy (1, &desc);
  /* If the descendants are the same then ret is zero and we return false.
   * We return true otherwise */
  return ret;
}

int
t8_forest_first_tree_shared (t8_forest_t forest)
{
  return t8_forest_tree_shared (forest, 0);
}

int
t8_forest_last_tree_shared (t8_forest_t forest)
{
  return t8_forest_tree_shared (forest, 1);
}

/* Allocate memory for trees and set their values as in from.
 * For each tree allocate enough element memory to fit the elements of from.
 * If copy_elements is true, copy the elements of from into the element memory.
 */
void
t8_forest_copy_trees (t8_forest_t forest, t8_forest_t from, int copy_elements)
{
  t8_tree_t           tree, fromtree;
  t8_gloidx_t         num_tree_elements;
  t8_locidx_t         jt, number_of_trees;
  t8_eclass_scheme_c *eclass_scheme;

  T8_ASSERT (forest != NULL);
  T8_ASSERT (from != NULL);
  T8_ASSERT (!forest->committed);
  T8_ASSERT (from->committed);

  number_of_trees = from->trees->elem_count;
  forest->trees =
    sc_array_new_size (sizeof (t8_tree_struct_t), number_of_trees);
  sc_array_copy (forest->trees, from->trees);
  for (jt = 0; jt < number_of_trees; jt++) {
    tree = (t8_tree_t) t8_sc_array_index_locidx (forest->trees, jt);
    fromtree = (t8_tree_t) t8_sc_array_index_locidx (from->trees, jt);
    tree->eclass = fromtree->eclass;
    eclass_scheme = forest->scheme_cxx->eclass_schemes[tree->eclass];
    num_tree_elements = t8_element_array_get_count (&fromtree->elements);
    t8_element_array_init_size (&tree->elements, eclass_scheme,
                                num_tree_elements);
    /* TODO: replace with t8_elem_copy (not existing yet), in order to
     * eventually copy additional pointer data stored in the elements?
     * -> i.m.o. we should not allow such pointer data at the elements */
    if (copy_elements) {
      t8_element_array_copy (&tree->elements, &fromtree->elements);
      tree->elements_offset = fromtree->elements_offset;
      /* Copy the first and last descendant */
      eclass_scheme->t8_element_new (1, &tree->first_desc);
      eclass_scheme->t8_element_copy (fromtree->first_desc, tree->first_desc);
      eclass_scheme->t8_element_new (1, &tree->last_desc);
      eclass_scheme->t8_element_copy (fromtree->last_desc, tree->last_desc);
    }
    else {
      t8_element_array_truncate (&tree->elements);
    }
  }
  forest->first_local_tree = from->first_local_tree;
  forest->last_local_tree = from->last_local_tree;
  if (copy_elements) {
    forest->local_num_elements = from->local_num_elements;
    forest->global_num_elements = from->global_num_elements;
  }
  else {
    forest->local_num_elements = 0;
    forest->global_num_elements = 0;
  }
}

/* Search for a linear element id (at forest->maxlevel) in a sorted array of
 * elements. If the element does not exist, return the largest index i
 * such that the element at position i has a smaller id than the given one.
 * If no such i exists, return -1.
 */
/* TODO: should return t8_locidx_t */
static t8_locidx_t
t8_forest_bin_search_lower (t8_element_array_t *elements,
                            t8_linearidx_t element_id, int maxlevel)
{
  t8_element_t       *query;
  t8_linearidx_t      query_id;
  t8_locidx_t         low, high, guess;
  t8_eclass_scheme_c *ts;

  ts = t8_element_array_get_scheme (elements);
  /* At first, we check whether any element has smaller id than the
   * given one. */
  query = t8_element_array_index_int (elements, 0);
  query_id = ts->t8_element_get_linear_id (query, maxlevel);
  if (query_id > element_id) {
    /* No element has id smaller than the given one */
    return -1;
  }

  /* We now perform the binary search */
  low = 0;
  high = t8_element_array_get_count (elements) - 1;
  while (low < high) {
    guess = (low + high + 1) / 2;
    query = t8_element_array_index_int (elements, guess);
    query_id = ts->t8_element_get_linear_id (query, maxlevel);
    if (query_id == element_id) {
      /* we are done */
      return guess;
    }
    else if (query_id > element_id) {
      /* look further left */
      high = guess - 1;
    }
    else {
      /* look further right, but keep guess in the search range */
      low = guess;
    }
  }
  T8_ASSERT (low == high);
  return low;
}

t8_eclass_t
t8_forest_element_neighbor_eclass (t8_forest_t forest,
                                   t8_locidx_t ltreeid,
                                   const t8_element_t *elem, int face)
{
  t8_eclass_scheme_c *ts;
  t8_tree_t           tree;
  t8_ctree_t          coarse_tree;
  t8_eclass_t         eclass;
  int                 tree_face;
  t8_locidx_t         lcoarse_neighbor;
  t8_cmesh_t          cmesh;

  /* Get a pointer to the tree to read its element class */
  tree = t8_forest_get_tree (forest, ltreeid);
  eclass = tree->eclass;
  ts = t8_forest_get_eclass_scheme (forest, eclass);
  if (!ts->t8_element_is_root_boundary (elem, face)) {
    /* The neighbor element is inside the current tree. */
    return tree->eclass;
  }
  else {
    /* The neighbor is in a neighbor tree */
    /* If the face neighbor is not inside the tree, we have to find out the tree
     * face and the tree's face neighbor along that face. */
    tree_face = ts->t8_element_tree_face (elem, face);

    cmesh = t8_forest_get_cmesh (forest);
    /* Get the coarse tree corresponding to tree */
    coarse_tree = t8_forest_get_coarse_tree (forest, ltreeid);
    /* Get the (coarse) local id of the tree neighbor */
    lcoarse_neighbor = t8_cmesh_trees_get_face_neighbor (coarse_tree,
                                                         tree_face);
    T8_ASSERT (0 <= lcoarse_neighbor);
    if (lcoarse_neighbor < t8_cmesh_get_num_local_trees (cmesh)) {
      /* The tree neighbor is a local tree */
      return t8_cmesh_get_tree_class (cmesh, lcoarse_neighbor);
    }
    else {
      T8_ASSERT (lcoarse_neighbor - t8_cmesh_get_num_local_trees (cmesh)
                 < cmesh->num_ghosts);
      /* The tree neighbor is a ghost */
      return t8_cmesh_get_ghost_class (cmesh,
                                       lcoarse_neighbor
                                       -
                                       t8_cmesh_get_num_local_trees (cmesh));
    }
  }
}

t8_gloidx_t
t8_forest_element_face_neighbor (t8_forest_t forest,
                                 t8_locidx_t ltreeid,
                                 const t8_element_t *elem,
                                 t8_element_t *neigh,
                                 t8_eclass_scheme_c *neigh_scheme,
                                 int face, int *neigh_face)
{
  t8_eclass_scheme_c *ts;
  t8_tree_t           tree;
  t8_eclass_t         eclass;

  /* Get a pointer to the tree to read its element class */
  tree = t8_forest_get_tree (forest, ltreeid);
  eclass = tree->eclass;
  ts = t8_forest_get_eclass_scheme (forest, eclass);

#if 0                           /* print the general setting at the beginning */
#if T8_ENABLE_DEBUG
  t8_debugf ("face: %i\n", face);
  t8_debugf ("current element:\n");
  ts->t8_element_debug_print (elem);
#endif
#endif

  if (neigh_scheme == ts &&
      ts->t8_element_face_neighbor_inside (elem, neigh, face, neigh_face)) {
    /* The neighbor was constructed and is inside the current tree. */
#if 0
#if T8_ENABLE_DEBUG             /* print the resulting neighbor */
    t8_debugf ("neigh initialized:\n");
    ts->t8_element_debug_print (neigh);
#endif
#endif
    return ltreeid + t8_forest_get_first_local_tree_id (forest);
  }
  else {
    /* The neighbor does not lie inside the current tree. The content of neigh
     * is undefined right now. */
    t8_eclass_scheme_c *boundary_scheme, *neighbor_scheme;
    t8_eclass_t         neigh_eclass, boundary_class;
    t8_element_t       *face_element;
    t8_cmesh_t          cmesh;
    t8_locidx_t         lctree_id, lcneigh_id;
    t8_locidx_t        *face_neighbor;
    t8_gloidx_t         global_neigh_id;
    t8_cghost_t         ghost;
    int8_t             *ttf;
    int                 tree_face, tree_neigh_face;
    int                 is_smaller, eclass_compare;
    int                 F, sign;

    cmesh = forest->cmesh;
    /* Get the scheme associated to the element class of the
     * boundary element. */
    /* Compute the face of elem_tree at which the face connection is. */
    tree_face = ts->t8_element_tree_face (elem, face);
    /* compute coarse tree id */
    lctree_id = t8_forest_ltreeid_to_cmesh_ltreeid (forest, ltreeid);
    if (t8_cmesh_tree_face_is_boundary (cmesh, lctree_id, tree_face)) {
      /* This face is a domain boundary. We do not need to continue */
      return -1;
    }
    /* Get the eclass scheme for the boundary */
    boundary_class = (t8_eclass_t) t8_eclass_face_types[eclass][tree_face];
    boundary_scheme = t8_forest_get_eclass_scheme (forest, boundary_class);
    /* Allocate the face element */
    boundary_scheme->t8_element_new (1, &face_element);
    /* Compute the face element. */

    ts->t8_element_boundary_face (elem, face, face_element, boundary_scheme);
    /* Get the coarse tree that contains elem.
     * Also get the face neighbor information of the coarse tree. */
    (void) t8_cmesh_trees_get_tree_ext (cmesh->trees,
                                        lctree_id, &face_neighbor, &ttf);
    /* Compute the local id of the face neighbor tree. */
    lcneigh_id = face_neighbor[tree_face];
    /* F is needed to compute the neighbor face number and the orientation.
     * tree_neigh_face = ttf % F
     * or = ttf / F
     */
    F = t8_eclass_max_num_faces[cmesh->dimension];
    /* compute the neighbor face */
    tree_neigh_face = ttf[tree_face] % F;
    if (lcneigh_id == lctree_id && tree_face == tree_neigh_face) {
      /* This face is a domain boundary and there is no neighbor */
      return -1;
    }
    /* We now compute the eclass of the neighbor tree. */
    if (lcneigh_id < t8_cmesh_get_num_local_trees (cmesh)) {
      /* The face neighbor is a local tree */
      /* Get the eclass of the neighbor tree */
      neigh_eclass = t8_cmesh_get_tree_class (cmesh, lcneigh_id);
      global_neigh_id = lcneigh_id + t8_cmesh_get_first_treeid (cmesh);
    }
    else {
      /* The face neighbor is a ghost tree */
      T8_ASSERT (cmesh->num_local_trees <= lcneigh_id
                 && lcneigh_id < cmesh->num_ghosts + cmesh->num_local_trees);
      /* Get the eclass of the neighbor tree */
      ghost = t8_cmesh_trees_get_ghost (cmesh->trees,
                                        lcneigh_id -
                                        t8_cmesh_get_num_local_trees (cmesh));
      neigh_eclass = ghost->eclass;
      global_neigh_id = ghost->treeid;
    }
    /* We need to find out which face is the smaller one that is the one
     * according to which the orientation was computed.
     * face_a is smaller then face_b if either eclass_a < eclass_b
     * or eclass_a = eclass_b and face_a < face_b. */
    /* -1 eclass < neigh_eclass, 0 eclass = neigh_eclass, 1 eclass > neigh_eclass */
    eclass_compare = t8_eclass_compare (eclass, neigh_eclass);
    is_smaller = 0;
    if (eclass_compare == -1) {
      /* The face in the current tree is the smaller one */
      is_smaller = 1;
    }
    else if (eclass_compare == 1) {
      /* The face in the other tree is the smaller one */
      is_smaller = 0;
    }
    else {

      T8_ASSERT (eclass_compare == 0);
      /* Check if the face of the current tree has a smaller index then
       * the face of the neighbor tree. */
      is_smaller = tree_face <= tree_neigh_face;
    }
    /* We now transform the face element to the other tree. */
    sign =
      t8_eclass_face_orientation[eclass][tree_face] ==
      t8_eclass_face_orientation[neigh_eclass][tree_neigh_face];
    boundary_scheme->t8_element_transform_face (face_element,
                                                face_element,
                                                ttf[tree_face] / F, sign,
                                                is_smaller);
    /* And now we extrude the face to the new neighbor element 
     * and compute neigh */
    neighbor_scheme = forest->scheme_cxx->eclass_schemes[neigh_eclass];
    *neigh_face =
      neighbor_scheme->t8_element_extrude_face (face_element,
                                                boundary_scheme, neigh,
                                                tree_neigh_face);

#if 0                           /* print the resulting neighbor */
#if T8_ENABLE_DEBUG
    t8_debugf ("neigh initialized:\n");
    neighbor_scheme->t8_element_debug_print (neigh);
#endif
#endif

    return global_neigh_id;
  }
}

t8_gloidx_t
t8_forest_element_half_face_neighbors (t8_forest_t forest,
                                       t8_locidx_t ltreeid,
                                       const t8_element_t *elem,
                                       t8_element_t *neighs[],
                                       t8_eclass_scheme_c *neigh_scheme,
                                       int face, int num_neighs,
                                       int dual_faces[])
{
  t8_eclass_scheme_c *ts;
  t8_tree_t           tree;
  t8_eclass_t         eclass;
  t8_element_t      **children_at_face;
  t8_gloidx_t         neighbor_tree = -1;
#ifdef T8_ENABLE_DEBUG
  t8_gloidx_t         last_neighbor_tree = -1;
#endif
  int                 num_children_at_face, child_it;
  int                 child_face;
  int                 neigh_face;

  /* Get the current tree and its element class */
  tree = t8_forest_get_tree (forest, ltreeid);
  eclass = tree->eclass;
  /* The eclass scheme for the current tree */
  ts = t8_forest_get_eclass_scheme (forest, eclass);
  SC_CHECK_ABORT (ts->t8_element_level (elem) <
                  t8_forest_get_maxlevel (forest),
                  "Trying to refine an element beyond its maximum allowed level.");
  /* The number of children of elem at face */
  T8_ASSERT (num_neighs == ts->t8_element_num_face_children (elem, face));
  num_children_at_face = num_neighs;
  /* Allocate memory for the children of elem that share a face with face. */
  children_at_face = T8_ALLOC (t8_element_t *, num_children_at_face);
  ts->t8_element_new (num_children_at_face, children_at_face);

  /* Construct the children of elem at face
   *
   *  a-----b                     x--b
   *  |     |           =>        |  |
   *  |     | <- face             x--x
   *  |     |                     |  |
   *  c-----d                     x--d
   *
   */
  ts->t8_element_children_at_face (elem, face, children_at_face,
                                   num_children_at_face, NULL);
  /* For each face_child build its neighbor */
  for (child_it = 0; child_it < num_children_at_face; child_it++) {
    /* The face number of the face of the child that coincides with face
     * is not necessarily the same as the face number of elem. (which is the integer face)
     * We thus have to compute the face number of the child first.
     */
    child_face = ts->t8_element_face_child_face (elem, face, child_it);
    neighbor_tree = t8_forest_element_face_neighbor (forest, ltreeid,
                                                     children_at_face
                                                     [child_it],
                                                     neighs[child_it],
                                                     neigh_scheme,
                                                     child_face, &neigh_face);
    if (dual_faces != NULL) {
      /* Store the dual face */
      dual_faces[child_it] = neigh_face;
    }
    /* For each of the neighbors, the neighbor tree must be the same. */
    T8_ASSERT (child_it == 0 || neighbor_tree == last_neighbor_tree);
#ifdef T8_ENABLE_DEBUG
    last_neighbor_tree = neighbor_tree;
#endif
  }
  /* Clean-up the memory */
  ts->t8_element_destroy (num_children_at_face, children_at_face);
  T8_FREE (children_at_face);
  return neighbor_tree;
}

/* This function does not need a declaration and is only called by LFN_transitioned.
 * When entering this function, a neighbr transition cell is found and some additional
 * subelement-specific functions are applied to return the right subelement neighbor of leaf. */
void
t8_forest_get_transition_cell_face_neighbor (t8_forest_t forest,
                                             t8_element_t *pseudo_neighbor,
                                             const t8_element_t *leaf,
                                             t8_locidx_t element_index,
                                             int face,
                                             t8_locidx_t lneigh_treeid,
                                             t8_element_t **neighbor_leafs,
                                             t8_locidx_t **pelement_indices,
                                             int neighbor_is_ghost,
                                             int *owners,
                                             t8_locidx_t lghost_treeid,
                                             t8_locidx_t ghost_element_index,
                                             t8_eclass_scheme_c *ts,
                                             t8_eclass_scheme_c *neigh_scheme,
                                             int *num_neighbors)
{
  /* Consider the following situation:
   *
   *                                         this is not yet implemented     
   *         x - - - - - x - - - - - x                    x - - - - - x
   *         |           | \ pnei  / |                  / | \ pnei  / |
   *         |           |   \   /   |                /   |   \   /   |
   *         |   leaf   f| nei x     |              /    f| nei x     |
   *         |           |   / | \   |            / leaf  |   / | \   |
   *         |           | /   |   \ |          /         | /   |   \ |
   *         x - - - - - x - - x - - x        x - - - - - x - - x - - x 
   *             ts == neigh_scheme               ts != neigh_scheme   
   *
   * We are looking for the neighbor (nei) of leaf at f.
   * Given is a random element (pnei), called pseudo_neighbor, of the neighboring transition cell.
   * The aim of this function is to identify the real subelement neighbor (nei) of leaf at f. 
   * This function is neither implemented for hybrid meshes, nor for nonconformal meshes - we expect exactly one subelement neighbor. */

  const t8_element_t *neighbor;
  t8_locidx_t         pseudo_neighbor_index;
  int                 pseudo_neighbor_sub_id;
  int                 leaf_neighbor_sub_id;

  T8_ASSERT (ts == neigh_scheme);
  T8_ASSERT (forest->is_transitioned);
  T8_ASSERT (neigh_scheme->t8_element_is_subelement (pseudo_neighbor));
  T8_ASSERT (element_index < forest->global_num_elements);

  pseudo_neighbor_index = element_index;
  pseudo_neighbor_sub_id =
    neigh_scheme->t8_element_get_subelement_id (pseudo_neighbor);

  /* Get the subelement id of the real neighbor of leaf.
   * This function will determine the sub_id of the real neighbor, given leaf, face and the pseudo_neighbor. 
   * This is why ts == neigh_scheme must be true. */
  leaf_neighbor_sub_id =
    neigh_scheme->t8_element_find_neighbor_in_transition_cell (leaf,
                                                               pseudo_neighbor,
                                                               face);

  if (!neighbor_is_ghost) {
    /* adjust the index of the pseudo neighbor to equal the index of the real neighbor. 
     * The following computation should be true for every subelement scheme and does not require
     * a separate t8_element function. The important - and subelement-scheme-dependent - 
     * aspect is the computation of leaf_neighbor_sub_id above. */
    element_index =
      pseudo_neighbor_index - pseudo_neighbor_sub_id + leaf_neighbor_sub_id;

    /* get the real neighbor */
    neighbor = t8_forest_get_tree_element (t8_forest_get_tree
                                           (forest, lneigh_treeid),
                                           element_index -
                                           t8_forest_get_tree_element_offset
                                           (forest, lneigh_treeid));

    /* free memory */
    neigh_scheme->t8_element_destroy (0, neighbor_leafs + 1);
    /* copy the neighbor */
    neigh_scheme->t8_element_copy (neighbor, neighbor_leafs[0]);

    /* set return values */
    *pelement_indices = T8_ALLOC (t8_locidx_t, 1);
    (*pelement_indices)[0] = element_index;

    T8_FREE (owners);

    *num_neighbors = 1;

    return;
  }

  /* the neighbor subelement is a ghost */
  int                 search_direction =
    (leaf_neighbor_sub_id > pseudo_neighbor_sub_id) ? 1 : -1;
  int                 id_diff_abs =
    (leaf_neighbor_sub_id - pseudo_neighbor_sub_id) * search_direction;

  bool                neighbor_found = false;
  int                 subelement_count = 0;

  while (!neighbor_found) {
    T8_ASSERT (ghost_element_index >= 0);       /* check, that ghost_element_index has been set before */

    const t8_element_t *check_neighbor;
    check_neighbor =
      t8_forest_ghost_get_element (forest, lghost_treeid,
                                   ghost_element_index +
                                   search_direction * subelement_count);

    if (neigh_scheme->t8_element_get_subelement_id (check_neighbor) ==
        leaf_neighbor_sub_id) {
      /* both elements should be siblings or equal */
      T8_ASSERT (neigh_scheme->
                 t8_element_get_transition_type (check_neighbor) ==
                 neigh_scheme->
                 t8_element_get_transition_type (pseudo_neighbor));

      /* adjust element index */
      element_index = element_index + search_direction * subelement_count;

      /* free memory */
      neigh_scheme->t8_element_destroy (0, neighbor_leafs + 1);
      /* copy the neighbor */
      neigh_scheme->t8_element_copy (check_neighbor, neighbor_leafs[0]);

      /* set return values */
      *pelement_indices = T8_ALLOC (t8_locidx_t, 1);
      (*pelement_indices)[0] = element_index;

      T8_FREE (owners);

      /* neighbor found */
      neighbor_found = true;
    }

    if (subelement_count > id_diff_abs) {       /* we assume that the real neighbor is a sibling subelement and hence we should find it here */
      SC_ABORT ("Ghost subelement neighbor not found!\n");
    }

    subelement_count++;
  }                             /* end while-loop to identify ghost-subelement neighbor */

  *num_neighbors = 1;

  return;
}

/* This is the transitioned version of the LFN funciton. It does not need a declaration
 * as it is only called by LFN if the input forest is transitioned. 
 * Note: there is a lot of code duplication compared to LFN, but it might be better to seperate the transitioned LFN
 * from the standard LFN for now. */
void
t8_forest_leaf_face_neighbors_transitioned (t8_forest_t forest,
                                            t8_locidx_t ltreeid,
                                            const t8_element_t *leaf,
                                            t8_element_t **pneighbor_leafs[],
                                            int face, int *dual_faces[],
                                            int *num_neighbors,
                                            t8_locidx_t **pelement_indices,
                                            t8_eclass_scheme_c
                                            **pneigh_scheme,
                                            int forest_is_balanced)
{
  /* Consider the following transitioned forest:
   *
   *                   forest
   *                          f1 
   *         x - - x - - x - - - - - x
   *         |     |     | \  sub  / |
   *         |     |     | f0\   /f2 |
   *         x - - x - - x - - x     |
   *         |     |   f1|   / | \   |
   *         |     | elem| /   |   \ |
   *         x - - x - - x - - x - - x 
   *
   * How do we identify neighbors in transitioned forests? 
   *   1) Check whether the current element is a subelement. If yes, then its neighbor might be a sibling subelement (for example sub at f0 or f2).
   *      If so, then we can quickly compute and return the corresponding neighbor.
   *   2) Otherwise (in case of elem at any face or sub at f1), we apply the standard LFN concept of face neighbors or half-face neighbors 
   *      to identify the real neighbor element. Here, it does not matter whether the current element is a subelement or a standard element.
   *   3) We are done at 2) if the identified neighbor is no subelement. Otherwise (like in the case of elem at f1), the binary search, based on the Morton-Index 
   *      will randomly pick one subelement of the corresponding transition cell (since, by definition they all share the same Morton Index).
   *      Hence, in this case we apply some additional - subelement specific - t8_element functions in order to return the right subelement neighbor. */

  /* In the following, 
   *   - leaf (ts scheme) is the current element of the forest
   *   - neighbor_leafs[] (neigh_scheme) is an array of neighbors of leaf. At first, it consists of VFNs or VHFNs (virtual (half) face neighbors)of leaf at f 
   *     Later, the real neighbor elements are copied into this array and returned by the LFN function 
   *   - ancestor (neigh_scheme) is a "first guess". It is a leaf element of the forest that corresponds to the VFNs or VHFNs in neighbor_leafs[] */

  t8_eclass_t         neigh_class, eclass;
  t8_gloidx_t         gneigh_treeid;
  t8_locidx_t         lneigh_treeid = -1;
  t8_locidx_t         lghost_treeid =
    -1, *element_indices, element_index, subelement_neighbor_index, ghost_element_index = -1;
  t8_eclass_scheme_c *ts, *neigh_scheme;
  t8_element_array_t *element_array;
  t8_element_t       *ancestor, **neighbor_leafs;
  t8_linearidx_t      neigh_id;
  int                 num_children_at_face, at_maxlevel;
  int                 ineigh, *owners, different_owners, have_ghosts,
    neighbor_is_ghost = 0;

  T8_ASSERT (t8_forest_is_committed (forest));

  /* This function should only be called for transitioned forests */
  T8_ASSERT (forest->is_transitioned);

  if (forest_is_balanced) {
    /* In a balanced forest, the leaf neighbor of a leaf is either the neighbor element itself,
     * its parent or its children at the face. If the forest is transitioned,
     * then the neighbor might also be a subelement whose level will also differ at most by +-1 to the leaf element. 
     * The leaf might as well be a subelement. */
    eclass = t8_forest_get_tree_class (forest, ltreeid);
    ts = t8_forest_get_eclass_scheme (forest, eclass);

    /* LFN_transitioned does not yet support nonconformal transitioned meshes.
     * Hybrid meshes can be used if both schemes support conformal transitioning. */
    SC_CHECK_ABORT ((ts->t8_element_scheme_supports_transitioning ()
                     && ts->t8_element_transition_scheme_is_conformal ()),
                    "LFN_transitioned not implemented for nonconformal transition schemes");

    /* In the following, we compute the children of the face neighbor elements of leaf. For this, we need the
     * neighbor tree's eclass, scheme, and tree id */
    neigh_class =
      t8_forest_element_neighbor_eclass (forest, ltreeid, leaf, face);
    neigh_scheme = *pneigh_scheme =
      t8_forest_get_eclass_scheme (forest, neigh_class);

    /* 1) Check whether the current element is a subelement and whether its neighbor is a sibling subelement */

    /* If the current element is a subelement, then we can determine whether its neighbor
     * at face is a sibling. If so, then we can easily compute its neighbor.
     * Note, that a transition cell (a family of subelements will always be within the same process) */
    if (ts->t8_element_is_subelement (leaf)) {
      if (ts->t8_element_neighbor_is_sibling (leaf, face) > 0) {
        /* subelement siblings will be in the same local tree */
        T8_ASSERT (ts == neigh_scheme);
        *num_neighbors =
          ts->t8_element_get_num_sibling_neighbors_at_face (leaf, face);
        neighbor_leafs = *pneighbor_leafs =
          T8_ALLOC (t8_element_t *, *num_neighbors);
        *dual_faces = T8_ALLOC (int, *num_neighbors);
        ts->t8_element_new (*num_neighbors, neighbor_leafs);
        ts->t8_element_get_sibling_neighbor_in_transition_cell (leaf, face,
                                                                *num_neighbors,
                                                                neighbor_leafs,
                                                                dual_faces);
        *pelement_indices = T8_ALLOC (t8_locidx_t, *num_neighbors);
        element_indices = *pelement_indices;
        for (int neighbor_count = 0; neighbor_count < *num_neighbors; neighbor_count++) {
          neigh_id = ts->t8_element_get_linear_id (neighbor_leafs[neighbor_count], forest->maxlevel);
          element_array = t8_forest_get_tree_element_array (forest, ltreeid);
          subelement_neighbor_index = t8_forest_bin_search_lower (element_array, neigh_id, forest->maxlevel);
          element_indices[neighbor_count] = subelement_neighbor_index
            - ts->t8_element_get_subelement_id (t8_forest_get_tree_element (t8_forest_get_tree (forest, ltreeid), subelement_neighbor_index)) 
            + ts->t8_element_get_subelement_id (neighbor_leafs[neighbor_count]);
          T8_ASSERT (element_indices[neighbor_count] >= 0);
        }
        return;
      }
    }

    /* 2) The neighbor is no sibling subelement. Move on with the standard (half)-face-neighbor procedure */

    /* If we are at the maximum refinement level,
     * then we compute the single neighbor instead. */
    at_maxlevel =
      ts->t8_element_level (leaf) == t8_forest_get_maxlevel (forest);
    if (at_maxlevel || ts->t8_element_transition_scheme_is_conformal ()) {
      /* If leaf has maxlevel or the current eclass scheme is transitioned and conformal,
       * we know that the leaf element has at most one neighbor at each face. 
       * Note that in hybrid meshes, the mesh must not be conformal since not each tree might be conformal */
      num_children_at_face = 1;
      neighbor_leafs = *pneighbor_leafs = T8_ALLOC (t8_element_t *, 1);
      *dual_faces = T8_ALLOC (int, 1);
      neigh_scheme->t8_element_new (num_children_at_face, neighbor_leafs);
      /* Compute virtual neighbor element and global treeid of the neighbor */
      gneigh_treeid =
        t8_forest_element_face_neighbor (forest, ltreeid, leaf,
                                         neighbor_leafs[0], neigh_scheme,
                                         face, *dual_faces);
    }
    else {
      /* At this point, we expect an arbitrary number of neighbors. Our transition implementation is
       * build for this case and does not require a conformal mesh. */

      /* Note the following: LFN is only implemented for balanced meshes and therefore uses the concept of 
       * virtual half face neighbors. This concept WILL NOT WORK for a nonconformal transition scheme whose transition cells enable more 
       * neighbors than the maximum number of neighbors per element in the forests pure balanced version.
       * This is because in such cases the concept of half face neighbors would not be sufficient to depict all 
       * neighbor subelements in a neighboring transition cell.
       * TODO: think of a solution for this issue to enable more complex transition cells, consider for example the following situation:
       * 
       *             quad   transition cell
       *        x - - - - - x - - - x
       *        |           x - - - x    ->    transition cell with three subelements
       *        |           x - - - x          (too many neighbors for only two half face neighbors of leaf)
       *        |   leaf  f x - - - x
       *        |           |       |    ->    normal quad
       *        |           |       |
       *        x - - - - - x - - - x
       *
       * Note that the above example counts as "balanced", but half face neighbors would not be sufficient to find all neighbors of leaf at f. 
       * Currently, ancestor would identify as the lower normal quad neighbor and afterwards, we would just use the second HFN of leaf as the
       * second neighbor. But in such a transitioned case, there is a whole transition cell of neighbors corresponding to the second HFN.
       * Furthermore, even if there would only be one subelement neighbor, this neighbor would be a subelement, NOT EQUALING the second HFN. */

      /* Allocate neighbor element */
      num_children_at_face = ts->t8_element_num_face_children (leaf, face);
      neighbor_leafs = *pneighbor_leafs =
        T8_ALLOC (t8_element_t *, num_children_at_face);
      *dual_faces = T8_ALLOC (int, num_children_at_face);
      neigh_scheme->t8_element_new (num_children_at_face, neighbor_leafs);
      /* Compute virtual neighbor elements and global treeid of the neighbor */
      gneigh_treeid =
        t8_forest_element_half_face_neighbors (forest, ltreeid, leaf,
                                               neighbor_leafs,
                                               neigh_scheme, face,
                                               num_children_at_face,
                                               *dual_faces);
    }

    /* neighbor_leafs[i] do now equal the FN or HFN of leaf at f. In the following we check whether there is only one neighbor
     * and whether neighbor_leafs[i] have to be adjusted further. Finally, the neighbor_leafs element array is returned by the LFN function. */

    if (gneigh_treeid < 0) {
      /* There exists no face neighbor across this face, we return with this info */
      neigh_scheme->t8_element_destroy (1, neighbor_leafs);
      T8_FREE (neighbor_leafs);
      T8_FREE (*dual_faces);
      *dual_faces = NULL;
      *num_neighbors = 0;
      *pelement_indices = NULL;
      *pneighbor_leafs = NULL;
      return;
    }
    T8_ASSERT (gneigh_treeid >= 0
               && gneigh_treeid < forest->global_num_trees);
    /* We have computed the half face neighbor elements, we now compute their owners,
     * if they differ, we know that the half face neighbors are the neighbor leafs.
     * If the owners do not differ, we have to check if the neighbor leaf is their
     * parent or grandparent. */
    owners = T8_ALLOC (int, num_children_at_face);
    different_owners = 0;
    have_ghosts = 0;
    for (ineigh = 0; ineigh < num_children_at_face; ineigh++) {
      /* At first, we check whether the current rank owns the neighbor, since
       * this is a constant time check and it is the most common case */
      if (t8_forest_element_check_owner (forest, neighbor_leafs[ineigh],
                                         gneigh_treeid, neigh_class,
                                         forest->mpirank, at_maxlevel)) {
        owners[ineigh] = forest->mpirank;
        /* The neighbor tree is also a local tree. we store its local treeid */
        lneigh_treeid = t8_forest_get_local_id (forest, gneigh_treeid);
      }
      else {
        owners[ineigh] =
          t8_forest_element_find_owner (forest, gneigh_treeid,
                                        neighbor_leafs[ineigh], neigh_class);
        /* Store that at least one neighbor is a ghost */
        have_ghosts = 1;
      }
      if (ineigh > 0) {
        /* Check if all owners are the same for all neighbors or not */
        different_owners = different_owners
          || (owners[ineigh] != owners[ineigh - 1]);
      }
    }
    if (have_ghosts) {
      /* At least one neighbor is a ghost, we compute the ghost treeid of the neighbor
       * tree. */
      lghost_treeid =
        t8_forest_ghost_get_ghost_treeid (forest, gneigh_treeid);
      T8_ASSERT (lghost_treeid >= 0);
    }

    if (!different_owners) {
      /* The face neighbors belong to the same process, we thus need to determine
       * if they are leafs or their parent or grandparent. */
      neigh_id =
        neigh_scheme->t8_element_get_linear_id (neighbor_leafs[0],
                                                forest->maxlevel);
      if (owners[0] != forest->mpirank) {
        /* The elements are ghost elements of the same owner */
        neighbor_is_ghost = 1;
        element_array =
          t8_forest_ghost_get_tree_elements (forest, lghost_treeid);
        /* Find the index in element_array of the leaf ancestor of the first neighbor.
         * This is either the neighbor itself or its parent, or its grandparent */
        element_index =
          t8_forest_bin_search_lower (element_array, neigh_id,
                                      forest->maxlevel);
        /* Get the element */
        ancestor =
          t8_forest_ghost_get_element (forest, lghost_treeid, element_index);
        /* Add the number of ghost elements on previous ghost trees and the number
         * of local elements. */
        ghost_element_index = element_index;
        element_index +=
          t8_forest_ghost_get_tree_element_offset (forest, lghost_treeid);
        element_index += t8_forest_get_local_num_elements (forest);
        T8_ASSERT (forest->local_num_elements <= element_index
                   && element_index <
                   forest->local_num_elements +
                   t8_forest_get_num_ghosts (forest));
      }
      else {
        /* the elements are local elements */
        element_array =
          t8_forest_get_tree_element_array (forest, lneigh_treeid);
        /* Find the index in element_array of the leaf ancestor of the first neighbor.
         * This is either the neighbor itself or its parent, or its grandparent */
        element_index =
          t8_forest_bin_search_lower (element_array, neigh_id,
                                      forest->maxlevel);
        /* Get the element */
        ancestor =
          t8_forest_get_tree_element (t8_forest_get_tree
                                      (forest, lneigh_treeid), element_index);
        /* Add the element offset of this tree to the index */
        element_index +=
          t8_forest_get_tree_element_offset (forest, lneigh_treeid);
      }

      if ((neigh_scheme->t8_element_compare (ancestor, neighbor_leafs[0]) < 0)
          || ts->t8_element_is_subelement (leaf)) {

        /* we expect only one neighbor (or a neighboring transition cell with possibly multiple
         * subelement neighbors if the transition scheme is not conformal) in this case */

        /* We need to determine the dual face */
        if (neigh_scheme->t8_element_level (ancestor) ==
            ts->t8_element_level (leaf)) {
          /* The ancestor is the same-level neighbor of leaf */
          if (!at_maxlevel) {
            /* its dual face is the face of the parent of the first neighbor leaf */
            *dual_faces[0] =
              neigh_scheme->t8_element_face_parent_face (neighbor_leafs[0],
                                                         *dual_faces[0]);
          }
        }
        else if (neigh_scheme->t8_element_level (ancestor) ==
                 ts->t8_element_level (leaf) + 1) {
          *dual_faces[0] =
            neigh_scheme->t8_element_face_parent_face (neighbor_leafs[0],
                                                       *dual_faces[0]);
        }
        else {
          /* The ancestor is the parent of the parent */

          T8_ASSERT (neigh_scheme->t8_element_level (ancestor) ==
                     ts->t8_element_level (leaf) - 1);

          *dual_faces[0] =
            neigh_scheme->t8_element_face_parent_face (neighbor_leafs[0],
                                                       *dual_faces[0]);
          if (!at_maxlevel) {
            /* We need to compute the dual face of the grandparent. */
            /* Construct the parent of the grand child */
            neigh_scheme->t8_element_parent (neighbor_leafs[0],
                                             neighbor_leafs[0]);
            /* Compute the face id of the parent's face */
            *dual_faces[0] =
              neigh_scheme->t8_element_face_parent_face (neighbor_leafs[0],
                                                         *dual_faces[0]);
          }
        }

        /* 3) A leaf neighbor (ancestor) is found. First, check whether leaf is a subelement
         * in a transition cell. If yes, then apply subelement-specific functions. 
         * Otherwise, continue with the standard LFN procedure. */

        /* TODO: nonconformal meshes will need a loop over all ancestors, corresponding to all neighbor_leafs[i].
         * And for each ancestor we would need to check whether it is a subelement and then determine all subelement neighbors
         * which might be more than one.  */

        if (neigh_scheme->t8_element_is_subelement (ancestor)) {
          /* At this point, "ancestor" is a random subelement of the neighboring transition cell of leaf. */
          /* We need to identify the real subelement neighbor within this transition cell. */

          /* TODO: in nonconformal transitioned forests there might be more than one subelement neighbor 
           * in a neighboring transition cell - not implemented yet */
          T8_ASSERT (neigh_scheme->
                     t8_element_transition_scheme_is_conformal ());
          t8_forest_get_transition_cell_face_neighbor (forest, ancestor, leaf,
                                                       element_index, face,
                                                       lneigh_treeid,
                                                       neighbor_leafs,
                                                       pelement_indices,
                                                       neighbor_is_ghost,
                                                       owners, lghost_treeid,
                                                       ghost_element_index,
                                                       ts, neigh_scheme,
                                                       num_neighbors);
          return;
        }

        /* free memory */
        neigh_scheme->t8_element_destroy (num_children_at_face - 1,
                                          neighbor_leafs + 1);
        /* copy the ancestor */
        neigh_scheme->t8_element_copy (ancestor, neighbor_leafs[0]);
        /* set return values */
        *num_neighbors = 1;
        *pelement_indices = T8_ALLOC (t8_locidx_t, 1);
        (*pelement_indices)[0] = element_index;

        T8_FREE (owners);
        return;
      }                         /* end of (t8_element_compare < 0) || leaf is subelement */
    }                           /* end of if !different owner */

    /* neighbor_leafs[i] are not adjusted below this comment. 
     * Hence, we assume that the FNs or HFNs equal the real leaf neighbor elements. */

    /* The leafs are the face neighbors that we are looking for. */
    /* The face neighbors either belong to different processes and thus must be leafs
     * in the forest, or the ancestor leaf of the first half neighbor is the half
     * neighbor itself and thus all half neighbors must be leafs.
     * Since the forest is balanced, we found all neighbor leafs.
     * It remains to compute their local ids */
    *num_neighbors = num_children_at_face;
    *pelement_indices = T8_ALLOC (t8_locidx_t, num_children_at_face);
    element_indices = *pelement_indices;
    for (ineigh = 0; ineigh < num_children_at_face; ineigh++) {
      /* Compute the linear id at maxlevel of the neighbor leaf */
      neigh_id =
        neigh_scheme->t8_element_get_linear_id (neighbor_leafs[ineigh],
                                                forest->maxlevel);
      /* Get a pointer to the element array in which the neighbor lies and search
       * for the element's index in this array.
       * This is either the local leaf array of the local tree or the corresponding leaf array
       * in the ghost structure */
      if (owners[ineigh] == forest->mpirank) {
        /* The neighbor is a local leaf */
        element_array =
          t8_forest_get_tree_element_array (forest, lneigh_treeid);
        /* Find the index of the neighbor in the array */
        element_indices[ineigh] =
          t8_forest_bin_search_lower (element_array, neigh_id,
                                      forest->maxlevel);
        T8_ASSERT (element_indices[ineigh] >= 0);
        /* We have to add the tree's element offset to the index found to get
         * the actual local element id */
        element_indices[ineigh] +=
          t8_forest_get_tree_element_offset (forest, lneigh_treeid);
#if T8_ENABLE_DEBUG
        /* We check whether the element is really the element at this local id */
        {
          t8_locidx_t         check_ltreeid;
          t8_element_t       *check_element;
          check_element =
            t8_forest_get_element (forest, element_indices[ineigh],
                                   &check_ltreeid);
          T8_ASSERT (check_ltreeid == lneigh_treeid);
          T8_ASSERT (!neigh_scheme->t8_element_compare (check_element,
                                                        neighbor_leafs
                                                        [ineigh]));
        }
#endif
      }
      else {
        /* The neighbor is a ghost */
        element_array =
          t8_forest_ghost_get_tree_elements (forest, lghost_treeid);
        /* Find the index of the neighbor in the array */
        element_indices[ineigh] =
          t8_forest_bin_search_lower (element_array, neigh_id,
                                      forest->maxlevel);

#if T8_ENABLE_DEBUG
        /* We check whether the element is really the element at this local id */
        {
          t8_element_t       *check_element;
          check_element =
            t8_forest_ghost_get_element (forest, lghost_treeid,
                                         element_indices[ineigh]);
          T8_ASSERT (!neigh_scheme->t8_element_compare (check_element,
                                                        neighbor_leafs
                                                        [ineigh]));
          t8_debugf("LFN_transitioned: the neighbor is a ghost.\n");
        }
#endif
        /* Add the element offset of previous ghosts to this index */
        element_indices[ineigh] +=
          t8_forest_ghost_get_tree_element_offset (forest, lghost_treeid);
        /* Add the number of all local elements to this index */
        element_indices[ineigh] += t8_forest_get_local_num_elements (forest);
      }
    }                           /* End for loop over neighbor leafs */
    T8_FREE (owners);
  }                             /* end of if (forest_is_balanced || forest->is_transitioned) (main part of the LFN) */
  else {
    /* TODO: implement unbalanced version */
    SC_ABORT_NOT_REACHED ();
  }
}

void
t8_forest_leaf_face_neighbors (t8_forest_t forest, t8_locidx_t ltreeid,
                               const t8_element_t *leaf,
                               t8_element_t **pneighbor_leafs[],
                               int face, int *dual_faces[],
                               int *num_neighbors,
                               t8_locidx_t **pelement_indices,
                               t8_eclass_scheme_c **pneigh_scheme,
                               int forest_is_balanced)
{
  t8_eclass_t         neigh_class, eclass;
  t8_gloidx_t         gneigh_treeid;
  t8_locidx_t         lneigh_treeid = -1;
  t8_locidx_t         lghost_treeid = -1, *element_indices, element_index;
  t8_eclass_scheme_c *ts, *neigh_scheme;
  t8_element_array_t *element_array;
  t8_element_t       *ancestor, **neighbor_leafs;
  t8_linearidx_t      neigh_id;
  int                 num_children_at_face, at_maxlevel;
  int                 ineigh, *owners, different_owners, have_ghosts;

  /* TODO: implement is_leaf check to apply to leaf */
  T8_ASSERT (t8_forest_is_committed (forest));

  SC_CHECK_ABORT (forest_is_balanced, "leaf face neighbors is not implemented " "for unbalanced forests.\n");   /* TODO: write version for unbalanced forests */
  SC_CHECK_ABORT (forest->mpisize == 1 || forest->ghosts != NULL,
                  "Ghost structure is needed for t8_forest_leaf_face_neighbors "
                  "but was not found in forest.\n");

  /* if the given forest is transitioned, then call the transitioned LFN function. */
  if (forest->is_transitioned) {
    t8_forest_leaf_face_neighbors_transitioned (forest, ltreeid,
                                                leaf, pneighbor_leafs,
                                                face, dual_faces,
                                                num_neighbors,
                                                pelement_indices,
                                                pneigh_scheme,
                                                forest_is_balanced);
    return;
  }

  /* T8_ASSERT (!forest_is_balanced || t8_forest_is_balanced (forest)); */

  if (forest_is_balanced) {
    /* In a balanced forest, the leaf neighbor of a leaf is either the neighbor element itself,
     * its parent or its children at the face. */
    eclass = t8_forest_get_tree_class (forest, ltreeid);
    ts = t8_forest_get_eclass_scheme (forest, eclass);
    /* At first we compute these children of the face neighbor elements of leaf. For this, we need the
     * neighbor tree's eclass, scheme, and tree id */
    neigh_class =
      t8_forest_element_neighbor_eclass (forest, ltreeid, leaf, face);
    neigh_scheme = *pneigh_scheme =
      t8_forest_get_eclass_scheme (forest, neigh_class);
    /* If we are at the maximum refinement level, we compute the neighbor instead */
    at_maxlevel =
      ts->t8_element_level (leaf) == t8_forest_get_maxlevel (forest);
    if (at_maxlevel) {
      num_children_at_face = 1;
      neighbor_leafs = *pneighbor_leafs = T8_ALLOC (t8_element_t *, 1);
      *dual_faces = T8_ALLOC (int, 1);
      neigh_scheme->t8_element_new (num_children_at_face, neighbor_leafs);
      /* Compute neighbor element and global treeid of the neighbor */
      gneigh_treeid =
        t8_forest_element_face_neighbor (forest, ltreeid, leaf,
                                         neighbor_leafs[0], neigh_scheme,
                                         face, *dual_faces);
    }
    else {
      /* Allocate neighbor element */
      num_children_at_face = ts->t8_element_num_face_children (leaf, face);
      neighbor_leafs = *pneighbor_leafs =
        T8_ALLOC (t8_element_t *, num_children_at_face);
      *dual_faces = T8_ALLOC (int, num_children_at_face);
      neigh_scheme->t8_element_new (num_children_at_face, neighbor_leafs);
      /* Compute neighbor elements and global treeid of the neighbor */
      gneigh_treeid =
        t8_forest_element_half_face_neighbors (forest, ltreeid, leaf,
                                               neighbor_leafs,
                                               neigh_scheme, face,
                                               num_children_at_face,
                                               *dual_faces);
    }
    if (gneigh_treeid < 0) {
      /* There exists no face neighbor across this face, we return with this info */
      neigh_scheme->t8_element_destroy (1, neighbor_leafs);
      T8_FREE (neighbor_leafs);
      T8_FREE (*dual_faces);
      *dual_faces = NULL;
      *num_neighbors = 0;
      *pelement_indices = NULL;
      *pneighbor_leafs = NULL;
      return;
    }
    T8_ASSERT (gneigh_treeid >= 0
               && gneigh_treeid < forest->global_num_trees);
    /* We have computed the half face neighbor elements, we now compute their owners,
     * if they differ, we know that the half face neighbors are the neighbor leafs.
     * If the owners do not differ, we have to check if the neighbor leaf is their
     * parent or grandparent. */
    owners = T8_ALLOC (int, num_children_at_face);
    different_owners = 0;
    have_ghosts = 0;
    for (ineigh = 0; ineigh < num_children_at_face; ineigh++) {
      /* At first, we check whether the current rank owns the neighbor, since
       * this is a constant time check and it is the most common case */
      if (t8_forest_element_check_owner (forest, neighbor_leafs[ineigh],
                                         gneigh_treeid, neigh_class,
                                         forest->mpirank, at_maxlevel)) {
        owners[ineigh] = forest->mpirank;
        /* The neighbor tree is also a local tree. we store its local treeid */
        lneigh_treeid = t8_forest_get_local_id (forest, gneigh_treeid);
      }
      else {
        owners[ineigh] =
          t8_forest_element_find_owner (forest, gneigh_treeid,
                                        neighbor_leafs[ineigh], neigh_class);
        /* Store that at least one neighbor is a ghost */
        have_ghosts = 1;
      }
      if (ineigh > 0) {
        /* Check if all owners are the same for all neighbors or not */
        different_owners = different_owners
          || (owners[ineigh] != owners[ineigh - 1]);
      }
    }
    if (have_ghosts) {
      /* At least one neighbor is a ghost, we compute the ghost treeid of the neighbor
       * tree. */
      lghost_treeid =
        t8_forest_ghost_get_ghost_treeid (forest, gneigh_treeid);
      T8_ASSERT (lghost_treeid >= 0);
    }
    /* TODO: Maybe we do not need to compute the owners. It suffices to know
     *       whether the neighbor is owned by mpirank or not. */

    if (!different_owners) {
      /* The face neighbors belong to the same process, we thus need to determine
       * if they are leafs or their parent or grandparent. */
      neigh_id =
        neigh_scheme->t8_element_get_linear_id (neighbor_leafs[0],
                                                forest->maxlevel);
      if (owners[0] != forest->mpirank) {
        /* The elements are ghost elements of the same owner */
        element_array =
          t8_forest_ghost_get_tree_elements (forest, lghost_treeid);
        /* Find the index in element_array of the leaf ancestor of the first neighbor.
         * This is either the neighbor itself or its parent, or its grandparent */
        element_index =
          t8_forest_bin_search_lower (element_array, neigh_id,
                                      forest->maxlevel);
        /* Get the element */
        ancestor =
          t8_forest_ghost_get_element (forest, lghost_treeid, element_index);
        /* Add the number of ghost elements on previous ghost trees and the number
         * of local elements. */
        element_index +=
          t8_forest_ghost_get_tree_element_offset (forest, lghost_treeid);
        element_index += t8_forest_get_local_num_elements (forest);
        T8_ASSERT (forest->local_num_elements <= element_index
                   && element_index <
                   forest->local_num_elements +
                   t8_forest_get_num_ghosts (forest));
      }
      else {
        /* the elements are local elements */
        element_array =
          t8_forest_get_tree_element_array (forest, lneigh_treeid);
        /* Find the index in element_array of the leaf ancestor of the first neighbor.
         * This is either the neighbor itself or its parent, or its grandparent */
        element_index =
          t8_forest_bin_search_lower (element_array, neigh_id,
                                      forest->maxlevel);
        /* Get the element */
        ancestor =
          t8_forest_get_tree_element (t8_forest_get_tree
                                      (forest, lneigh_treeid), element_index);
        /* Add the element offset of this tree to the index */
        element_index +=
          t8_forest_get_tree_element_offset (forest, lneigh_treeid);
      }
      if (neigh_scheme->t8_element_compare (ancestor, neighbor_leafs[0]) < 0) {
        /* ancestor is a real ancestor, and thus the neighbor is either the
         * parent or grandparent of the half neighbors. we can return it and
         * the indices. */
        /* We need to determine the dual face */
        if (neigh_scheme->t8_element_level (ancestor) ==
            ts->t8_element_level (leaf)) {
          /* The ancestor is the same-level neighbor of leaf */
          if (!at_maxlevel) {
            /* its dual face is the face of the parent of the first neighbor leaf */
            *dual_faces[0] =
              neigh_scheme->t8_element_face_parent_face (neighbor_leafs[0],
                                                         *dual_faces[0]);
          }
        }
        else {
          /* The ancestor is the parent of the parent */
          T8_ASSERT (neigh_scheme->t8_element_level (ancestor) ==
                     ts->t8_element_level (leaf) - 1);

          *dual_faces[0] =
            neigh_scheme->t8_element_face_parent_face (neighbor_leafs[0],
                                                       *dual_faces[0]);
          if (!at_maxlevel) {
            /* We need to compute the dual face of the grandparent. */
            /* Construct the parent of the grand child */
            neigh_scheme->t8_element_parent (neighbor_leafs[0],
                                             neighbor_leafs[0]);
            /* Compute the face id of the parent's face */
            *dual_faces[0] =
              neigh_scheme->t8_element_face_parent_face (neighbor_leafs[0],
                                                         *dual_faces[0]);
          }
        }

        /* free memory */
        neigh_scheme->t8_element_destroy (num_children_at_face - 1,
                                          neighbor_leafs + 1);
        /* copy the ancestor */
        neigh_scheme->t8_element_copy (ancestor, neighbor_leafs[0]);
        /* set return values */
        *num_neighbors = 1;
        *pelement_indices = T8_ALLOC (t8_locidx_t, 1);
        (*pelement_indices)[0] = element_index;

        T8_FREE (owners);
        return;
      }
    }
    /* The leafs are the face neighbors that we are looking for. */
    /* The face neighbors either belong to different processes and thus must be leafs
     * in the forest, or the ancestor leaf of the first half neighbor is the half
     * neighbor itself and thus all half neighbors must be leafs.
     * Since the forest is balanced, we found all neighbor leafs.
     * It remains to compute their local ids */
    *num_neighbors = num_children_at_face;
    *pelement_indices = T8_ALLOC (t8_locidx_t, num_children_at_face);
    element_indices = *pelement_indices;
    for (ineigh = 0; ineigh < num_children_at_face; ineigh++) {
      /* Compute the linear id at maxlevel of the neighbor leaf */
      neigh_id =
        neigh_scheme->t8_element_get_linear_id (neighbor_leafs[ineigh],
                                                forest->maxlevel);
      /* Get a pointer to the element array in which the neighbor lies and search
       * for the element's index in this array.
       * This is either the local leaf array of the local tree or the corresponding leaf array
       * in the ghost structure */
      if (owners[ineigh] == forest->mpirank) {
        /* The neighbor is a local leaf */
        element_array =
          t8_forest_get_tree_element_array (forest, lneigh_treeid);
        /* Find the index of the neighbor in the array */
        element_indices[ineigh] =
          t8_forest_bin_search_lower (element_array, neigh_id,
                                      forest->maxlevel);
        T8_ASSERT (element_indices[ineigh] >= 0);
        /* We have to add the tree's element offset to the index found to get
         * the actual local element id */
        element_indices[ineigh] +=
          t8_forest_get_tree_element_offset (forest, lneigh_treeid);
#if T8_ENABLE_DEBUG
        /* We check whether the element is really the element at this local id */
        {
          t8_locidx_t         check_ltreeid;
          t8_element_t       *check_element;
          check_element =
            t8_forest_get_element (forest, element_indices[ineigh],
                                   &check_ltreeid);
          T8_ASSERT (check_ltreeid == lneigh_treeid);
          T8_ASSERT (!neigh_scheme->t8_element_compare (check_element,
                                                        neighbor_leafs
                                                        [ineigh]));
        }
#endif
      }
      else {
        /* TODO: do we need to adjust in case of subelements here? */

        /* The neighbor is a ghost */
        element_array =
          t8_forest_ghost_get_tree_elements (forest, lghost_treeid);
        /* Find the index of the neighbor in the array */
        element_indices[ineigh] =
          t8_forest_bin_search_lower (element_array, neigh_id,
                                      forest->maxlevel);

#if T8_ENABLE_DEBUG
        /* We check whether the element is really the element at this local id */
        {
          t8_element_t       *check_element;
          check_element =
            t8_forest_ghost_get_element (forest, lghost_treeid,
                                         element_indices[ineigh]);
          T8_ASSERT (!neigh_scheme->t8_element_compare (check_element,
                                                        neighbor_leafs
                                                        [ineigh]));
          t8_debugf("LFN: the neighbor is a ghost.\n");
        }
#endif
        /* Add the element offset of previous ghosts to this index */
        element_indices[ineigh] +=
          t8_forest_ghost_get_tree_element_offset (forest, lghost_treeid);
        /* Add the number of all local elements to this index */
        element_indices[ineigh] += t8_forest_get_local_num_elements (forest);
      }
    }                           /* End for loop over neighbor leafs */
    T8_FREE (owners);
  }
  else {
    /* TODO: implement unbalanced version */
    SC_ABORT_NOT_REACHED ();
  }
}

void
t8_forest_print_all_leaf_neighbors (t8_forest_t forest)
{
  t8_locidx_t         ltree, ielem;
  t8_element_t       *leaf, **neighbor_leafs;
  int                 iface, num_neighbors, ineigh;
  t8_eclass_t         eclass;
  t8_eclass_scheme_c *ts, *neigh_scheme;
  t8_locidx_t        *element_indices;
  int                *dual_faces;
  char                buffer[BUFSIZ];
  int                 allocate_first_desc = 0, allocate_tree_offset = 0;
  int                 allocate_el_offset = 0;

  if (forest->tree_offsets == NULL) {
    allocate_tree_offset = 1;
    t8_forest_partition_create_tree_offsets (forest);
  }
  if (forest->global_first_desc == NULL) {
    allocate_first_desc = 1;
    t8_forest_partition_create_first_desc (forest);
  }
  if (forest->element_offsets == NULL) {
    allocate_el_offset = 1;
    t8_forest_partition_create_offsets (forest);
  }
  for (ielem = 0; ielem < t8_forest_get_local_num_elements (forest); ielem++) {
    /* Get a pointer to the ielem-th element, its eclass, treeid and scheme */
    leaf = t8_forest_get_element (forest, ielem, &ltree);
    eclass = t8_forest_get_tree_class (forest, ltree);
    ts = t8_forest_get_eclass_scheme (forest, eclass);
    t8_debugf
      ("This is t8_forest_print_all_leaf_neighbors. For the next step, we assume forest to not have any subelements.\n");
    /* Iterate over all faces */
    for (iface = 0; iface < ts->t8_element_num_faces (leaf); iface++) {
      t8_forest_leaf_face_neighbors (forest, ltree, leaf, &neighbor_leafs,
                                     iface, &dual_faces, &num_neighbors,
                                     &element_indices, &neigh_scheme, 1);
      t8_debugf
        ("Element %li across face %i has %i leaf neighbors (with dual faces).\n",
         (long) ielem, iface, num_neighbors);
      snprintf (buffer, BUFSIZ, "\tIndices:\t");
      for (ineigh = 0; ineigh < num_neighbors; ineigh++) {
        snprintf (buffer + strlen (buffer), BUFSIZ - strlen (buffer),
                  "%li  (%i)  ", (long) element_indices[ineigh],
                  dual_faces[iface]);
      }
      t8_debugf ("%s\n", buffer);
      if (num_neighbors > 0) {
        neigh_scheme->t8_element_destroy (num_neighbors, neighbor_leafs);

        T8_FREE (element_indices);
        T8_FREE (neighbor_leafs);
        T8_FREE (dual_faces);
      }
    }
  }
  if (allocate_tree_offset) {
    t8_shmem_array_destroy (&forest->tree_offsets);
  }
  if (allocate_first_desc) {
    t8_shmem_array_destroy (&forest->global_first_desc);
  }
  if (allocate_el_offset) {
    t8_shmem_array_destroy (&forest->element_offsets);
  }
}

/* Check if an element is owned by a specific rank */
int
t8_forest_element_check_owner (t8_forest_t forest,
                               t8_element_t *element,
                               t8_gloidx_t gtreeid, t8_eclass_t eclass,
                               int rank, int element_is_desc)
{
  t8_element_t       *first_desc;
  t8_eclass_scheme_c *ts;
  t8_linearidx_t      rfirst_desc_id, rnext_desc_id = -1, first_desc_id;
  int                 is_first, is_last, check_next;
  int                 next_nonempty;

  T8_ASSERT (t8_forest_is_committed (forest));
  T8_ASSERT (element != NULL);
  T8_ASSERT (0 <= gtreeid
             && gtreeid < t8_forest_get_num_global_trees (forest));

  /* Get a pointer to the first_global_trees array of forest */
  const t8_gloidx_t  *first_global_trees =
    t8_shmem_array_get_gloidx_array (forest->tree_offsets);

  if (t8_offset_in_range (gtreeid, rank, first_global_trees)) {
    /* The process has elements of that tree */
    is_first = (t8_offset_first (rank, first_global_trees) == gtreeid);
    is_last = (gtreeid == t8_offset_last (rank, first_global_trees));
    if (is_first || is_last) {
      /* We need to check if element is on the next rank only if the tree is the
       * last tree on this rank and the next rank has elements of this tree */
      next_nonempty = t8_offset_next_nonempty_rank (rank, forest->mpisize,
                                                    first_global_trees);
      check_next = is_last && next_nonempty < forest->mpisize &&
        t8_offset_in_range (gtreeid, next_nonempty, first_global_trees);
      /* The tree is either the first or the last tree on rank, we thus
       * have to check whether element is in the range of the tree */
      /* Get the eclass scheme of the tree */
      ts = t8_forest_get_eclass_scheme (forest, eclass);
      /* Compute the linear id of the first descendant of element */
      if (!element_is_desc) {
        ts->t8_element_new (1, &first_desc);
        ts->t8_element_first_descendant (element, first_desc,
                                         forest->maxlevel);
        first_desc_id =
          ts->t8_element_get_linear_id (first_desc, forest->maxlevel);
        ts->t8_element_destroy (1, &first_desc);
      }
      else {
        /* The element is its own first descendant */
        first_desc_id =
          ts->t8_element_get_linear_id (element, forest->maxlevel);
      }
      /* Get the id of the trees first descendant and the first descendant
       * of the next nonempty rank */
      rfirst_desc_id =
        *(t8_linearidx_t *) t8_shmem_array_index (forest->global_first_desc,
                                                  rank);
      if (check_next) {
        /* Get the id of the trees first descendant on the next nonempty rank */
        rnext_desc_id = *(t8_linearidx_t *)
          t8_shmem_array_index (forest->global_first_desc, next_nonempty);
      }
      /* The element is not in the tree if and only if
       *  is_first && first_desc_id > id (first_desc)
       *    or
       *  check_next && next_desc_id <= id (first_desc)
       */
      if ((is_first && rfirst_desc_id > first_desc_id)
          || (check_next && rnext_desc_id <= first_desc_id)) {
        /* The element is not on this rank */
        return 0;
      }
      /* The element is on this rank */
      return 1;
    }
    else {
      /* This rank holds all elements of the tree, thus the element must
       * belong to this rank */
      return 1;
    }
  }
  return 0;
}

/* The data that we use as key in the binary owner search.
 * It contains the linear id of the element that we look for and
 * a pointer to the forest, we also store the index of the biggest
 * owner process.
 */
struct find_owner_data_t
{
  t8_linearidx_t      linear_id;
  t8_forest_t         forest;
  int                 last_owner;
};

static int
t8_forest_element_find_owner_compare (const void *find_owner_data,
                                      const void *process)
{
  const struct find_owner_data_t *data =
    (const struct find_owner_data_t *) find_owner_data;
  t8_linearidx_t      linear_id = data->linear_id;
  t8_forest_t         forest = data->forest;
  int                 proc = *(int *) process;
  t8_linearidx_t      proc_first_desc_id;
  t8_linearidx_t      next_proc_first_desc_id;

  T8_ASSERT (0 <= proc && proc < forest->mpisize);
  /* Get the id of the first element on this process. */
  proc_first_desc_id =
    *(t8_linearidx_t *) t8_shmem_array_index (forest->global_first_desc,
                                              (size_t) proc);

  if (proc == data->last_owner) {
    /* If we are the last process owning the element's tree, then
     * we have either found the element or have to look further left. */
    return proc_first_desc_id <= linear_id ? 0 : -1;
  }
  else {
    T8_ASSERT (proc < data->last_owner);
    if (proc_first_desc_id > linear_id) {
      /* We have to look further left */
      return -1;
    }
    /* Get the linear id of the first element on the next process. */
    next_proc_first_desc_id =
      *(t8_linearidx_t *) t8_shmem_array_index (forest->global_first_desc,
                                                (size_t) proc + 1);
    if (next_proc_first_desc_id <= linear_id) {
      /* We have to look further right */
      return 1;
    }
    /* We have found the owner process */
    return 0;
  }
}

int
t8_forest_element_find_owner_ext (t8_forest_t forest,
                                  t8_gloidx_t gtreeid,
                                  t8_element_t *element,
                                  t8_eclass_t eclass, int lower_bound,
                                  int upper_bound, int guess,
                                  int element_is_desc)
{
  t8_element_t       *first_desc;
  t8_eclass_scheme_c *ts;
  t8_gloidx_t         current_first_tree;
  t8_linearidx_t      current_id, element_desc_id;
  t8_linearidx_t     *first_descs;
  int                 found = 0;
  int                 empty_dir = 1, last_guess, reached_bound;
  int                 next_nonempty;

  T8_ASSERT (t8_forest_is_committed (forest));
  T8_ASSERT (0 <= gtreeid
             && gtreeid < t8_forest_get_num_global_trees (forest));
  T8_ASSERT (element != NULL);
  T8_ASSERT (0 <= lower_bound && lower_bound <= upper_bound
             && upper_bound < forest->mpisize);
  T8_ASSERT (lower_bound <= guess && guess <= upper_bound);

  /* If the upper and lower bound only leave one process left, we can immediately
   * return this process as the owner */
  if (upper_bound == lower_bound) {
    return upper_bound;
  }
  ts = t8_forest_get_eclass_scheme (forest, eclass);
  if (element_is_desc) {
    /* The element is already its own first_descendant */
    first_desc = element;
  }
  else {
    /* Build the first descendant of element */
    ts->t8_element_new (1, &first_desc);
    ts->t8_element_first_descendant (element, first_desc, forest->maxlevel);
  }

  T8_ASSERT (forest->tree_offsets != NULL);
  T8_ASSERT (forest->global_first_desc != NULL);

  /* Get pointers to the arrays of first local trees and first local descendants */
  const t8_gloidx_t  *first_trees =
    t8_shmem_array_get_gloidx_array (forest->tree_offsets);
  first_descs =
    (t8_linearidx_t *) t8_shmem_array_get_array (forest->global_first_desc);
  /* Compute the linear id of the element's first descendant */
  element_desc_id =
    ts->t8_element_get_linear_id (first_desc,
                                  ts->t8_element_level (first_desc));
  /* Get a pointer to the element offset array */
  const t8_gloidx_t  *element_offsets =
    t8_shmem_array_get_gloidx_array (forest->element_offsets);

  /* binary search for the owner process using the first descendant and first tree array */
  while (!found) {
    T8_ASSERT (lower_bound <= upper_bound);
    if (upper_bound == lower_bound) {
      /* There is no candidate left, the search has ended */
      guess = upper_bound;
      found = 1;
    }
    else {
      last_guess = guess;
      while (t8_offset_empty (guess, element_offsets)) {
        /* skip empty processes */
        if ((empty_dir == -1 && guess <= lower_bound) ||
            (empty_dir == +1 && guess >= upper_bound)) {
          /* We look for smaller processes until guess = lower_bound,
           * and then look for greater processes
           * or vice versa. */
          /* we reached the top or bottom bound */
          reached_bound = empty_dir > 0 ? 1 : -1;
          /* change direction */
          empty_dir *= -1;
          /* reset guess */
          guess = last_guess;
          if (reached_bound > 0) {
            /* The upper bound was reached, we ommit all empty
             * ranks from the search. */
            upper_bound = last_guess;
          }
          else {
            /* The lower bound was reached, we ommit all empty
             * ranks from the search. */
            lower_bound = last_guess;
          }
        }
        guess += empty_dir;
      }
      /* The first tree of this process */
      current_first_tree = t8_offset_first (guess, first_trees);

      if (current_first_tree > gtreeid) {
        /* look further left */
        empty_dir = -1;
        upper_bound = guess - 1;
        /* guess is in the middle of both bounds */
        guess = (upper_bound + lower_bound) / 2;
      }
      else {
        current_id = first_descs[guess];
        if (current_first_tree == gtreeid && element_desc_id < current_id) {
          /* This guess has gtreeid as first tree
           * we compare the first descendant */
          /* look further left */
          empty_dir = -1;
          upper_bound = guess - 1;
          /* guess is in the middle of both bounds */
          guess = (upper_bound + lower_bound) / 2;
        }
        else {
          /* check if the element is on the next higher nonempty process */
          next_nonempty =
            t8_offset_next_nonempty_rank (guess, forest->mpisize,
                                          first_trees);
          current_first_tree = t8_offset_first (next_nonempty, first_trees);
          if (current_first_tree < gtreeid) {
            /* look further right */
            empty_dir = +1;
            lower_bound = next_nonempty;
            /* guess is in the middle of both bounds */
            guess = (upper_bound + lower_bound) / 2;
          }
          else {
            current_id = first_descs[next_nonempty];
            if (current_first_tree == gtreeid
                && current_id <= element_desc_id) {
              /* The next process has gtreeid as first tree
               * we compare the first descendants */
              /* The process we look for is >= guess + 1
               * look further right */
              empty_dir = +1;
              lower_bound = guess + 1;
              /* guess is in the middle of both bounds */
              guess = (upper_bound + lower_bound) / 2;
            }
            else {
              /* We now know:
               * first_tree of guess <= gtreeid
               * if first_tree of guess == gtreeid
               *    then first_desc of guess <= element_first_desc
               * first tree of guess + 1 >= gtreeid
               * if first tree of guess + 1 == gtreeid
               *    then first desc of guess + 1 > element_first_desc
               *
               * Thus the current guess must be the owner of element.
               */
              found = 1;
            }
          }
        }
      }
    }
  }

  /* clean-up */
  if (!element_is_desc) {
    ts->t8_element_destroy (1, &first_desc);
  }
  T8_ASSERT (t8_forest_element_check_owner
             (forest, element, gtreeid, eclass, guess, element_is_desc));
  return guess;
}

int
t8_forest_element_find_owner (t8_forest_t forest, t8_gloidx_t gtreeid,
                              t8_element_t *element, t8_eclass_t eclass)
{
  return t8_forest_element_find_owner_ext (forest, gtreeid, element,
                                           eclass, 0, forest->mpisize - 1,
                                           (forest->mpisize - 1) / 2, 0);
}

/* This is a deprecated version of the element_find_owner algorithm which
 * searches for the owners of the coarse tree first */
int
t8_forest_element_find_owner_old (t8_forest_t forest,
                                  t8_gloidx_t gtreeid,
                                  t8_element_t *element,
                                  t8_eclass_t eclass,
                                  sc_array_t *all_owners_of_tree)
{
  sc_array_t         *owners_of_tree, owners_of_tree_wo_first;
  int                 proc, proc_next;
  t8_linearidx_t      element_desc_lin_id;
  t8_element_t       *element_first_desc;
  t8_eclass_scheme_c *ts;
  ssize_t             proc_index;
  struct find_owner_data_t find_owner_data;

  if (forest->tree_offsets == NULL) {
    /* If the offset of global tree ids is not created, create it now.
     * Once created, we do not delete it in this function, since we expect
     * multiple calls to find_owner in a row.
     */
    t8_forest_partition_create_tree_offsets (forest);
  }
  if (forest->global_first_desc == NULL) {
    /* If the offset of first global ids is not created, create it now.
     * Once created, we do not delete it in this function, since we expect
     * multiple calls to find_owner in a row.
     */
    t8_forest_partition_create_first_desc (forest);
  }

  /* In owners_of_tree we will store all processes that have elements of the
   * tree gtreeid. */
  if (all_owners_of_tree == NULL) {
    owners_of_tree = sc_array_new (sizeof (int));
  }
  else {
    owners_of_tree = all_owners_of_tree;
  }
  if (owners_of_tree->elem_count == 0) {
    /* Compute the owners and store them (sorted) in owners_of_tree */
    /* TODO: This is only useful, if cmesh is partitioned */
    /* TODO: Isnt it better to only store the first and the last owner? */
    t8_offset_all_owners_of_tree (forest->mpisize, gtreeid,
                                  t8_shmem_array_get_gloidx_array
                                  (forest->tree_offsets), owners_of_tree);
  }
  /* Get the eclass_scheme and the element's first descendant's linear_id */
  ts = t8_forest_get_eclass_scheme (forest, eclass);
  /* Compute the first descendant of the element */
  ts->t8_element_new (1, &element_first_desc);
  ts->t8_element_first_descendant (element, element_first_desc,
                                   forest->maxlevel);
  /* Compute the linear of the first descendant */
  element_desc_lin_id =
    ts->t8_element_get_linear_id (element_first_desc, forest->maxlevel);

  /* The first owner of the tree may not have the tree as its first tree and
   * thus its first_descendant entry may not relate to this tree.
   * We thus check by hand if this process owns the element and exclude it
   * from the array. */
  proc = *(int *) sc_array_index (owners_of_tree, 0);
  if (owners_of_tree->elem_count == 1) {
    /* There is only this proc as possible owner. */
    ts->t8_element_destroy (1, &element_first_desc);
    if (all_owners_of_tree == NULL) {
      sc_array_destroy (owners_of_tree);
    }
    return proc;
  }
  else {
    /* Get the next owning process. Its first descendant is in fact an element
     * of the tree. If it is bigger than the descendant we look for, then
     * proc is the owning process of element. */
    proc_next = *(int *) sc_array_index (owners_of_tree, 1);
    if (*(t8_linearidx_t *)
        t8_shmem_array_index (forest->global_first_desc, (size_t) proc_next)
        > element_desc_lin_id) {
      ts->t8_element_destroy (1, &element_first_desc);
      if (all_owners_of_tree == NULL) {
        sc_array_destroy (owners_of_tree);
      }
      return proc;
    }
  }
  /* Exclude the first process from the array. */
  sc_array_init_view (&owners_of_tree_wo_first, owners_of_tree, 1,
                      owners_of_tree->elem_count - 1);
  /* We binary search in the owners array for the process that owns the element. */
  find_owner_data.forest = forest;
  find_owner_data.last_owner =
    *(int *) sc_array_index (&owners_of_tree_wo_first,
                             owners_of_tree_wo_first.elem_count - 1);
  find_owner_data.linear_id = element_desc_lin_id;

  proc_index = sc_array_bsearch (&owners_of_tree_wo_first, &find_owner_data,
                                 t8_forest_element_find_owner_compare);
  if (0 > proc_index || proc_index >= forest->mpisize) {
    /* The element was not found */
    SC_ABORT ("Try to find an element that does not exist in the forest.\n");
    return -1;
  }
  /* Get the process and return it. */
  proc =
    *(int *) sc_array_index_ssize_t (&owners_of_tree_wo_first, proc_index);
  /* clean-up */
  ts->t8_element_destroy (1, &element_first_desc);
  if (all_owners_of_tree == NULL) {
    sc_array_destroy (owners_of_tree);
  }
  return proc;
}

/* Recursively find all owners of descendants of a given element that touch a given face.
 * We do this by constructing the first and last possible descendants of the element that
 * touch the face. If those belong to different processes, we construct all children
 * of the element that touch the face.
 * We pass those children to the recursion in order of their linear id to be sure
 * that we add owners in ascending order.
 * first_desc/last_desc should either point to the first/last descendant of element or be NULL
 */
static void
t8_forest_element_owners_at_face_recursion (t8_forest_t forest,
                                            t8_gloidx_t gtreeid,
                                            const t8_element_t *element,
                                            t8_eclass_t eclass,
                                            t8_eclass_scheme_c *ts, int face,
                                            sc_array_t *owners,
                                            int lower_bound, int upper_bound,
                                            t8_element_t *first_desc,
                                            t8_element_t *last_desc)
{
  t8_element_t       *first_face_desc, *last_face_desc, **face_children;
  int                 first_owner, last_owner;
  int                 num_children, ichild;
  int                 child_face;
  int                 last_owner_entry;

  T8_ASSERT (element != NULL);
  /* Create first and last descendants at face */
  if (first_desc == NULL) {
    ts->t8_element_new (1, &first_face_desc);
    ts->t8_element_first_descendant_face (element, face, first_face_desc,
                                          forest->maxlevel);
  }
  else {
    first_face_desc = first_desc;
  }
  if (last_desc == NULL) {
    ts->t8_element_new (1, &last_face_desc);
    ts->t8_element_last_descendant_face (element, face, last_face_desc,
                                         forest->maxlevel);
  }
  else {
    last_face_desc = last_desc;
  }
#ifdef T8_ENABLE_DEBUG
  {
    /* Check if the computed or given descendants are the correct descendant */
    t8_element_t       *test_desc;

    ts->t8_element_new (1, &test_desc);
    ts->t8_element_last_descendant_face (element, face, test_desc,
                                         forest->maxlevel);
    T8_ASSERT (!ts->t8_element_compare (test_desc, last_face_desc));
    ts->t8_element_first_descendant_face (element, face, test_desc,
                                          forest->maxlevel);
    T8_ASSERT (!ts->t8_element_compare (test_desc, first_face_desc));
    ts->t8_element_destroy (1, &test_desc);
  }
#endif

  /* owner of first and last descendants */
  first_owner =
    t8_forest_element_find_owner_ext (forest, gtreeid, first_face_desc,
                                      eclass, lower_bound, upper_bound,
                                      lower_bound, 1);
  last_owner =
    t8_forest_element_find_owner_ext (forest, gtreeid, last_face_desc, eclass,
                                      lower_bound, upper_bound, upper_bound,
                                      1);

  /* It is impossible for an element with bigger id to belong to a smaller process */
  T8_ASSERT (first_owner <= last_owner);

  if (first_owner == last_owner) {
    /* This element has a unique owner, no recursion is necessary */
    /* Add the owner to the array of owners */
    /* TODO: check if this process is already listed. If we traverse the face children
     * in SFC order, we can just check the last entry in owners here */
    if (owners->elem_count > 0) {
      /* Get the last process that we added as owner */
      last_owner_entry =
        *(int *) sc_array_index (owners, owners->elem_count - 1);
    }
    else {
      last_owner_entry = -1;
    }
    if (first_owner != last_owner_entry) {
      /* We did not count this process as an owner, thus we add it */
      *(int *) sc_array_push (owners) = first_owner;
    }
    T8_ASSERT (t8_forest_element_check_owner
               (forest, first_face_desc, gtreeid, eclass, first_owner, 1));
    T8_ASSERT (t8_forest_element_check_owner
               (forest, last_face_desc, gtreeid, eclass, first_owner, 1));
    /* free memory */
    ts->t8_element_destroy (1, &first_face_desc);
    ts->t8_element_destroy (1, &last_face_desc);
    return;
  }
  else {
    T8_ASSERT (ts->t8_element_level (element) <
               t8_forest_get_maxlevel (forest));
    /* This element has different owners, we have to create its face
     * children and continue with the recursion. */
    num_children = ts->t8_element_num_face_children (element, face);
    /* allocate memory */
    face_children = T8_ALLOC (t8_element_t *, num_children);
    ts->t8_element_new (num_children, face_children);
    /* construct the children of element that touch face */
    ts->t8_element_children_at_face (element, face, face_children,
                                     num_children, NULL);
    for (ichild = 0; ichild < num_children; ichild++) {
      /* the face number of the child may not be the same as face */
      child_face = ts->t8_element_face_child_face (element, face, ichild);
      /* find owners of this child */
      /* For the first child, we reuse the first descendant */
      first_desc = (ichild == 0 ? first_face_desc : NULL);
      /* For the last child, we reuse the last descendant */
      last_desc = (ichild == num_children - 1 ? last_face_desc : NULL);
      t8_forest_element_owners_at_face_recursion (forest, gtreeid,
                                                  face_children[ichild],
                                                  eclass, ts, child_face,
                                                  owners,
                                                  lower_bound, upper_bound,
                                                  first_desc, last_desc);
    }
    ts->t8_element_destroy (num_children, face_children);
    T8_FREE (face_children);
  }
}

void
t8_forest_element_owners_at_face (t8_forest_t forest, t8_gloidx_t gtreeid,
                                  const t8_element_t *element,
                                  t8_eclass_t eclass, int face,
                                  sc_array_t *owners)
{
  t8_eclass_scheme_c *ts;
  int                 lower_bound, upper_bound;

  ts = t8_forest_get_eclass_scheme (forest, eclass);
  if (owners->elem_count > 0) {
    /* Compute lower and upper bound for the owners */
    lower_bound = *(int *) sc_array_index (owners, 0);
    upper_bound = *(int *) sc_array_index (owners, 1);
    sc_array_resize (owners, 0);
  }
  else {
    lower_bound = 0;
    upper_bound = forest->mpisize - 1;
  }
  T8_ASSERT (0 <= lower_bound && upper_bound < forest->mpisize);
  if (lower_bound == upper_bound) {
    /* There is no need to search, the owner is unique */
    T8_ASSERT (0 <= lower_bound && lower_bound < forest->mpisize);
    *(int *) sc_array_push (owners) = lower_bound;
    return;
  }
  if (lower_bound > upper_bound) {
    /* There is no owner */
    return;
  }
  /* call the recursion */
  t8_forest_element_owners_at_face_recursion (forest, gtreeid, element,
                                              eclass, ts, face, owners,
                                              lower_bound, upper_bound,
                                              NULL, NULL);
}

void
t8_forest_element_owners_bounds (t8_forest_t forest, t8_gloidx_t gtreeid,
                                 const t8_element_t *element,
                                 t8_eclass_t eclass, int *lower, int *upper)
{
  t8_eclass_scheme_c *ts;
  t8_element_t       *first_desc, *last_desc;

  if (*lower >= *upper) {
    /* Either there is no owner or it is unique. */
    return;
  }

  /* Compute the first and last descendant of element */
  ts = t8_forest_get_eclass_scheme (forest, eclass);
  ts->t8_element_new (1, &first_desc);
  ts->t8_element_first_descendant (element, first_desc, forest->maxlevel);
  ts->t8_element_new (1, &last_desc);
  ts->t8_element_last_descendant (element, last_desc, forest->maxlevel);

  /* Compute their owners as bounds for all of element's owners */
  *lower = t8_forest_element_find_owner_ext (forest, gtreeid, first_desc,
                                             eclass, *lower, *upper, *lower,
                                             1);
  *upper =
    t8_forest_element_find_owner_ext (forest, gtreeid, last_desc, eclass,
                                      *lower, *upper, *upper, 1);
}

void
t8_forest_element_owners_at_face_bounds (t8_forest_t forest,
                                         t8_gloidx_t gtreeid,
                                         const t8_element_t *element,
                                         t8_eclass_t eclass, int face,
                                         int *lower, int *upper)
{
  t8_eclass_scheme_c *ts;
  t8_element_t       *first_face_desc, *last_face_desc;

  if (*lower >= *upper) {
    /* Either there is no owner or it is unique. */
    return;
  }

  ts = t8_forest_get_eclass_scheme (forest, eclass);
  ts->t8_element_new (1, &first_face_desc);
  ts->t8_element_first_descendant_face (element, face, first_face_desc,
                                        forest->maxlevel);
  ts->t8_element_new (1, &last_face_desc);
  ts->t8_element_last_descendant_face (element, face, last_face_desc,
                                       forest->maxlevel);

  /* owner of first and last descendants */
  *lower =
    t8_forest_element_find_owner_ext (forest, gtreeid, first_face_desc,
                                      eclass, *lower, *upper, *lower, 1);
  *upper =
    t8_forest_element_find_owner_ext (forest, gtreeid, last_face_desc, eclass,
                                      *lower, *upper, *upper, 1);
  ts->t8_element_destroy (1, &first_face_desc);
  ts->t8_element_destroy (1, &last_face_desc);
}

void
t8_forest_element_owners_at_neigh_face (t8_forest_t forest,
                                        t8_locidx_t ltreeid,
                                        const t8_element_t *element,
                                        int face, sc_array_t *owners)
{
  t8_eclass_scheme_c *neigh_scheme;
  t8_eclass_t         neigh_class;
  t8_element_t       *face_neighbor;
  int                 dual_face;
  t8_gloidx_t         neigh_tree;

  /* Find out the eclass of the face neighbor tree and allocate memory for
   * the neighbor element */
  neigh_class =
    t8_forest_element_neighbor_eclass (forest, ltreeid, element, face);
  T8_ASSERT (T8_ECLASS_ZERO <= neigh_class && neigh_class < T8_ECLASS_COUNT);
  neigh_scheme = t8_forest_get_eclass_scheme (forest, neigh_class);
  neigh_scheme->t8_element_new (1, &face_neighbor);
  neigh_tree =
    t8_forest_element_face_neighbor (forest, ltreeid, element, face_neighbor,
                                     neigh_scheme, face, &dual_face);
  if (neigh_tree >= 0) {
    /* There is a face neighbor */
    t8_forest_element_owners_at_face (forest, neigh_tree, face_neighbor,
                                      neigh_class, dual_face, owners);
  }
  else {
    /* There is no face neighbor, we indicate this by setting the
     * array to 0 */
    sc_array_resize (owners, 0);
  }
  neigh_scheme->t8_element_destroy (1, &face_neighbor);
}

void
t8_forest_element_owners_at_neigh_face_bounds (t8_forest_t forest,
                                               t8_locidx_t ltreeid,
                                               const t8_element_t *element,
                                               int face, int *lower,
                                               int *upper)
{
  t8_eclass_scheme_c *neigh_scheme;
  t8_eclass_t         neigh_class;
  t8_element_t       *face_neighbor;
  int                 dual_face;
  t8_gloidx_t         neigh_tree;

  if (*lower >= *upper) {
    /* There is no owner or it is unique */
    return;
  }
  /* Find out the eclass of the face neighbor tree and allocate memory for
   * the neighbor element */
  neigh_class =
    t8_forest_element_neighbor_eclass (forest, ltreeid, element, face);
  neigh_scheme = t8_forest_get_eclass_scheme (forest, neigh_class);
  neigh_scheme->t8_element_new (1, &face_neighbor);
  neigh_tree =
    t8_forest_element_face_neighbor (forest, ltreeid, element, face_neighbor,
                                     neigh_scheme, face, &dual_face);
  if (neigh_tree >= 0) {
    /* There is a face neighbor */
    t8_forest_element_owners_at_face_bounds (forest, neigh_tree,
                                             face_neighbor, neigh_class,
                                             dual_face, lower, upper);
  }
  else {
    /* There is no face neighbor */
    *lower = 1;
    *upper = 0;
  }
  neigh_scheme->t8_element_destroy (1, &face_neighbor);
}

int
t8_forest_element_has_leaf_desc (t8_forest_t forest, t8_gloidx_t gtreeid,
                                 const t8_element_t *element,
                                 t8_eclass_scheme_c *ts)
{
  t8_locidx_t         ltreeid;
  t8_element_array_t *elements;
  t8_element_t       *last_desc, *elem_found;
  t8_locidx_t         ghost_treeid;
  t8_linearidx_t      last_desc_id, elem_id;
  int                 index, level, level_found;

  T8_ASSERT (t8_forest_is_committed (forest));

  /* Compute the linear id of the last descendant of element at
   * forest maxlevel.
   * We then check whether the forest has any element with id between
   * the id of element and the id of the last descendant */
  /* TODO: element interface function t8_element_last_desc_id */
  ts->t8_element_new (1, &last_desc);
  /* TODO: set level in last_descendant */
  ts->t8_element_last_descendant (element, last_desc, forest->maxlevel);
  last_desc_id = ts->t8_element_get_linear_id (last_desc, forest->maxlevel);
  /* Get the level of the element */
  level = ts->t8_element_level (element);
  /* Get the local id of the tree. If the tree is not a local tree,
   * then the number returned is negative */
  ltreeid = t8_forest_get_local_id (forest, gtreeid);
  if (ltreeid >= 0) {
    /* The tree is a local tree */
    /* Get the elements */
    elements = t8_forest_get_tree_element_array (forest, ltreeid);

    index =
      t8_forest_bin_search_lower (elements, last_desc_id, forest->maxlevel);
    if (index >= 0) {
      /* There exists an element in the array with id <= last_desc_id,
       * If also elem_id < id, then we found a true decsendant of element */
      elem_found = t8_element_array_index_locidx (elements, index);
      elem_id = ts->t8_element_get_linear_id (elem_found, forest->maxlevel);
      level_found = ts->t8_element_level (elem_found);
      if (ts->t8_element_get_linear_id (element, forest->maxlevel)
          <= elem_id && level < level_found) {
        /* The element is a true descendant */
        T8_ASSERT (ts->t8_element_level (elem_found) >
                   ts->t8_element_level (element));
        /* clean-up */
        ts->t8_element_destroy (1, &last_desc);
        return 1;
      }
    }
  }
  if (forest->ghosts != NULL) {
    /* Check if the tree is a ghost tree and if so, check its elements
     * as well */
    ghost_treeid = t8_forest_ghost_get_ghost_treeid (forest, gtreeid);
    if (ghost_treeid >= 0) {
      /* The tree is a ghost tree */
      elements = t8_forest_ghost_get_tree_elements (forest, ghost_treeid);
      index =
        t8_forest_bin_search_lower (elements, last_desc_id, forest->maxlevel);
      if (index >= 0) {
        /* There exists an element in the array with id <= last_desc_id,
         * If also elem_id < id, then we found a true decsendant of element */
        elem_found = t8_element_array_index_int (elements, index);
        elem_id = ts->t8_element_get_linear_id (elem_found, forest->maxlevel);
        level_found = ts->t8_element_level (elem_found);
        if (ts->t8_element_get_linear_id (element, forest->maxlevel)
            <= elem_id && level < level_found) {
          /* The element is a true descendant */
          T8_ASSERT (ts->t8_element_level (elem_found) >
                     ts->t8_element_level (element));
          /* clean-up */
          ts->t8_element_destroy (1, &last_desc);
          return 1;
        }
      }
    }
  }
  return 0;
}

T8_EXTERN_C_END ();<|MERGE_RESOLUTION|>--- conflicted
+++ resolved
@@ -226,12 +226,7 @@
   gtreeid = t8_forest_global_tree_id (forest, ltree_id);
   /* Get the cmesh */
   cmesh = t8_forest_get_cmesh (forest);
-<<<<<<< HEAD
-
-  /* Evalute the geometry */
-=======
   /* Evaluate the geometry */
->>>>>>> 1e9d611c
   t8_geometry_evaluate (cmesh, gtreeid, vertex_coords, coordinates);
 }
 
