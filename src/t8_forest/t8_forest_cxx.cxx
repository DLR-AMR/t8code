--- conflicted
+++ resolved
@@ -392,7 +392,6 @@
 }
 
 void
-<<<<<<< HEAD
 t8_forest_element_from_ref_coords (t8_forest_t forest, t8_locidx_t ltreeid,
                                    const t8_element_t *element,
                                    const double *ref_coords,
@@ -410,18 +409,6 @@
   const t8_gloidx_t   gtreeid = t8_forest_global_tree_id (forest, ltreeid);
   t8_geometry_evaluate (cmesh, gtreeid, tree_ref_coords, num_coords,
                         coords_out);
-=======
-t8_forest_element_from_ref_coords (t8_forest_t forest, t8_locidx_t ltreeid, const t8_element_t *element,
-                                   const double *ref_coords, double *coords_out, sc_array_t *stretch_factors)
-{
-  double tree_ref_coords[3] = { 0 };
-  const t8_eclass_t tree_class = t8_forest_get_tree_class (forest, ltreeid);
-  const t8_eclass_scheme_c *scheme = t8_forest_get_eclass_scheme (forest, tree_class);
-  scheme->t8_element_reference_coords (element, ref_coords, 1, tree_ref_coords);
-  const t8_cmesh_t cmesh = t8_forest_get_cmesh (forest);
-  const t8_gloidx_t gtreeid = t8_forest_global_tree_id (forest, ltreeid);
-  t8_geometry_evaluate (cmesh, gtreeid, tree_ref_coords, coords_out);
->>>>>>> 5301bd36
 }
 
 /* Compute the diameter of an element. */
@@ -479,14 +466,9 @@
   /* Get the element class and calculate the centroid using its element
    * reference coordinates */
   element_shape = t8_element_shape (ts, element);
-<<<<<<< HEAD
   t8_forest_element_from_ref_coords (forest, ltreeid, element,
                                      t8_element_centroid_ref_coords
                                      [element_shape], 1, coordinates, NULL);
-=======
-  t8_forest_element_from_ref_coords (forest, ltreeid, element, t8_element_centroid_ref_coords[element_shape],
-                                     coordinates, NULL);
->>>>>>> 5301bd36
 }
 
 /* Compute the length of the line from one corner to a second corner in an element */
