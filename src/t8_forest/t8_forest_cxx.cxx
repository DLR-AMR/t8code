--- conflicted
+++ resolved
@@ -2058,12 +2058,8 @@
    * The search returns the largest index i,
    * such that the element at position i has a smaller id than the given one.
    * If no such i exists, it returns -1. */
-<<<<<<< HEAD
   const t8_locidx_t search_result
     = t8_forest_bin_search_lower (elements, element_id, element_level);
-=======
-  const t8_locidx_t search_result = t8_forest_bin_search_lower (elements, element_id, element_level);
->>>>>>> 382b054c
   if (search_result < 0) {
     /* The element was not found. */
     return 0;
