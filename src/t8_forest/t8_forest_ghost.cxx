/*
  This file is part of t8code.
  t8code is a C library to manage a collection (a forest) of multiple
  connected adaptive space-trees of general element classes in parallel.

  Copyright (C) 2015 the developers

  t8code is free software; you can redistribute it and/or modify
  it under the terms of the GNU General Public License as published by
  the Free Software Foundation; either version 2 of the License, or
  (at your option) any later version.

  t8code is distributed in the hope that it will be useful,
  but WITHOUT ANY WARRANTY; without even the implied warranty of
  MERCHANTABILITY or FITNESS FOR A PARTICULAR PURPOSE.  See the
  GNU General Public License for more details.

  You should have received a copy of the GNU General Public License
  along with t8code; if not, write to the Free Software Foundation, Inc.,
  51 Franklin Street, Fifth Floor, Boston, MA 02110-1301, USA.
*/

#include <t8_forest/t8_forest_ghost.h>
#include <t8_forest/t8_forest_partition.h>
#include <t8_forest/t8_forest_types.h>
#include <t8_forest/t8_forest_private.h>
#include <t8_forest/t8_forest_iterate.h>
#include <t8_forest/t8_forest_general.h>
#include <t8_cmesh/t8_cmesh_trees.h>
#include <t8_element_cxx.hxx>
#include <t8_data/t8_containers.h>
#include <sc_statistics.h>

/* We want to export the whole implementation to be callable from "C" */
T8_EXTERN_C_BEGIN ();

/* The information for a remote process, what data we have to send to them.
 */
typedef struct
{
  int recv_rank;           /* The rank to which we send. */
  size_t num_bytes;        /* The number of bytes that we send. */
  sc_MPI_Request *request; /* Communication request, not owned by this struct. */
  char *buffer;            /* The send buffer. */
} t8_ghost_mpi_send_info_t;

/* The information stored for the ghost trees */
typedef struct
{
  t8_gloidx_t global_id;       /* global id of the tree */
  t8_locidx_t element_offset;  /* The count of all ghost elements in all smaller ghost trees */
  t8_element_array_t elements; /* The ghost elements of that tree */
  t8_eclass_t eclass;          /* The trees element class */
} t8_ghost_tree_t;

/* The data structure stored in the global_tree_to_ghost_tree hash table. */
typedef struct
{
  t8_gloidx_t global_id; /* global tree id */
  size_t index;          /* the index of that global tree in the ghost_trees array. */
} t8_ghost_gtree_hash_t;

/* The data structure stored in the process_offsets array. */
typedef struct
{
  int mpirank;              /* rank of the process */
  t8_locidx_t ghost_offset; /* The number of ghost elements for all previous ranks */
  size_t tree_index;        /* index of first ghost tree of this process in ghost_trees */
  size_t first_element;     /* the index of the first element in the elements array of the ghost tree. */
} t8_ghost_process_hash_t;

/* The information stored for the remote trees.
 * Each remote process stores an array of these */
typedef struct
{
  t8_gloidx_t global_id;       /* global id of the tree */
  int mpirank;                 /* The mpirank of the remote process */
  t8_element_array_t elements; /* The remote elements of that tree */
  sc_array_t element_indices;  /* The (tree) local indices of the ghost elements. */
  t8_eclass_t eclass;          /* The trees element class */
} t8_ghost_remote_tree_t;

typedef struct
{
  int remote_rank;          /* The rank of the remote process */
  t8_locidx_t num_elements; /* The number of remote elements for this process */
  sc_array_t remote_trees;  /* Array of the remote trees of this process */
} t8_ghost_remote_t;

/* The hash function for the global tree hash.
 * As hash value we just return the global tree id. */
static unsigned
t8_ghost_gtree_hash_function (const void *ghost_gtree_hash, const void *data)
{
  const t8_ghost_gtree_hash_t *object = (const t8_ghost_gtree_hash_t *) ghost_gtree_hash;

  return (unsigned) object->global_id;
}

/* The equal function for two global tree hash objects.
 * Two t8_ghost_gtree_hash_t are considered equal if theit global tree ids are the same.
 */
static int
t8_ghost_gtree_equal_function (const void *ghost_gtreea, const void *ghost_gtreeb, const void *user)
{
  const t8_ghost_gtree_hash_t *objecta = (const t8_ghost_gtree_hash_t *) ghost_gtreea;
  const t8_ghost_gtree_hash_t *objectb = (const t8_ghost_gtree_hash_t *) ghost_gtreeb;

  /* return true if and only if the global_ids are the same */
  return objecta->global_id == objectb->global_id;
}

/* The hash value for an entry of the process_offsets hash is the processes mpirank. */
static unsigned
t8_ghost_process_hash_function (const void *process_data, const void *user_data)
{
  const t8_ghost_process_hash_t *process = (const t8_ghost_process_hash_t *) process_data;

  return process->mpirank;
}

/* The equal function for the process_offsets array.
 * Two entries are the same if their mpiranks are equal. */
static int
t8_ghost_process_equal_function (const void *process_dataa, const void *process_datab, const void *user)
{
  const t8_ghost_process_hash_t *processa = (const t8_ghost_process_hash_t *) process_dataa;
  const t8_ghost_process_hash_t *processb = (const t8_ghost_process_hash_t *) process_datab;

  return processa->mpirank == processb->mpirank;
}

/* The hash function for the remote_ghosts hash table.
 * The hash value for an mpirank is just the rank */
static unsigned
t8_ghost_remote_hash_function (const void *remote_data, const void *user_data)
{
  const t8_ghost_remote_t *remote = (const t8_ghost_remote_t *) remote_data;

  return remote->remote_rank;
}

/* The equal function for the remote hash table.
 * Two entries are the same if they have the same rank. */
static int
t8_ghost_remote_equal_function (const void *remote_dataa, const void *remote_datab, const void *user)
{
  const t8_ghost_remote_t *remotea = (const t8_ghost_remote_t *) remote_dataa;
  const t8_ghost_remote_t *remoteb = (const t8_ghost_remote_t *) remote_datab;

  return remotea->remote_rank == remoteb->remote_rank;
}

/** This struct is used during a ghost data exchange.
 * Since we use asynchronuous communication, we store the
 * send buffers and mpi requests until we end the communication.
 */
typedef struct
{
  int num_remotes;
  /** The number of processes, we send to */
  char **send_buffers;
  /** For each remote the send buffer */
  sc_MPI_Request *send_requests;
  /** For each process we send to, the MPI request used */
  sc_MPI_Request *recv_requests;
  /** For each process we receive from, the MPI request used */
} t8_ghost_data_exchange_t;

void
t8_forest_ghost_init (t8_forest_ghost_t *pghost, t8_ghost_type_t ghost_type)
{
  t8_forest_ghost_t ghost;

  /* We currently only support face-neighbor ghosts */
  T8_ASSERT (ghost_type == T8_GHOST_FACES);

  /* Allocate memory for ghost */
  ghost = *pghost = T8_ALLOC_ZERO (t8_forest_ghost_struct_t, 1);
  /* initialize the reference counter */
  t8_refcount_init (&ghost->rc);
  /* Set the ghost type */
  ghost->ghost_type = ghost_type;

  /* Allocate the trees array */
  ghost->ghost_trees = sc_array_new (sizeof (t8_ghost_tree_t));

  /* initialize the global_tree_to_ghost_tree hash table */
  ghost->glo_tree_mempool = sc_mempool_new (sizeof (t8_ghost_gtree_hash_t));
  ghost->global_tree_to_ghost_tree
    = sc_hash_new (t8_ghost_gtree_hash_function, t8_ghost_gtree_equal_function, NULL, NULL);

  /* initialize the process_offset hash table */
  ghost->proc_offset_mempool = sc_mempool_new (sizeof (t8_ghost_process_hash_t));
  ghost->process_offsets = sc_hash_new (t8_ghost_process_hash_function, t8_ghost_process_equal_function, NULL, NULL);
  /* initialize the remote ghosts hash table */
  ghost->remote_ghosts = sc_hash_array_new (sizeof (t8_ghost_remote_t), t8_ghost_remote_hash_function,
                                            t8_ghost_remote_equal_function, NULL);
  /* initialize the remote processes array */
  ghost->remote_processes = sc_array_new (sizeof (int));
}

/* Return the remote struct of a given remote rank */
static t8_ghost_remote_t *
t8_forest_ghost_get_remote (t8_forest_t forest, int remote)
{
  t8_ghost_remote_t remote_search;
#ifdef T8_ENABLE_DEBUG
  int ret;
#endif
  size_t index;

  T8_ASSERT (t8_forest_is_committed (forest));

  remote_search.remote_rank = remote;
#ifdef T8_ENABLE_DEBUG
  ret =
#else
  (void)
#endif
    sc_hash_array_lookup (forest->ghosts->remote_ghosts, &remote_search, &index);
  T8_ASSERT (ret);
  return (t8_ghost_remote_t *) sc_array_index (&forest->ghosts->remote_ghosts->a, index);
}

/* Return a remote processes info about the stored ghost elements */
static t8_ghost_process_hash_t *
t8_forest_ghost_get_proc_info (t8_forest_t forest, int remote)
{
  t8_ghost_process_hash_t proc_hash_search, **pproc_hash_found, *proc_hash_found;
#ifdef T8_ENABLE_DEBUG
  int ret;
#endif

  T8_ASSERT (t8_forest_is_committed (forest));

  proc_hash_search.mpirank = remote;
#ifdef T8_ENABLE_DEBUG
  ret =
#else
  (void)
#endif
    sc_hash_lookup (forest->ghosts->process_offsets, &proc_hash_search, (void ***) &pproc_hash_found);
  T8_ASSERT (ret);
  proc_hash_found = *pproc_hash_found;
  T8_ASSERT (proc_hash_found->mpirank == remote);
  return proc_hash_found;
}

/* return the number of trees in a ghost */
t8_locidx_t
t8_forest_ghost_num_trees (const t8_forest_t forest)
{
  if (forest->ghosts == NULL) {
    return 0;
  }
  T8_ASSERT (forest->ghosts != NULL);
  if (forest->ghosts->num_ghosts_elements <= 0) {
    return 0;
  }
  T8_ASSERT (forest->ghosts->ghost_trees != NULL);

  return forest->ghosts->ghost_trees->elem_count;
}

/* Given an index into the ghost_trees array return the ghost tree */
static t8_ghost_tree_t *
t8_forest_ghost_get_tree (const t8_forest_t forest, const t8_locidx_t lghost_tree)
{
  t8_ghost_tree_t *ghost_tree;
  t8_forest_ghost_t ghost;

  T8_ASSERT (t8_forest_is_committed (forest));
  ghost = forest->ghosts;
  T8_ASSERT (ghost != NULL);
  T8_ASSERT (ghost->ghost_trees != NULL);
  T8_ASSERT (0 <= lghost_tree && lghost_tree < t8_forest_ghost_num_trees (forest));

  ghost_tree = (t8_ghost_tree_t *) t8_sc_array_index_locidx (ghost->ghost_trees, lghost_tree);
  return ghost_tree;
}

t8_locidx_t
t8_forest_ghost_get_tree_element_offset (const t8_forest_t forest, const t8_locidx_t lghost_tree)
{
  T8_ASSERT (t8_forest_is_committed (forest));
  return t8_forest_ghost_get_tree (forest, lghost_tree)->element_offset;
}

/* Given an index in the ghost_tree array, return this tree's number of elements */
t8_locidx_t
t8_forest_ghost_tree_num_elements (t8_forest_t forest, t8_locidx_t lghost_tree)
{
  t8_ghost_tree_t *ghost_tree;

  T8_ASSERT (t8_forest_is_committed (forest));

  ghost_tree = t8_forest_ghost_get_tree (forest, lghost_tree);
  return t8_element_array_get_count (&ghost_tree->elements);
}

t8_element_array_t *
t8_forest_ghost_get_tree_elements (const t8_forest_t forest, const t8_locidx_t lghost_tree)
{
  T8_ASSERT (t8_forest_is_committed (forest));
  T8_ASSERT (forest->ghosts != NULL);

  return &t8_forest_ghost_get_tree (forest, lghost_tree)->elements;
}

t8_locidx_t
t8_forest_ghost_get_ghost_treeid (t8_forest_t forest, t8_gloidx_t gtreeid)
{
  t8_ghost_gtree_hash_t query, *found, **pfound;

  T8_ASSERT (t8_forest_is_committed (forest));
  T8_ASSERT (forest->ghosts != NULL);

  query.global_id = gtreeid;
  if (sc_hash_lookup (forest->ghosts->global_tree_to_ghost_tree, &query, (void ***) &pfound)) {
    /* The tree was found */
    found = *pfound;
    return found->index;
  }
  else {
    /* The tree was not found */
    return -1;
  }
}

/* Given an index in the ghost_tree array, return this tree's element class */
t8_eclass_t
t8_forest_ghost_get_tree_class (const t8_forest_t forest, const t8_locidx_t lghost_tree)
{
  t8_ghost_tree_t *ghost_tree;
  T8_ASSERT (t8_forest_is_committed (forest));

  ghost_tree = t8_forest_ghost_get_tree (forest, lghost_tree);
  return ghost_tree->eclass;
}

/* Given an index in the ghost_tree array, return this tree's global id */
t8_gloidx_t
t8_forest_ghost_get_global_treeid (const t8_forest_t forest, const t8_locidx_t lghost_tree)
{
  t8_ghost_tree_t *ghost_tree;
  T8_ASSERT (t8_forest_is_committed (forest));

  ghost_tree = t8_forest_ghost_get_tree (forest, lghost_tree);
  return ghost_tree->global_id;
}

/* Given an index into the ghost_trees array and for that tree an element index,
 * return the corresponding element. */
t8_element_t *
t8_forest_ghost_get_element (t8_forest_t forest, t8_locidx_t lghost_tree, t8_locidx_t lelement)
{
  t8_ghost_tree_t *ghost_tree;

  T8_ASSERT (t8_forest_is_committed (forest));

  ghost_tree = t8_forest_ghost_get_tree (forest, lghost_tree);
  T8_ASSERT (0 <= lelement && lelement < t8_forest_ghost_tree_num_elements (forest, lghost_tree));
  return t8_element_array_index_locidx (&ghost_tree->elements, lelement);
}

/* Initialize a t8_ghost_remote_tree_t */
static void
t8_ghost_init_remote_tree (t8_forest_t forest, t8_gloidx_t gtreeid, int remote_rank, t8_eclass_t eclass,
                           t8_ghost_remote_tree_t *remote_tree)
{
  t8_eclass_scheme_c *ts;
  t8_locidx_t local_treeid;

  T8_ASSERT (remote_tree != NULL);

  ts = t8_forest_get_eclass_scheme (forest, eclass);
  local_treeid = gtreeid - t8_forest_get_first_local_tree_id (forest);
  /* Set the entries of the new remote tree */
  remote_tree->global_id = gtreeid;
  remote_tree->mpirank = remote_rank;
  remote_tree->eclass = t8_forest_get_eclass (forest, local_treeid);
  /* Initialize the array to store the element */
  t8_element_array_init (&remote_tree->elements, ts);
  /* Initialize the array to store the element indices. */
  sc_array_init (&remote_tree->element_indices, sizeof (t8_locidx_t));
}

/* Add a new element to the remote hash table (if not already in it).
 * Must be called for elements in linear order
 * element_index is the tree local index of this element */
static void
t8_ghost_add_remote (t8_forest_t forest, t8_forest_ghost_t ghost, int remote_rank, t8_locidx_t ltreeid,
                     const t8_element_t *elem, t8_locidx_t element_index)
{
  t8_ghost_remote_t remote_entry_lookup, *remote_entry;
  t8_ghost_remote_tree_t *remote_tree;
  t8_element_t *elem_copy;
  t8_eclass_scheme_c *ts;
  t8_eclass_t eclass;
  sc_array_t *remote_array;
  size_t index, element_count;
  t8_gloidx_t gtreeid;
  int *remote_process_entry;
  int level, copy_level = 0;

  /* Get the tree's element class and the scheme */
  eclass = t8_forest_get_tree_class (forest, ltreeid);
  ts = t8_forest_get_eclass_scheme (forest, eclass);
  gtreeid = t8_forest_get_first_local_tree_id (forest) + ltreeid;

  /* Check whether the remote_rank is already present in the remote ghosts
   * array. */
  remote_entry_lookup.remote_rank = remote_rank;
  /* clang-format off */
  remote_entry = (t8_ghost_remote_t *) sc_hash_array_insert_unique (ghost->remote_ghosts, (void *) &remote_entry_lookup,
                                                                    &index);
  /* clang-format on */
  if (remote_entry != NULL) {
    /* The remote rank was not in the array and was inserted now */
    remote_entry->remote_rank = remote_rank;
    remote_entry->num_elements = 0;
    /* Initialize the tree array of the new entry */
    sc_array_init_size (&remote_entry->remote_trees, sizeof (t8_ghost_remote_tree_t), 1);
    /* Get a pointer to the new entry */
    remote_tree = (t8_ghost_remote_tree_t *) sc_array_index (&remote_entry->remote_trees, 0);
    /* initialize the remote_tree */
    t8_ghost_init_remote_tree (forest, gtreeid, remote_rank, eclass, remote_tree);
    /* Since the rank is a new remote rank, we also add it to the remote ranks array */
    remote_process_entry = (int *) sc_array_push (ghost->remote_processes);
    *remote_process_entry = remote_rank;
  }
  else {
    /* The remote rank already is contained in the remotes array at position index. */
    remote_array = &ghost->remote_ghosts->a;
    remote_entry = (t8_ghost_remote_t *) sc_array_index (remote_array, index);
    T8_ASSERT (remote_entry->remote_rank == remote_rank);
    /* Check whether the tree has already an entry for this process.
     * Since we only add in local tree order the current tree is either
     * the last entry or does not have an entry yet. */
    remote_tree = (t8_ghost_remote_tree_t *) sc_array_index (&remote_entry->remote_trees,
                                                             remote_entry->remote_trees.elem_count - 1);
    if (remote_tree->global_id != gtreeid) {
      /* The tree does not exist in the array. We thus need to add it and
       * initialize it. */
      remote_tree = (t8_ghost_remote_tree_t *) sc_array_push (&remote_entry->remote_trees);
      t8_ghost_init_remote_tree (forest, gtreeid, remote_rank, eclass, remote_tree);
    }
  }
  /* remote_tree now points to a valid entry for the tree.
   * We can add a copy of the element to the elements array
   * if it does not exist already. If it exists it is the last entry in the array. */
#ifdef T8_ENABLE_DEBUG
  {
    /* debugging assertion that the element is really not contained already */
    int ielem;
    t8_element_t *test_el;
    int elem_count = t8_element_array_get_count (&remote_tree->elements);
    for (ielem = 0; ielem < elem_count - 1; ielem++) {
      test_el = t8_element_array_index_int (&remote_tree->elements, ielem);
      SC_CHECK_ABORTF (!ts->t8_element_equal (test_el, elem), "Local element %i already in remote ghosts at pos %i\n",
                       element_index, ielem);
    }
  }
#endif
  elem_copy = NULL;
  level = ts->t8_element_level (elem);
  element_count = t8_element_array_get_count (&remote_tree->elements);
  if (element_count > 0) {
    elem_copy = t8_element_array_index_locidx (&remote_tree->elements, element_count - 1);
    copy_level = ts->t8_element_level (elem_copy);
  }
  /* Check if the element was not contained in the array.
   * If so, we add a copy of elem to the array.
   * Otherwise, we do nothing. */
  if (elem_copy == NULL || level != copy_level
      || ts->t8_element_get_linear_id (elem_copy, copy_level) != ts->t8_element_get_linear_id (elem, level)) {
    /* Add the element */
    elem_copy = t8_element_array_push (&remote_tree->elements);
    ts->t8_element_copy (elem, elem_copy);
    /* Add the index of the element */
    *(t8_locidx_t *) sc_array_push (&remote_tree->element_indices) = element_index;
    remote_entry->num_elements++;
  }
}

typedef struct
{
  sc_array_t bounds_per_level; /* For each level from the nca to the parent of the current element
                                           we store for each face the lower and upper bounds of the owners at
                                           this face. We also store bounds for the element's owners.
                                           Each entry is an array of 2 * (max_num_faces + 1) integers,
                                           | face_0 low | face_0 high | ... | face_n low | face_n high | owner low | owner high | */
  sc_array_t face_owners;      /* Temporary storage for all owners at a leaf's face */
  t8_eclass_scheme_c *ts;
  t8_gloidx_t gtreeid;
  int level_nca; /* The refinement level of the root element in the search.
                                           At position element_level - level_nca in bounds_per_level are the bounds
                                           for the parent of element. */
  int max_num_faces;
  t8_eclass_t eclass;
#ifdef T8_ENABLE_DEBUG
  t8_locidx_t left_out; /* Count the elements for which we skip the search */
#endif
} t8_forest_ghost_boundary_data_t;

static int
t8_forest_ghost_search_boundary (t8_forest_t forest, t8_locidx_t ltreeid, const t8_element_t *element,
                                 const int is_leaf, const t8_element_array_t *leaves, const t8_locidx_t tree_leaf_index,
                                 void *query, sc_array_t *query_indices, int *query_matches,
                                 const size_t num_active_queries)
{
  t8_forest_ghost_boundary_data_t *data = (t8_forest_ghost_boundary_data_t *) t8_forest_get_user_data (forest);
  int num_faces, iface, faces_totally_owned, level;
  int parent_face;
  int lower, upper, *bounds, *new_bounds, parent_lower, parent_upper;
  int el_lower, el_upper;
  int element_is_owned, iproc, remote_rank;

  /* First part: the search enters a new tree, we need to reset the user_data */
  if (t8_forest_global_tree_id (forest, ltreeid) != data->gtreeid) {
    int max_num_faces;
    /* The search has entered a new tree, store its eclass and element scheme */
    data->gtreeid = t8_forest_global_tree_id (forest, ltreeid);
    data->eclass = t8_forest_get_eclass (forest, ltreeid);
    data->ts = t8_forest_get_eclass_scheme (forest, data->eclass);
    data->level_nca = data->ts->t8_element_level (element);
    data->max_num_faces = data->ts->t8_element_max_num_faces (element);
    max_num_faces = data->max_num_faces;
    sc_array_reset (&data->bounds_per_level);
    sc_array_init_size (&data->bounds_per_level, 2 * (max_num_faces + 1) * sizeof (int), 1);
    /* Set the (imaginary) owner bounds for the parent of the root element */
    bounds = (int *) sc_array_index (&data->bounds_per_level, 0);
    for (iface = 0; iface < max_num_faces + 1; iface++) {
      bounds[iface * 2] = 0;
      bounds[iface * 2 + 1] = forest->mpisize - 1;
    }
    /* TODO: compute bounds */
  }

  /* The level of the current element */
  level = data->ts->t8_element_level (element);
  /* Get a pointer to the owner at face bounds of this element, if there doesnt exist
   * an entry for this in the bounds_per_level array yet, we allocate it */
  T8_ASSERT (level >= data->level_nca);
  if (data->bounds_per_level.elem_count <= (size_t) level - data->level_nca + 1) {
    T8_ASSERT (data->bounds_per_level.elem_count == (size_t) level - data->level_nca + 1);
    new_bounds = (int *) sc_array_push (&data->bounds_per_level);
  }
  else {
    new_bounds = (int *) sc_array_index (&data->bounds_per_level, level - data->level_nca + 1);
  }

  /* Get a pointer to the owner bounds of the parent */
  bounds = (int *) sc_array_index (&data->bounds_per_level, level - data->level_nca);
  /* Get bounds for the element's parent's owners */
  parent_lower = bounds[2 * data->max_num_faces];
  parent_upper = bounds[2 * data->max_num_faces + 1];
  /* Temporarily store them to serve as bounds for this element's owners */
  el_lower = parent_lower;
  el_upper = parent_upper;
  /* Compute bounds for the element's owners */
  t8_forest_element_owners_bounds (forest, data->gtreeid, element, data->eclass, &el_lower, &el_upper);
  /* Set these as the new bounds */
  new_bounds[2 * data->max_num_faces] = el_lower;
  new_bounds[2 * data->max_num_faces + 1] = el_upper;
  element_is_owned = (el_lower == el_upper);
  num_faces = data->ts->t8_element_num_faces (element);
  faces_totally_owned = 1;

  /* TODO: we may not carry on with the face computations if the element is not
   *       totally owned and immediately return 1. However, how do we set the bounds for
   *       the face owners then?
   */
  for (iface = 0; iface < num_faces; iface++) {
    /* Compute the face number of the parent to reuse the bounds */
    parent_face = data->ts->t8_element_face_parent_face (element, iface);
    if (parent_face >= 0) {
      /* This face was also a face of the parent, we reuse the computed bounds */
      lower = bounds[parent_face * 2];
      upper = bounds[parent_face * 2 + 1];
    }
    else {
      /* this is an inner face, thus the face owners must be owners of the parent element */
      lower = parent_lower;
      upper = parent_upper;
    }

    if (!is_leaf) {
      /* The element is not a leaf, we compute bounds for the face neighbor owners,
       * if all face neighbors are owned by this rank, and the element is completely
       * owned, then we do not continue the search. */
      /* Compute the owners of the neighbor at this face of the element */
      t8_forest_element_owners_at_neigh_face_bounds (forest, ltreeid, element, iface, &lower, &upper);
      /* Store the new bounds at the entry for this element */
      new_bounds[iface * 2] = lower;
      new_bounds[iface * 2 + 1] = upper;
      if (lower == upper && lower == forest->mpirank) {
        /* All neighbor leaves at this face are owned by the current rank */
        faces_totally_owned = faces_totally_owned && 1;
      }
      else {
        faces_totally_owned = 0;
      }
    }
    else {
      /* The element is a leaf, we compute all of its face neighbor owners
       * and add the element as a remote element to all of them. */
      sc_array_resize (&data->face_owners, 2);
      /* The first and second entry in the face_owners array serve as lower and upper bound */
      *(int *) sc_array_index (&data->face_owners, 0) = lower;
      *(int *) sc_array_index (&data->face_owners, 1) = upper;
      t8_forest_element_owners_at_neigh_face (forest, ltreeid, element, iface, &data->face_owners);
      /*TODO: add as remotes */
      for (iproc = 0; iproc < (int) data->face_owners.elem_count; iproc++) {
        remote_rank = *(int *) sc_array_index (&data->face_owners, iproc);
        if (remote_rank != forest->mpirank) {
          t8_ghost_add_remote (forest, forest->ghosts, remote_rank, ltreeid, element, tree_leaf_index);
        }
      }
    }
  } /* end face loop */
  if (faces_totally_owned && element_is_owned) {
    /* The element only has local descendants and all of its face neighbors are local as well. 
     * We do not continue the search */
#ifdef T8_ENABLE_DEBUG
    if (tree_leaf_index < 0) {
      data->left_out += t8_element_array_get_count (leaves);
    }
#endif
    return 0;
  }
  /* Continue the top-down search if this element or its face neighbors are not completely owned by the rank. */
  return 1;
}

/* Fill the remote ghosts of a ghost structure.
 * We iterate through all elements and check if their neighbors
 * lie on remote processes. If so, we add the element to the
 * remote_ghosts array of ghost.
 * We also fill the remote_processes here.
 */
static void
t8_forest_ghost_fill_remote_v3 (t8_forest_t forest)
{
  t8_forest_ghost_boundary_data_t data;
  void *store_user_data = NULL;

  /* Start with invalid entries in the user data.
   * These are set in t8_forest_ghost_search_boundary each time a new tree is entered */
  data.eclass = T8_ECLASS_COUNT;
  data.gtreeid = -1;
  data.ts = NULL;
#ifdef T8_ENABLE_DEBUG
  data.left_out = 0;
#endif
  sc_array_init (&data.face_owners, sizeof (int));
  /* This is a dummy init, since we call sc_array_reset in ghost_search_boundary
   * and we should not call sc_array_reset on a non-initialized array */
  sc_array_init (&data.bounds_per_level, 1);
  /* Store any user data that may reside on the forest */
  store_user_data = t8_forest_get_user_data (forest);
  /* Set the user data for the search routine */
  t8_forest_set_user_data (forest, &data);
  /* Loop over the trees of the forest */
  t8_forest_search (forest, t8_forest_ghost_search_boundary, NULL, NULL);

  /* Reset the user data from before search */
  t8_forest_set_user_data (forest, store_user_data);

  /* Reset the data arrays */
  sc_array_reset (&data.face_owners);
  sc_array_reset (&data.bounds_per_level);
#ifdef T8_ENABLE_DEBUG
#endif
}

/* Fill the remote ghosts of a ghost structure.
 * We iterate through all elements and check if their neighbors
 * lie on remote processes. If so, we add the element to the
 * remote_ghosts array of ghost.
 * We also fill the remote_processes here.
 * If ghost_method is 0, then we assume a balanced forest and
 * construct the remote processes by looking at the half neighbors of an element.
 * Otherwise, we use the owners_at_face method.
 */
static void
t8_forest_ghost_fill_remote (t8_forest_t forest, t8_forest_ghost_t ghost, int ghost_method)
{
  t8_element_t *elem, **half_neighbors = NULL;
  t8_locidx_t num_local_trees, num_tree_elems;
  t8_locidx_t itree, ielem;
  t8_tree_t tree;
  t8_eclass_t tree_class, neigh_class, last_class;
  t8_gloidx_t neighbor_tree;
  t8_eclass_scheme_c *ts, *neigh_scheme = NULL, *prev_neigh_scheme = NULL;

  int iface, num_faces;
  int num_face_children, max_num_face_children = 0;
  int ichild, owner;
  sc_array_t owners, tree_owners;
  int is_atom;

  last_class = T8_ECLASS_COUNT;
  num_local_trees = t8_forest_get_num_local_trees (forest);
  if (ghost_method != 0) {
    sc_array_init (&owners, sizeof (int));
    sc_array_init (&tree_owners, sizeof (int));
  }

  /* Loop over the trees of the forest */
  for (itree = 0; itree < num_local_trees; itree++) {
    /* Get a pointer to the tree, the class of the tree, the
     * scheme associated to the class and the number of elements in this tree. */
    tree = t8_forest_get_tree (forest, itree);
    tree_class = t8_forest_get_tree_class (forest, itree);
    ts = t8_forest_get_eclass_scheme (forest, tree_class);

    /* Loop over the elements of this tree */
    num_tree_elems = t8_forest_get_tree_element_count (tree);
    for (ielem = 0; ielem < num_tree_elems; ielem++) {
      /* Get the element of the tree */
      elem = t8_forest_get_tree_element (tree, ielem);
      num_faces = ts->t8_element_num_faces (elem);
      if (ts->t8_element_level (elem) == ts->t8_element_maxlevel ()) {
        /* flag to decide whether this element is at the maximum level */
        is_atom = 1;
      }
      else {
        is_atom = 0;
      }
      for (iface = 0; iface < num_faces; iface++) {
        /* TODO: Check whether the neighbor element is inside the forest,
         *       if not then do not compute the half_neighbors.
         *       This will save computing time. Needs an "element is in forest" function
         *       Currently we perform this check in the half_neighbors function. */

        /* Get the element class of the neighbor tree */
        neigh_class = t8_forest_element_neighbor_eclass (forest, itree, elem, iface);
        neigh_scheme = t8_forest_get_eclass_scheme (forest, neigh_class);
        if (ghost_method == 0) {
          /* Use half neighbors */
          /* Get the number of face children of the element at this face */
          num_face_children = ts->t8_element_num_face_children (elem, iface);
          /* regrow the half_neighbors array if necessary.
           * We also need to reallocate it, if the element class of the neighbor
           * changes */
          if (max_num_face_children < num_face_children || last_class != neigh_class) {
            if (max_num_face_children > 0) {
              /* Clean-up memory */
              prev_neigh_scheme->t8_element_destroy (max_num_face_children, half_neighbors);
              T8_FREE (half_neighbors);
            }
            half_neighbors = T8_ALLOC (t8_element_t *, num_face_children);
            /* Allocate memory for the half size face neighbors */
            neigh_scheme->t8_element_new (num_face_children, half_neighbors);
            max_num_face_children = num_face_children;
            last_class = neigh_class;
            prev_neigh_scheme = neigh_scheme;
          }
          if (!is_atom) {
            /* Construct each half size neighbor */
            neighbor_tree = t8_forest_element_half_face_neighbors (forest, itree, elem, half_neighbors, neigh_scheme,
                                                                   iface, num_face_children, NULL);
          }
          else {
            int dummy_neigh_face;
            /* This element has maximum level, we only construct its neighbor */
            neighbor_tree = t8_forest_element_face_neighbor (forest, itree, elem, half_neighbors[0], neigh_scheme,
                                                             iface, &dummy_neigh_face);
          }
          if (neighbor_tree >= 0) {
            /* If there exist face neighbor elements (we are not at a domain boundary */
            /* Find the owner process of each face_child */
            for (ichild = 0; ichild < num_face_children; ichild++) {
              /* find the owner */
              owner = t8_forest_element_find_owner (forest, neighbor_tree, half_neighbors[ichild], neigh_class);
              T8_ASSERT (0 <= owner && owner < forest->mpisize);
              if (owner != forest->mpirank) {
                /* Add the element as a remote element */
                t8_ghost_add_remote (forest, ghost, owner, itree, elem, ielem);
              }
            }
          }
        } /* end ghost_method 0 */
        else {
          size_t iowner;
          /* Construct the owners at the face of the neighbor element */
          t8_forest_element_owners_at_neigh_face (forest, itree, elem, iface, &owners);
          T8_ASSERT (owners.elem_count >= 0);
          /* Iterate over all owners and if any is not the current process,
           * add this element as remote */
          for (iowner = 0; iowner < owners.elem_count; iowner++) {
            owner = *(int *) sc_array_index (&owners, iowner);
            T8_ASSERT (0 <= owner && owner < forest->mpisize);
            if (owner != forest->mpirank) {
              /* Add the element as a remote element */
              t8_ghost_add_remote (forest, ghost, owner, itree, elem, ielem);
            }
          }
          sc_array_truncate (&owners);
        }
      } /* end face loop */
    }   /* end element loop */
  }     /* end tree loop */

  if (forest->profile != NULL) {
    /* If profiling is enabled, we count the number of remote processes. */
    forest->profile->ghosts_remotes = ghost->remote_processes->elem_count;
  }
  /* Clean-up memory */
  if (ghost_method == 0) {
    if (half_neighbors != NULL) {
      neigh_scheme->t8_element_destroy (max_num_face_children, half_neighbors);
      T8_FREE (half_neighbors);
    }
  }
  else {
    sc_array_reset (&owners);
    sc_array_reset (&tree_owners);
  }
}

/* Begin sending the ghost elements from the remote ranks
 * using non-blocking communication.
 * Afterwards,
 *  t8_forest_ghost_send_end
 * must be called to end the communication.
 * Returns an array of mpi_send_info_t, one for each remote rank.
 */
static t8_ghost_mpi_send_info_t *
t8_forest_ghost_send_start (t8_forest_t forest, t8_forest_ghost_t ghost, sc_MPI_Request **requests)
{
  int proc_index, remote_rank;
  int num_remotes;
  size_t remote_index;
  t8_ghost_remote_t *remote_entry;
  sc_array_t *remote_trees;
  t8_ghost_remote_tree_t *remote_tree = NULL;
  t8_ghost_mpi_send_info_t *send_info, *current_send_info;
  char *current_buffer;
  size_t bytes_written, element_bytes, element_count, element_size;
#ifdef T8_ENABLE_DEBUG
  size_t acc_el_count = 0;
#endif
  int mpiret;

  /* Allocate a send_buffer for each remote rank */
  num_remotes = ghost->remote_processes->elem_count;
  send_info = T8_ALLOC (t8_ghost_mpi_send_info_t, num_remotes);
  *requests = T8_ALLOC (sc_MPI_Request, num_remotes);

  /* Loop over all remote processes */
  for (proc_index = 0; proc_index < (int) ghost->remote_processes->elem_count; proc_index++) {
    current_send_info = send_info + proc_index;
    /* Get the rank of the current remote process. */
    remote_rank = *(int *) sc_array_index_int (ghost->remote_processes, proc_index);
    t8_debugf ("Filling send buffer for process %i\n", remote_rank);
    /* initialize the send_info for the current rank */
    current_send_info->recv_rank = remote_rank;
    current_send_info->num_bytes = 0;
    current_send_info->request = *requests + proc_index;
    /* Lookup the ghost elements for the first tree of this remote */
    remote_entry = t8_forest_ghost_get_remote (forest, remote_rank);
    T8_ASSERT (remote_entry->remote_rank == remote_rank);
    /* Loop over all trees of the remote rank and count the bytes */
    /* At first we store the number of remote trees in the buffer */
    current_send_info->num_bytes += sizeof (size_t);
    /* add padding before the eclass */
    current_send_info->num_bytes += T8_ADD_PADDING (current_send_info->num_bytes);
    /* TODO: put this in a function */
    /* TODO: Use remote_entry to count the number of bytes while inserting
     *        the remote ghosts. */
    remote_trees = &remote_entry->remote_trees;
    for (remote_index = 0; remote_index < remote_trees->elem_count; remote_index++) {
      /* Get the next remote tree. */
      remote_tree = (t8_ghost_remote_tree_t *) sc_array_index (remote_trees, remote_index);
      /* We will store the global tree id, the element class and the list
       * of elements in the send_buffer. */
      current_send_info->num_bytes += sizeof (t8_gloidx_t);
      /* add padding before the eclass */
      current_send_info->num_bytes += T8_ADD_PADDING (current_send_info->num_bytes);
      current_send_info->num_bytes += sizeof (t8_eclass_t);
      /* add padding before the elements */
      current_send_info->num_bytes += T8_ADD_PADDING (current_send_info->num_bytes);
      /* The byte count of the elements */
      element_size = t8_element_array_get_size (&remote_tree->elements);
      element_count = t8_element_array_get_count (&remote_tree->elements);
      element_bytes = element_size * element_count;
      /* We will store the number of elements */
      current_send_info->num_bytes += sizeof (size_t);
      /* add padding before the elements */
      current_send_info->num_bytes += T8_ADD_PADDING (current_send_info->num_bytes);
      current_send_info->num_bytes += element_bytes;
      /* add padding after the elements */
      current_send_info->num_bytes += T8_ADD_PADDING (current_send_info->num_bytes);
    }

    /* We now now the number of bytes for our send_buffer and thus allocate it. */
    current_send_info->buffer = T8_ALLOC_ZERO (char, current_send_info->num_bytes);

    /* We iterate through the tree again and store the tree info and the elements into the send_buffer. */
    current_buffer = current_send_info->buffer;
    bytes_written = 0;
    /* Start with the number of remote trees in the buffer */
    memcpy (current_buffer + bytes_written, &remote_trees->elem_count, sizeof (size_t));
    bytes_written += sizeof (size_t);
    bytes_written += T8_ADD_PADDING (bytes_written);
#ifdef T8_ENABLE_DEBUG
    acc_el_count = 0;
#endif
    for (remote_index = 0; remote_index < remote_trees->elem_count; remote_index++) {
      /* Get a pointer to the tree */
      remote_tree = (t8_ghost_remote_tree_t *) sc_array_index (remote_trees, remote_index);
      T8_ASSERT (remote_tree->mpirank == remote_rank);

      /* Copy the global tree id */
      memcpy (current_buffer + bytes_written, &remote_tree->global_id, sizeof (t8_gloidx_t));
      bytes_written += sizeof (t8_gloidx_t);
      bytes_written += T8_ADD_PADDING (bytes_written);
      /* Copy the trees element class */
      memcpy (current_buffer + bytes_written, &remote_tree->eclass, sizeof (t8_eclass_t));
      bytes_written += sizeof (t8_eclass_t);
      bytes_written += T8_ADD_PADDING (bytes_written);
      /* Store the number of elements in the buffer */
      element_count = t8_element_array_get_count (&remote_tree->elements);
      memcpy (current_buffer + bytes_written, &element_count, sizeof (size_t));
      bytes_written += sizeof (size_t);
      bytes_written += T8_ADD_PADDING (bytes_written);
      /* The byte count of the elements */
      element_size = t8_element_array_get_size (&remote_tree->elements);
      element_bytes = element_size * element_count;
      /* Copy the elements into the send buffer */
      memcpy (current_buffer + bytes_written, t8_element_array_get_data (&remote_tree->elements), element_bytes);
      bytes_written += element_bytes;
      /* add padding after the elements */
      bytes_written += T8_ADD_PADDING (bytes_written);

      /* Add to the counter of remote elements. */
      ghost->num_remote_elements += element_count;
#ifdef T8_ENABLE_DEBUG
      acc_el_count += element_count;
#endif
    } /* End tree loop */

    T8_ASSERT (bytes_written == current_send_info->num_bytes);
    /* We can now post the MPI_Isend for the remote process */
    mpiret = sc_MPI_Isend (current_buffer, bytes_written, sc_MPI_BYTE, remote_rank, T8_MPI_GHOST_FOREST,
                           forest->mpicomm, *requests + proc_index);
    SC_CHECK_MPI (mpiret);
  } /* end process loop */
  return send_info;
}

static void
t8_forest_ghost_send_end (t8_forest_t forest, t8_forest_ghost_t ghost, t8_ghost_mpi_send_info_t *send_info,
                          sc_MPI_Request *requests)
{
  int num_remotes;
  int proc_pos, mpiret;

  T8_ASSERT (t8_forest_is_committed (forest));
  T8_ASSERT (ghost != NULL);

  /* Get the number of remote processes */
  num_remotes = ghost->remote_processes->elem_count;

  /* We wait for all communication to end. */
  mpiret = sc_MPI_Waitall (num_remotes, requests, sc_MPI_STATUSES_IGNORE);
  SC_CHECK_MPI (mpiret);

  /* Clean-up */
  for (proc_pos = 0; proc_pos < num_remotes; proc_pos++) {
    T8_FREE (send_info[proc_pos].buffer);
  }
  T8_FREE (send_info);
  T8_FREE (requests);
}

/* Receive a single message from a remote process, after the message was successfully probed.
 * Returns the allocated receive buffer and the number of bytes received */
static char *
t8_forest_ghost_receive_message (int recv_rank, sc_MPI_Comm comm, sc_MPI_Status status, int *recv_bytes)
{
  char *recv_buffer;
  int mpiret;

  T8_ASSERT (recv_rank == status.MPI_SOURCE);
  T8_ASSERT (status.MPI_TAG == T8_MPI_GHOST_FOREST);

  /* Get the number of bytes in the message */
  mpiret = sc_MPI_Get_count (&status, sc_MPI_BYTE, recv_bytes);

  /* Allocate receive buffer */
  recv_buffer = T8_ALLOC_ZERO (char, *recv_bytes);
  /* receive the message */
  mpiret
    = sc_MPI_Recv (recv_buffer, *recv_bytes, sc_MPI_BYTE, recv_rank, T8_MPI_GHOST_FOREST, comm, sc_MPI_STATUS_IGNORE);
  SC_CHECK_MPI (mpiret);

  return recv_buffer;
}

/* Parse a message from a remote process and correctly include the received
 * elements in the ghost structure.
 * The message looks like:
 * num_trees | pad | treeid 0 | pad | eclass 0 | pad | num_elems 0 | pad | elements | pad | treeid 1 | ...
 *  size_t   |     |t8_gloidx |     |t8_eclass |     | size_t      |     | t8_element_t |
 *
 * pad is paddind, see T8_ADD_PADDING
 *
 * current_element_offset is updated in each step to store the element offset
 * of the next ghost tree to be inserted.
 * When called with the first message, current_element_offset must be set to 0.
 */
/* Currently we expect that the messages arrive in order of the sender's rank. */
static void
t8_forest_ghost_parse_received_message (t8_forest_t forest, t8_forest_ghost_t ghost,
                                        t8_locidx_t *current_element_offset, int recv_rank, char *recv_buffer,
                                        int recv_bytes)
{
  size_t bytes_read, first_tree_index = 0, first_element_index = 0;
  t8_locidx_t num_trees, itree;
  t8_gloidx_t global_id;
  t8_eclass_t eclass;
  size_t num_elements, old_elem_count, ghosts_offset;
  t8_ghost_gtree_hash_t *tree_hash, **pfound_tree, *found_tree;
  t8_ghost_tree_t *ghost_tree;
  t8_eclass_scheme_c *ts;
  t8_element_t *element_insert;
  t8_ghost_process_hash_t *process_hash;
#ifdef T8_ENABLE_DEBUG
  int added_process;
#endif

  bytes_read = 0;
  /* read the number of trees */
  num_trees = *(size_t *) recv_buffer;
  bytes_read += sizeof (size_t);
  bytes_read += T8_ADD_PADDING (bytes_read);

  t8_debugf ("Received %li trees from %i (%i bytes)\n", (long) num_trees, recv_rank, recv_bytes);

  /* Count the total number of ghosts that we receive from this rank */
  ghosts_offset = ghost->num_ghosts_elements;
  for (itree = 0; itree < num_trees; itree++) {
    /* Get tree id */
    /* search if tree was inserted */
    /* if not: new entry, add elements */
    /* if yes: add the elements to the end of the tree's element array. */

    /* read the global id of this tree. */
    global_id = *(t8_gloidx_t *) (recv_buffer + bytes_read);
    bytes_read += sizeof (t8_gloidx_t);
    bytes_read += T8_ADD_PADDING (bytes_read);
    /* read the element class of the tree */
    eclass = *(t8_eclass_t *) (recv_buffer + bytes_read);
    bytes_read += sizeof (t8_eclass_t);
    bytes_read += T8_ADD_PADDING (bytes_read);
    /* read the number of elements sent */
    num_elements = *(size_t *) (recv_buffer + bytes_read);

    /* Add to the counter of ghost elements. */
    ghost->num_ghosts_elements += num_elements;

    bytes_read += sizeof (size_t);
    bytes_read += T8_ADD_PADDING (bytes_read);
    /* Search for the tree in the ghost_trees array */
    tree_hash = (t8_ghost_gtree_hash_t *) sc_mempool_alloc (ghost->glo_tree_mempool);
    tree_hash->global_id = global_id;

    /* Get the element scheme for this tree */
    ts = t8_forest_get_eclass_scheme (forest, eclass);
    if (sc_hash_insert_unique (ghost->global_tree_to_ghost_tree, tree_hash, (void ***) &pfound_tree)) {
      /* The tree was not stored already, tree_hash is now an entry in the hash table. */
      /* If the tree was not contained, it is the newest tree in the array and
       * thus has as index the number of currently inserted trees. */
      tree_hash->index = ghost->ghost_trees->elem_count;
      found_tree = tree_hash;
      /* We grow the array by one and initialize the entry */
      ghost_tree = (t8_ghost_tree_t *) sc_array_push (ghost->ghost_trees);
      ghost_tree->global_id = global_id;
      ghost_tree->eclass = eclass;
      /* Initialize the element array */
      t8_element_array_init_size (&ghost_tree->elements, ts, num_elements);
      /* pointer to where the elements are to be inserted */
      element_insert = t8_element_array_get_data (&ghost_tree->elements);
      /* Compute the element offset of this new tree by adding the offset
       * of the previous tree to the element count of the previous tree. */
      ghost_tree->element_offset = *current_element_offset;
      /* Allocate a new tree_hash for the next search */
      old_elem_count = 0;
      tree_hash = (t8_ghost_gtree_hash_t *) sc_mempool_alloc (ghost->glo_tree_mempool);
    }
    else {
      /* The entry was found in the trees array */
      found_tree = *pfound_tree;
      T8_ASSERT (found_tree->global_id == global_id);
      /* Get a pointer to the tree */
      ghost_tree = (t8_ghost_tree_t *) sc_array_index (ghost->ghost_trees, found_tree->index);
      T8_ASSERT (ghost_tree->eclass == eclass);
      T8_ASSERT (ghost_tree->global_id == global_id);
      T8_ASSERT (ghost_tree->elements.scheme == ts);

      old_elem_count = t8_element_array_get_count (&ghost_tree->elements);

      /* Grow the elements array of the tree to fit the new elements */
      t8_element_array_resize (&ghost_tree->elements, old_elem_count + num_elements);
      /* Get a pointer to where the new elements are to be inserted */
      element_insert = t8_element_array_index_locidx (&ghost_tree->elements, old_elem_count);
    }

    if (itree == 0) {
      /* We store the index of the first tree and the first element of this
       * rank */
      first_tree_index = found_tree->index;
      first_element_index = old_elem_count;
    }
    /* Insert the new elements */
    memcpy (element_insert, recv_buffer + bytes_read, num_elements * ts->t8_element_size ());

    bytes_read += num_elements * ts->t8_element_size ();
    bytes_read += T8_ADD_PADDING (bytes_read);
    *current_element_offset += num_elements;
  }
  T8_ASSERT (bytes_read == (size_t) recv_bytes);
  T8_FREE (recv_buffer);

  /* At last we add the receiving rank to the ghosts process_offset hash table */
  process_hash = (t8_ghost_process_hash_t *) sc_mempool_alloc (ghost->proc_offset_mempool);
  process_hash->mpirank = recv_rank;
  process_hash->tree_index = first_tree_index;
  process_hash->first_element = first_element_index;
  process_hash->ghost_offset = ghosts_offset;
  /* Insert this rank into the hash table. We assert if the rank was not already contained. */
#ifdef T8_ENABLE_DEBUG
  added_process =
#else
  (void)
#endif
    sc_hash_insert_unique (ghost->process_offsets, process_hash, NULL);
  T8_ASSERT (added_process);
}

/* In forest_ghost_receive we need a lookup table to give us the position
 * of a process in the ghost->remote_processes array, given the rank of a process.
 * We implement this via a hash table with the following struct as entry. */
typedef struct t8_recv_list_entry_struct
{
  int rank;                    /* The rank of this process */
  int pos_in_remote_processes; /* The position of this process in the remote_processes array */
} t8_recv_list_entry_t;

/* We hash these entries by their rank */
unsigned
t8_recv_list_entry_hash (const void *v1, const void *u)
{
  const t8_recv_list_entry_t *e1 = (const t8_recv_list_entry_t *) v1;

  return e1->rank;
}

/* two entries are considered equal if they have the same rank. */
int
t8_recv_list_entry_equal (const void *v1, const void *v2, const void *u)
{
  const t8_recv_list_entry_t *e1 = (const t8_recv_list_entry_t *) v1;
  const t8_recv_list_entry_t *e2 = (const t8_recv_list_entry_t *) v2;

  return e1->rank == e2->rank;
}

/* Probe for all incoming messages from the remote ranks and receive them.
 * We receive the message in the order in which they arrive. To achieve this,
 * we have to use polling. */
static void
t8_forest_ghost_receive (t8_forest_t forest, t8_forest_ghost_t ghost)
{
  int num_remotes;
  int proc_pos;
  int recv_rank;
  int mpiret;
  sc_MPI_Comm comm;
  sc_MPI_Status status;

  T8_ASSERT (t8_forest_is_committed (forest));
  T8_ASSERT (ghost != NULL);

  comm = forest->mpicomm;
  /* Get the number of remote processes */
  num_remotes = ghost->remote_processes->elem_count;

  if (num_remotes == 0) {
    /* There is nothing to do */
    return;
  }

  {
    /* This code receives the message in order of their arrival.
     * This is effective in terms of runtime, but makes it more difficult
     * to store the received data, since the data has to be stored in order of
     * ascending ranks.
     * We include the received data into the ghost structure in order of the
     * ranks of the receivers and we do this as soon as the message from
     * the next rank that we can include was received.
     */
    char **buffer;
    int *recv_bytes;
    int received_messages = 0;
    int *received_flag;
    int last_rank_parsed = -1, parse_it;
#undef T8_POLLING /* activates polling for Mpi messages, currently used for testing */
#ifdef T8_POLLING
    sc_link_t *proc_it, *prev;
    int iprobe_flag;
    sc_list_t *receivers;
#else
    t8_recv_list_entry_t **pfound, *found;
#ifdef T8_ENABLE_DEBUG
    int ret;
#endif
    sc_hash_t *recv_list_entries_hash;
#endif
    t8_recv_list_entry_t recv_list_entry, *recv_list_entries;
    t8_locidx_t current_element_offset = 0;

    buffer = T8_ALLOC (char *, num_remotes);
    recv_bytes = T8_ALLOC (int, num_remotes);
    received_flag = T8_ALLOC_ZERO (int, num_remotes);
    recv_list_entries = T8_ALLOC (t8_recv_list_entry_t, num_remotes);

    /* Sort the array of remote processes, such that the ranks are in
     * ascending order. */
    sc_array_sort (ghost->remote_processes, sc_int_compare);

    /* We build a hash table of all ranks from which we receive and their position
     * in the remote_processes array. */
#ifdef T8_POLLING /* polling */
    receivers = sc_list_new (NULL);
#else
    recv_list_entries_hash = sc_hash_new (t8_recv_list_entry_hash, t8_recv_list_entry_equal, NULL, NULL);
#endif
    for (proc_pos = 0; proc_pos < num_remotes; proc_pos++) {
      recv_list_entries[proc_pos].rank = *(int *) sc_array_index_int (ghost->remote_processes, proc_pos);
      recv_list_entries[proc_pos].pos_in_remote_processes = proc_pos;
#ifndef T8_POLLING
#ifdef T8_ENABLE_DEBUG
      ret =
#else
      (void)
#endif
        sc_hash_insert_unique (recv_list_entries_hash, recv_list_entries + proc_pos, NULL);
      T8_ASSERT (ret == 1);
#else /* polling */
      sc_list_append (receivers, recv_list_entries + proc_pos);
#endif
    }

    /****     Actual communication    ****/

    /* Until there is only one sender left we iprobe for a message for each
     * sender and if there is one we receive it and remove the sender from the list.
     * The last message can be received via probe */
#ifdef T8_POLLING
    while (received_messages < num_remotes - 1) {
      /* TODO: This part of the code using polling and IProbe to receive the
       *       messages. We replaced with a non-polling version that uses the
       *       blocking Probe. */
      iprobe_flag = 0;
      prev = NULL; /* ensure that if the first receive entry is matched first,
                                it is removed properly. */
      for (proc_it = receivers->first; proc_it != NULL && iprobe_flag == 0;) {
        /* pointer to the rank of a receiver */
        recv_rank = ((t8_recv_list_entry_t *) proc_it->data)->rank;
        proc_pos = ((t8_recv_list_entry_t *) proc_it->data)->pos_in_remote_processes;

        mpiret = sc_MPI_Iprobe (recv_rank, T8_MPI_GHOST_FOREST, comm, &iprobe_flag, &status);
        SC_CHECK_MPI (mpiret);
#else
    while (received_messages < num_remotes) {
      /* blocking probe for a message. */
      mpiret = sc_MPI_Probe (sc_MPI_ANY_SOURCE, T8_MPI_GHOST_FOREST, comm, &status);
      SC_CHECK_MPI (mpiret);
#endif
#ifdef T8_POLLING
        if (iprobe_flag == 0) {
          /* There is no message to receive, we continue */
          prev = proc_it;
          proc_it = proc_it->next;
        }
        else {
#else
      /* There is a message to receive, we receive it. */
      recv_rank = status.MPI_SOURCE;
      /* Get the position of this rank in the remote processes array */
      recv_list_entry.rank = recv_rank;
#ifdef T8_ENABLE_DEBUG
      ret =
#else
      (void)
#endif
        sc_hash_lookup (recv_list_entries_hash, &recv_list_entry, (void ***) &pfound);
      T8_ASSERT (ret != 0);
      found = *pfound;
      proc_pos = found->pos_in_remote_processes;
#endif
          T8_ASSERT (status.MPI_TAG == T8_MPI_GHOST_FOREST);
          buffer[proc_pos] = t8_forest_ghost_receive_message (recv_rank, comm, status, recv_bytes + proc_pos);
          /* mark this entry as received. */
          T8_ASSERT (received_flag[proc_pos] == 0);
          received_flag[proc_pos] = 1;
          received_messages++;
          /* Parse all messages that we can parse now.
           * We have to parse the messages in order of their rank. */
          T8_ASSERT (last_rank_parsed < proc_pos);
          /* For all ranks that we haven't parsed yet, but can be parsed in order */
          for (parse_it = last_rank_parsed + 1; parse_it < num_remotes && received_flag[parse_it] == 1; parse_it++) {
            recv_rank = *(int *) sc_array_index_int (ghost->remote_processes, parse_it);
            t8_forest_ghost_parse_received_message (forest, ghost, &current_element_offset, recv_rank, buffer[parse_it],
                                                    recv_bytes[parse_it]);
            last_rank_parsed++;
          }

#ifdef T8_POLLING /* polling */
          /* Remove the process from the list of receivers. */
          proc_it = proc_it->next;
          sc_list_remove (receivers, prev);
        }
      } /* end for */
#endif
    } /* end while */

#ifdef T8_POLLING
    /* polling */
    T8_ASSERT (receivers->elem_count == 1);
    /* Get the last rank from which we didnt receive yet */
    recv_list_entry = *(t8_recv_list_entry_t *) sc_list_pop (receivers);
    recv_rank = recv_list_entry.rank;
    proc_pos = recv_list_entry.pos_in_remote_processes;
    /* destroy the list */
    sc_list_destroy (receivers);
    /* Blocking probe for the last message */
    mpiret = sc_MPI_Probe (recv_rank, T8_MPI_GHOST_FOREST, comm, &status);
    SC_CHECK_MPI (mpiret);
    /* Receive the message */
    T8_ASSERT (received_flag[proc_pos] == 0);
    buffer[proc_pos] = t8_forest_ghost_receive_message (recv_rank, comm, status, recv_bytes + proc_pos);
    received_flag[proc_pos] = 1;
    received_messages++;
    T8_ASSERT (received_messages == num_remotes);
    /* parse all messages that are left */
    /* For all ranks that we haven't parsed yet, but can be parsed in order */
    for (parse_it = last_rank_parsed + 1; parse_it < num_remotes && received_flag[parse_it] == 1; parse_it++) {
      recv_rank = *(int *) sc_array_index_int (ghost->remote_processes, parse_it);
      t8_forest_ghost_parse_received_message (forest, ghost, &current_element_offset, recv_rank, buffer[parse_it],
                                              recv_bytes[parse_it]);
      last_rank_parsed++;
    }
#endif
#ifdef T8_ENABLE_DEBUG
    for (parse_it = 0; parse_it < num_remotes; parse_it++) {
      T8_ASSERT (received_flag[parse_it] == 1);
    }
#endif
    T8_ASSERT (last_rank_parsed == num_remotes - 1);

    /* clean-up */
#ifndef T8_POLLING
    sc_hash_destroy (recv_list_entries_hash);
#endif
    T8_FREE (buffer);
    T8_FREE (received_flag);
    T8_FREE (recv_list_entries);
    T8_FREE (recv_bytes);
  }
}

/* Create one layer of ghost elements, following the algorithm
 * in: p4est: Scalable Algorithms For Parallel Adaptive
 *     Mesh Refinement On Forests of Octrees
 *     C. Burstedde, L. C. Wilcox, O. Ghattas
 * for unbalanced_version = 0 (balanced forest only) or
 *     Recursive algorithms for distributed forests of octrees
 *     T. Isaac, C. Burstedde, L. C. Wilcox and O. Ghattas
 * for unbalanced_version = 1 (also unbalanced forests possible).
 *
 * version 3 with top-down search
 * for unbalanced_version = -1
 */
void
t8_forest_ghost_create_ext (t8_forest_t forest, int unbalanced_version)
{
  t8_forest_ghost_t ghost = NULL;
  t8_ghost_mpi_send_info_t *send_info;
  sc_MPI_Request *requests;
  int create_tree_array = 0, create_gfirst_desc_array = 0;
  int create_element_array = 0;

  T8_ASSERT (t8_forest_is_committed (forest));

  t8_global_productionf ("Into t8_forest_ghost with %i local elements.\n", t8_forest_get_local_num_elements (forest));

  /* In parallel, check forest for deleted elements. The ghost algorithm currently
  * does not work on forests with deleted elements.
  * See also: https://github.com/DLR-AMR/t8code/issues/825
  * See also the test case: TODO Add a test case that currently fails. */
  SC_CHECK_ABORT (
    !forest->incomplete_trees || forest->mpisize == 1,
    "ERROR: Cannot compute ghost layer for forest with deleted elements (incomplete trees/holes in the mesh).\n");

<<<<<<< HEAD
=======
  if (forest->profile != NULL) {
    /* If profiling is enabled, we measure the runtime of ghost_create */
    forest->profile->ghost_runtime = -sc_MPI_Wtime ();
    /* DO NOT DELETE THE FOLLOWING line.
     * even if you do not want this output. It fixes a bug that occurred on JUQUEEN, where the
     * runtimes were computed to 0.
     * Only delete the line, if you know what you are doing. */
    t8_global_productionf ("Start ghost at %f  %f\n", sc_MPI_Wtime (), forest->profile->ghost_runtime);
  }

>>>>>>> 9edf8178
  if (forest->element_offsets == NULL) {
    /* create element offset array if not done already */
    create_element_array = 1;
    t8_forest_partition_create_offsets (forest);
  }
  if (forest->tree_offsets == NULL) {
    /* Create tree offset array if not done already */
    create_tree_array = 1;
    t8_forest_partition_create_tree_offsets (forest);
  }
  if (forest->global_first_desc == NULL) {
    /* Create global first desc array if not done already */
    create_gfirst_desc_array = 1;
    t8_forest_partition_create_first_desc (forest);
  }

<<<<<<< HEAD
  if (forest->profile != NULL) {
    /* If profiling is enabled, we measure the runtime of ghost_create */
    forest->profile->ghost_runtime = -sc_MPI_Wtime ();
    /* DO NOT DELETE THE FOLLOWING line.
     * even if you do not want this output. It fixes a bug that occured on JUQUEEN, where the
     * runtimes were computed to 0.
     * Only delete the line, if you know what you are doing. */
    t8_global_productionf ("Start ghost at %f  %f\n", sc_MPI_Wtime (),
                           forest->profile->ghost_runtime);
  }

  if (t8_forest_get_num_element (forest) > 0) {
=======
  if (t8_forest_get_local_num_elements (forest) > 0) {
>>>>>>> 9edf8178
    if (forest->ghost_type == T8_GHOST_NONE) {
      t8_debugf ("WARNING: Trying to construct ghosts with ghost_type NONE. "
                 "Ghost layer is not constructed.\n");
      return;
    }
    /* Currently we only support face ghosts */
    T8_ASSERT (forest->ghost_type == T8_GHOST_FACES);

    /* Initialize the ghost structure */
    t8_forest_ghost_init (&forest->ghosts, forest->ghost_type);
    ghost = forest->ghosts;

    if (unbalanced_version == -1) {
      t8_forest_ghost_fill_remote_v3 (forest);
    }
    else {
      /* Construct the remote elements and processes. */
      t8_forest_ghost_fill_remote (forest, ghost, unbalanced_version != 0);
    }

    /* Start sending the remote elements */
    send_info = t8_forest_ghost_send_start (forest, ghost, &requests);

    /* Receive the ghost elements from the remote processes */
    t8_forest_ghost_receive (forest, ghost);

    /* End sending the remote elements */
    t8_forest_ghost_send_end (forest, ghost, send_info, requests);
  }

  if (forest->profile != NULL) {
    /* If profiling is enabled, we measure the runtime of ghost_create */
    forest->profile->ghost_runtime += sc_MPI_Wtime ();
    /* We also store the number of ghosts and remotes */
    if (ghost != NULL) {
      forest->profile->ghosts_received = ghost->num_ghosts_elements;
      forest->profile->ghosts_shipped = ghost->num_remote_elements;
    }
    else {
      forest->profile->ghosts_received = 0;
      forest->profile->ghosts_shipped = 0;
    }
    /* DO NOT DELETE THE FOLLOWING line.
     * even if you do not want this output. It fixes a bug that occurred on JUQUEEN, where the
     * runtimes were computed to 0.
     * Only delete the line, if you know what you are doing. */
    t8_global_productionf ("End ghost at %f  %f\n", sc_MPI_Wtime (), forest->profile->ghost_runtime);
  }

  if (create_element_array) {
    /* Free the offset memory, if created */
    t8_shmem_array_destroy (&forest->element_offsets);
  }
  if (create_tree_array) {
    /* Free the offset memory, if created */
    t8_shmem_array_destroy (&forest->tree_offsets);
  }
  if (create_gfirst_desc_array) {
    /* Free the offset memory, if created */
    t8_shmem_array_destroy (&forest->global_first_desc);
  }

  t8_global_productionf ("Done t8_forest_ghost with %i local elements and %i"
                         " ghost elements.\n",
                         t8_forest_get_local_num_elements (forest), t8_forest_get_num_ghosts (forest));
}

void
t8_forest_ghost_create (t8_forest_t forest)
{
  T8_ASSERT (t8_forest_is_committed (forest));
  if (forest->mpisize > 1) {
    /* call unbalanced version of ghost algorithm */
    t8_forest_ghost_create_ext (forest, 1);
  }
}

void
t8_forest_ghost_create_balanced_only (t8_forest_t forest)
{
  T8_ASSERT (t8_forest_is_committed (forest));
  if (forest->mpisize > 1) {
    /* TODO: assert that forest is balanced */
    /* Call balanced version of ghost algorithm */
    t8_forest_ghost_create_ext (forest, 0);
  }
}

void
t8_forest_ghost_create_topdown (t8_forest_t forest)
{
  T8_ASSERT (t8_forest_is_committed (forest));

  t8_forest_ghost_create_ext (forest, -1);
}

/** Return the array of remote ranks.
 * \param [in] forest   A forest with constructed ghost layer.
 * \param [in,out] num_remotes On output the number of remote ranks is stored here.
 * \return              The array of remote ranks in ascending order.
 */
int *
t8_forest_ghost_get_remotes (t8_forest_t forest, int *num_remotes)
{
  T8_ASSERT (t8_forest_is_committed (forest));
  if (forest->ghosts == NULL) {
    *num_remotes = 0;
    return NULL;
  }
  T8_ASSERT (forest->ghosts != NULL);

  *num_remotes = forest->ghosts->remote_processes->elem_count;
  return (int *) forest->ghosts->remote_processes->array;
}

/** Return the first local ghost tree of a remote rank.
 * \param [in] forest   A forest with constructed ghost layer.
 * \param [in] remote   A remote rank of the ghost layer in \a forest.
 * \return              The ghost tree id of the first ghost tree that stores ghost
 *                      elements of \a remote.
 */
t8_locidx_t
t8_forest_ghost_remote_first_tree (t8_forest_t forest, int remote)
{
  t8_ghost_process_hash_t *proc_entry;

  T8_ASSERT (t8_forest_is_committed (forest));
  T8_ASSERT (forest->ghosts != NULL);

  proc_entry = t8_forest_ghost_get_proc_info (forest, remote);
  T8_ASSERT (proc_entry->mpirank == remote);
  return proc_entry->tree_index;
}

/** Return the local index of the first ghost element that belongs to a given remote rank.
 * \param [in] forest   A forest with constructed ghost layer.
 * \param [in] remote   A remote rank of the ghost layer in \a forest.
 * \return              The index i in the ghost elements of the first element of rank \a remote
 */
t8_locidx_t
t8_forest_ghost_remote_first_elem (t8_forest_t forest, int remote)
{
  t8_ghost_process_hash_t *proc_entry;

  T8_ASSERT (t8_forest_is_committed (forest));
  T8_ASSERT (forest->ghosts != NULL);

  proc_entry = t8_forest_ghost_get_proc_info (forest, remote);
  T8_ASSERT (proc_entry->mpirank == remote);

  return proc_entry->ghost_offset;
}

/* Fill the send buffer for a ghost data exchange for on remote rank.
 * returns the number of bytes in the buffer. */
static size_t
t8_forest_ghost_exchange_fill_send_buffer (t8_forest_t forest, int remote, char **pbuffer, sc_array_t *element_data)
{
  char *buffer;
  t8_ghost_remote_t lookup_rank, *remote_entry;
  t8_ghost_remote_tree_t *remote_tree;
  t8_forest_ghost_t ghost;
  size_t index, element_index, data_size;
  size_t elements_inserted, byte_count;
  t8_tree_t local_tree;
#ifdef T8_ENABLE_DEBUG
  int ret;
#endif
  t8_locidx_t itree, ielement, element_pos;
  t8_locidx_t ltreeid;
  size_t elem_count;

  ghost = forest->ghosts;
  data_size = element_data->elem_size;
  elements_inserted = 0;
  lookup_rank.remote_rank = remote;

  /* Lookup the remote entry of this remote process */
#ifdef T8_ENABLE_DEBUG
  ret =
#else
  (void)
#endif
    sc_hash_array_lookup (ghost->remote_ghosts, &lookup_rank, &index);
  T8_ASSERT (ret != 0);
  remote_entry = (t8_ghost_remote_t *) sc_array_index (&ghost->remote_ghosts->a, index);
  T8_ASSERT (remote_entry->remote_rank == remote);

  /* allocate memory for the send buffer */
  byte_count = data_size * remote_entry->num_elements;
  buffer = *pbuffer = T8_ALLOC (char, byte_count);

  /* We now iterate over the remote trees and their elements to find the
   * local element indices of the remote elements */
  for (itree = 0; itree < (t8_locidx_t) remote_entry->remote_trees.elem_count; itree++) {
    /* tree loop */
    remote_tree = (t8_ghost_remote_tree_t *) t8_sc_array_index_locidx (&remote_entry->remote_trees, itree);
    /* Get the local id of this tree */
    /* TODO: Why does remote_tree store the global id? could be local instead */
    ltreeid = t8_forest_get_local_id (forest, remote_tree->global_id);
    /* Get a pointer to the forest tree */
    local_tree = t8_forest_get_tree (forest, ltreeid);
    elem_count = t8_element_array_get_count (&remote_tree->elements);
    for (ielement = 0; ielement < (t8_locidx_t) elem_count; ielement++) {
      /* element loop */
      /* Get the index of this remote element in its local tree */
      element_pos = *(t8_locidx_t *) t8_sc_array_index_locidx (&remote_tree->element_indices, ielement);
      T8_ASSERT (0 <= element_pos);
      /* Compute the index of this element in the element_data array */
      element_index = local_tree->elements_offset + element_pos;
      /* Copy the data of this element from the element_data array to the send buffer */
      memcpy (buffer + elements_inserted * data_size, sc_array_index (element_data, element_index), data_size);
      elements_inserted++;
    }
  }
  return byte_count;
}

static t8_ghost_data_exchange_t *
t8_forest_ghost_exchange_begin (t8_forest_t forest, sc_array_t *element_data)
{
  t8_ghost_data_exchange_t *data_exchange;
  t8_forest_ghost_t ghost;
  size_t bytes_to_send, ghost_start;
  int iremote, remote_rank;
  int mpiret, recv_rank, bytes_recv;
#ifdef T8_ENABLE_DEBUG
  int ret;
#endif
  char **send_buffers;
  t8_ghost_process_hash_t lookup_proc, *process_entry, **pfound;
  t8_locidx_t remote_offset, next_offset;

  T8_ASSERT (t8_forest_is_committed (forest));
  T8_ASSERT (element_data != NULL);
  T8_ASSERT (forest->ghosts != NULL);

  ghost = forest->ghosts;

  /* Allocate the new exchange context */
  data_exchange = T8_ALLOC (t8_ghost_data_exchange_t, 1);
  /* The number of processes we need to send to */
  data_exchange->num_remotes = ghost->remote_processes->elem_count;
  /* Allocate MPI requests */
  data_exchange->send_requests = T8_ALLOC (sc_MPI_Request, data_exchange->num_remotes);
  data_exchange->recv_requests = T8_ALLOC (sc_MPI_Request, data_exchange->num_remotes);
  /* Allocate pointers to send buffers */
  send_buffers = data_exchange->send_buffers = T8_ALLOC (char *, data_exchange->num_remotes);

  for (iremote = 0; iremote < data_exchange->num_remotes; iremote++) {
    /* Iterate over all remote processes and fill their send buffers */
    remote_rank = *(int *) sc_array_index_int (ghost->remote_processes, iremote);
    /* Fill the send buffers and compute the number of bytes to send */
    bytes_to_send
      = t8_forest_ghost_exchange_fill_send_buffer (forest, remote_rank, send_buffers + iremote, element_data);

    /* Post the asynchronuos send */
    mpiret = sc_MPI_Isend (send_buffers[iremote], bytes_to_send, sc_MPI_BYTE, remote_rank, T8_MPI_GHOST_EXC_FOREST,
                           forest->mpicomm, data_exchange->send_requests + iremote);
    SC_CHECK_MPI (mpiret);
  }

  /* The index in element_data at which the ghost elements start */
  ghost_start = t8_forest_get_local_num_elements (forest);
  /* Receive the incoming messages */
  for (iremote = 0; iremote < data_exchange->num_remotes; iremote++) {
    /* We need to compute the offset in element_data to which we can receive the message */
    /* Search for this processes' entry in the ghost struct */
    recv_rank = *(int *) sc_array_index_int (ghost->remote_processes, iremote);
    lookup_proc.mpirank = recv_rank;
#ifdef T8_ENABLE_DEBUG
    ret =
#else
    (void)
#endif
      sc_hash_lookup (ghost->process_offsets, &lookup_proc, (void ***) &pfound);
    T8_ASSERT (ret);
    process_entry = *pfound;
    /* In process_entry we stored the offset of this ranks ghosts under all
     * ghosts. Thus in element_data we look at the position
     *  ghost_start + offset
     */
    remote_offset = process_entry->ghost_offset;
    /* Compute the offset of the next remote rank */
    if (iremote + 1 < data_exchange->num_remotes) {
      lookup_proc.mpirank = *(int *) sc_array_index_int (ghost->remote_processes, iremote + 1);
#ifdef T8_ENABLE_DEBUG
      ret =
#else
      (void)
#endif
        sc_hash_lookup (ghost->process_offsets, &lookup_proc, (void ***) &pfound);
      T8_ASSERT (ret);
      process_entry = *pfound;
      next_offset = process_entry->ghost_offset;
    }
    else {
      /* We are the last rank, the next offset is the total number of ghosts */
      next_offset = ghost->num_ghosts_elements;
    }
    /* Calculate the number of bytes to receive */
    bytes_recv = (next_offset - remote_offset) * element_data->elem_size;
    /* receive the message */
    mpiret = sc_MPI_Irecv (sc_array_index (element_data, ghost_start + remote_offset), bytes_recv, sc_MPI_BYTE,
                           recv_rank, T8_MPI_GHOST_EXC_FOREST, forest->mpicomm, data_exchange->recv_requests + iremote);
    SC_CHECK_MPI (mpiret);
  }
  return data_exchange;
}

static void
t8_forest_ghost_exchange_end (t8_ghost_data_exchange_t *data_exchange)
{
  int iproc;

  T8_ASSERT (data_exchange != NULL);
  /* Wait for all communications to end */
  sc_MPI_Waitall (data_exchange->num_remotes, data_exchange->recv_requests, sc_MPI_STATUSES_IGNORE);
  sc_MPI_Waitall (data_exchange->num_remotes, data_exchange->send_requests, sc_MPI_STATUSES_IGNORE);

  /* Free the send buffers */
  for (iproc = 0; iproc < data_exchange->num_remotes; iproc++) {
    T8_FREE (data_exchange->send_buffers[iproc]);
  }
  T8_FREE (data_exchange->send_buffers);
  /* free requests */
  T8_FREE (data_exchange->send_requests);
  T8_FREE (data_exchange->recv_requests);
  T8_FREE (data_exchange);
}

void
t8_forest_ghost_exchange_data (t8_forest_t forest, sc_array_t *element_data)
{
  t8_ghost_data_exchange_t *data_exchange;

  t8_debugf ("Entering ghost_exchange_data\n");
  T8_ASSERT (t8_forest_is_committed (forest));

  if (forest->ghosts == NULL) {
    /* This process has no ghosts */
    return;
  }

  T8_ASSERT (forest->ghosts != NULL);
  T8_ASSERT (element_data != NULL);
  T8_ASSERT ((t8_locidx_t) element_data->elem_count
             == t8_forest_get_local_num_elements (forest) + t8_forest_get_num_ghosts (forest));

  data_exchange = t8_forest_ghost_exchange_begin (forest, element_data);
  if (forest->profile != NULL) {
    /* Measure the time for ghost_exchange_end */
    forest->profile->ghost_waittime = -sc_MPI_Wtime ();
  }
  t8_forest_ghost_exchange_end (data_exchange);
  if (forest->profile != NULL) {
    /* Measure the time for ghost_exchange_end */
    forest->profile->ghost_waittime += sc_MPI_Wtime ();
  }
  t8_debugf ("Finished ghost_exchange_data\n");
}

/* Print a forest ghost structure */
void
t8_forest_ghost_print (t8_forest_t forest)
{
  t8_forest_ghost_t ghost;
  t8_ghost_remote_t *remote_found;
  t8_ghost_remote_tree_t *remote_tree;
  t8_ghost_process_hash_t proc_hash, **pfound, *found;
  size_t iremote, itree;
#ifdef T8_ENABLE_DEBUG
  int ret;
#endif
  int remote_rank;
  char remote_buffer[BUFSIZ] = "";
  char buffer[BUFSIZ] = "";

  if (forest->ghosts == NULL) {
    return;
  }
  T8_ASSERT (forest->ghosts != NULL);
  ghost = forest->ghosts;
  snprintf (remote_buffer + strlen (remote_buffer), BUFSIZ - strlen (remote_buffer), "\tRemotes:\n");
  snprintf (buffer + strlen (buffer), BUFSIZ - strlen (buffer), "\tReceived:\n");

  if (ghost->num_ghosts_elements > 0) {
    for (iremote = 0; iremote < ghost->remote_processes->elem_count; iremote++) {
      /* Get the rank of the remote process */
      remote_rank = *(int *) sc_array_index (ghost->remote_processes, iremote);
      /* Get this remote's entry */
      remote_found = t8_forest_ghost_get_remote (forest, remote_rank);
      /* investigate the entry of this remote process */
      snprintf (remote_buffer + strlen (remote_buffer), BUFSIZ - strlen (remote_buffer), "\t[Rank %i] (%li trees):\n",
                remote_found->remote_rank, remote_found->remote_trees.elem_count);
      for (itree = 0; itree < remote_found->remote_trees.elem_count; itree++) {
        remote_tree = (t8_ghost_remote_tree_t *) sc_array_index (&remote_found->remote_trees, itree);
        snprintf (remote_buffer + strlen (remote_buffer), BUFSIZ - strlen (remote_buffer),
                  "\t\t[id: %lli, class: %s, #elem: %li]\n", (long long) remote_tree->global_id,
                  t8_eclass_to_string[remote_tree->eclass], (long) t8_element_array_get_count (&remote_tree->elements));
      }

      /* Investigate the elements that we received from this process */
      proc_hash.mpirank = remote_rank;
      /* look up this rank in the hash table */
#ifdef T8_ENABLE_DEBUG
      ret =
#else
      (void)
#endif
        sc_hash_lookup (ghost->process_offsets, &proc_hash, (void ***) &pfound);

      T8_ASSERT (ret);
      found = *pfound;
      snprintf (buffer + strlen (buffer), BUFSIZ - strlen (buffer),
                "\t[Rank %i] First tree: %li\n\t\t First element: %li\n", remote_rank, (long) found->tree_index,
                (long) found->first_element);
    }
  }
  t8_debugf ("Ghost structure:\n%s\n%s\n", remote_buffer, buffer);
}

/* Completely destroy a ghost structure */
static void
t8_forest_ghost_reset (t8_forest_ghost_t *pghost)
{
  t8_forest_ghost_t ghost;
  size_t it, it_trees;
  t8_ghost_tree_t *ghost_tree;
  t8_ghost_remote_t *remote_entry;
  t8_ghost_remote_tree_t *remote_tree;

  T8_ASSERT (pghost != NULL);
  ghost = *pghost;
  T8_ASSERT (ghost != NULL);
  T8_ASSERT (ghost->rc.refcount == 0);

  /* Clean-up the arrays */
  for (it_trees = 0; it_trees < ghost->ghost_trees->elem_count; it_trees++) {
    ghost_tree = (t8_ghost_tree_t *) sc_array_index (ghost->ghost_trees, it_trees);
    t8_element_array_reset (&ghost_tree->elements);
  }

  sc_array_destroy (ghost->ghost_trees);
  sc_array_destroy (ghost->remote_processes);
  /* Clean-up the hashtables */
  sc_hash_destroy (ghost->global_tree_to_ghost_tree);
  sc_hash_destroy (ghost->process_offsets);
  /* Clean-up the remote ghost entries */
  for (it = 0; it < ghost->remote_ghosts->a.elem_count; it++) {
    remote_entry = (t8_ghost_remote_t *) sc_array_index (&ghost->remote_ghosts->a, it);
    for (it_trees = 0; it_trees < remote_entry->remote_trees.elem_count; it_trees++) {
      remote_tree = (t8_ghost_remote_tree_t *) sc_array_index (&remote_entry->remote_trees, it_trees);
      t8_element_array_reset (&remote_tree->elements);
      sc_array_reset (&remote_tree->element_indices);
    }
    sc_array_reset (&remote_entry->remote_trees);
  }
  sc_hash_array_destroy (ghost->remote_ghosts);

  /* Clean-up the memory pools for the data inside
   * the hash tables */
  sc_mempool_destroy (ghost->glo_tree_mempool);
  sc_mempool_destroy (ghost->proc_offset_mempool);

  /* Free the ghost */
  T8_FREE (ghost);
  pghost = NULL;
}

void
t8_forest_ghost_ref (t8_forest_ghost_t ghost)
{
  T8_ASSERT (ghost != NULL);

  t8_refcount_ref (&ghost->rc);
}

void
t8_forest_ghost_unref (t8_forest_ghost_t *pghost)
{
  t8_forest_ghost_t ghost;

  T8_ASSERT (pghost != NULL);
  ghost = *pghost;
  T8_ASSERT (ghost != NULL);

  if (t8_refcount_unref (&ghost->rc)) {
    t8_forest_ghost_reset (pghost);
  }
}

void
t8_forest_ghost_destroy (t8_forest_ghost_t *pghost)
{
  T8_ASSERT (pghost != NULL && *pghost != NULL && t8_refcount_is_last (&(*pghost)->rc));
  t8_forest_ghost_unref (pghost);
  T8_ASSERT (*pghost == NULL);
}

T8_EXTERN_C_END ();<|MERGE_RESOLUTION|>--- conflicted
+++ resolved
@@ -1408,8 +1408,6 @@
     !forest->incomplete_trees || forest->mpisize == 1,
     "ERROR: Cannot compute ghost layer for forest with deleted elements (incomplete trees/holes in the mesh).\n");
 
-<<<<<<< HEAD
-=======
   if (forest->profile != NULL) {
     /* If profiling is enabled, we measure the runtime of ghost_create */
     forest->profile->ghost_runtime = -sc_MPI_Wtime ();
@@ -1420,7 +1418,6 @@
     t8_global_productionf ("Start ghost at %f  %f\n", sc_MPI_Wtime (), forest->profile->ghost_runtime);
   }
 
->>>>>>> 9edf8178
   if (forest->element_offsets == NULL) {
     /* create element offset array if not done already */
     create_element_array = 1;
@@ -1437,22 +1434,7 @@
     t8_forest_partition_create_first_desc (forest);
   }
 
-<<<<<<< HEAD
-  if (forest->profile != NULL) {
-    /* If profiling is enabled, we measure the runtime of ghost_create */
-    forest->profile->ghost_runtime = -sc_MPI_Wtime ();
-    /* DO NOT DELETE THE FOLLOWING line.
-     * even if you do not want this output. It fixes a bug that occured on JUQUEEN, where the
-     * runtimes were computed to 0.
-     * Only delete the line, if you know what you are doing. */
-    t8_global_productionf ("Start ghost at %f  %f\n", sc_MPI_Wtime (),
-                           forest->profile->ghost_runtime);
-  }
-
-  if (t8_forest_get_num_element (forest) > 0) {
-=======
   if (t8_forest_get_local_num_elements (forest) > 0) {
->>>>>>> 9edf8178
     if (forest->ghost_type == T8_GHOST_NONE) {
       t8_debugf ("WARNING: Trying to construct ghosts with ghost_type NONE. "
                  "Ghost layer is not constructed.\n");
