--- conflicted
+++ resolved
@@ -1931,14 +1931,9 @@
 
 /**
  * Implementation of the ghost-interface
-<<<<<<< HEAD
- * Wrapper for the abstracte base classes
+ * Wrapper for the abstract base class
  * Implementation of the communication steps
-=======
- * Wrapper for the abstracte base class
- * Implementation of the comunication steps
->>>>>>> 5909a16c
- * and implementation of the dreived class search
+ * and implementation of the derived class search.
 */
 
 t8_ghost_type_t
