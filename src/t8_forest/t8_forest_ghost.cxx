/*
  This file is part of t8code.
  t8code is a C library to manage a collection (a forest) of multiple
  connected adaptive space-trees of general element classes in parallel.

  Copyright (C) 2024 the developers

  t8code is free software; you can redistribute it and/or modify
  it under the terms of the GNU General Public License as published by
  the Free Software Foundation; either version 2 of the License, or
  (at your option) any later version.

  t8code is distributed in the hope that it will be useful,
  but WITHOUT ANY WARRANTY; without even the implied warranty of
  MERCHANTABILITY or FITNESS FOR A PARTICULAR PURPOSE.  See the
  GNU General Public License for more details.

  You should have received a copy of the GNU General Public License
  along with t8code; if not, write to the Free Software Foundation, Inc.,
  51 Franklin Street, Fifth Floor, Boston, MA 02110-1301, USA.
*/

#include <t8_forest/t8_forest_ghost.h>
#include <t8_forest/t8_forest_partition.h>
#include <t8_forest/t8_forest_types.h>
#include <t8_forest/t8_forest_private.h>
#include <t8_forest/t8_forest_iterate.h>
#include <t8_forest/t8_forest_general.h>
#include <t8_schemes/t8_scheme.hxx>
#include <t8_cmesh/t8_cmesh_trees.h>
#include <t8_data/t8_containers.h>
#include <sc_statistics.h>

#include <t8_forest/t8_forest_ghost_definition.h>
#include <t8_forest/t8_forest_ghost_definition.hxx>
#include <t8_forest/t8_forest_ghost_search.hxx>

/* We want to export the whole implementation to be callable from "C" */
T8_EXTERN_C_BEGIN ();

/* The information for a remote process, what data we have to send to them.
 */
typedef struct
{
  int recv_rank;           /* The rank to which we send. */
  size_t num_bytes;        /* The number of bytes that we send. */
  sc_MPI_Request *request; /* Communication request, not owned by this struct. */
  char *buffer;            /* The send buffer. */
} t8_ghost_mpi_send_info_t;

/* The information stored for the ghost trees */
typedef struct
{
  t8_gloidx_t global_id;       /* global id of the tree */
  t8_locidx_t element_offset;  /* The count of all ghost elements in all smaller ghost trees */
  t8_element_array_t elements; /* The ghost elements of that tree */
  t8_eclass_t eclass;          /* The trees element class */
} t8_ghost_tree_t;

/* The data structure stored in the global_tree_to_ghost_tree hash table. */
typedef struct
{
  t8_gloidx_t global_id; /* global tree id */
  size_t index;          /* the index of that global tree in the ghost_trees array. */
} t8_ghost_gtree_hash_t;

/* The data structure stored in the process_offsets array. */
typedef struct
{
  int mpirank;              /* rank of the process */
  t8_locidx_t ghost_offset; /* The number of ghost elements for all previous ranks */
  size_t tree_index;        /* index of first ghost tree of this process in ghost_trees */
  size_t first_element;     /* the index of the first element in the elements array of the ghost tree. */
} t8_ghost_process_hash_t;

/* The information stored for the remote trees.
 * Each remote process stores an array of these */
typedef struct
{
  t8_gloidx_t global_id;       /* global id of the tree */
  int mpirank;                 /* The mpirank of the remote process */
  t8_element_array_t elements; /* The remote elements of that tree */
  sc_array_t element_indices;  /* The (tree) local indices of the ghost elements. */
  t8_eclass_t eclass;          /* The trees element class */
} t8_ghost_remote_tree_t;

typedef struct
{
  int remote_rank;          /* The rank of the remote process */
  t8_locidx_t num_elements; /* The number of remote elements for this process */
  sc_array_t remote_trees;  /* Array of the remote trees of this process */
} t8_ghost_remote_t;

/* The hash function for the global tree hash.
 * As hash value we just return the global tree id. */
static unsigned
t8_ghost_gtree_hash_function (const void *ghost_gtree_hash, const void *data)
{
  const t8_ghost_gtree_hash_t *object = (const t8_ghost_gtree_hash_t *) ghost_gtree_hash;

  return (unsigned) object->global_id;
}

/* The equal function for two global tree hash objects.
 * Two t8_ghost_gtree_hash_t are considered equal if theit global tree ids are the same.
 */
static int
t8_ghost_gtree_equal_function (const void *ghost_gtreea, const void *ghost_gtreeb, const void *user)
{
  const t8_ghost_gtree_hash_t *objecta = (const t8_ghost_gtree_hash_t *) ghost_gtreea;
  const t8_ghost_gtree_hash_t *objectb = (const t8_ghost_gtree_hash_t *) ghost_gtreeb;

  /* return true if and only if the global_ids are the same */
  return objecta->global_id == objectb->global_id;
}

/* The hash value for an entry of the process_offsets hash is the processes mpirank. */
static unsigned
t8_ghost_process_hash_function (const void *process_data, const void *user_data)
{
  const t8_ghost_process_hash_t *process = (const t8_ghost_process_hash_t *) process_data;

  return process->mpirank;
}

/* The equal function for the process_offsets array.
 * Two entries are the same if their mpiranks are equal. */
static int
t8_ghost_process_equal_function (const void *process_dataa, const void *process_datab, const void *user)
{
  const t8_ghost_process_hash_t *processa = (const t8_ghost_process_hash_t *) process_dataa;
  const t8_ghost_process_hash_t *processb = (const t8_ghost_process_hash_t *) process_datab;

  return processa->mpirank == processb->mpirank;
}

/* The hash function for the remote_ghosts hash table.
 * The hash value for an mpirank is just the rank */
static unsigned
t8_ghost_remote_hash_function (const void *remote_data, const void *user_data)
{
  const t8_ghost_remote_t *remote = (const t8_ghost_remote_t *) remote_data;

  return remote->remote_rank;
}

/* The equal function for the remote hash table.
 * Two entries are the same if they have the same rank. */
static int
t8_ghost_remote_equal_function (const void *remote_dataa, const void *remote_datab, const void *user)
{
  const t8_ghost_remote_t *remotea = (const t8_ghost_remote_t *) remote_dataa;
  const t8_ghost_remote_t *remoteb = (const t8_ghost_remote_t *) remote_datab;

  return remotea->remote_rank == remoteb->remote_rank;
}

/** This struct is used during a ghost data exchange.
 * Since we use asynchronuous communication, we store the
 * send buffers and mpi requests until we end the communication.
 */
typedef struct
{
  int num_remotes;
  /** The number of processes, we send to */
  char **send_buffers;
  /** For each remote the send buffer */
  sc_MPI_Request *send_requests;
  /** For each process we send to, the MPI request used */
  sc_MPI_Request *recv_requests;
  /** For each process we receive from, the MPI request used */
} t8_ghost_data_exchange_t;

void
t8_forest_ghost_init (t8_forest_ghost_t *pghost, t8_ghost_type_t ghost_type)
{
  t8_forest_ghost_t ghost;

  T8_ASSERT (ghost_type != T8_GHOST_NONE);

  /* Allocate memory for ghost */
  ghost = *pghost = T8_ALLOC_ZERO (t8_forest_ghost_struct_t, 1);
  /* initialize the reference counter */
  t8_refcount_init (&ghost->rc);
  /* Set the ghost type */
  ghost->ghost_type = ghost_type;

  /* Allocate the trees array */
  ghost->ghost_trees = sc_array_new (sizeof (t8_ghost_tree_t));

  /* initialize the global_tree_to_ghost_tree hash table */
  ghost->glo_tree_mempool = sc_mempool_new (sizeof (t8_ghost_gtree_hash_t));
  ghost->global_tree_to_ghost_tree
    = sc_hash_new (t8_ghost_gtree_hash_function, t8_ghost_gtree_equal_function, NULL, NULL);

  /* initialize the process_offset hash table */
  ghost->proc_offset_mempool = sc_mempool_new (sizeof (t8_ghost_process_hash_t));
  ghost->process_offsets = sc_hash_new (t8_ghost_process_hash_function, t8_ghost_process_equal_function, NULL, NULL);
  /* initialize the remote ghosts hash table */
  ghost->remote_ghosts = sc_hash_array_new (sizeof (t8_ghost_remote_t), t8_ghost_remote_hash_function,
                                            t8_ghost_remote_equal_function, NULL);
  /* initialize the remote processes array */
  ghost->remote_processes = sc_array_new (sizeof (int));
}

/* Return the remote struct of a given remote rank */
static t8_ghost_remote_t *
t8_forest_ghost_get_remote (t8_forest_t forest, int remote)
{
  t8_ghost_remote_t remote_search;
#ifdef T8_ENABLE_DEBUG
  int ret;
#endif
  size_t index;

  T8_ASSERT (t8_forest_is_committed (forest));

  remote_search.remote_rank = remote;
#ifdef T8_ENABLE_DEBUG
  ret =
#else
  (void)
#endif
    sc_hash_array_lookup (forest->ghosts->remote_ghosts, &remote_search, &index);
  T8_ASSERT (ret);
  return (t8_ghost_remote_t *) sc_array_index (&forest->ghosts->remote_ghosts->a, index);
}

/* Return a remote processes info about the stored ghost elements */
static t8_ghost_process_hash_t *
t8_forest_ghost_get_proc_info (t8_forest_t forest, int remote)
{
  t8_ghost_process_hash_t proc_hash_search, **pproc_hash_found, *proc_hash_found;
#ifdef T8_ENABLE_DEBUG
  int ret;
#endif

  T8_ASSERT (t8_forest_is_committed (forest));

  proc_hash_search.mpirank = remote;
#ifdef T8_ENABLE_DEBUG
  ret =
#else
  (void)
#endif
    sc_hash_lookup (forest->ghosts->process_offsets, &proc_hash_search, (void ***) &pproc_hash_found);
  T8_ASSERT (ret);
  proc_hash_found = *pproc_hash_found;
  T8_ASSERT (proc_hash_found->mpirank == remote);
  return proc_hash_found;
}

/* return the number of trees in a ghost */
t8_locidx_t
t8_forest_ghost_num_trees (const t8_forest_t forest)
{
  if (forest->ghosts == NULL) {
    return 0;
  }
  T8_ASSERT (forest->ghosts != NULL);
  if (forest->ghosts->num_ghosts_elements <= 0) {
    return 0;
  }
  T8_ASSERT (forest->ghosts->ghost_trees != NULL);

  return forest->ghosts->ghost_trees->elem_count;
}

/* Given an index into the ghost_trees array return the ghost tree */
static t8_ghost_tree_t *
t8_forest_ghost_get_tree (const t8_forest_t forest, const t8_locidx_t lghost_tree)
{
  t8_ghost_tree_t *ghost_tree;
  t8_forest_ghost_t ghost;

  T8_ASSERT (t8_forest_is_committed (forest));
  ghost = forest->ghosts;
  T8_ASSERT (ghost != NULL);
  T8_ASSERT (ghost->ghost_trees != NULL);
  T8_ASSERT (0 <= lghost_tree && lghost_tree < t8_forest_ghost_num_trees (forest));

  ghost_tree = (t8_ghost_tree_t *) t8_sc_array_index_locidx (ghost->ghost_trees, lghost_tree);
  return ghost_tree;
}

t8_locidx_t
t8_forest_ghost_get_tree_element_offset (const t8_forest_t forest, const t8_locidx_t lghost_tree)
{
  T8_ASSERT (t8_forest_is_committed (forest));
  return t8_forest_ghost_get_tree (forest, lghost_tree)->element_offset;
}

/* Given an index in the ghost_tree array, return this tree's number of elements */
t8_locidx_t
t8_forest_ghost_tree_num_elements (t8_forest_t forest, t8_locidx_t lghost_tree)
{
  t8_ghost_tree_t *ghost_tree;

  T8_ASSERT (t8_forest_is_committed (forest));

  ghost_tree = t8_forest_ghost_get_tree (forest, lghost_tree);
  return t8_element_array_get_count (&ghost_tree->elements);
}

t8_element_array_t *
t8_forest_ghost_get_tree_elements (const t8_forest_t forest, const t8_locidx_t lghost_tree)
{
  T8_ASSERT (t8_forest_is_committed (forest));
  T8_ASSERT (forest->ghosts != NULL);

  return &t8_forest_ghost_get_tree (forest, lghost_tree)->elements;
}

t8_locidx_t
t8_forest_ghost_get_ghost_treeid (t8_forest_t forest, t8_gloidx_t gtreeid)
{
  t8_ghost_gtree_hash_t query, *found, **pfound;

  T8_ASSERT (t8_forest_is_committed (forest));
  T8_ASSERT (forest->ghosts != NULL);

  query.global_id = gtreeid;
  if (sc_hash_lookup (forest->ghosts->global_tree_to_ghost_tree, &query, (void ***) &pfound)) {
    /* The tree was found */
    found = *pfound;
    return found->index;
  }
  else {
    /* The tree was not found */
    return -1;
  }
}

/* Given an index in the ghost_tree array, return this tree's element class */
t8_eclass_t
t8_forest_ghost_get_tree_class (const t8_forest_t forest, const t8_locidx_t lghost_tree)
{
  t8_ghost_tree_t *ghost_tree;
  T8_ASSERT (t8_forest_is_committed (forest));

  ghost_tree = t8_forest_ghost_get_tree (forest, lghost_tree);
  return ghost_tree->eclass;
}

/* Given an index in the ghost_tree array, return this tree's global id */
t8_gloidx_t
t8_forest_ghost_get_global_treeid (const t8_forest_t forest, const t8_locidx_t lghost_tree)
{
  t8_ghost_tree_t *ghost_tree;
  T8_ASSERT (t8_forest_is_committed (forest));

  ghost_tree = t8_forest_ghost_get_tree (forest, lghost_tree);
  return ghost_tree->global_id;
}

/* Given an index into the ghost_trees array and for that tree an element index,
 * return the corresponding element. */
t8_element_t *
t8_forest_ghost_get_element (t8_forest_t forest, t8_locidx_t lghost_tree, t8_locidx_t lelement)
{
  t8_ghost_tree_t *ghost_tree;

  T8_ASSERT (t8_forest_is_committed (forest));

  ghost_tree = t8_forest_ghost_get_tree (forest, lghost_tree);
  T8_ASSERT (0 <= lelement && lelement < t8_forest_ghost_tree_num_elements (forest, lghost_tree));
  /* TODO: In future, make return type const (and offer additional mutable version) and call t8_element_array_index_locidx (the const version). */
  return t8_element_array_index_locidx_mutable (&ghost_tree->elements, lelement);
}

/* Initialize a t8_ghost_remote_tree_t */
static void
t8_ghost_init_remote_tree (t8_forest_t forest, t8_gloidx_t gtreeid, int remote_rank, t8_eclass_t tree_class,
                           t8_ghost_remote_tree_t *remote_tree)
{
  const t8_scheme *scheme = t8_forest_get_scheme (forest);
  t8_locidx_t local_treeid;

  T8_ASSERT (remote_tree != NULL);

  local_treeid = gtreeid - t8_forest_get_first_local_tree_id (forest);
  /* Set the entries of the new remote tree */
  remote_tree->global_id = gtreeid;
  remote_tree->mpirank = remote_rank;
  remote_tree->eclass = t8_forest_get_eclass (forest, local_treeid);
  /* Initialize the array to store the element */
  t8_element_array_init (&remote_tree->elements, scheme, tree_class);
  /* Initialize the array to store the element indices. */
  sc_array_init (&remote_tree->element_indices, sizeof (t8_locidx_t));
}

/* Add a new element to the remote hash table (if not already in it).
 * Must be called for elements in linear order
 * element_index is the tree local index of this element */
static void
t8_ghost_add_remote (t8_forest_t forest, t8_forest_ghost_t ghost, int remote_rank, t8_locidx_t ltreeid,
                     const t8_element_t *elem, t8_locidx_t element_index)
{
  t8_ghost_remote_t remote_entry_lookup, *remote_entry;
  t8_ghost_remote_tree_t *remote_tree;
  t8_element_t *elem_copy;
  sc_array_t *remote_array;
  size_t index, element_count;
  int *remote_process_entry;
  int level, copy_level = 0;

  /* Get the tree's element class and the scheme */
  const t8_eclass_t tree_class = t8_forest_get_tree_class (forest, ltreeid);
  const t8_scheme *scheme = t8_forest_get_scheme (forest);
  const t8_gloidx_t gtreeid = t8_forest_get_first_local_tree_id (forest) + ltreeid;

  /* Check whether the remote_rank is already present in the remote ghosts
   * array. */
  remote_entry_lookup.remote_rank = remote_rank;
  /* clang-format off */
  remote_entry = (t8_ghost_remote_t *) sc_hash_array_insert_unique (ghost->remote_ghosts, (void *) &remote_entry_lookup,
                                                                    &index);
  /* clang-format on */
  if (remote_entry != NULL) {
    /* The remote rank was not in the array and was inserted now */
    remote_entry->remote_rank = remote_rank;
    remote_entry->num_elements = 0;
    /* Initialize the tree array of the new entry */
    sc_array_init_size (&remote_entry->remote_trees, sizeof (t8_ghost_remote_tree_t), 1);
    /* Get a pointer to the new entry */
    remote_tree = (t8_ghost_remote_tree_t *) sc_array_index (&remote_entry->remote_trees, 0);
    /* initialize the remote_tree */
    t8_ghost_init_remote_tree (forest, gtreeid, remote_rank, tree_class, remote_tree);
    /* Since the rank is a new remote rank, we also add it to the remote ranks array */
    remote_process_entry = (int *) sc_array_push (ghost->remote_processes);
    *remote_process_entry = remote_rank;
  }
  else {
    /* The remote rank already is contained in the remotes array at position index. */
    remote_array = &ghost->remote_ghosts->a;
    remote_entry = (t8_ghost_remote_t *) sc_array_index (remote_array, index);
    T8_ASSERT (remote_entry->remote_rank == remote_rank);
    /* Check whether the tree has already an entry for this process.
     * Since we only add in local tree order the current tree is either
     * the last entry or does not have an entry yet. */
    remote_tree = (t8_ghost_remote_tree_t *) sc_array_index (&remote_entry->remote_trees,
                                                             remote_entry->remote_trees.elem_count - 1);
    if (remote_tree->global_id != gtreeid) {
      /* The tree does not exist in the array. We thus need to add it and
       * initialize it. */
      remote_tree = (t8_ghost_remote_tree_t *) sc_array_push (&remote_entry->remote_trees);
      t8_ghost_init_remote_tree (forest, gtreeid, remote_rank, tree_class, remote_tree);
    }
  }
  /* remote_tree now points to a valid entry for the tree.
   * We can add a copy of the element to the elements array
   * if it does not exist already. If it exists it is the last entry in the array. */
#ifdef T8_ENABLE_DEBUG
  {
    /* debugging assertion that the element is really not contained already */
    int ielem;
    int elem_count = t8_element_array_get_count (&remote_tree->elements);
    for (ielem = 0; ielem < elem_count - 1; ielem++) {
      const t8_element_t *test_el = t8_element_array_index_int (&remote_tree->elements, ielem);
      SC_CHECK_ABORTF (!scheme->element_is_equal (tree_class, test_el, elem),
                       "Local element %i already in remote ghosts at pos %i\n", element_index, ielem);
    }
  }
#endif
  elem_copy = NULL;
  level = scheme->element_get_level (tree_class, elem);
  element_count = t8_element_array_get_count (&remote_tree->elements);
  if (element_count > 0) {
    elem_copy = t8_element_array_index_locidx_mutable (&remote_tree->elements, element_count - 1);
    copy_level = scheme->element_get_level (tree_class, elem_copy);
  }
  /* Check if the element was not contained in the array.
   * If so, we add a copy of elem to the array.
   * Otherwise, we do nothing. */
  if (elem_copy == NULL || level != copy_level
      || scheme->element_get_linear_id (tree_class, elem_copy, copy_level)
           != scheme->element_get_linear_id (tree_class, elem, level)) {
    /* Add the element */
    elem_copy = t8_element_array_push (&remote_tree->elements);
    scheme->element_copy (tree_class, elem, elem_copy);
    /* Add the index of the element */
    *(t8_locidx_t *) sc_array_push (&remote_tree->element_indices) = element_index;
    remote_entry->num_elements++;
  }
}

typedef struct
{
  sc_array_t bounds_per_level; /* For each level from the nca to the parent of the current element
                                           we store for each face the lower and upper bounds of the owners at
                                           this face. We also store bounds for the element's owners.
                                           Each entry is an array of 2 * (max_num_faces + 1) integers,
                                           | face_0 low | face_0 high | ... | face_n low | face_n high | owner low | owner high | */
  sc_array_t face_owners;      /* Temporary storage for all owners at a leaf's face */
  const t8_scheme *scheme;
  t8_gloidx_t gtreeid;
  int level_nca; /* The refinement level of the root element in the search.
                                           At position element_level - level_nca in bounds_per_level are the bounds
                                           for the parent of element. */
  int max_num_faces;
  t8_eclass_t eclass;
#ifdef T8_ENABLE_DEBUG
  t8_locidx_t left_out; /* Count the elements for which we skip the search */
#endif
} t8_forest_ghost_boundary_data_t;

static int
t8_forest_ghost_search_boundary (t8_forest_t forest, t8_locidx_t ltreeid, const t8_element_t *element,
                                 const int is_leaf, const t8_element_array_t *leaves, const t8_locidx_t tree_leaf_index)
{
  t8_forest_ghost_boundary_data_t *data = (t8_forest_ghost_boundary_data_t *) t8_forest_get_user_data (forest);
  int num_faces, iface, faces_totally_owned, level;
  int parent_face;
  int lower, upper, *bounds, *new_bounds, parent_lower, parent_upper;
  int el_lower, el_upper;
  int element_is_owned, iproc, remote_rank;

  /* First part: the search enters a new tree, we need to reset the user_data */
  if (t8_forest_global_tree_id (forest, ltreeid) != data->gtreeid) {
    int max_num_faces;
    /* The search has entered a new tree, store its eclass and element scheme */
    data->gtreeid = t8_forest_global_tree_id (forest, ltreeid);
    data->eclass = t8_forest_get_eclass (forest, ltreeid);
    data->scheme = t8_forest_get_scheme (forest);
    data->level_nca = data->scheme->element_get_level (data->eclass, element);
    data->max_num_faces = data->scheme->element_get_max_num_faces (data->eclass, element);
    max_num_faces = data->max_num_faces;
    sc_array_reset (&data->bounds_per_level);
    sc_array_init_size (&data->bounds_per_level, 2 * (max_num_faces + 1) * sizeof (int), 1);
    /* Set the (imaginary) owner bounds for the parent of the root element */
    bounds = (int *) sc_array_index (&data->bounds_per_level, 0);
    for (iface = 0; iface < max_num_faces + 1; iface++) {
      bounds[iface * 2] = 0;
      bounds[iface * 2 + 1] = forest->mpisize - 1;
    }
    /* TODO: compute bounds */
  }

  /* The level of the current element */
  level = data->scheme->element_get_level (data->eclass, element);
  /* Get a pointer to the owner at face bounds of this element, if there doesnt exist
   * an entry for this in the bounds_per_level array yet, we allocate it */
  T8_ASSERT (level >= data->level_nca);
  if (data->bounds_per_level.elem_count <= (size_t) level - data->level_nca + 1) {
    T8_ASSERT (data->bounds_per_level.elem_count == (size_t) level - data->level_nca + 1);
    new_bounds = (int *) sc_array_push (&data->bounds_per_level);
  }
  else {
    new_bounds = (int *) sc_array_index (&data->bounds_per_level, level - data->level_nca + 1);
  }

  /* Get a pointer to the owner bounds of the parent */
  bounds = (int *) sc_array_index (&data->bounds_per_level, level - data->level_nca);
  /* Get bounds for the element's parent's owners */
  parent_lower = bounds[2 * data->max_num_faces];
  parent_upper = bounds[2 * data->max_num_faces + 1];
  /* Temporarily store them to serve as bounds for this element's owners */
  el_lower = parent_lower;
  el_upper = parent_upper;
  /* Compute bounds for the element's owners */
  t8_forest_element_owners_bounds (forest, data->gtreeid, element, data->eclass, &el_lower, &el_upper);
  /* Set these as the new bounds */
  new_bounds[2 * data->max_num_faces] = el_lower;
  new_bounds[2 * data->max_num_faces + 1] = el_upper;
  element_is_owned = (el_lower == el_upper);
  num_faces = data->scheme->element_get_num_faces (data->eclass, element);
  faces_totally_owned = 1;

  /* TODO: we may not carry on with the face computations if the element is not
   *       totally owned and immediately return 1. However, how do we set the bounds for
   *       the face owners then?
   */
  for (iface = 0; iface < num_faces; iface++) {
    /* Compute the face number of the parent to reuse the bounds */
    parent_face = data->scheme->element_face_get_parent_face (data->eclass, element, iface);
    if (parent_face >= 0) {
      /* This face was also a face of the parent, we reuse the computed bounds */
      lower = bounds[parent_face * 2];
      upper = bounds[parent_face * 2 + 1];
    }
    else {
      /* this is an inner face, thus the face owners must be owners of the parent element */
      lower = parent_lower;
      upper = parent_upper;
    }

    if (!is_leaf) {
      /* The element is not a leaf, we compute bounds for the face neighbor owners,
       * if all face neighbors are owned by this rank, and the element is completely
       * owned, then we do not continue the search. */
      /* Compute the owners of the neighbor at this face of the element */
      t8_forest_element_owners_at_neigh_face_bounds (forest, ltreeid, element, iface, &lower, &upper);
      /* Store the new bounds at the entry for this element */
      new_bounds[iface * 2] = lower;
      new_bounds[iface * 2 + 1] = upper;
      if (lower != upper or lower != forest->mpirank) {
        faces_totally_owned = 0;
      }
    }
    else {
      /* The element is a leaf, we compute all of its face neighbor owners
       * and add the element as a remote element to all of them. */
      sc_array_resize (&data->face_owners, 2);
      /* The first and second entry in the face_owners array serve as lower and upper bound */
      *(int *) sc_array_index (&data->face_owners, 0) = lower;
      *(int *) sc_array_index (&data->face_owners, 1) = upper;
      t8_forest_element_owners_at_neigh_face (forest, ltreeid, element, iface, &data->face_owners);
      /*TODO: add as remotes */
      for (iproc = 0; iproc < (int) data->face_owners.elem_count; iproc++) {
        remote_rank = *(int *) sc_array_index (&data->face_owners, iproc);
        if (remote_rank != forest->mpirank) {
          t8_ghost_add_remote (forest, forest->ghosts, remote_rank, ltreeid, element, tree_leaf_index);
        }
      }
    }
  } /* end face loop */
  if (faces_totally_owned && element_is_owned) {
    /* The element only has local descendants and all of its face neighbors are local as well. 
     * We do not continue the search */
#ifdef T8_ENABLE_DEBUG
    if (tree_leaf_index < 0) {
      data->left_out += t8_element_array_get_count (leaves);
    }
#endif
    return 0;
  }
  /* Continue the top-down search if this element or its face neighbors are not completely owned by the rank. */
  return 1;
}

/* Fill the remote ghosts of a ghost structure.
 * We iterate through all elements and check if their neighbors
 * lie on remote processes. If so, we add the element to the
 * remote_ghosts array of ghost.
 * We also fill the remote_processes here.
 */
void
t8_forest_ghost_fill_remote_v3 (t8_forest_t forest)
{
  t8_forest_ghost_boundary_data_t data;
  void *store_user_data = NULL;

  /* Start with invalid entries in the user data.
   * These are set in t8_forest_ghost_search_boundary each time a new tree is entered */
  data.eclass = T8_ECLASS_COUNT;
  data.gtreeid = -1;
  data.scheme = NULL;
#ifdef T8_ENABLE_DEBUG
  data.left_out = 0;
#endif
  sc_array_init (&data.face_owners, sizeof (int));
  /* This is a dummy init, since we call sc_array_reset in ghost_search_boundary
   * and we should not call sc_array_reset on a non-initialized array */
  sc_array_init (&data.bounds_per_level, 1);
  /* Store any user data that may reside on the forest */
  store_user_data = t8_forest_get_user_data (forest);
  /* Set the user data for the search routine */
  t8_forest_set_user_data (forest, &data);
  /* Loop over the trees of the forest */
  t8_forest_search (forest, t8_forest_ghost_search_boundary, NULL, NULL);

  /* Reset the user data from before search */
  t8_forest_set_user_data (forest, store_user_data);

  /* Reset the data arrays */
  sc_array_reset (&data.face_owners);
  sc_array_reset (&data.bounds_per_level);
#ifdef T8_ENABLE_DEBUG
#endif
}

/* Fill the remote ghosts of a ghost structure.
 * We iterate through all elements and check if their neighbors
 * lie on remote processes. If so, we add the element to the
 * remote_ghosts array of ghost.
 * We also fill the remote_processes here.
 * If ghost_method is 0, then we assume a balanced forest and
 * construct the remote processes by looking at the half neighbors of an element.
 * Otherwise, we use the owners_at_face method.
 */
void
t8_forest_ghost_fill_remote (t8_forest_t forest, t8_forest_ghost_t ghost, int ghost_method)
{
  t8_element_t **half_neighbors = NULL;
  t8_locidx_t num_local_trees, num_tree_elems;
  t8_locidx_t itree, ielem;
  t8_tree_t tree;
  t8_eclass_t neigh_class, last_class;
  t8_gloidx_t neighbor_tree;

  int iface, num_faces;
  int num_face_children, max_num_face_children = 0;
  int ichild, owner;
  sc_array_t owners, tree_owners;
  int is_atom;
  const t8_scheme *scheme = t8_forest_get_scheme (forest);

  last_class = T8_ECLASS_COUNT;
  num_local_trees = t8_forest_get_num_local_trees (forest);
  if (ghost_method != 0) {
    sc_array_init (&owners, sizeof (int));
    sc_array_init (&tree_owners, sizeof (int));
  }

  /* Loop over the trees of the forest */
  for (itree = 0; itree < num_local_trees; itree++) {
    /* Get a pointer to the tree, the class of the tree, the
     * scheme associated to the class and the number of elements in this tree. */
    tree = t8_forest_get_tree (forest, itree);
    const t8_eclass_t tree_class = t8_forest_get_tree_class (forest, itree);

    /* Loop over the elements of this tree */
    num_tree_elems = t8_forest_get_tree_element_count (tree);
    for (ielem = 0; ielem < num_tree_elems; ielem++) {
      /* Get the element of the tree */
      const t8_element_t *elem = t8_forest_get_tree_element (tree, ielem);
      num_faces = scheme->element_get_num_faces (tree_class, elem);
      if (scheme->element_get_level (tree_class, elem) == scheme->get_maxlevel (tree_class)) {
        /* flag to decide whether this element is at the maximum level */
        is_atom = 1;
      }
      else {
        is_atom = 0;
      }
      for (iface = 0; iface < num_faces; iface++) {
        /* TODO: Check whether the neighbor element is inside the forest,
         *       if not then do not compute the half_neighbors.
         *       This will save computing time. Needs an "element is in forest" function
         *       Currently we perform this check in the half_neighbors function. */

        /* Get the element class of the neighbor tree */
        neigh_class = t8_forest_element_neighbor_eclass (forest, itree, elem, iface);
        if (ghost_method == 0) {
          /* Use half neighbors */
          /* Get the number of face children of the element at this face */
          num_face_children = scheme->element_get_num_face_children (tree_class, elem, iface);
          /* regrow the half_neighbors array if necessary.
           * We also need to reallocate it, if the element class of the neighbor
           * changes */
          if (max_num_face_children < num_face_children || last_class != neigh_class) {
            if (max_num_face_children > 0) {
              /* Clean-up memory */
              scheme->element_destroy (last_class, max_num_face_children, half_neighbors);
              T8_FREE (half_neighbors);
            }
            half_neighbors = T8_ALLOC (t8_element_t *, num_face_children);
            /* Allocate memory for the half size face neighbors */
            scheme->element_new (neigh_class, num_face_children, half_neighbors);
            max_num_face_children = num_face_children;
            last_class = neigh_class;
          }
          if (!is_atom) {
            /* Construct each half size neighbor */
            neighbor_tree = t8_forest_element_half_face_neighbors (forest, itree, elem, half_neighbors, neigh_class,
                                                                   iface, num_face_children, NULL);
          }
          else {
            int dummy_neigh_face;
            /* This element has maximum level, we only construct its neighbor */
            neighbor_tree = t8_forest_element_face_neighbor (forest, itree, elem, half_neighbors[0], neigh_class, iface,
                                                             &dummy_neigh_face);
          }
          if (neighbor_tree >= 0) {
            /* If there exist face neighbor elements (we are not at a domain boundary */
            /* Find the owner process of each face_child */
            for (ichild = 0; ichild < num_face_children; ichild++) {
              /* find the owner */
              owner = t8_forest_element_find_owner (forest, neighbor_tree, half_neighbors[ichild], neigh_class);
              T8_ASSERT (0 <= owner && owner < forest->mpisize);
              if (owner != forest->mpirank) {
                /* Add the element as a remote element */
                t8_ghost_add_remote (forest, ghost, owner, itree, elem, ielem);
              }
            }
          }
        } /* end ghost_method 0 */
        else {
          size_t iowner;
          /* Construct the owners at the face of the neighbor element */
          t8_forest_element_owners_at_neigh_face (forest, itree, elem, iface, &owners);
          T8_ASSERT (owners.elem_count >= 0);
          /* Iterate over all owners and if any is not the current process,
           * add this element as remote */
          for (iowner = 0; iowner < owners.elem_count; iowner++) {
            owner = *(int *) sc_array_index (&owners, iowner);
            T8_ASSERT (0 <= owner && owner < forest->mpisize);
            if (owner != forest->mpirank) {
              /* Add the element as a remote element */
              t8_ghost_add_remote (forest, ghost, owner, itree, elem, ielem);
            }
          }
          sc_array_truncate (&owners);
        }
      } /* end face loop */
    }   /* end element loop */
  }     /* end tree loop */

  if (forest->profile != NULL) {
    /* If profiling is enabled, we count the number of remote processes. */
    forest->profile->ghosts_remotes = ghost->remote_processes->elem_count;
  }
  /* Clean-up memory */
  if (ghost_method == 0) {
    if (half_neighbors != NULL) {
      scheme->element_destroy (neigh_class, max_num_face_children, half_neighbors);
      T8_FREE (half_neighbors);
    }
  }
  else {
    sc_array_reset (&owners);
    sc_array_reset (&tree_owners);
  }
}

/* Begin sending the ghost elements from the remote ranks
 * using non-blocking communication.
 * Afterwards,
 *  t8_forest_ghost_send_end
 * must be called to end the communication.
 * Returns an array of mpi_send_info_t, one for each remote rank.
 */
static t8_ghost_mpi_send_info_t *
t8_forest_ghost_send_start (t8_forest_t forest, t8_forest_ghost_t ghost, sc_MPI_Request **requests)
{
  int proc_index, remote_rank;
  int num_remotes;
  size_t remote_index;
  t8_ghost_remote_t *remote_entry;
  sc_array_t *remote_trees;
  t8_ghost_remote_tree_t *remote_tree = NULL;
  t8_ghost_mpi_send_info_t *send_info, *current_send_info;
  char *current_buffer;
  size_t bytes_written, element_bytes, element_count, element_size;
#ifdef T8_ENABLE_DEBUG
  size_t acc_el_count = 0;
#endif
  int mpiret;

  /* Allocate a send_buffer for each remote rank */
  num_remotes = ghost->remote_processes->elem_count;
  send_info = T8_ALLOC (t8_ghost_mpi_send_info_t, num_remotes);
  *requests = T8_ALLOC (sc_MPI_Request, num_remotes);

  /* Loop over all remote processes */
  for (proc_index = 0; proc_index < (int) ghost->remote_processes->elem_count; proc_index++) {
    current_send_info = send_info + proc_index;
    /* Get the rank of the current remote process. */
    remote_rank = *(int *) sc_array_index_int (ghost->remote_processes, proc_index);
    t8_debugf ("Filling send buffer for process %i\n", remote_rank);
    /* initialize the send_info for the current rank */
    current_send_info->recv_rank = remote_rank;
    current_send_info->num_bytes = 0;
    current_send_info->request = *requests + proc_index;
    /* Lookup the ghost elements for the first tree of this remote */
    remote_entry = t8_forest_ghost_get_remote (forest, remote_rank);
    T8_ASSERT (remote_entry->remote_rank == remote_rank);
    /* Loop over all trees of the remote rank and count the bytes */
    /* At first we store the number of remote trees in the buffer */
    current_send_info->num_bytes += sizeof (size_t);
    /* add padding before the eclass */
    current_send_info->num_bytes += T8_ADD_PADDING (current_send_info->num_bytes);
    /* TODO: put this in a function */
    /* TODO: Use remote_entry to count the number of bytes while inserting
     *        the remote ghosts. */
    remote_trees = &remote_entry->remote_trees;
    for (remote_index = 0; remote_index < remote_trees->elem_count; remote_index++) {
      /* Get the next remote tree. */
      remote_tree = (t8_ghost_remote_tree_t *) sc_array_index (remote_trees, remote_index);
      /* We will store the global tree id, the element class and the list
       * of elements in the send_buffer. */
      current_send_info->num_bytes += sizeof (t8_gloidx_t);
      /* add padding before the eclass */
      current_send_info->num_bytes += T8_ADD_PADDING (current_send_info->num_bytes);
      current_send_info->num_bytes += sizeof (t8_eclass_t);
      /* add padding before the elements */
      current_send_info->num_bytes += T8_ADD_PADDING (current_send_info->num_bytes);
      /* The byte count of the elements */
      element_size = t8_element_array_get_size (&remote_tree->elements);
      element_count = t8_element_array_get_count (&remote_tree->elements);
      element_bytes = element_size * element_count;
      /* We will store the number of elements */
      current_send_info->num_bytes += sizeof (size_t);
      /* add padding before the elements */
      current_send_info->num_bytes += T8_ADD_PADDING (current_send_info->num_bytes);
      current_send_info->num_bytes += element_bytes;
      /* add padding after the elements */
      current_send_info->num_bytes += T8_ADD_PADDING (current_send_info->num_bytes);
    }

    /* We now now the number of bytes for our send_buffer and thus allocate it. */
    current_send_info->buffer = T8_ALLOC_ZERO (char, current_send_info->num_bytes);

    /* We iterate through the tree again and store the tree info and the elements into the send_buffer. */
    current_buffer = current_send_info->buffer;
    bytes_written = 0;
    /* Start with the number of remote trees in the buffer */
    memcpy (current_buffer + bytes_written, &remote_trees->elem_count, sizeof (size_t));
    bytes_written += sizeof (size_t);
    bytes_written += T8_ADD_PADDING (bytes_written);
#ifdef T8_ENABLE_DEBUG
    acc_el_count = 0;
#endif
    for (remote_index = 0; remote_index < remote_trees->elem_count; remote_index++) {
      /* Get a pointer to the tree */
      remote_tree = (t8_ghost_remote_tree_t *) sc_array_index (remote_trees, remote_index);
      T8_ASSERT (remote_tree->mpirank == remote_rank);

      /* Copy the global tree id */
      memcpy (current_buffer + bytes_written, &remote_tree->global_id, sizeof (t8_gloidx_t));
      bytes_written += sizeof (t8_gloidx_t);
      bytes_written += T8_ADD_PADDING (bytes_written);
      /* Copy the trees element class */
      memcpy (current_buffer + bytes_written, &remote_tree->eclass, sizeof (t8_eclass_t));
      bytes_written += sizeof (t8_eclass_t);
      bytes_written += T8_ADD_PADDING (bytes_written);
      /* Store the number of elements in the buffer */
      element_count = t8_element_array_get_count (&remote_tree->elements);
      memcpy (current_buffer + bytes_written, &element_count, sizeof (size_t));
      bytes_written += sizeof (size_t);
      bytes_written += T8_ADD_PADDING (bytes_written);
      /* The byte count of the elements */
      element_size = t8_element_array_get_size (&remote_tree->elements);
      element_bytes = element_size * element_count;
      /* Copy the elements into the send buffer */
      memcpy (current_buffer + bytes_written, t8_element_array_get_data (&remote_tree->elements), element_bytes);
      bytes_written += element_bytes;
      /* add padding after the elements */
      bytes_written += T8_ADD_PADDING (bytes_written);

      /* Add to the counter of remote elements. */
      ghost->num_remote_elements += element_count;
#ifdef T8_ENABLE_DEBUG
      acc_el_count += element_count;
#endif
    } /* End tree loop */

    T8_ASSERT (bytes_written == current_send_info->num_bytes);
    /* We can now post the MPI_Isend for the remote process */
    mpiret = sc_MPI_Isend (current_buffer, bytes_written, sc_MPI_BYTE, remote_rank, T8_MPI_GHOST_FOREST,
                           forest->mpicomm, *requests + proc_index);
    SC_CHECK_MPI (mpiret);
  } /* end process loop */
  return send_info;
}

static void
t8_forest_ghost_send_end (t8_forest_t forest, t8_forest_ghost_t ghost, t8_ghost_mpi_send_info_t *send_info,
                          sc_MPI_Request *requests)
{
  int num_remotes;
  int proc_pos, mpiret;

  T8_ASSERT (t8_forest_is_committed (forest));
  T8_ASSERT (ghost != NULL);

  /* Get the number of remote processes */
  num_remotes = ghost->remote_processes->elem_count;

  /* We wait for all communication to end. */
  mpiret = sc_MPI_Waitall (num_remotes, requests, sc_MPI_STATUSES_IGNORE);
  SC_CHECK_MPI (mpiret);

  /* Clean-up */
  for (proc_pos = 0; proc_pos < num_remotes; proc_pos++) {
    T8_FREE (send_info[proc_pos].buffer);
  }
  T8_FREE (send_info);
  T8_FREE (requests);
}

/* Receive a single message from a remote process, after the message was successfully probed.
 * Returns the allocated receive buffer and the number of bytes received */
static char *
t8_forest_ghost_receive_message (int recv_rank, sc_MPI_Comm comm, sc_MPI_Status status, int *recv_bytes)
{
  char *recv_buffer;
  int mpiret;

  T8_ASSERT (recv_rank == status.MPI_SOURCE);
  T8_ASSERT (status.MPI_TAG == T8_MPI_GHOST_FOREST);

  /* Get the number of bytes in the message */
  mpiret = sc_MPI_Get_count (&status, sc_MPI_BYTE, recv_bytes);

  /* Allocate receive buffer */
  recv_buffer = T8_ALLOC_ZERO (char, *recv_bytes);
  /* receive the message */
  mpiret
    = sc_MPI_Recv (recv_buffer, *recv_bytes, sc_MPI_BYTE, recv_rank, T8_MPI_GHOST_FOREST, comm, sc_MPI_STATUS_IGNORE);
  SC_CHECK_MPI (mpiret);

  return recv_buffer;
}

/* Parse a message from a remote process and correctly include the received
 * elements in the ghost structure.
 * The message looks like:
 * num_trees | pad | treeid 0 | pad | eclass 0 | pad | num_elems 0 | pad | elements | pad | treeid 1 | ...
 *  size_t   |     |t8_gloidx |     |t8_eclass |     | size_t      |     | t8_element_t |
 *
 * pad is paddind, see T8_ADD_PADDING
 *
 * current_element_offset is updated in each step to store the element offset
 * of the next ghost tree to be inserted.
 * When called with the first message, current_element_offset must be set to 0.
 */
/* Currently we expect that the messages arrive in order of the sender's rank. */
static void
t8_forest_ghost_parse_received_message (t8_forest_t forest, t8_forest_ghost_t ghost,
                                        t8_locidx_t *current_element_offset, int recv_rank, char *recv_buffer,
                                        int recv_bytes)
{
  size_t bytes_read, first_tree_index = 0, first_element_index = 0;
  t8_locidx_t num_trees, itree;
  t8_gloidx_t global_id;
  t8_eclass_t eclass;
  size_t num_elements, old_elem_count, ghosts_offset;
  t8_ghost_gtree_hash_t *tree_hash, **pfound_tree, *found_tree;
  t8_ghost_tree_t *ghost_tree;
  const t8_scheme *scheme = t8_forest_get_scheme (forest);
  t8_element_t *element_insert;
  t8_ghost_process_hash_t *process_hash;
#ifdef T8_ENABLE_DEBUG
  int added_process;
#endif

  bytes_read = 0;
  /* read the number of trees */
  num_trees = *(size_t *) recv_buffer;
  bytes_read += sizeof (size_t);
  bytes_read += T8_ADD_PADDING (bytes_read);

  t8_debugf ("Received %li trees from %i (%i bytes)\n", (long) num_trees, recv_rank, recv_bytes);

  /* Count the total number of ghosts that we receive from this rank */
  ghosts_offset = ghost->num_ghosts_elements;
  for (itree = 0; itree < num_trees; itree++) {
    /* Get tree id */
    /* search if tree was inserted */
    /* if not: new entry, add elements */
    /* if yes: add the elements to the end of the tree's element array. */

    /* read the global id of this tree. */
    global_id = *(t8_gloidx_t *) (recv_buffer + bytes_read);
    bytes_read += sizeof (t8_gloidx_t);
    bytes_read += T8_ADD_PADDING (bytes_read);
    /* read the element class of the tree */
    eclass = *(t8_eclass_t *) (recv_buffer + bytes_read);
    bytes_read += sizeof (t8_eclass_t);
    bytes_read += T8_ADD_PADDING (bytes_read);
    /* read the number of elements sent */
    num_elements = *(size_t *) (recv_buffer + bytes_read);

    /* Add to the counter of ghost elements. */
    ghost->num_ghosts_elements += num_elements;

    bytes_read += sizeof (size_t);
    bytes_read += T8_ADD_PADDING (bytes_read);
    /* Search for the tree in the ghost_trees array */
    tree_hash = (t8_ghost_gtree_hash_t *) sc_mempool_alloc (ghost->glo_tree_mempool);
    tree_hash->global_id = global_id;

    /* Get the scheme for this tree */
    if (sc_hash_insert_unique (ghost->global_tree_to_ghost_tree, tree_hash, (void ***) &pfound_tree)) {
      /* The tree was not stored already, tree_hash is now an entry in the hash table. */
      /* If the tree was not contained, it is the newest tree in the array and
       * thus has as index the number of currently inserted trees. */
      tree_hash->index = ghost->ghost_trees->elem_count;
      found_tree = tree_hash;
      /* We grow the array by one and initialize the entry */
      ghost_tree = (t8_ghost_tree_t *) sc_array_push (ghost->ghost_trees);
      ghost_tree->global_id = global_id;
      ghost_tree->eclass = eclass;
      /* Initialize the element array */
      t8_element_array_init_size (&ghost_tree->elements, scheme, eclass, num_elements);
      /* pointer to where the elements are to be inserted */
      element_insert = t8_element_array_get_data_mutable (&ghost_tree->elements);
      /* Compute the element offset of this new tree by adding the offset
       * of the previous tree to the element count of the previous tree. */
      ghost_tree->element_offset = *current_element_offset;
      /* Allocate a new tree_hash for the next search */
      old_elem_count = 0;
      tree_hash = (t8_ghost_gtree_hash_t *) sc_mempool_alloc (ghost->glo_tree_mempool);
    }
    else {
      /* The entry was found in the trees array */
      found_tree = *pfound_tree;
      T8_ASSERT (found_tree->global_id == global_id);
      /* Get a pointer to the tree */
      ghost_tree = (t8_ghost_tree_t *) sc_array_index (ghost->ghost_trees, found_tree->index);
      T8_ASSERT (ghost_tree->eclass == eclass);
      T8_ASSERT (ghost_tree->global_id == global_id);
      T8_ASSERT (ghost_tree->elements.tree_class == eclass);

      old_elem_count = t8_element_array_get_count (&ghost_tree->elements);

      /* Grow the elements array of the tree to fit the new elements */
      t8_element_array_resize (&ghost_tree->elements, old_elem_count + num_elements);
      /* Get a pointer to where the new elements are to be inserted */
      element_insert = t8_element_array_index_locidx_mutable (&ghost_tree->elements, old_elem_count);
    }

    if (itree == 0) {
      /* We store the index of the first tree and the first element of this
       * rank */
      first_tree_index = found_tree->index;
      first_element_index = old_elem_count;
    }
    /* Insert the new elements */
    memcpy (element_insert, recv_buffer + bytes_read, num_elements * scheme->get_element_size (eclass));

    bytes_read += num_elements * scheme->get_element_size (eclass);
    bytes_read += T8_ADD_PADDING (bytes_read);
    *current_element_offset += num_elements;
  }
  T8_ASSERT (bytes_read == (size_t) recv_bytes);
  T8_FREE (recv_buffer);

  /* At last we add the receiving rank to the ghosts process_offset hash table */
  process_hash = (t8_ghost_process_hash_t *) sc_mempool_alloc (ghost->proc_offset_mempool);
  process_hash->mpirank = recv_rank;
  process_hash->tree_index = first_tree_index;
  process_hash->first_element = first_element_index;
  process_hash->ghost_offset = ghosts_offset;
  /* Insert this rank into the hash table. We assert if the rank was not already contained. */
#ifdef T8_ENABLE_DEBUG
  added_process =
#else
  (void)
#endif
    sc_hash_insert_unique (ghost->process_offsets, process_hash, NULL);
  T8_ASSERT (added_process);
}

/* In forest_ghost_receive we need a lookup table to give us the position
 * of a process in the ghost->remote_processes array, given the rank of a process.
 * We implement this via a hash table with the following struct as entry. */
typedef struct t8_recv_list_entry_struct
{
  int rank;                    /* The rank of this process */
  int pos_in_remote_processes; /* The position of this process in the remote_processes array */
} t8_recv_list_entry_t;

/* We hash these entries by their rank */
unsigned
t8_recv_list_entry_hash (const void *v1, const void *u)
{
  const t8_recv_list_entry_t *e1 = (const t8_recv_list_entry_t *) v1;

  return e1->rank;
}

/* two entries are considered equal if they have the same rank. */
int
t8_recv_list_entry_equal (const void *v1, const void *v2, const void *u)
{
  const t8_recv_list_entry_t *e1 = (const t8_recv_list_entry_t *) v1;
  const t8_recv_list_entry_t *e2 = (const t8_recv_list_entry_t *) v2;

  return e1->rank == e2->rank;
}

/* Probe for all incoming messages from the remote ranks and receive them.
 * We receive the message in the order in which they arrive. To achieve this,
 * we have to use polling. */
static void
t8_forest_ghost_receive (t8_forest_t forest, t8_forest_ghost_t ghost)
{
  int num_remotes;
  int proc_pos;
  int recv_rank;
  int mpiret;
  sc_MPI_Comm comm;
  sc_MPI_Status status;

  T8_ASSERT (t8_forest_is_committed (forest));
  T8_ASSERT (ghost != NULL);

  comm = forest->mpicomm;
  /* Get the number of remote processes */
  num_remotes = ghost->remote_processes->elem_count;

  if (num_remotes == 0) {
    /* There is nothing to do */
    return;
  }

  {
    /* This code receives the message in order of their arrival.
     * This is effective in terms of runtime, but makes it more difficult
     * to store the received data, since the data has to be stored in order of
     * ascending ranks.
     * We include the received data into the ghost structure in order of the
     * ranks of the receivers and we do this as soon as the message from
     * the next rank that we can include was received.
     */
    char **buffer;
    int *recv_bytes;
    int received_messages = 0;
    int *received_flag;
    int last_rank_parsed = -1, parse_it;
#undef T8_POLLING /* activates polling for Mpi messages, currently used for testing */
#ifdef T8_POLLING
    sc_link_t *proc_it, *prev;
    int iprobe_flag;
    sc_list_t *receivers;
#else
    t8_recv_list_entry_t **pfound, *found;
#ifdef T8_ENABLE_DEBUG
    int ret;
#endif
    sc_hash_t *recv_list_entries_hash;
#endif
    t8_recv_list_entry_t recv_list_entry, *recv_list_entries;
    t8_locidx_t current_element_offset = 0;

    buffer = T8_ALLOC (char *, num_remotes);
    recv_bytes = T8_ALLOC (int, num_remotes);
    received_flag = T8_ALLOC_ZERO (int, num_remotes);
    recv_list_entries = T8_ALLOC (t8_recv_list_entry_t, num_remotes);

    /* Sort the array of remote processes, such that the ranks are in
     * ascending order. */
    sc_array_sort (ghost->remote_processes, sc_int_compare);

    /* We build a hash table of all ranks from which we receive and their position
     * in the remote_processes array. */
#ifdef T8_POLLING /* polling */
    receivers = sc_list_new (NULL);
#else
    recv_list_entries_hash = sc_hash_new (t8_recv_list_entry_hash, t8_recv_list_entry_equal, NULL, NULL);
#endif
    for (proc_pos = 0; proc_pos < num_remotes; proc_pos++) {
      recv_list_entries[proc_pos].rank = *(int *) sc_array_index_int (ghost->remote_processes, proc_pos);
      recv_list_entries[proc_pos].pos_in_remote_processes = proc_pos;
#ifndef T8_POLLING
#ifdef T8_ENABLE_DEBUG
      ret =
#else
      (void)
#endif
        sc_hash_insert_unique (recv_list_entries_hash, recv_list_entries + proc_pos, NULL);
      T8_ASSERT (ret == 1);
#else /* polling */
      sc_list_append (receivers, recv_list_entries + proc_pos);
#endif
    }

    /****     Actual communication    ****/

    /* Until there is only one sender left we iprobe for a message for each
     * sender and if there is one we receive it and remove the sender from the list.
     * The last message can be received via probe */
#ifdef T8_POLLING
    while (received_messages < num_remotes - 1) {
      /* TODO: This part of the code using polling and IProbe to receive the
       *       messages. We replaced with a non-polling version that uses the
       *       blocking Probe. */
      iprobe_flag = 0;
      prev = NULL; /* ensure that if the first receive entry is matched first,
                                it is removed properly. */
      for (proc_it = receivers->first; proc_it != NULL && iprobe_flag == 0;) {
        /* pointer to the rank of a receiver */
        recv_rank = ((t8_recv_list_entry_t *) proc_it->data)->rank;
        proc_pos = ((t8_recv_list_entry_t *) proc_it->data)->pos_in_remote_processes;

        mpiret = sc_MPI_Iprobe (recv_rank, T8_MPI_GHOST_FOREST, comm, &iprobe_flag, &status);
        SC_CHECK_MPI (mpiret);
#else
    while (received_messages < num_remotes) {
      /* blocking probe for a message. */
      mpiret = sc_MPI_Probe (sc_MPI_ANY_SOURCE, T8_MPI_GHOST_FOREST, comm, &status);
      SC_CHECK_MPI (mpiret);
#endif
#ifdef T8_POLLING
        if (iprobe_flag == 0) {
          /* There is no message to receive, we continue */
          prev = proc_it;
          proc_it = proc_it->next;
        }
        else {
#else
      /* There is a message to receive, we receive it. */
      recv_rank = status.MPI_SOURCE;
      /* Get the position of this rank in the remote processes array */
      recv_list_entry.rank = recv_rank;
#ifdef T8_ENABLE_DEBUG
      ret =
#else
      (void)
#endif
        sc_hash_lookup (recv_list_entries_hash, &recv_list_entry, (void ***) &pfound);
      T8_ASSERT (ret != 0);
      found = *pfound;
      proc_pos = found->pos_in_remote_processes;
#endif
          T8_ASSERT (status.MPI_TAG == T8_MPI_GHOST_FOREST);
          buffer[proc_pos] = t8_forest_ghost_receive_message (recv_rank, comm, status, recv_bytes + proc_pos);
          /* mark this entry as received. */
          T8_ASSERT (received_flag[proc_pos] == 0);
          received_flag[proc_pos] = 1;
          received_messages++;
          /* Parse all messages that we can parse now.
           * We have to parse the messages in order of their rank. */
          T8_ASSERT (last_rank_parsed < proc_pos);
          /* For all ranks that we haven't parsed yet, but can be parsed in order */
          for (parse_it = last_rank_parsed + 1; parse_it < num_remotes && received_flag[parse_it] == 1; parse_it++) {
            recv_rank = *(int *) sc_array_index_int (ghost->remote_processes, parse_it);
            t8_forest_ghost_parse_received_message (forest, ghost, &current_element_offset, recv_rank, buffer[parse_it],
                                                    recv_bytes[parse_it]);
            last_rank_parsed++;
          }

#ifdef T8_POLLING /* polling */
          /* Remove the process from the list of receivers. */
          proc_it = proc_it->next;
          sc_list_remove (receivers, prev);
        }
      } /* end for */
#endif
    } /* end while */

#ifdef T8_POLLING
    /* polling */
    T8_ASSERT (receivers->elem_count == 1);
    /* Get the last rank from which we didnt receive yet */
    recv_list_entry = *(t8_recv_list_entry_t *) sc_list_pop (receivers);
    recv_rank = recv_list_entry.rank;
    proc_pos = recv_list_entry.pos_in_remote_processes;
    /* destroy the list */
    sc_list_destroy (receivers);
    /* Blocking probe for the last message */
    mpiret = sc_MPI_Probe (recv_rank, T8_MPI_GHOST_FOREST, comm, &status);
    SC_CHECK_MPI (mpiret);
    /* Receive the message */
    T8_ASSERT (received_flag[proc_pos] == 0);
    buffer[proc_pos] = t8_forest_ghost_receive_message (recv_rank, comm, status, recv_bytes + proc_pos);
    received_flag[proc_pos] = 1;
    received_messages++;
    T8_ASSERT (received_messages == num_remotes);
    /* parse all messages that are left */
    /* For all ranks that we haven't parsed yet, but can be parsed in order */
    for (parse_it = last_rank_parsed + 1; parse_it < num_remotes && received_flag[parse_it] == 1; parse_it++) {
      recv_rank = *(int *) sc_array_index_int (ghost->remote_processes, parse_it);
      t8_forest_ghost_parse_received_message (forest, ghost, &current_element_offset, recv_rank, buffer[parse_it],
                                              recv_bytes[parse_it]);
      last_rank_parsed++;
    }
#endif
#ifdef T8_ENABLE_DEBUG
    for (parse_it = 0; parse_it < num_remotes; parse_it++) {
      T8_ASSERT (received_flag[parse_it] == 1);
    }
#endif
    T8_ASSERT (last_rank_parsed == num_remotes - 1);

    /* clean-up */
#ifndef T8_POLLING
    sc_hash_destroy (recv_list_entries_hash);
#endif
    T8_FREE (buffer);
    T8_FREE (received_flag);
    T8_FREE (recv_list_entries);
    T8_FREE (recv_bytes);
  }
}

/* Create one layer of ghost elements, following the algorithm
 * in: p4est: Scalable Algorithms For Parallel Adaptive
 *     Mesh Refinement On Forests of Octrees
 *     C. Burstedde, L. C. Wilcox, O. Ghattas
 * for unbalanced_version = 0 (balanced forest only) or
 *     Recursive algorithms for distributed forests of octrees
 *     T. Isaac, C. Burstedde, L. C. Wilcox and O. Ghattas
 * for unbalanced_version = 1 (also unbalanced forests possible).
 *
 * version 3 with top-down search
 * for unbalanced_version = -1
 */
void
t8_forest_ghost_create_ext (t8_forest_t forest)
{
  t8_forest_ghost_t ghost;
  t8_forest_ghost_definition_c *ghost_definition;

  T8_ASSERT (t8_forest_is_committed (forest));
  T8_ASSERT (forest->ghost_definition != NULL);

  ghost_definition = forest->ghost_definition;

  t8_global_productionf ("Into t8_forest_ghost with %i local elements.\n", t8_forest_get_local_num_elements (forest));

  /* In parallel, check forest for deleted elements. The ghost algorithm currently
  * does not work on forests with deleted elements.
  * See also: https://github.com/DLR-AMR/t8code/issues/825
  * See also the test case: TODO Add a test case that currently fails. */
  SC_CHECK_ABORT (
    !forest->incomplete_trees || forest->mpisize == 1,
    "ERROR: Cannot compute ghost layer for forest with deleted elements (incomplete trees/holes in the mesh).\n");

  if (forest->profile != NULL) {
    /* If profiling is enabled, we measure the runtime of ghost_create */
    forest->profile->ghost_runtime = -sc_MPI_Wtime ();
    /* DO NOT DELETE THE FOLLOWING line.
     * even if you do not want this output. It fixes a bug that occurred on JUQUEEN, where the
     * runtimes were computed to 0.
     * Only delete the line, if you know what you are doing. */
    t8_global_productionf ("Start ghost at %f  %f\n", sc_MPI_Wtime (), forest->profile->ghost_runtime);
  }
  /* Call the dot_ghost function on the ghost_definition class of the forest to compute the ghost layer */
  ghost_definition->do_ghost (forest);

<<<<<<< HEAD
  ghost = forest->ghosts;
=======
  if (forest->element_offsets == NULL) {
    /* create element offset array if not done already */
    create_element_array = 1;
    t8_forest_partition_create_offsets (forest);
  }
  if (forest->tree_offsets == NULL) {
    /* Create tree offset array if not done already */
    create_tree_array = 1;
    t8_forest_partition_create_tree_offsets (forest);
  }
  if (forest->global_first_desc == NULL) {
    /* Create global first desc array if not done already */
    create_gfirst_desc_array = 1;
    t8_forest_partition_create_first_desc (forest);
  }

  if (t8_forest_get_local_num_elements (forest) > 0) {
    if (forest->ghost_type == T8_GHOST_NONE) {
      t8_debugf ("WARNING: Trying to construct ghosts with ghost_type NONE. "
                 "Ghost layer is not constructed.\n");
      return;
    }
    /* Currently we only support face ghosts */
    T8_ASSERT (forest->ghost_type == T8_GHOST_FACES);

    /* Initialize the ghost structure */
    t8_forest_ghost_init (&forest->ghosts, forest->ghost_type);
    ghost = forest->ghosts;

    if (unbalanced_version == -1) {
      t8_forest_ghost_fill_remote_v3 (forest);
    }
    else {
      /* Construct the remote elements and processes. */
      t8_forest_ghost_fill_remote (forest, ghost, unbalanced_version != 0);
    }

    /* Start sending the remote elements */
    send_info = t8_forest_ghost_send_start (forest, ghost, &requests);

    /* Receive the ghost elements from the remote processes */
    t8_forest_ghost_receive (forest, ghost);

    /* End sending the remote elements */
    t8_forest_ghost_send_end (forest, ghost, send_info, requests);
  }
>>>>>>> afa4f882

  if (forest->profile != NULL) {
    /* If profiling is enabled, we measure the runtime of ghost_create */
    forest->profile->ghost_runtime += sc_MPI_Wtime ();
    /* We also store the number of ghosts and remotes */
    if (ghost != NULL) {
      forest->profile->ghosts_received = ghost->num_ghosts_elements;
      forest->profile->ghosts_shipped = ghost->num_remote_elements;
    }
    else {
      forest->profile->ghosts_received = 0;
      forest->profile->ghosts_shipped = 0;
    }
    /* DO NOT DELETE THE FOLLOWING line.
     * even if you do not want this output. It fixes a bug that occurred on JUQUEEN, where the
     * runtimes were computed to 0.
     * Only delete the line, if you know what you are doing. */
    t8_global_productionf ("End ghost at %f  %f\n", sc_MPI_Wtime (), forest->profile->ghost_runtime);
  }

  if (create_element_array) {
    /* Free the offset memory, if created */
    t8_shmem_array_destroy (&forest->element_offsets);
  }
  if (create_tree_array) {
    /* Free the offset memory, if created */
    t8_shmem_array_destroy (&forest->tree_offsets);
  }
  if (create_gfirst_desc_array) {
    /* Free the offset memory, if created */
    t8_shmem_array_destroy (&forest->global_first_desc);
  }

  t8_global_productionf ("Done t8_forest_ghost with %i local elements and %i"
                         " ghost elements.\n",
                         t8_forest_get_local_num_elements (forest), t8_forest_get_num_ghosts (forest));
}

void
t8_forest_ghost_create (t8_forest_t forest)
{
  T8_ASSERT (t8_forest_is_committed (forest));
  if (forest->mpisize > 1) {
    /* call unbalanced version of ghost algorithm */
    T8_ASSERT (t8_forest_ghost_definition_face_get_version (forest->ghost_definition) == 2);
    t8_forest_ghost_create_ext (forest);
  }
}

void
t8_forest_ghost_create_balanced_only (t8_forest_t forest)
{
  T8_ASSERT (t8_forest_is_committed (forest));
  if (forest->mpisize > 1) {
    /* TODO: assert that forest is balanced */
    /* Call balanced version of ghost algorithm */
    T8_ASSERT (t8_forest_ghost_definition_face_get_version (forest->ghost_definition) == 1);
    t8_forest_ghost_create_ext (forest);
  }
}

void
t8_forest_ghost_create_topdown (t8_forest_t forest)
{
  T8_ASSERT (t8_forest_is_committed (forest));
  T8_ASSERT (forest->ghost_definition != NULL);
  T8_ASSERT (t8_forest_ghost_definition_face_get_version (forest->ghost_definition) == 3);
  t8_forest_ghost_create_ext (forest);
}

/** Return the array of remote ranks.
 * \param [in] forest   A forest with constructed ghost layer.
 * \param [in,out] num_remotes On output the number of remote ranks is stored here.
 * \return              The array of remote ranks in ascending order.
 */
int *
t8_forest_ghost_get_remotes (t8_forest_t forest, int *num_remotes)
{
  T8_ASSERT (t8_forest_is_committed (forest));
  if (forest->ghosts == NULL) {
    *num_remotes = 0;
    return NULL;
  }
  T8_ASSERT (forest->ghosts != NULL);

  *num_remotes = forest->ghosts->remote_processes->elem_count;
  return (int *) forest->ghosts->remote_processes->array;
}

/** Return the first local ghost tree of a remote rank.
 * \param [in] forest   A forest with constructed ghost layer.
 * \param [in] remote   A remote rank of the ghost layer in \a forest.
 * \return              The ghost tree id of the first ghost tree that stores ghost
 *                      elements of \a remote.
 */
t8_locidx_t
t8_forest_ghost_remote_first_tree (t8_forest_t forest, int remote)
{
  t8_ghost_process_hash_t *proc_entry;

  T8_ASSERT (t8_forest_is_committed (forest));
  T8_ASSERT (forest->ghosts != NULL);

  proc_entry = t8_forest_ghost_get_proc_info (forest, remote);
  T8_ASSERT (proc_entry->mpirank == remote);
  return proc_entry->tree_index;
}

/** Return the local index of the first ghost element that belongs to a given remote rank.
 * \param [in] forest   A forest with constructed ghost layer.
 * \param [in] remote   A remote rank of the ghost layer in \a forest.
 * \return              The index i in the ghost elements of the first element of rank \a remote
 */
t8_locidx_t
t8_forest_ghost_remote_first_elem (t8_forest_t forest, int remote)
{
  t8_ghost_process_hash_t *proc_entry;

  T8_ASSERT (t8_forest_is_committed (forest));
  T8_ASSERT (forest->ghosts != NULL);

  proc_entry = t8_forest_ghost_get_proc_info (forest, remote);
  T8_ASSERT (proc_entry->mpirank == remote);

  return proc_entry->ghost_offset;
}

/* Fill the send buffer for a ghost data exchange for on remote rank.
 * returns the number of bytes in the buffer. */
static size_t
t8_forest_ghost_exchange_fill_send_buffer (t8_forest_t forest, int remote, char **pbuffer, sc_array_t *element_data)
{
  char *buffer;
  t8_ghost_remote_t lookup_rank, *remote_entry;
  t8_ghost_remote_tree_t *remote_tree;
  t8_forest_ghost_t ghost;
  size_t index, element_index, data_size;
  size_t elements_inserted, byte_count;
  t8_tree_t local_tree;
#ifdef T8_ENABLE_DEBUG
  int ret;
#endif
  t8_locidx_t itree, ielement, element_pos;
  t8_locidx_t ltreeid;
  size_t elem_count;

  ghost = forest->ghosts;
  data_size = element_data->elem_size;
  elements_inserted = 0;
  lookup_rank.remote_rank = remote;

  /* Lookup the remote entry of this remote process */
#ifdef T8_ENABLE_DEBUG
  ret =
#else
  (void)
#endif
    sc_hash_array_lookup (ghost->remote_ghosts, &lookup_rank, &index);
  T8_ASSERT (ret != 0);
  remote_entry = (t8_ghost_remote_t *) sc_array_index (&ghost->remote_ghosts->a, index);
  T8_ASSERT (remote_entry->remote_rank == remote);

  /* allocate memory for the send buffer */
  byte_count = data_size * remote_entry->num_elements;
  buffer = *pbuffer = T8_ALLOC (char, byte_count);

  /* We now iterate over the remote trees and their elements to find the
   * local element indices of the remote elements */
  for (itree = 0; itree < (t8_locidx_t) remote_entry->remote_trees.elem_count; itree++) {
    /* tree loop */
    remote_tree = (t8_ghost_remote_tree_t *) t8_sc_array_index_locidx (&remote_entry->remote_trees, itree);
    /* Get the local id of this tree */
    /* TODO: Why does remote_tree store the global id? could be local instead */
    ltreeid = t8_forest_get_local_id (forest, remote_tree->global_id);
    /* Get a pointer to the forest tree */
    local_tree = t8_forest_get_tree (forest, ltreeid);
    elem_count = t8_element_array_get_count (&remote_tree->elements);
    for (ielement = 0; ielement < (t8_locidx_t) elem_count; ielement++) {
      /* element loop */
      /* Get the index of this remote element in its local tree */
      element_pos = *(t8_locidx_t *) t8_sc_array_index_locidx (&remote_tree->element_indices, ielement);
      T8_ASSERT (0 <= element_pos);
      /* Compute the index of this element in the element_data array */
      element_index = local_tree->elements_offset + element_pos;
      /* Copy the data of this element from the element_data array to the send buffer */
      memcpy (buffer + elements_inserted * data_size, sc_array_index (element_data, element_index), data_size);
      elements_inserted++;
    }
  }
  return byte_count;
}

static t8_ghost_data_exchange_t *
t8_forest_ghost_exchange_begin (t8_forest_t forest, sc_array_t *element_data)
{
  t8_ghost_data_exchange_t *data_exchange;
  t8_forest_ghost_t ghost;
  size_t bytes_to_send, ghost_start;
  int iremote, remote_rank;
  int mpiret, recv_rank, bytes_recv;
#ifdef T8_ENABLE_DEBUG
  int ret;
#endif
  char **send_buffers;
  t8_ghost_process_hash_t lookup_proc, *process_entry, **pfound;
  t8_locidx_t remote_offset, next_offset;

  T8_ASSERT (t8_forest_is_committed (forest));
  T8_ASSERT (element_data != NULL);
  T8_ASSERT (forest->ghosts != NULL);

  ghost = forest->ghosts;

  /* Allocate the new exchange context */
  data_exchange = T8_ALLOC (t8_ghost_data_exchange_t, 1);
  /* The number of processes we need to send to */
  data_exchange->num_remotes = ghost->remote_processes->elem_count;
  /* Allocate MPI requests */
  data_exchange->send_requests = T8_ALLOC (sc_MPI_Request, data_exchange->num_remotes);
  data_exchange->recv_requests = T8_ALLOC (sc_MPI_Request, data_exchange->num_remotes);
  /* Allocate pointers to send buffers */
  send_buffers = data_exchange->send_buffers = T8_ALLOC (char *, data_exchange->num_remotes);

  for (iremote = 0; iremote < data_exchange->num_remotes; iremote++) {
    /* Iterate over all remote processes and fill their send buffers */
    remote_rank = *(int *) sc_array_index_int (ghost->remote_processes, iremote);
    /* Fill the send buffers and compute the number of bytes to send */
    bytes_to_send
      = t8_forest_ghost_exchange_fill_send_buffer (forest, remote_rank, send_buffers + iremote, element_data);

    /* Post the asynchronuos send */
    mpiret = sc_MPI_Isend (send_buffers[iremote], bytes_to_send, sc_MPI_BYTE, remote_rank, T8_MPI_GHOST_EXC_FOREST,
                           forest->mpicomm, data_exchange->send_requests + iremote);
    SC_CHECK_MPI (mpiret);
  }

  /* The index in element_data at which the ghost elements start */
  ghost_start = t8_forest_get_local_num_elements (forest);
  /* Receive the incoming messages */
  for (iremote = 0; iremote < data_exchange->num_remotes; iremote++) {
    /* We need to compute the offset in element_data to which we can receive the message */
    /* Search for this processes' entry in the ghost struct */
    recv_rank = *(int *) sc_array_index_int (ghost->remote_processes, iremote);
    lookup_proc.mpirank = recv_rank;
#ifdef T8_ENABLE_DEBUG
    ret =
#else
    (void)
#endif
      sc_hash_lookup (ghost->process_offsets, &lookup_proc, (void ***) &pfound);
    T8_ASSERT (ret);
    process_entry = *pfound;
    /* In process_entry we stored the offset of this ranks ghosts under all
     * ghosts. Thus in element_data we look at the position
     *  ghost_start + offset
     */
    remote_offset = process_entry->ghost_offset;
    /* Compute the offset of the next remote rank */
    if (iremote + 1 < data_exchange->num_remotes) {
      lookup_proc.mpirank = *(int *) sc_array_index_int (ghost->remote_processes, iremote + 1);
#ifdef T8_ENABLE_DEBUG
      ret =
#else
      (void)
#endif
        sc_hash_lookup (ghost->process_offsets, &lookup_proc, (void ***) &pfound);
      T8_ASSERT (ret);
      process_entry = *pfound;
      next_offset = process_entry->ghost_offset;
    }
    else {
      /* We are the last rank, the next offset is the total number of ghosts */
      next_offset = ghost->num_ghosts_elements;
    }
    /* Calculate the number of bytes to receive */
    bytes_recv = (next_offset - remote_offset) * element_data->elem_size;
    /* receive the message */
    mpiret = sc_MPI_Irecv (sc_array_index (element_data, ghost_start + remote_offset), bytes_recv, sc_MPI_BYTE,
                           recv_rank, T8_MPI_GHOST_EXC_FOREST, forest->mpicomm, data_exchange->recv_requests + iremote);
    SC_CHECK_MPI (mpiret);
  }
  return data_exchange;
}

static void
t8_forest_ghost_exchange_end (t8_ghost_data_exchange_t *data_exchange)
{
  int iproc;

  T8_ASSERT (data_exchange != NULL);
  /* Wait for all communications to end */
  sc_MPI_Waitall (data_exchange->num_remotes, data_exchange->recv_requests, sc_MPI_STATUSES_IGNORE);
  sc_MPI_Waitall (data_exchange->num_remotes, data_exchange->send_requests, sc_MPI_STATUSES_IGNORE);

  /* Free the send buffers */
  for (iproc = 0; iproc < data_exchange->num_remotes; iproc++) {
    T8_FREE (data_exchange->send_buffers[iproc]);
  }
  T8_FREE (data_exchange->send_buffers);
  /* free requests */
  T8_FREE (data_exchange->send_requests);
  T8_FREE (data_exchange->recv_requests);
  T8_FREE (data_exchange);
}

void
t8_forest_ghost_exchange_data (t8_forest_t forest, sc_array_t *element_data)
{
  t8_ghost_data_exchange_t *data_exchange;

  t8_debugf ("Entering ghost_exchange_data\n");
  T8_ASSERT (t8_forest_is_committed (forest));

  if (forest->ghosts == NULL) {
    /* This process has no ghosts */
    return;
  }

  T8_ASSERT (forest->ghosts != NULL);
  T8_ASSERT (element_data != NULL);
  T8_ASSERT ((t8_locidx_t) element_data->elem_count
             == t8_forest_get_local_num_elements (forest) + t8_forest_get_num_ghosts (forest));

  data_exchange = t8_forest_ghost_exchange_begin (forest, element_data);
  if (forest->profile != NULL) {
    /* Measure the time for ghost_exchange_end */
    forest->profile->ghost_waittime = -sc_MPI_Wtime ();
  }
  t8_forest_ghost_exchange_end (data_exchange);
  if (forest->profile != NULL) {
    /* Measure the time for ghost_exchange_end */
    forest->profile->ghost_waittime += sc_MPI_Wtime ();
  }
  t8_debugf ("Finished ghost_exchange_data\n");
}

/* Print a forest ghost structure */
void
t8_forest_ghost_print (t8_forest_t forest)
{
  t8_forest_ghost_t ghost;
  t8_ghost_remote_t *remote_found;
  t8_ghost_remote_tree_t *remote_tree;
  t8_ghost_process_hash_t proc_hash, **pfound, *found;
  size_t iremote, itree;
#ifdef T8_ENABLE_DEBUG
  int ret;
#endif
  int remote_rank;
  char remote_buffer[BUFSIZ] = "";
  char buffer[BUFSIZ] = "";

  if (forest->ghosts == NULL) {
    return;
  }
  T8_ASSERT (forest->ghosts != NULL);
  ghost = forest->ghosts;
  snprintf (remote_buffer + strlen (remote_buffer), BUFSIZ - strlen (remote_buffer), "\tRemotes:\n");
  snprintf (buffer + strlen (buffer), BUFSIZ - strlen (buffer), "\tReceived:\n");

  if (ghost->num_ghosts_elements > 0) {
    for (iremote = 0; iremote < ghost->remote_processes->elem_count; iremote++) {
      /* Get the rank of the remote process */
      remote_rank = *(int *) sc_array_index (ghost->remote_processes, iremote);
      /* Get this remote's entry */
      remote_found = t8_forest_ghost_get_remote (forest, remote_rank);
      /* investigate the entry of this remote process */
      snprintf (remote_buffer + strlen (remote_buffer), BUFSIZ - strlen (remote_buffer), "\t[Rank %i] (%li trees):\n",
                remote_found->remote_rank, remote_found->remote_trees.elem_count);
      for (itree = 0; itree < remote_found->remote_trees.elem_count; itree++) {
        remote_tree = (t8_ghost_remote_tree_t *) sc_array_index (&remote_found->remote_trees, itree);
        snprintf (remote_buffer + strlen (remote_buffer), BUFSIZ - strlen (remote_buffer),
                  "\t\t[id: %lli, class: %s, #elem: %li]\n", (long long) remote_tree->global_id,
                  t8_eclass_to_string[remote_tree->eclass], (long) t8_element_array_get_count (&remote_tree->elements));
      }

      /* Investigate the elements that we received from this process */
      proc_hash.mpirank = remote_rank;
      /* look up this rank in the hash table */
#ifdef T8_ENABLE_DEBUG
      ret =
#else
      (void)
#endif
        sc_hash_lookup (ghost->process_offsets, &proc_hash, (void ***) &pfound);

      T8_ASSERT (ret);
      found = *pfound;
      snprintf (buffer + strlen (buffer), BUFSIZ - strlen (buffer),
                "\t[Rank %i] First tree: %li\n\t\t First element: %li\n", remote_rank, (long) found->tree_index,
                (long) found->first_element);
    }
  }
  t8_debugf ("Ghost structure:\n%s\n%s\n", remote_buffer, buffer);
}

/* Completely destroy a ghost structure */
static void
t8_forest_ghost_reset (t8_forest_ghost_t *pghost)
{
  t8_forest_ghost_t ghost;
  size_t it, it_trees;
  t8_ghost_tree_t *ghost_tree;
  t8_ghost_remote_t *remote_entry;
  t8_ghost_remote_tree_t *remote_tree;

  T8_ASSERT (pghost != NULL);
  ghost = *pghost;
  T8_ASSERT (ghost != NULL);
  T8_ASSERT (ghost->rc.refcount == 0);

  /* Clean-up the arrays */
  for (it_trees = 0; it_trees < ghost->ghost_trees->elem_count; it_trees++) {
    ghost_tree = (t8_ghost_tree_t *) sc_array_index (ghost->ghost_trees, it_trees);
    t8_element_array_reset (&ghost_tree->elements);
  }

  sc_array_destroy (ghost->ghost_trees);
  sc_array_destroy (ghost->remote_processes);
  /* Clean-up the hashtables */
  sc_hash_destroy (ghost->global_tree_to_ghost_tree);
  sc_hash_destroy (ghost->process_offsets);
  /* Clean-up the remote ghost entries */
  for (it = 0; it < ghost->remote_ghosts->a.elem_count; it++) {
    remote_entry = (t8_ghost_remote_t *) sc_array_index (&ghost->remote_ghosts->a, it);
    for (it_trees = 0; it_trees < remote_entry->remote_trees.elem_count; it_trees++) {
      remote_tree = (t8_ghost_remote_tree_t *) sc_array_index (&remote_entry->remote_trees, it_trees);
      t8_element_array_reset (&remote_tree->elements);
      sc_array_reset (&remote_tree->element_indices);
    }
    sc_array_reset (&remote_entry->remote_trees);
  }
  sc_hash_array_destroy (ghost->remote_ghosts);

  /* Clean-up the memory pools for the data inside
   * the hash tables */
  sc_mempool_destroy (ghost->glo_tree_mempool);
  sc_mempool_destroy (ghost->proc_offset_mempool);

  /* Free the ghost */
  T8_FREE (ghost);
  pghost = NULL;
}

void
t8_forest_ghost_ref (t8_forest_ghost_t ghost)
{
  T8_ASSERT (ghost != NULL);

  t8_refcount_ref (&ghost->rc);
}

void
t8_forest_ghost_unref (t8_forest_ghost_t *pghost)
{
  t8_forest_ghost_t ghost;

  T8_ASSERT (pghost != NULL);
  ghost = *pghost;
  T8_ASSERT (ghost != NULL);

  if (t8_refcount_unref (&ghost->rc)) {
    t8_forest_ghost_reset (pghost);
  }
}

void
t8_forest_ghost_destroy (t8_forest_ghost_t *pghost)
{
  T8_ASSERT (pghost != NULL && *pghost != NULL && t8_refcount_is_last (&(*pghost)->rc));
  t8_forest_ghost_unref (pghost);
  T8_ASSERT (*pghost == NULL);
}

/**
 * Implementation of the ghost-interface
 * wrapper for the abstract base classes and
 * implementation of the communication steps
 * and implementation of the derived class search
*/

t8_ghost_type_t
t8_forest_ghost_definition_get_type (const t8_forest_ghost_definition_c *ghost_definition)
{
  T8_ASSERT (ghost_definition != NULL);
  return ghost_definition->t8_ghost_get_type ();
}

void
t8_forest_ghost_definition_ref (t8_forest_ghost_definition_c *ghost_definition)
{
  T8_ASSERT (ghost_definition != NULL);
  ghost_definition->ref ();
}

void
t8_forest_ghost_definition_unref (t8_forest_ghost_definition_c **pghost_definition)
{
  t8_forest_ghost_definition_c *ghost_definition;

  T8_ASSERT (pghost_definition != NULL);
  ghost_definition = *pghost_definition;
  T8_ASSERT (ghost_definition != NULL);

  if (ghost_definition->unref () == 0) {
    ghost_definition = NULL;
  }
}

/**
 * Abstract base class
*/

void
t8_forest_ghost_definition::communicate_ownerships (t8_forest_t forest)
{
  if (forest->element_offsets == NULL) {
    /* create element offset array if not done already */
    memory_flag = memory_flag | CREATE_ELEMENT_ARRAY;
    t8_forest_partition_create_offsets (forest);
  }
  if (forest->tree_offsets == NULL) {
    /* Create tree offset array if not done already */
    memory_flag = memory_flag | CREATE_TREE_ARRAY;
    t8_forest_partition_create_tree_offsets (forest);
  }
  if (forest->global_first_desc == NULL) {
    /* Create global first desc array if not done already */
    memory_flag = memory_flag | CREATE_GFIRST_DESC_ARRAY;
    t8_forest_partition_create_first_desc (forest);
  }
}

void
t8_forest_ghost_definition::communicate_ghost_elements (t8_forest_t forest)
{
  t8_forest_ghost_t ghost = forest->ghosts;
  t8_ghost_mpi_send_info_t *send_info;
  sc_MPI_Request *requests;

  /* Start sending the remote elements */
  send_info = t8_forest_ghost_send_start (forest, ghost, &requests);

  /* Receive the ghost elements from the remote processes */
  t8_forest_ghost_receive (forest, ghost);

  /* End sending the remote elements */
  t8_forest_ghost_send_end (forest, ghost, send_info, requests);
}

void
t8_forest_ghost_definition::clean_up (t8_forest_t forest)
{
  if (memory_flag & CREATE_GFIRST_DESC_ARRAY) {
    /* Free the offset memory, if allocated */
    t8_shmem_array_destroy (&forest->element_offsets);
  }
  if (memory_flag & CREATE_TREE_ARRAY) {
    /* Free the offset memory, if allocated */
    t8_shmem_array_destroy (&forest->tree_offsets);
  }
  if (memory_flag & CREATE_GFIRST_DESC_ARRAY) {
    /* Free the offset memory, if allocated */
    t8_shmem_array_destroy (&forest->global_first_desc);
  }
}

/**
 * Derived class ghost_w_search
*/

t8_forest_ghost_w_search::t8_forest_ghost_w_search (const t8_ghost_type_t ghost_type)
  : t8_forest_ghost_definition (ghost_type)
{
  T8_ASSERT (ghost_type != T8_GHOST_NONE);
  T8_ASSERT (ghost_type == T8_GHOST_FACES);  // currently no other types are supported
  if (ghost_type == T8_GHOST_FACES) {
    search_fn = t8_forest_ghost_search_boundary;
  }
  SC_CHECK_ABORT (ghost_type != T8_GHOST_USERDEFINED,
                  "use t8_forest_ghost_w_search(t8_forest_search_fn search_function) for userdefined ghost");
}

bool
t8_forest_ghost_w_search::do_ghost (t8_forest_t forest)
{

  if (t8_ghost_get_type () == T8_GHOST_NONE) {
    t8_debugf ("WARNING: Trying to construct ghosts with ghost_type NONE. "
               "Ghost layer is not constructed.\n");
    return T8_SUBROUTINE_FAILED;
  }

  communicate_ownerships (forest);

  if (t8_forest_get_local_num_elements (forest) > 0) {

    /* Initialize the ghost structure */
    t8_forest_ghost_init (&forest->ghosts, ghost_type);

    search_for_ghost_elements (forest);

    communicate_ghost_elements (forest);
  }
  clean_up (forest);

  return T8_SUBROUTINE_SUCCESS;
}

void
t8_forest_ghost_w_search::search_for_ghost_elements (t8_forest_t forest)
{
  t8_forest_ghost_boundary_data_t data;
  void *store_user_data = NULL;

  /* Start with invalid entries in the user data.
   * These are set in t8_forest_ghost_search_boundary each time a new tree is entered */
  data.eclass = T8_ECLASS_COUNT;
  data.gtreeid = -1;
  data.ts = NULL;
#ifdef T8_ENABLE_DEBUG
  data.left_out = 0;
#endif
  sc_array_init (&data.face_owners, sizeof (int));
  /* This is a dummy init, since we call sc_array_reset in ghost_search_boundary
   * and we should not call sc_array_reset on a non-initialized array */
  sc_array_init (&data.bounds_per_level, 1);
  /* Store any user data that may reside on the forest */
  store_user_data = t8_forest_get_user_data (forest);
  /* Set the user data for the search routine */
  t8_forest_set_user_data (forest, &data);
  /* Loop over the trees of the forest */
  t8_forest_search (forest, search_fn, NULL, NULL);

  /* Reset the user data from before search */
  t8_forest_set_user_data (forest, store_user_data);

  /* Reset the data arrays */
  sc_array_reset (&data.face_owners);
  sc_array_reset (&data.bounds_per_level);
}

t8_forest_ghost_face::t8_forest_ghost_face (const int version)
  : t8_forest_ghost_w_search (T8_GHOST_FACES, t8_forest_ghost_search_boundary), version (version)
{
  T8_ASSERT (1 <= version && version <= 3);
}

void
t8_forest_ghost_face::search_for_ghost_elements (t8_forest_t forest)
{
  T8_ASSERT (forest->ghosts != NULL);
  t8_forest_ghost_t ghost = forest->ghosts;
  if (version == 3) {
    t8_forest_ghost_fill_remote_v3 (forest);
  }
  else {
    /* Construct the remote elements and processes. */
    t8_forest_ghost_fill_remote (forest, ghost, version != 1);
  }
}

/* Wrapper for derived face class */
t8_forest_ghost_definition_c *
t8_forest_ghost_definition_face_new (const int version)
{
  T8_ASSERT (1 <= version && version <= 3);
  return new t8_forest_ghost_face (version);
}

int
t8_forest_ghost_definition_face_get_version (t8_forest_ghost_definition_c *ghost_definition)
{
  T8_ASSERT (ghost_definition != NULL);
  T8_ASSERT (ghost_definition->t8_ghost_get_type () == T8_GHOST_FACES);
  t8_forest_ghost_face *ghost_definition_passed = (t8_forest_ghost_face *) ghost_definition;

  return ghost_definition_passed->get_version ();
}

T8_EXTERN_C_END ();<|MERGE_RESOLUTION|>--- conflicted
+++ resolved
@@ -1410,56 +1410,7 @@
   /* Call the dot_ghost function on the ghost_definition class of the forest to compute the ghost layer */
   ghost_definition->do_ghost (forest);
 
-<<<<<<< HEAD
   ghost = forest->ghosts;
-=======
-  if (forest->element_offsets == NULL) {
-    /* create element offset array if not done already */
-    create_element_array = 1;
-    t8_forest_partition_create_offsets (forest);
-  }
-  if (forest->tree_offsets == NULL) {
-    /* Create tree offset array if not done already */
-    create_tree_array = 1;
-    t8_forest_partition_create_tree_offsets (forest);
-  }
-  if (forest->global_first_desc == NULL) {
-    /* Create global first desc array if not done already */
-    create_gfirst_desc_array = 1;
-    t8_forest_partition_create_first_desc (forest);
-  }
-
-  if (t8_forest_get_local_num_elements (forest) > 0) {
-    if (forest->ghost_type == T8_GHOST_NONE) {
-      t8_debugf ("WARNING: Trying to construct ghosts with ghost_type NONE. "
-                 "Ghost layer is not constructed.\n");
-      return;
-    }
-    /* Currently we only support face ghosts */
-    T8_ASSERT (forest->ghost_type == T8_GHOST_FACES);
-
-    /* Initialize the ghost structure */
-    t8_forest_ghost_init (&forest->ghosts, forest->ghost_type);
-    ghost = forest->ghosts;
-
-    if (unbalanced_version == -1) {
-      t8_forest_ghost_fill_remote_v3 (forest);
-    }
-    else {
-      /* Construct the remote elements and processes. */
-      t8_forest_ghost_fill_remote (forest, ghost, unbalanced_version != 0);
-    }
-
-    /* Start sending the remote elements */
-    send_info = t8_forest_ghost_send_start (forest, ghost, &requests);
-
-    /* Receive the ghost elements from the remote processes */
-    t8_forest_ghost_receive (forest, ghost);
-
-    /* End sending the remote elements */
-    t8_forest_ghost_send_end (forest, ghost, send_info, requests);
-  }
->>>>>>> afa4f882
 
   if (forest->profile != NULL) {
     /* If profiling is enabled, we measure the runtime of ghost_create */
