/*
  This file is part of t8code.
  t8code is a C library to manage a collection (a forest) of multiple
  connected adaptive space-trees of general element classes in parallel.

  Copyright (C) 2015 the developers

  t8code is free software; you can redistribute it and/or modify
  it under the terms of the GNU General Public License as published by
  the Free Software Foundation; either version 2 of the License, or
  (at your option) any later version.

  t8code is distributed in the hope that it will be useful,
  but WITHOUT ANY WARRANTY; without even the implied warranty of
  MERCHANTABILITY or FITNESS FOR A PARTICULAR PURPOSE.  See the
  GNU General Public License for more details.

  You should have received a copy of the GNU General Public License
  along with t8code; if not, write to the Free Software Foundation, Inc.,
  51 Franklin Street, Fifth Floor, Boston, MA 02110-1301, USA.
*/

#include <t8_forest/t8_forest_ghost.h>
#include <t8_forest/t8_forest_partition.h>
#include <t8_forest/t8_forest_types.h>
#include <t8_forest/t8_forest_private.h>
#include <t8_forest/t8_forest_iterate.h>
#include <t8_forest/t8_forest_general.h>
#include <t8_schemes/t8_scheme.hxx>
#include <t8_cmesh/t8_cmesh_trees.h>
#include <t8_data/t8_containers.h>
#include <sc_statistics.h>

/* We want to export the whole implementation to be callable from "C" */
T8_EXTERN_C_BEGIN ();

/**
 * The information for a remote process, what data we have to send to them.
 */
typedef struct
{
  int recv_rank;           /**< The rank to which we send. */
  size_t num_bytes;        /**< The number of bytes that we send. */
  sc_MPI_Request *request; /**< Communication request, not owned by this struct. */
  char *buffer;            /**< The send buffer. */
} t8_ghost_mpi_send_info_t;

/** 
 * The information stored for the ghost trees 
 */
typedef struct
{
  t8_gloidx_t global_id;       /**< Global id of the tree */
  t8_locidx_t element_offset;  /**< The count of all ghost elements in all smaller ghost trees */
  t8_element_array_t elements; /**< The ghost elements of that tree */
  t8_eclass_t eclass;          /**< The trees element class */
} t8_ghost_tree_t;

/**
 * The data structure stored in the global_tree_to_ghost_tree hash table. 
 */
typedef struct
{
  t8_gloidx_t global_id; /**< global tree id */
  size_t index;          /**< the index of that global tree in the ghost_trees array. */
} t8_ghost_gtree_hash_t;

/**
 * The data structure stored in the process_offsets array. 
 */
typedef struct
{
  int mpirank;              /**< rank of the process */
  t8_locidx_t ghost_offset; /**< The number of ghost elements for all previous ranks */
  size_t tree_index;        /**< index of first ghost tree of this process in ghost_trees */
  size_t first_element;     /**< the index of the first element in the elements array of the ghost tree. */
} t8_ghost_process_hash_t;

/**
 * The information stored for the remote trees.
 * Each remote process stores an array of these 
 */
typedef struct
{
  t8_gloidx_t global_id;       /**< global id of the tree */
  int mpirank;                 /**< The mpirank of the remote process */
  t8_element_array_t elements; /**< The remote elements of that tree */
  sc_array_t element_indices;  /**< The (tree) local indices of the ghost elements. */
  t8_eclass_t eclass;          /**< The trees element class */
} t8_ghost_remote_tree_t;

/**
 * This struct stores information about the data that the current process needds from a specific remote_process
 * as ghost data, such as the number of remote elements and the remote trees.
*/
typedef struct
{
  int remote_rank;          /**< The rank of the remote process */
  t8_locidx_t num_elements; /**< The number of remote elements for this process */
  sc_array_t remote_trees;  /**< Array of the remote trees of this process */
} t8_ghost_remote_t;

/** 
 * The hash function for the global tree hash.
 * As hash value we just return the global tree id. 
<<<<<<< HEAD
=======
 * 
 * \param[in] ghost_gtree_hash  Global tree hash.
 * \param[in] data              Unused dummy Argument to allow passing this function to sc_hash_new. 
 * 
 * \return The global tree id.
>>>>>>> f7c6eb9d
 */
static unsigned
t8_ghost_gtree_hash_function (const void *ghost_gtree_hash, [[maybe_unused]] const void *data)
{
  const t8_ghost_gtree_hash_t *object = (const t8_ghost_gtree_hash_t *) ghost_gtree_hash;

  return (unsigned) object->global_id;
}

/**
 * The equal function for two global tree hash objects.
<<<<<<< HEAD
 * Two t8_ghost_gtree_hash_t are considered equal if theit global tree ids are the same.
=======
 * Two t8_ghost_gtree_hash_t are considered equal if their global tree ids are the same.
 * 
 * \param[in] ghost_gtreea  Global tree hash object A
 * \param[in] ghost_gtreeb  Global tree hash object B
 * \param[in] user          Unused dummy Argument to allow passing this function to sc_hash_new. 
 * 
 * \return 1 if equal, 0 otherwise.
>>>>>>> f7c6eb9d
 */
static int
t8_ghost_gtree_equal_function (const void *ghost_gtreea, const void *ghost_gtreeb, [[maybe_unused]] const void *user)
{
  const t8_ghost_gtree_hash_t *objecta = (const t8_ghost_gtree_hash_t *) ghost_gtreea;
  const t8_ghost_gtree_hash_t *objectb = (const t8_ghost_gtree_hash_t *) ghost_gtreeb;

  /* return true if and only if the global_ids are the same */
  return objecta->global_id == objectb->global_id;
}

<<<<<<< HEAD
/** The hash value for an entry of the process_offsets hash is the processes mpirank. */
=======
/** 
 * The hash value for an entry of the process_offsets hash is the processes mpirank. 
 * 
 * \param[in] process_data    Process data as void pointer.
 * \param[in] user_data       Unused dummy Argument to allow passing this function to sc_hash_new. 
 * 
 * \return The process' MPI rank.
 * 
 */
>>>>>>> f7c6eb9d
static unsigned
t8_ghost_process_hash_function (const void *process_data, [[maybe_unused]] const void *user_data)
{
  const t8_ghost_process_hash_t *process = (const t8_ghost_process_hash_t *) process_data;

  return process->mpirank;
}

/** 
 * The equal function for the process_offsets array.
 * Two entries are the same if their mpiranks are equal. 
<<<<<<< HEAD
=======
 * 
 * \param[in] process_dataa   Process offset array A
 * \param[in] process_datab   Process offset array B
 * \param[in] user            Unused dummy Argument to allow passing this function to sc_hash_new. 
 * 
 * \return 1 if equal, 0 if not.
>>>>>>> f7c6eb9d
 */
static int
t8_ghost_process_equal_function (const void *process_dataa, const void *process_datab,
                                 [[maybe_unused]] const void *user)
{
  const t8_ghost_process_hash_t *processa = (const t8_ghost_process_hash_t *) process_dataa;
  const t8_ghost_process_hash_t *processb = (const t8_ghost_process_hash_t *) process_datab;

  return processa->mpirank == processb->mpirank;
}

/** 
 * The hash function for the remote_ghosts hash table.
<<<<<<< HEAD
 * The hash value for an mpirank is just the rank 
=======
 * The hash value for an mpirank is just the rank.
 * 
 * \param[in] remote_data The remote ghost data as void pointer.
 * \param[in] user_data   Unused dummy Argument to allow passing this function to sc_hash_new.
 * 
 * \return The mpi rank.
>>>>>>> f7c6eb9d
 */
static unsigned
t8_ghost_remote_hash_function (const void *remote_data, [[maybe_unused]] const void *user_data)
{
  const t8_ghost_remote_t *remote = (const t8_ghost_remote_t *) remote_data;

  return remote->remote_rank;
}

/**
 * The equal function for the remote hash table.
 * Two entries are the same if they have the same rank. 
<<<<<<< HEAD
=======
 * 
 * \param[in] remote_dataa  Remote hash table A.
 * \param[in] remote_datab  Remote hash table B.
 * \param[in] user          Unused dummy Argument to allow passing this function to sc_hash_new. 
 * 
 * \return 1 if the two have the same rank, 0 if not.
>>>>>>> f7c6eb9d
 */
static int
t8_ghost_remote_equal_function (const void *remote_dataa, const void *remote_datab, [[maybe_unused]] const void *user)
{
  const t8_ghost_remote_t *remotea = (const t8_ghost_remote_t *) remote_dataa;
  const t8_ghost_remote_t *remoteb = (const t8_ghost_remote_t *) remote_datab;

  return remotea->remote_rank == remoteb->remote_rank;
}

/** 
 * This struct is used during a ghost data exchange.
 * Since we use asynchronous communication, we store the
 * send buffers and mpi requests until we end the communication.
 */
typedef struct
{
  int num_remotes;               /**< The number of processes, we send to. */
  char **send_buffers;           /**< For each remote the send buffer. */
  sc_MPI_Request *send_requests; /**< For each process we send to, the MPI request used. */
  sc_MPI_Request *recv_requests; /**< For each process we receive from, the MPI request used. */
} t8_ghost_data_exchange_t;

void
t8_forest_ghost_init (t8_forest_ghost_t *pghost, t8_ghost_type_t ghost_type)
{
  t8_forest_ghost_t ghost;

  /* We currently only support face-neighbor ghosts */
  T8_ASSERT (ghost_type == T8_GHOST_FACES);

  /* Allocate memory for ghost */
  ghost = *pghost = T8_ALLOC_ZERO (t8_forest_ghost_struct_t, 1);
  /* initialize the reference counter */
  t8_refcount_init (&ghost->rc);
  /* Set the ghost type */
  ghost->ghost_type = ghost_type;

  /* Allocate the trees array */
  ghost->ghost_trees = sc_array_new (sizeof (t8_ghost_tree_t));

  /* initialize the global_tree_to_ghost_tree hash table */
  ghost->glo_tree_mempool = sc_mempool_new (sizeof (t8_ghost_gtree_hash_t));
  ghost->global_tree_to_ghost_tree
    = sc_hash_new (t8_ghost_gtree_hash_function, t8_ghost_gtree_equal_function, NULL, NULL);

  /* initialize the process_offset hash table */
  ghost->proc_offset_mempool = sc_mempool_new (sizeof (t8_ghost_process_hash_t));
  ghost->process_offsets = sc_hash_new (t8_ghost_process_hash_function, t8_ghost_process_equal_function, NULL, NULL);
  /* initialize the remote ghosts hash table */
  ghost->remote_ghosts = sc_hash_array_new (sizeof (t8_ghost_remote_t), t8_ghost_remote_hash_function,
                                            t8_ghost_remote_equal_function, NULL);
  /* initialize the remote processes array */
  ghost->remote_processes = sc_array_new (sizeof (int));
}

/** 
 *  Return the remote struct of a given remote rank 
 *  
 *  \param[in] forest A committed forest.
<<<<<<< HEAD
 *  \param[in] remote The rank of the remote.
=======
 *  \param[in] remote The rank of the remote process.
 * 
 * \return The remote struct of the rank as \see t8_ghost_remote_t pointer.
>>>>>>> f7c6eb9d
 */
static t8_ghost_remote_t *
t8_forest_ghost_get_remote (t8_forest_t forest, int remote)
{
  t8_ghost_remote_t remote_search;
#if T8_ENABLE_DEBUG
  int ret;
#endif
  size_t index;

  T8_ASSERT (t8_forest_is_committed (forest));

  remote_search.remote_rank = remote;
#if T8_ENABLE_DEBUG
  ret =
#else
  (void)
#endif
    sc_hash_array_lookup (forest->ghosts->remote_ghosts, &remote_search, &index);
  T8_ASSERT (ret);
  return (t8_ghost_remote_t *) sc_array_index (&forest->ghosts->remote_ghosts->a, index);
}

/** 
 *  Return a remote processes info about the stored ghost elements 
 *  
 *  \param[in] forest A committed forest.
 *  \param[in] remote The rank of the remote.
 * 
 *  \return The remote process info about the stored ghost elements, as \see t8_ghost_process_hash_t.
 */
static t8_ghost_process_hash_t *
t8_forest_ghost_get_proc_info (t8_forest_t forest, int remote)
{
  t8_ghost_process_hash_t proc_hash_search, **pproc_hash_found, *proc_hash_found;
#if T8_ENABLE_DEBUG
  int ret;
#endif

  T8_ASSERT (t8_forest_is_committed (forest));

  proc_hash_search.mpirank = remote;
#if T8_ENABLE_DEBUG
  ret =
#else
  (void)
#endif
    sc_hash_lookup (forest->ghosts->process_offsets, &proc_hash_search, (void ***) &pproc_hash_found);
  T8_ASSERT (ret);
  proc_hash_found = *pproc_hash_found;
  T8_ASSERT (proc_hash_found->mpirank == remote);
  return proc_hash_found;
}

/* Return the number of trees in a ghost */
t8_locidx_t
t8_forest_ghost_num_trees (const t8_forest_t forest)
{
  if (forest->ghosts == NULL) {
    return 0;
  }
  T8_ASSERT (forest->ghosts != NULL);
  if (forest->ghosts->num_ghosts_elements <= 0) {
    return 0;
  }
  T8_ASSERT (forest->ghosts->ghost_trees != NULL);

  return forest->ghosts->ghost_trees->elem_count;
}

/** 
 * Given an index into the ghost_trees array return the ghost tree 
 * 
 * \param[in] forest      A committed forest.
 * \param[in] lghost_tree Index of the tree within the ghost_trees array.
 * 
 * \return The ghost tree.
 */
static t8_ghost_tree_t *
t8_forest_ghost_get_tree (const t8_forest_t forest, const t8_locidx_t lghost_tree)
{
  t8_ghost_tree_t *ghost_tree;
  t8_forest_ghost_t ghost;

  T8_ASSERT (t8_forest_is_committed (forest));
  ghost = forest->ghosts;
  T8_ASSERT (ghost != NULL);
  T8_ASSERT (ghost->ghost_trees != NULL);
  T8_ASSERT (0 <= lghost_tree && lghost_tree < t8_forest_ghost_num_trees (forest));

  ghost_tree = (t8_ghost_tree_t *) t8_sc_array_index_locidx (ghost->ghost_trees, lghost_tree);
  return ghost_tree;
}

t8_locidx_t
t8_forest_ghost_get_tree_element_offset (const t8_forest_t forest, const t8_locidx_t lghost_tree)
{
  T8_ASSERT (t8_forest_is_committed (forest));
  return t8_forest_ghost_get_tree (forest, lghost_tree)->element_offset;
}

/** Given an index in the ghost_tree array, return this tree's number of elements */
t8_locidx_t
t8_forest_ghost_tree_num_leaf_elements (t8_forest_t forest, t8_locidx_t lghost_tree)
{
  t8_ghost_tree_t *ghost_tree;

  T8_ASSERT (t8_forest_is_committed (forest));

  ghost_tree = t8_forest_ghost_get_tree (forest, lghost_tree);
  return t8_element_array_get_count (&ghost_tree->elements);
}

t8_element_array_t *
t8_forest_ghost_get_tree_leaf_elements (const t8_forest_t forest, const t8_locidx_t lghost_tree)
{
  T8_ASSERT (t8_forest_is_committed (forest));
  T8_ASSERT (forest->ghosts != NULL);

  return &t8_forest_ghost_get_tree (forest, lghost_tree)->elements;
}

t8_locidx_t
t8_forest_ghost_get_ghost_treeid (t8_forest_t forest, t8_gloidx_t gtreeid)
{
  t8_ghost_gtree_hash_t query, *found, **pfound;

  T8_ASSERT (t8_forest_is_committed (forest));
  T8_ASSERT (forest->ghosts != NULL);

  query.global_id = gtreeid;
  if (sc_hash_lookup (forest->ghosts->global_tree_to_ghost_tree, &query, (void ***) &pfound)) {
    /* The tree was found */
    found = *pfound;
    return found->index;
  }
  else {
    /* The tree was not found */
    return -1;
  }
}

/* Given an index in the ghost_tree array, return this tree's element class */
t8_eclass_t
t8_forest_ghost_get_tree_class (const t8_forest_t forest, const t8_locidx_t lghost_tree)
{
  t8_ghost_tree_t *ghost_tree;
  T8_ASSERT (t8_forest_is_committed (forest));

  ghost_tree = t8_forest_ghost_get_tree (forest, lghost_tree);
  return ghost_tree->eclass;
}

/* Given an index in the ghost_tree array, return this tree's global id */
t8_gloidx_t
t8_forest_ghost_get_global_treeid (const t8_forest_t forest, const t8_locidx_t lghost_tree)
{
  t8_ghost_tree_t *ghost_tree;
  T8_ASSERT (t8_forest_is_committed (forest));

  ghost_tree = t8_forest_ghost_get_tree (forest, lghost_tree);
  return ghost_tree->global_id;
}

/* Given an index into the ghost_trees array and for that tree an element index,
   return the corresponding element. */
t8_element_t *
t8_forest_ghost_get_leaf_element (t8_forest_t forest, t8_locidx_t lghost_tree, t8_locidx_t lelement)
{
  t8_ghost_tree_t *ghost_tree;

  T8_ASSERT (t8_forest_is_committed (forest));

  ghost_tree = t8_forest_ghost_get_tree (forest, lghost_tree);
  T8_ASSERT (0 <= lelement && lelement < t8_forest_ghost_tree_num_leaf_elements (forest, lghost_tree));
  /* TODO: In future, make return type const (and offer additional mutable version) and call t8_element_array_index_locidx (the const version). */
  return t8_element_array_index_locidx_mutable (&ghost_tree->elements, lelement);
}

/** Initialize a t8_ghost_remote_tree_t.
 * 
 *  \param[in]  forest    The forest.
 *  \param[in]  gtreeid   The global ID of the remote tree.
 *  \param[in]  remote_rank The rank of the reomte process holding the tree.
 *  \param[in]  tree_class  The eclass of the remote tree.
 *  \param[in, out] remote_tree A pointer to the t8_ghost_remote_tree_t to be initialized. 
 *                              Has to be non-NULL on input. On output, it is initialized.
*/
static void
t8_ghost_init_remote_tree (t8_forest_t forest, t8_gloidx_t gtreeid, int remote_rank, t8_eclass_t tree_class,
                           t8_ghost_remote_tree_t *remote_tree)
{
  const t8_scheme *scheme = t8_forest_get_scheme (forest);
  t8_locidx_t local_treeid;

  T8_ASSERT (remote_tree != NULL);

  local_treeid = gtreeid - t8_forest_get_first_local_tree_id (forest);
  /* Set the entries of the new remote tree */
  remote_tree->global_id = gtreeid;
  remote_tree->mpirank = remote_rank;
  remote_tree->eclass = t8_forest_get_eclass (forest, local_treeid);
  /* Initialize the array to store the element */
  t8_element_array_init (&remote_tree->elements, scheme, tree_class);
  /* Initialize the array to store the element indices. */
  sc_array_init (&remote_tree->element_indices, sizeof (t8_locidx_t));
}

/** 
 * Add a new element to the remote hash table (if not already in it).
 * Must be called for elements in linear order
<<<<<<< HEAD
 * element_index is the tree local index of this element 
=======
 * element_index is the tree local index of this element.
 * 
 * \param[in] forest          The forest.
 * \param[in] ghost           The ghost structure.
 * \param[in] remote_rank     The remote rank.
 * \param[in] ltreeid         Local id of the tree within the forest.
 * \param[in] elem            The element to be added.
 * \param[in] element_index   The element's tree-local id.
>>>>>>> f7c6eb9d
 */
static void
t8_ghost_add_remote (t8_forest_t forest, t8_forest_ghost_t ghost, int remote_rank, t8_locidx_t ltreeid,
                     const t8_element_t *elem, t8_locidx_t element_index)
{
  t8_ghost_remote_t remote_entry_lookup, *remote_entry;
  t8_ghost_remote_tree_t *remote_tree;
  t8_element_t *elem_copy;
  sc_array_t *remote_array;
  size_t index, element_count;
  int *remote_process_entry;
  int level, copy_level = 0;

  /* Get the tree's element class and the scheme */
  const t8_eclass_t tree_class = t8_forest_get_tree_class (forest, ltreeid);
  const t8_scheme *scheme = t8_forest_get_scheme (forest);
  const t8_gloidx_t gtreeid = t8_forest_get_first_local_tree_id (forest) + ltreeid;

  /* Check whether the remote_rank is already present in the remote ghosts
   * array. */
  remote_entry_lookup.remote_rank = remote_rank;
  /* clang-format off */
  remote_entry = (t8_ghost_remote_t *) sc_hash_array_insert_unique (ghost->remote_ghosts, (void *) &remote_entry_lookup,
                                                                    &index);
  /* clang-format on */
  if (remote_entry != NULL) {
    /* The remote rank was not in the array and was inserted now */
    remote_entry->remote_rank = remote_rank;
    remote_entry->num_elements = 0;
    /* Initialize the tree array of the new entry */
    sc_array_init_size (&remote_entry->remote_trees, sizeof (t8_ghost_remote_tree_t), 1);
    /* Get a pointer to the new entry */
    remote_tree = (t8_ghost_remote_tree_t *) sc_array_index (&remote_entry->remote_trees, 0);
    /* initialize the remote_tree */
    t8_ghost_init_remote_tree (forest, gtreeid, remote_rank, tree_class, remote_tree);
    /* Since the rank is a new remote rank, we also add it to the remote ranks array */
    remote_process_entry = (int *) sc_array_push (ghost->remote_processes);
    *remote_process_entry = remote_rank;
  }
  else {
    /* The remote rank already is contained in the remotes array at position index. */
    remote_array = &ghost->remote_ghosts->a;
    remote_entry = (t8_ghost_remote_t *) sc_array_index (remote_array, index);
    T8_ASSERT (remote_entry->remote_rank == remote_rank);
    /* Check whether the tree has already an entry for this process.
     * Since we only add in local tree order the current tree is either
     * the last entry or does not have an entry yet. */
    remote_tree = (t8_ghost_remote_tree_t *) sc_array_index (&remote_entry->remote_trees,
                                                             remote_entry->remote_trees.elem_count - 1);
    if (remote_tree->global_id != gtreeid) {
      /* The tree does not exist in the array. We thus need to add it and
       * initialize it. */
      remote_tree = (t8_ghost_remote_tree_t *) sc_array_push (&remote_entry->remote_trees);
      t8_ghost_init_remote_tree (forest, gtreeid, remote_rank, tree_class, remote_tree);
    }
  }
  /* remote_tree now points to a valid entry for the tree.
   * We can add a copy of the element to the elements array
   * if it does not exist already. If it exists it is the last entry in the array. */
#if T8_ENABLE_DEBUG
  {
    /* debugging assertion that the element is really not contained already */
    int ielem;
    int elem_count = t8_element_array_get_count (&remote_tree->elements);
    for (ielem = 0; ielem < elem_count - 1; ielem++) {
      const t8_element_t *test_el = t8_element_array_index_int (&remote_tree->elements, ielem);
      SC_CHECK_ABORTF (!scheme->element_is_equal (tree_class, test_el, elem),
                       "Local element %i already in remote ghosts at pos %i\n", element_index, ielem);
    }
  }
#endif
  elem_copy = NULL;
  level = scheme->element_get_level (tree_class, elem);
  element_count = t8_element_array_get_count (&remote_tree->elements);
  if (element_count > 0) {
    elem_copy = t8_element_array_index_locidx_mutable (&remote_tree->elements, element_count - 1);
    copy_level = scheme->element_get_level (tree_class, elem_copy);
  }
  /* Check if the element was not contained in the array.
   * If so, we add a copy of elem to the array.
   * Otherwise, we do nothing. */
  if (elem_copy == NULL || level != copy_level
      || scheme->element_get_linear_id (tree_class, elem_copy, copy_level)
           != scheme->element_get_linear_id (tree_class, elem, level)) {
    /* Add the element */
    elem_copy = t8_element_array_push (&remote_tree->elements);
    scheme->element_copy (tree_class, elem, elem_copy);
    /* Add the index of the element */
    *(t8_locidx_t *) sc_array_push (&remote_tree->element_indices) = element_index;
    remote_entry->num_elements++;
  }
}

/**
 * This struct stores the ghost boundary data of a forest.
 */
typedef struct
{

  sc_array_t bounds_per_level; /**< For each level from the nca to the parent of the current element
                                 *   we store for each face the lower and upper bounds of the owners at
                                 *   this face. We also store bounds for the element's owners.
                                 *   Each entry is an array of 2 * (max_num_faces + 1) integers,
      |                          *   face_0 low | face_0 high | ... | face_n low | face_n high | owner low | owner high | 
                                 */
  sc_array_t face_owners;      /**< Temporary storage for all owners at a leaf's face. */
  const t8_scheme *scheme;     /**< The scheme. */
  t8_gloidx_t gtreeid;         /**< The global tree id. */

  int level_nca;      /**< The refinement level of the root element in the search.
                                     At position element_level - level_nca in bounds_per_level are the bounds
                                     for the parent of element. */
  int max_num_faces;  /**< The maximum number of faces. */
  t8_eclass_t eclass; /**< The element class. */
#if T8_ENABLE_DEBUG
  t8_locidx_t left_out; /**< Count the elements for which we skip the search */
#endif
} t8_forest_ghost_boundary_data_t;

/**
 *  This function is used as callback search function within \ref t8_forest_search to check whether the neighbors of
 *  the current element are on another rank. If so, add the element to the ghost structures.
 *  
 *  \param[in] forest           The forest.
 *  \param[in] ltreeid          Local ID of the ghost tree.
 *  \param[in] element          The current element.
 *  \param[in] is_leaf          Switch indicating whether \a element is a leaf.
 *  \param[in] leaves           The array of leaves (used for debug purposes only).
 *  \param[in] tree_leaf_index  If the element is a leaf, its tree-local id.
 * 
 *  \return 0 if the element and its face neighbors are completely owned by the current rank; 1 otherwise.
 */
static int
t8_forest_ghost_search_boundary (t8_forest_t forest, t8_locidx_t ltreeid, const t8_element_t *element,
                                 const int is_leaf, [[maybe_unused]] const t8_element_array_t *leaves,
                                 const t8_locidx_t tree_leaf_index)
{
  t8_forest_ghost_boundary_data_t *data = (t8_forest_ghost_boundary_data_t *) t8_forest_get_user_data (forest);
  int num_faces, iface, faces_totally_owned, level;
  int parent_face;
  int lower, upper, *bounds, *new_bounds, parent_lower, parent_upper;
  int el_lower, el_upper;
  int element_is_owned, iproc, remote_rank;

  /* First part: the search enters a new tree, we need to reset the user_data */
  if (t8_forest_global_tree_id (forest, ltreeid) != data->gtreeid) {
    int max_num_faces;
    /* The search has entered a new tree, store its eclass and element scheme */
    data->gtreeid = t8_forest_global_tree_id (forest, ltreeid);
    data->eclass = t8_forest_get_eclass (forest, ltreeid);
    data->scheme = t8_forest_get_scheme (forest);
    data->level_nca = data->scheme->element_get_level (data->eclass, element);
    data->max_num_faces = data->scheme->element_get_max_num_faces (data->eclass, element);
    max_num_faces = data->max_num_faces;
    sc_array_reset (&data->bounds_per_level);
    sc_array_init_size (&data->bounds_per_level, 2 * (max_num_faces + 1) * sizeof (int), 1);
    /* Set the (imaginary) owner bounds for the parent of the root element */
    bounds = (int *) sc_array_index (&data->bounds_per_level, 0);
    for (iface = 0; iface < max_num_faces + 1; iface++) {
      bounds[iface * 2] = 0;
      bounds[iface * 2 + 1] = forest->mpisize - 1;
    }
    /* TODO: compute bounds */
  }

  /* The level of the current element */
  level = data->scheme->element_get_level (data->eclass, element);
  /* Get a pointer to the owner at face bounds of this element, if there doesnt exist
   * an entry for this in the bounds_per_level array yet, we allocate it */
  T8_ASSERT (level >= data->level_nca);
  if (data->bounds_per_level.elem_count <= (size_t) level - data->level_nca + 1) {
    T8_ASSERT (data->bounds_per_level.elem_count == (size_t) level - data->level_nca + 1);
    new_bounds = (int *) sc_array_push (&data->bounds_per_level);
  }
  else {
    new_bounds = (int *) sc_array_index (&data->bounds_per_level, level - data->level_nca + 1);
  }

  /* Get a pointer to the owner bounds of the parent */
  bounds = (int *) sc_array_index (&data->bounds_per_level, level - data->level_nca);
  /* Get bounds for the element's parent's owners */
  parent_lower = bounds[2 * data->max_num_faces];
  parent_upper = bounds[2 * data->max_num_faces + 1];
  /* Temporarily store them to serve as bounds for this element's owners */
  el_lower = parent_lower;
  el_upper = parent_upper;
  /* Compute bounds for the element's owners */
  t8_forest_element_owners_bounds (forest, data->gtreeid, element, data->eclass, &el_lower, &el_upper);
  /* Set these as the new bounds */
  new_bounds[2 * data->max_num_faces] = el_lower;
  new_bounds[2 * data->max_num_faces + 1] = el_upper;
  element_is_owned = (el_lower == el_upper);
  num_faces = data->scheme->element_get_num_faces (data->eclass, element);
  faces_totally_owned = 1;

  /* TODO: we may not carry on with the face computations if the element is not
   *       totally owned and immediately return 1. However, how do we set the bounds for
   *       the face owners then?
   */
  for (iface = 0; iface < num_faces; iface++) {
    /* Compute the face number of the parent to reuse the bounds */
    parent_face = data->scheme->element_face_get_parent_face (data->eclass, element, iface);
    if (parent_face >= 0) {
      /* This face was also a face of the parent, we reuse the computed bounds */
      lower = bounds[parent_face * 2];
      upper = bounds[parent_face * 2 + 1];
    }
    else {
      /* this is an inner face, thus the face owners must be owners of the parent element */
      lower = parent_lower;
      upper = parent_upper;
    }

    if (!is_leaf) {
      /* The element is not a leaf, we compute bounds for the face neighbor owners,
       * if all face neighbors are owned by this rank, and the element is completely
       * owned, then we do not continue the search. */
      /* Compute the owners of the neighbor at this face of the element */
      t8_forest_element_owners_at_neigh_face_bounds (forest, ltreeid, element, iface, &lower, &upper);
      /* Store the new bounds at the entry for this element */
      new_bounds[iface * 2] = lower;
      new_bounds[iface * 2 + 1] = upper;
      if (lower != upper or lower != forest->mpirank) {
        faces_totally_owned = 0;
      }
    }
    else {
      /* The element is a leaf, we compute all of its face neighbor owners
       * and add the element as a remote element to all of them. */
      sc_array_resize (&data->face_owners, 2);
      /* The first and second entry in the face_owners array serve as lower and upper bound */
      *(int *) sc_array_index (&data->face_owners, 0) = lower;
      *(int *) sc_array_index (&data->face_owners, 1) = upper;
      t8_forest_element_owners_at_neigh_face (forest, ltreeid, element, iface, &data->face_owners);
      /*TODO: add as remotes */
      for (iproc = 0; iproc < (int) data->face_owners.elem_count; iproc++) {
        remote_rank = *(int *) sc_array_index (&data->face_owners, iproc);
        if (remote_rank != forest->mpirank) {
          t8_ghost_add_remote (forest, forest->ghosts, remote_rank, ltreeid, element, tree_leaf_index);
        }
      }
    }
  } /* end face loop */
  if (faces_totally_owned && element_is_owned) {
    /* The element only has local descendants and all of its face neighbors are local as well. 
     * We do not continue the search */
#if T8_ENABLE_DEBUG
    if (tree_leaf_index < 0) {
      data->left_out += t8_element_array_get_count (leaves);
    }
#endif
    return 0;
  }
  /* Continue the top-down search if this element or its face neighbors are not completely owned by the rank. */
  return 1;
}

/** 
 * Fill the remote ghosts of a ghost structure.
 * We iterate through all elements and check if their neighbors
 * lie on remote processes. If so, we add the element to the
 * remote_ghosts array of ghost.
 * We also fill the remote_processes here.
 * 
 * \param[in,out] forest  the forest.
 */
static void
t8_forest_ghost_fill_remote_v3 (t8_forest_t forest)
{
  t8_forest_ghost_boundary_data_t data;
  void *store_user_data = NULL;

  /* Start with invalid entries in the user data.
   * These are set in t8_forest_ghost_search_boundary each time a new tree is entered */
  data.eclass = T8_ECLASS_COUNT;
  data.gtreeid = -1;
  data.scheme = NULL;
#if T8_ENABLE_DEBUG
  data.left_out = 0;
#endif
  sc_array_init (&data.face_owners, sizeof (int));
  /* This is a dummy init, since we call sc_array_reset in ghost_search_boundary
   * and we should not call sc_array_reset on a non-initialized array */
  sc_array_init (&data.bounds_per_level, 1);
  /* Store any user data that may reside on the forest */
  store_user_data = t8_forest_get_user_data (forest);
  /* Set the user data for the search routine */
  t8_forest_set_user_data (forest, &data);
  /* Loop over the trees of the forest */
  t8_forest_search (forest, t8_forest_ghost_search_boundary, NULL, NULL);

  /* Reset the user data from before search */
  t8_forest_set_user_data (forest, store_user_data);

  /* Reset the data arrays */
  sc_array_reset (&data.face_owners);
  sc_array_reset (&data.bounds_per_level);
#if T8_ENABLE_DEBUG
#endif
}

/** 
 * Fill the remote ghosts of a ghost structure.
 * We iterate through all elements and check if their neighbors
 * lie on remote processes. If so, we add the element to the
 * remote_ghosts array of ghost.
 * We also fill the remote_processes here.
 * If ghost_method is 0, then we assume a balanced forest and
 * construct the remote processes by looking at the half neighbors of an element.
 * Otherwise, we use the owners_at_face method.
 * 
 * \param[in] forest        The forest.
 * \param[in] ghost         The forest's ghost.
 * \param[in] ghost_method  Switch indicating the ghost type.
 */
static void
t8_forest_ghost_fill_remote (t8_forest_t forest, t8_forest_ghost_t ghost, int ghost_method)
{
  t8_element_t **half_neighbors = NULL;
  t8_locidx_t num_local_trees, num_tree_elems;
  t8_locidx_t itree, ielem;
  t8_tree_t tree;
  t8_eclass_t last_class;
  t8_gloidx_t neighbor_tree;

  int iface, num_faces;
  int num_face_children, max_num_face_children = 0;
  int ichild, owner;
  sc_array_t owners, tree_owners;
  int is_atom;
  const t8_scheme *scheme = t8_forest_get_scheme (forest);

  last_class = T8_ECLASS_COUNT;
  num_local_trees = t8_forest_get_num_local_trees (forest);
  if (ghost_method != 0) {
    sc_array_init (&owners, sizeof (int));
    sc_array_init (&tree_owners, sizeof (int));
  }

  /* Loop over the trees of the forest */
  for (itree = 0; itree < num_local_trees; itree++) {
    /* Get a pointer to the tree, the class of the tree, the
     * scheme associated to the class and the number of elements in this tree. */
    tree = t8_forest_get_tree (forest, itree);
    const t8_eclass_t tree_class = t8_forest_get_tree_class (forest, itree);

    /* Loop over the elements of this tree */
    num_tree_elems = t8_forest_get_tree_leaf_element_count (tree);
    for (ielem = 0; ielem < num_tree_elems; ielem++) {
      /* Get the element of the tree */
      const t8_element_t *elem = t8_forest_get_tree_leaf_element (tree, ielem);
      num_faces = scheme->element_get_num_faces (tree_class, elem);
      if (scheme->element_get_level (tree_class, elem) == scheme->get_maxlevel (tree_class)) {
        /* flag to decide whether this element is at the maximum level */
        is_atom = 1;
      }
      else {
        is_atom = 0;
      }
      for (iface = 0; iface < num_faces; iface++) {
        /* TODO: Check whether the neighbor element is inside the forest,
         *       if not then do not compute the half_neighbors.
         *       This will save computing time. Needs an "element is in forest" function
         *       Currently we perform this check in the half_neighbors function. */

        /* Get the element class of the neighbor tree */
        const t8_eclass_t neigh_class = t8_forest_element_neighbor_eclass (forest, itree, elem, iface);
        if (ghost_method == 0) {
          /* Use half neighbors */
          /* Get the number of face children of the element at this face */
          num_face_children = scheme->element_get_num_face_children (tree_class, elem, iface);
          /* regrow the half_neighbors array if necessary.
           * We also need to reallocate it, if the element class of the neighbor
           * changes */
          if (max_num_face_children < num_face_children || last_class != neigh_class) {
            half_neighbors = T8_ALLOC (t8_element_t *, num_face_children);
            /* Allocate memory for the half size face neighbors */
            scheme->element_new (neigh_class, num_face_children, half_neighbors);
            max_num_face_children = num_face_children;
            last_class = neigh_class;
          }
          if (!is_atom) {
            /* Construct each half size neighbor */
            neighbor_tree = t8_forest_element_half_face_neighbors (forest, itree, elem, half_neighbors, neigh_class,
                                                                   iface, num_face_children, NULL);
          }
          else {
            int dummy_neigh_face;
            /* This element has maximum level, we only construct its neighbor */
            neighbor_tree = t8_forest_element_face_neighbor (forest, itree, elem, half_neighbors[0], neigh_class, iface,
                                                             &dummy_neigh_face);
          }
          if (neighbor_tree >= 0) {
            /* If there exist face neighbor elements (we are not at a domain boundary */
            /* Find the owner process of each face_child */
            for (ichild = 0; ichild < num_face_children; ichild++) {
              /* find the owner */
              owner = t8_forest_element_find_owner (forest, neighbor_tree, half_neighbors[ichild], neigh_class);
              T8_ASSERT (0 <= owner && owner < forest->mpisize);
              if (owner != forest->mpirank) {
                /* Add the element as a remote element */
                t8_ghost_add_remote (forest, ghost, owner, itree, elem, ielem);
              }
            }
          }
          scheme->element_destroy (neigh_class, num_face_children, half_neighbors);
          T8_FREE (half_neighbors);
        } /* end ghost_method 0 */
        else {
          size_t iowner;
          /* Construct the owners at the face of the neighbor element */
          t8_forest_element_owners_at_neigh_face (forest, itree, elem, iface, &owners);
          /* Iterate over all owners and if any is not the current process,
           * add this element as remote */
          for (iowner = 0; iowner < owners.elem_count; iowner++) {
            owner = *(int *) sc_array_index (&owners, iowner);
            T8_ASSERT (0 <= owner && owner < forest->mpisize);
            if (owner != forest->mpirank) {
              /* Add the element as a remote element */
              t8_ghost_add_remote (forest, ghost, owner, itree, elem, ielem);
            }
          }
          sc_array_truncate (&owners);
        }
      } /* end face loop */
    }   /* end element loop */
  }     /* end tree loop */

  if (forest->profile != NULL) {
    /* If profiling is enabled, we count the number of remote processes. */
    forest->profile->ghosts_remotes = ghost->remote_processes->elem_count;
  }
  /* Clean-up memory */
  if (ghost_method != 0) {
    sc_array_reset (&owners);
    sc_array_reset (&tree_owners);
  }
}

/** 
 * Begin sending the ghost elements from the remote ranks
 * using non-blocking communication.
 * Afterwards,
 *  t8_forest_ghost_send_end
 * must be called to end the communication.
 * 
 * \param[in]  forest     The forest.
 * \param[in]  ghost      The forest's ghost.
 * \param[out] requests   The send requests as an array of pointers to sc_MPI_Requests.
 * 
 * \return An array of mpi_send_info_t, holding one entry for each remote rank.
 */
static t8_ghost_mpi_send_info_t *
t8_forest_ghost_send_start (t8_forest_t forest, t8_forest_ghost_t ghost, sc_MPI_Request **requests)
{
  int proc_index, remote_rank;
  int num_remotes;
  size_t remote_index;
  t8_ghost_remote_t *remote_entry;
  sc_array_t *remote_trees;
  t8_ghost_remote_tree_t *remote_tree = NULL;
  t8_ghost_mpi_send_info_t *send_info, *current_send_info;
  char *current_buffer;
  size_t bytes_written, element_bytes, element_count, element_size;
#if T8_ENABLE_DEBUG
  size_t acc_el_count = 0;
#endif
  int mpiret;

  /* Allocate a send_buffer for each remote rank */
  num_remotes = ghost->remote_processes->elem_count;
  send_info = T8_ALLOC (t8_ghost_mpi_send_info_t, num_remotes);
  *requests = T8_ALLOC (sc_MPI_Request, num_remotes);

  /* Loop over all remote processes */
  for (proc_index = 0; proc_index < (int) ghost->remote_processes->elem_count; proc_index++) {
    current_send_info = send_info + proc_index;
    /* Get the rank of the current remote process. */
    remote_rank = *(int *) sc_array_index_int (ghost->remote_processes, proc_index);
    t8_debugf ("Filling send buffer for process %i\n", remote_rank);
    /* initialize the send_info for the current rank */
    current_send_info->recv_rank = remote_rank;
    current_send_info->num_bytes = 0;
    current_send_info->request = *requests + proc_index;
    /* Lookup the ghost elements for the first tree of this remote */
    remote_entry = t8_forest_ghost_get_remote (forest, remote_rank);
    T8_ASSERT (remote_entry->remote_rank == remote_rank);
    /* Loop over all trees of the remote rank and count the bytes */
    /* At first we store the number of remote trees in the buffer */
    current_send_info->num_bytes += sizeof (size_t);
    /* add padding before the eclass */
    current_send_info->num_bytes += T8_ADD_PADDING (current_send_info->num_bytes);
    /* TODO: put this in a function */
    /* TODO: Use remote_entry to count the number of bytes while inserting
     *        the remote ghosts. */
    remote_trees = &remote_entry->remote_trees;
    for (remote_index = 0; remote_index < remote_trees->elem_count; remote_index++) {
      /* Get the next remote tree. */
      remote_tree = (t8_ghost_remote_tree_t *) sc_array_index (remote_trees, remote_index);
      /* We will store the global tree id, the element class and the list
       * of elements in the send_buffer. */
      current_send_info->num_bytes += sizeof (t8_gloidx_t);
      /* add padding before the eclass */
      current_send_info->num_bytes += T8_ADD_PADDING (current_send_info->num_bytes);
      current_send_info->num_bytes += sizeof (t8_eclass_t);
      /* add padding before the elements */
      current_send_info->num_bytes += T8_ADD_PADDING (current_send_info->num_bytes);
      /* The byte count of the elements */
      element_size = t8_element_array_get_size (&remote_tree->elements);
      element_count = t8_element_array_get_count (&remote_tree->elements);
      element_bytes = element_size * element_count;
      /* We will store the number of elements */
      current_send_info->num_bytes += sizeof (size_t);
      /* add padding before the elements */
      current_send_info->num_bytes += T8_ADD_PADDING (current_send_info->num_bytes);
      current_send_info->num_bytes += element_bytes;
      /* add padding after the elements */
      current_send_info->num_bytes += T8_ADD_PADDING (current_send_info->num_bytes);
    }

    /* We now now the number of bytes for our send_buffer and thus allocate it. */
    current_send_info->buffer = T8_ALLOC_ZERO (char, current_send_info->num_bytes);

    /* We iterate through the tree again and store the tree info and the elements into the send_buffer. */
    current_buffer = current_send_info->buffer;
    bytes_written = 0;
    /* Start with the number of remote trees in the buffer */
    memcpy (current_buffer + bytes_written, &remote_trees->elem_count, sizeof (size_t));
    bytes_written += sizeof (size_t);
    bytes_written += T8_ADD_PADDING (bytes_written);
#if T8_ENABLE_DEBUG
    acc_el_count = 0;
#endif
    for (remote_index = 0; remote_index < remote_trees->elem_count; remote_index++) {
      /* Get a pointer to the tree */
      remote_tree = (t8_ghost_remote_tree_t *) sc_array_index (remote_trees, remote_index);
      T8_ASSERT (remote_tree->mpirank == remote_rank);

      /* Copy the global tree id */
      memcpy (current_buffer + bytes_written, &remote_tree->global_id, sizeof (t8_gloidx_t));
      bytes_written += sizeof (t8_gloidx_t);
      bytes_written += T8_ADD_PADDING (bytes_written);
      /* Copy the trees element class */
      memcpy (current_buffer + bytes_written, &remote_tree->eclass, sizeof (t8_eclass_t));
      bytes_written += sizeof (t8_eclass_t);
      bytes_written += T8_ADD_PADDING (bytes_written);
      /* Store the number of elements in the buffer */
      element_count = t8_element_array_get_count (&remote_tree->elements);
      memcpy (current_buffer + bytes_written, &element_count, sizeof (size_t));
      bytes_written += sizeof (size_t);
      bytes_written += T8_ADD_PADDING (bytes_written);
      /* The byte count of the elements */
      element_size = t8_element_array_get_size (&remote_tree->elements);
      element_bytes = element_size * element_count;
      /* Copy the elements into the send buffer */
      memcpy (current_buffer + bytes_written, t8_element_array_get_data (&remote_tree->elements), element_bytes);
      bytes_written += element_bytes;
      /* add padding after the elements */
      bytes_written += T8_ADD_PADDING (bytes_written);

      /* Add to the counter of remote elements. */
      ghost->num_remote_elements += element_count;
#if T8_ENABLE_DEBUG
      acc_el_count += element_count;
#endif
    } /* End tree loop */

    T8_ASSERT (bytes_written == current_send_info->num_bytes);
    /* We can now post the MPI_Isend for the remote process */
    mpiret = sc_MPI_Isend (current_buffer, bytes_written, sc_MPI_BYTE, remote_rank, T8_MPI_GHOST_FOREST,
                           forest->mpicomm, *requests + proc_index);
    SC_CHECK_MPI (mpiret);
  } /* end process loop */
  return send_info;
}

/**
 *  End the communication of the ghost element sends and receives.
 * 
 *  \param[in] forest          A committed forest. 
 *  \param[in] ghost           The ghost data.
 *  \param[in, out] send_info  The send information array. On output, its memory is freed.
 *  \param[in, out] requests   The array of MPI requests. On output, its memory is freed.
 * 
 */
static void
t8_forest_ghost_send_end ([[maybe_unused]] t8_forest_t forest, t8_forest_ghost_t ghost,
                          t8_ghost_mpi_send_info_t *send_info, sc_MPI_Request *requests)
{
  int num_remotes;
  int proc_pos, mpiret;

  T8_ASSERT (t8_forest_is_committed (forest));
  T8_ASSERT (ghost != NULL);

  /* Get the number of remote processes */
  num_remotes = ghost->remote_processes->elem_count;

  /* We wait for all communication to end. */
  mpiret = sc_MPI_Waitall (num_remotes, requests, sc_MPI_STATUSES_IGNORE);
  SC_CHECK_MPI (mpiret);

  /* Clean-up */
  for (proc_pos = 0; proc_pos < num_remotes; proc_pos++) {
    T8_FREE (send_info[proc_pos].buffer);
  }
  T8_FREE (send_info);
  T8_FREE (requests);
}

/**
 * Receive a single message from a remote process, after the message was successfully probed.
<<<<<<< HEAD
 * Returns the allocated receive buffer and the number of bytes received 
=======
 * 
 * \param[in] recv_rank   The receiving rank.
 * \param[in] comm        The MPI communicator.
 * \param[in] status      The sc_MPI_Status.
 * \param[in] recv_bytes  The number of bytes to be received.
 * 
 * \return The allocated receive buffer and the number of bytes received.
>>>>>>> f7c6eb9d
 */
static char *
t8_forest_ghost_receive_message (int recv_rank, sc_MPI_Comm comm, sc_MPI_Status status, int *recv_bytes)
{
  char *recv_buffer;
  int mpiret;

  T8_ASSERT (recv_rank == status.MPI_SOURCE);
  T8_ASSERT (status.MPI_TAG == T8_MPI_GHOST_FOREST);

  /* Get the number of bytes in the message */
  mpiret = sc_MPI_Get_count (&status, sc_MPI_BYTE, recv_bytes);

  /* Allocate receive buffer */
  recv_buffer = T8_ALLOC_ZERO (char, *recv_bytes);
  /* receive the message */
  mpiret
    = sc_MPI_Recv (recv_buffer, *recv_bytes, sc_MPI_BYTE, recv_rank, T8_MPI_GHOST_FOREST, comm, sc_MPI_STATUS_IGNORE);
  SC_CHECK_MPI (mpiret);

  return recv_buffer;
}

/**
 * Parse a message from a remote process and correctly include the received
 * elements in the ghost structure.
 * The message looks like:
 * num_trees | pad | treeid 0 | pad | eclass 0 | pad | num_elems 0 | pad | elements | pad | treeid 1 | ...
 *  size_t   |     |t8_gloidx |     |t8_eclass |     | size_t      |     | t8_element_t |
 *
 * pad is paddind, see T8_ADD_PADDING
 *
 * current_element_offset is updated in each step to store the element offset
 * of the next ghost tree to be inserted.
 * When called with the first message, current_element_offset must be set to 0.
 *
 * Currently we expect that the messages arrive in order of the sender's rank. 
<<<<<<< HEAD
=======
 * 
 * \param[in] forest                      The forest.
 * \param[in] ghost                       The forest's ghost.
 * \param[in, out] current_element_offset The current element offset. Has to be zero on input and is updated in each step.
 * \param[in] recv_rank                   The receiving rank.
 * \param[in] recv_buffer                 The receive buffer.
 * \param[in] recv_bytes                  The number of bytes received.
>>>>>>> f7c6eb9d
 */
static void
t8_forest_ghost_parse_received_message (t8_forest_t forest, t8_forest_ghost_t ghost,
                                        t8_locidx_t *current_element_offset, int recv_rank, char *recv_buffer,
                                        int recv_bytes)
{
  size_t bytes_read, first_tree_index = 0, first_element_index = 0;
  t8_locidx_t num_trees, itree;
  t8_gloidx_t global_id;
  t8_eclass_t eclass;
  size_t num_elements, old_elem_count, ghosts_offset;
  t8_ghost_gtree_hash_t *tree_hash, **pfound_tree, *found_tree;
  t8_ghost_tree_t *ghost_tree;
  const t8_scheme *scheme = t8_forest_get_scheme (forest);
  t8_element_t *element_insert;
  t8_ghost_process_hash_t *process_hash;
#if T8_ENABLE_DEBUG
  int added_process;
#endif

  bytes_read = 0;
  /* read the number of trees */
  num_trees = *(size_t *) recv_buffer;
  bytes_read += sizeof (size_t);
  bytes_read += T8_ADD_PADDING (bytes_read);

  t8_debugf ("Received %li trees from %i (%i bytes)\n", (long) num_trees, recv_rank, recv_bytes);

  /* Count the total number of ghosts that we receive from this rank */
  ghosts_offset = ghost->num_ghosts_elements;
  for (itree = 0; itree < num_trees; itree++) {
    /* Get tree id */
    /* search if tree was inserted */
    /* if not: new entry, add elements */
    /* if yes: add the elements to the end of the tree's element array. */

    /* read the global id of this tree. */
    global_id = *(t8_gloidx_t *) (recv_buffer + bytes_read);
    bytes_read += sizeof (t8_gloidx_t);
    bytes_read += T8_ADD_PADDING (bytes_read);
    /* read the element class of the tree */
    eclass = *(t8_eclass_t *) (recv_buffer + bytes_read);
    bytes_read += sizeof (t8_eclass_t);
    bytes_read += T8_ADD_PADDING (bytes_read);
    /* read the number of elements sent */
    num_elements = *(size_t *) (recv_buffer + bytes_read);

    /* Add to the counter of ghost elements. */
    ghost->num_ghosts_elements += num_elements;

    bytes_read += sizeof (size_t);
    bytes_read += T8_ADD_PADDING (bytes_read);
    /* Search for the tree in the ghost_trees array */
    tree_hash = (t8_ghost_gtree_hash_t *) sc_mempool_alloc (ghost->glo_tree_mempool);
    tree_hash->global_id = global_id;

    /* Get the scheme for this tree */
    if (sc_hash_insert_unique (ghost->global_tree_to_ghost_tree, tree_hash, (void ***) &pfound_tree)) {
      /* The tree was not stored already, tree_hash is now an entry in the hash table. */
      /* If the tree was not contained, it is the newest tree in the array and
       * thus has as index the number of currently inserted trees. */
      tree_hash->index = ghost->ghost_trees->elem_count;
      found_tree = tree_hash;
      /* We grow the array by one and initialize the entry */
      ghost_tree = (t8_ghost_tree_t *) sc_array_push (ghost->ghost_trees);
      ghost_tree->global_id = global_id;
      ghost_tree->eclass = eclass;
      /* Initialize the element array */
      t8_element_array_init_size (&ghost_tree->elements, scheme, eclass, num_elements);
      /* pointer to where the elements are to be inserted */
      element_insert = t8_element_array_get_data_mutable (&ghost_tree->elements);
      /* Compute the element offset of this new tree by adding the offset
       * of the previous tree to the element count of the previous tree. */
      ghost_tree->element_offset = *current_element_offset;
      /* Allocate a new tree_hash for the next search */
      old_elem_count = 0;
      tree_hash = (t8_ghost_gtree_hash_t *) sc_mempool_alloc (ghost->glo_tree_mempool);
    }
    else {
      /* The entry was found in the trees array */
      found_tree = *pfound_tree;
      T8_ASSERT (found_tree->global_id == global_id);
      /* Get a pointer to the tree */
      ghost_tree = (t8_ghost_tree_t *) sc_array_index (ghost->ghost_trees, found_tree->index);
      T8_ASSERT (ghost_tree->eclass == eclass);
      T8_ASSERT (ghost_tree->global_id == global_id);
      T8_ASSERT (ghost_tree->elements.tree_class == eclass);

      old_elem_count = t8_element_array_get_count (&ghost_tree->elements);

      /* Grow the elements array of the tree to fit the new elements */
      t8_element_array_resize (&ghost_tree->elements, old_elem_count + num_elements);
      /* Get a pointer to where the new elements are to be inserted */
      element_insert = t8_element_array_index_locidx_mutable (&ghost_tree->elements, old_elem_count);
    }

    if (itree == 0) {
      /* We store the index of the first tree and the first element of this
       * rank */
      first_tree_index = found_tree->index;
      first_element_index = old_elem_count;
    }
    /* Insert the new elements */
    memcpy (element_insert, recv_buffer + bytes_read, num_elements * scheme->get_element_size (eclass));

    bytes_read += num_elements * scheme->get_element_size (eclass);
    bytes_read += T8_ADD_PADDING (bytes_read);
    *current_element_offset += num_elements;
  }
  T8_ASSERT (bytes_read == (size_t) recv_bytes);
  T8_FREE (recv_buffer);

  /* At last we add the receiving rank to the ghosts process_offset hash table */
  process_hash = (t8_ghost_process_hash_t *) sc_mempool_alloc (ghost->proc_offset_mempool);
  process_hash->mpirank = recv_rank;
  process_hash->tree_index = first_tree_index;
  process_hash->first_element = first_element_index;
  process_hash->ghost_offset = ghosts_offset;
  /* Insert this rank into the hash table. We assert if the rank was not already contained. */
#if T8_ENABLE_DEBUG
  added_process =
#else
  (void)
#endif
    sc_hash_insert_unique (ghost->process_offsets, process_hash, NULL);
  T8_ASSERT (added_process);
}

/**
 * In forest_ghost_receive we need a lookup table to give us the position
 * of a process in the ghost->remote_processes array, given the rank of a process.
 * We implement this via a hash table with the following struct as entry. 
 */
typedef struct t8_recv_list_entry_struct
{
  int rank;                    /**< The rank of this process */
  int pos_in_remote_processes; /**< The position of this process in the remote_processes array */
} t8_recv_list_entry_t;

/* We hash these entries by their rank */
unsigned
t8_recv_list_entry_hash (const void *v1, [[maybe_unused]] const void *u)
{
  const t8_recv_list_entry_t *e1 = (const t8_recv_list_entry_t *) v1;

  return e1->rank;
}

/* two entries are considered equal if they have the same rank. */
int
t8_recv_list_entry_equal (const void *v1, const void *v2, [[maybe_unused]] const void *u)
{
  const t8_recv_list_entry_t *e1 = (const t8_recv_list_entry_t *) v1;
  const t8_recv_list_entry_t *e2 = (const t8_recv_list_entry_t *) v2;

  return e1->rank == e2->rank;
}

/**
 * Probe for all incoming messages from the remote ranks and receive them.
 * We receive the message in the order in which they arrive. To achieve this,
 * we have to use polling. 
<<<<<<< HEAD
=======
 * 
 * \param[in] forest  The forest.
 * \param[in] ghost   The forest's ghost.
>>>>>>> f7c6eb9d
 */
static void
t8_forest_ghost_receive (t8_forest_t forest, t8_forest_ghost_t ghost)
{
  int num_remotes;
  int proc_pos;
  int recv_rank;
  int mpiret;
  sc_MPI_Comm comm;
  sc_MPI_Status status;

  T8_ASSERT (t8_forest_is_committed (forest));
  T8_ASSERT (ghost != NULL);

  comm = forest->mpicomm;
  /* Get the number of remote processes */
  num_remotes = ghost->remote_processes->elem_count;

  if (num_remotes == 0) {
    /* There is nothing to do */
    return;
  }

  {
    /**
     * This code receives the message in order of their arrival.
     * This is effective in terms of runtime, but makes it more difficult
     * to store the received data, since the data has to be stored in order of
     * ascending ranks.
     * We include the received data into the ghost structure in order of the
     * ranks of the receivers and we do this as soon as the message from
     * the next rank that we can include was received.
     */
    char **buffer;
    int *recv_bytes;
    int received_messages = 0;
    int *received_flag;
    int last_rank_parsed = -1, parse_it;
#undef T8_POLLING /* activates polling for Mpi messages, currently used for testing */
#ifdef T8_POLLING
    sc_link_t *proc_it, *prev;
    int iprobe_flag;
    sc_list_t *receivers;
#else
    t8_recv_list_entry_t **pfound, *found;
#if T8_ENABLE_DEBUG
    int ret;
#endif
    sc_hash_t *recv_list_entries_hash;
#endif
    t8_recv_list_entry_t recv_list_entry, *recv_list_entries;
    t8_locidx_t current_element_offset = 0;

    buffer = T8_ALLOC (char *, num_remotes);
    recv_bytes = T8_ALLOC (int, num_remotes);
    received_flag = T8_ALLOC_ZERO (int, num_remotes);
    recv_list_entries = T8_ALLOC (t8_recv_list_entry_t, num_remotes);

    /* Sort the array of remote processes, such that the ranks are in
     * ascending order. */
    sc_array_sort (ghost->remote_processes, sc_int_compare);

    /* We build a hash table of all ranks from which we receive and their position
     * in the remote_processes array. */
#ifdef T8_POLLING /* polling */
    receivers = sc_list_new (NULL);
#else
    recv_list_entries_hash = sc_hash_new (t8_recv_list_entry_hash, t8_recv_list_entry_equal, NULL, NULL);
#endif
    for (proc_pos = 0; proc_pos < num_remotes; proc_pos++) {
      recv_list_entries[proc_pos].rank = *(int *) sc_array_index_int (ghost->remote_processes, proc_pos);
      recv_list_entries[proc_pos].pos_in_remote_processes = proc_pos;
#ifndef T8_POLLING
#if T8_ENABLE_DEBUG
      ret =
#else
      (void)
#endif
        sc_hash_insert_unique (recv_list_entries_hash, recv_list_entries + proc_pos, NULL);
      T8_ASSERT (ret == 1);
#else /* polling */
      sc_list_append (receivers, recv_list_entries + proc_pos);
#endif
    }

    /****     Actual communication    ****/

    /* Until there is only one sender left we iprobe for a message for each
     * sender and if there is one we receive it and remove the sender from the list.
     * The last message can be received via probe */
#ifdef T8_POLLING
    while (received_messages < num_remotes - 1) {
      /* TODO: This part of the code using polling and IProbe to receive the
       *       messages. We replaced with a non-polling version that uses the
       *       blocking Probe. */
      iprobe_flag = 0;
      prev = NULL; /* ensure that if the first receive entry is matched first,
                                it is removed properly. */
      for (proc_it = receivers->first; proc_it != NULL && iprobe_flag == 0;) {
        /* pointer to the rank of a receiver */
        recv_rank = ((t8_recv_list_entry_t *) proc_it->data)->rank;
        proc_pos = ((t8_recv_list_entry_t *) proc_it->data)->pos_in_remote_processes;

        mpiret = sc_MPI_Iprobe (recv_rank, T8_MPI_GHOST_FOREST, comm, &iprobe_flag, &status);
        SC_CHECK_MPI (mpiret);
#else
    while (received_messages < num_remotes) {
      /* blocking probe for a message. */
      mpiret = sc_MPI_Probe (sc_MPI_ANY_SOURCE, T8_MPI_GHOST_FOREST, comm, &status);
      SC_CHECK_MPI (mpiret);
#endif
#ifdef T8_POLLING
        if (iprobe_flag == 0) {
          /* There is no message to receive, we continue */
          prev = proc_it;
          proc_it = proc_it->next;
        }
        else {
#else
      /* There is a message to receive, we receive it. */
      recv_rank = status.MPI_SOURCE;
      /* Get the position of this rank in the remote processes array */
      recv_list_entry.rank = recv_rank;
#if T8_ENABLE_DEBUG
      ret =
#else
      (void)
#endif
        sc_hash_lookup (recv_list_entries_hash, &recv_list_entry, (void ***) &pfound);
      T8_ASSERT (ret != 0);
      found = *pfound;
      proc_pos = found->pos_in_remote_processes;
#endif
          T8_ASSERT (status.MPI_TAG == T8_MPI_GHOST_FOREST);
          buffer[proc_pos] = t8_forest_ghost_receive_message (recv_rank, comm, status, recv_bytes + proc_pos);
          /* mark this entry as received. */
          T8_ASSERT (received_flag[proc_pos] == 0);
          received_flag[proc_pos] = 1;
          received_messages++;
          /* Parse all messages that we can parse now.
           * We have to parse the messages in order of their rank. */
          T8_ASSERT (last_rank_parsed < proc_pos);
          /* For all ranks that we haven't parsed yet, but can be parsed in order */
          for (parse_it = last_rank_parsed + 1; parse_it < num_remotes && received_flag[parse_it] == 1; parse_it++) {
            recv_rank = *(int *) sc_array_index_int (ghost->remote_processes, parse_it);
            t8_forest_ghost_parse_received_message (forest, ghost, &current_element_offset, recv_rank, buffer[parse_it],
                                                    recv_bytes[parse_it]);
            last_rank_parsed++;
          }

#ifdef T8_POLLING /* polling */
          /* Remove the process from the list of receivers. */
          proc_it = proc_it->next;
          sc_list_remove (receivers, prev);
        }
      } /* end for */
#endif
    } /* end while */

#ifdef T8_POLLING
    /* polling */
    T8_ASSERT (receivers->elem_count == 1);
    /* Get the last rank from which we didnt receive yet */
    recv_list_entry = *(t8_recv_list_entry_t *) sc_list_pop (receivers);
    recv_rank = recv_list_entry.rank;
    proc_pos = recv_list_entry.pos_in_remote_processes;
    /* destroy the list */
    sc_list_destroy (receivers);
    /* Blocking probe for the last message */
    mpiret = sc_MPI_Probe (recv_rank, T8_MPI_GHOST_FOREST, comm, &status);
    SC_CHECK_MPI (mpiret);
    /* Receive the message */
    T8_ASSERT (received_flag[proc_pos] == 0);
    buffer[proc_pos] = t8_forest_ghost_receive_message (recv_rank, comm, status, recv_bytes + proc_pos);
    received_flag[proc_pos] = 1;
    received_messages++;
    T8_ASSERT (received_messages == num_remotes);
    /* parse all messages that are left */
    /* For all ranks that we haven't parsed yet, but can be parsed in order */
    for (parse_it = last_rank_parsed + 1; parse_it < num_remotes && received_flag[parse_it] == 1; parse_it++) {
      recv_rank = *(int *) sc_array_index_int (ghost->remote_processes, parse_it);
      t8_forest_ghost_parse_received_message (forest, ghost, &current_element_offset, recv_rank, buffer[parse_it],
                                              recv_bytes[parse_it]);
      last_rank_parsed++;
    }
#endif
#if T8_ENABLE_DEBUG
    for (parse_it = 0; parse_it < num_remotes; parse_it++) {
      T8_ASSERT (received_flag[parse_it] == 1);
    }
#endif
    T8_ASSERT (last_rank_parsed == num_remotes - 1);

    /* clean-up */
#ifndef T8_POLLING
    sc_hash_destroy (recv_list_entries_hash);
#endif
    T8_FREE (buffer);
    T8_FREE (received_flag);
    T8_FREE (recv_list_entries);
    T8_FREE (recv_bytes);
  }
}

/**
 * Create one layer of ghost elements, following the algorithm
 * in: p4est: Scalable Algorithms For Parallel Adaptive
 *     Mesh Refinement On Forests of Octrees
 *     C. Burstedde, L. C. Wilcox, O. Ghattas
 * for unbalanced_version = 0 (balanced forest only) or
 *     Recursive algorithms for distributed forests of octrees
 *     T. Isaac, C. Burstedde, L. C. Wilcox and O. Ghattas
 * for unbalanced_version = 1 (also unbalanced forests possible).
 *
 * version 3 with top-down search
 * for unbalanced_version = -1
 */
void
t8_forest_ghost_create_ext (t8_forest_t forest, int unbalanced_version)
{
  t8_forest_ghost_t ghost = NULL;
  t8_ghost_mpi_send_info_t *send_info;
  sc_MPI_Request *requests;
  int create_tree_array = 0, create_gfirst_desc_array = 0;
  int create_element_array = 0;

  T8_ASSERT (t8_forest_is_committed (forest));

  t8_global_productionf ("Into t8_forest_ghost with %i local elements.\n",
                         t8_forest_get_local_num_leaf_elements (forest));

  /* In parallel, check forest for deleted elements. The ghost algorithm currently
  * does not work on forests with deleted elements.
  * See also: https://github.com/DLR-AMR/t8code/issues/825
  * See also the test case: TODO Add a test case that currently fails. */
  SC_CHECK_ABORT (
    !forest->incomplete_trees || forest->mpisize == 1,
    "ERROR: Cannot compute ghost layer for forest with deleted elements (incomplete trees/holes in the mesh).\n");

  if (forest->profile != NULL) {
    /* If profiling is enabled, we measure the runtime of ghost_create */
    forest->profile->ghost_runtime = -sc_MPI_Wtime ();
    /* DO NOT DELETE THE FOLLOWING line.
     * even if you do not want this output. It fixes a bug that occurred on JUQUEEN, where the
     * runtimes were computed to 0.
     * Only delete the line, if you know what you are doing. */
    t8_global_productionf ("Start ghost at %f  %f\n", sc_MPI_Wtime (), forest->profile->ghost_runtime);
  }

  if (forest->element_offsets == NULL) {
    /* create element offset array if not done already */
    create_element_array = 1;
    t8_forest_partition_create_offsets (forest);
  }
  if (forest->tree_offsets == NULL) {
    /* Create tree offset array if not done already */
    create_tree_array = 1;
    t8_forest_partition_create_tree_offsets (forest);
  }
  if (forest->global_first_desc == NULL) {
    /* Create global first desc array if not done already */
    create_gfirst_desc_array = 1;
    t8_forest_partition_create_first_desc (forest);
  }

  if (t8_forest_get_local_num_leaf_elements (forest) > 0) {
    if (forest->ghost_type == T8_GHOST_NONE) {
      t8_debugf ("WARNING: Trying to construct ghosts with ghost_type NONE. "
                 "Ghost layer is not constructed.\n");
      return;
    }
    /* Currently we only support face ghosts */
    T8_ASSERT (forest->ghost_type == T8_GHOST_FACES);

    /* Initialize the ghost structure */
    t8_forest_ghost_init (&forest->ghosts, forest->ghost_type);
    ghost = forest->ghosts;

    if (unbalanced_version == -1) {
      t8_forest_ghost_fill_remote_v3 (forest);
    }
    else {
      /* Construct the remote elements and processes. */
      t8_forest_ghost_fill_remote (forest, ghost, unbalanced_version != 0);
    }

    /* Start sending the remote elements */
    send_info = t8_forest_ghost_send_start (forest, ghost, &requests);

    /* Receive the ghost elements from the remote processes */
    t8_forest_ghost_receive (forest, ghost);

    /* End sending the remote elements */
    t8_forest_ghost_send_end (forest, ghost, send_info, requests);
  }

  if (forest->profile != NULL) {
    /* If profiling is enabled, we measure the runtime of ghost_create */
    forest->profile->ghost_runtime += sc_MPI_Wtime ();
    /* We also store the number of ghosts and remotes */
    if (ghost != NULL) {
      forest->profile->ghosts_received = ghost->num_ghosts_elements;
      forest->profile->ghosts_shipped = ghost->num_remote_elements;
    }
    else {
      forest->profile->ghosts_received = 0;
      forest->profile->ghosts_shipped = 0;
    }
    /* DO NOT DELETE THE FOLLOWING line.
     * even if you do not want this output. It fixes a bug that occurred on JUQUEEN, where the
     * runtimes were computed to 0.
     * Only delete the line, if you know what you are doing. */
    t8_global_productionf ("End ghost at %f  %f\n", sc_MPI_Wtime (), forest->profile->ghost_runtime);
  }

  if (create_element_array) {
    /* Free the offset memory, if created */
    t8_shmem_array_destroy (&forest->element_offsets);
  }
  if (create_tree_array) {
    /* Free the offset memory, if created */
    t8_shmem_array_destroy (&forest->tree_offsets);
  }
  if (create_gfirst_desc_array) {
    /* Free the offset memory, if created */
    t8_shmem_array_destroy (&forest->global_first_desc);
  }

  t8_global_productionf ("Done t8_forest_ghost with %i local elements and %i"
                         " ghost elements.\n",
                         t8_forest_get_local_num_leaf_elements (forest), t8_forest_get_num_ghosts (forest));
}

void
t8_forest_ghost_create (t8_forest_t forest)
{
  T8_ASSERT (t8_forest_is_committed (forest));
  if (forest->mpisize > 1) {
    /* call unbalanced version of ghost algorithm */
    t8_forest_ghost_create_ext (forest, 1);
  }
}

void
t8_forest_ghost_create_balanced_only (t8_forest_t forest)
{
  T8_ASSERT (t8_forest_is_committed (forest));
  if (forest->mpisize > 1) {
    /* TODO: assert that forest is balanced */
    /* Call balanced version of ghost algorithm */
    t8_forest_ghost_create_ext (forest, 0);
  }
}

void
t8_forest_ghost_create_topdown (t8_forest_t forest)
{
  T8_ASSERT (t8_forest_is_committed (forest));

  t8_forest_ghost_create_ext (forest, -1);
}

/** Return the array of remote ranks.
 * \param [in] forest   A forest with constructed ghost layer.
 * \param [in,out] num_remotes On output the number of remote ranks is stored here.
 * \return              The array of remote ranks in ascending order.
 */
int *
t8_forest_ghost_get_remotes (t8_forest_t forest, int *num_remotes)
{
  T8_ASSERT (t8_forest_is_committed (forest));
  if (forest->ghosts == NULL) {
    *num_remotes = 0;
    return NULL;
  }
  T8_ASSERT (forest->ghosts != NULL);

  *num_remotes = forest->ghosts->remote_processes->elem_count;
  return (int *) forest->ghosts->remote_processes->array;
}

/** Return the first local ghost tree of a remote rank.
 * \param [in] forest   A forest with constructed ghost layer.
 * \param [in] remote   A remote rank of the ghost layer in \a forest.
 * \return              The ghost tree id of the first ghost tree that stores ghost
 *                      elements of \a remote.
 */
t8_locidx_t
t8_forest_ghost_remote_first_tree (t8_forest_t forest, int remote)
{
  t8_ghost_process_hash_t *proc_entry;

  T8_ASSERT (t8_forest_is_committed (forest));
  T8_ASSERT (forest->ghosts != NULL);

  proc_entry = t8_forest_ghost_get_proc_info (forest, remote);
  T8_ASSERT (proc_entry->mpirank == remote);
  return proc_entry->tree_index;
}

/** Return the local index of the first ghost element that belongs to a given remote rank.
 * \param [in] forest   A forest with constructed ghost layer.
 * \param [in] remote   A remote rank of the ghost layer in \a forest.
 * \return              The index i in the ghost elements of the first element of rank \a remote
 */
t8_locidx_t
t8_forest_ghost_remote_first_elem (t8_forest_t forest, int remote)
{
  t8_ghost_process_hash_t *proc_entry;

  T8_ASSERT (t8_forest_is_committed (forest));
  T8_ASSERT (forest->ghosts != NULL);

  proc_entry = t8_forest_ghost_get_proc_info (forest, remote);
  T8_ASSERT (proc_entry->mpirank == remote);

  return proc_entry->ghost_offset;
}

/**
 * Fill the send buffer for a ghost data exchange for on remote rank.
 * 
 * \param[in]   forest        The forest.
 * \param[in]   remote        The remote rank to send to.
 * \param[out]  pbuffer       The send buffer, allocated within this function.
 * \param[in]   element_data  The element data.
 * 
 * \return The number of bytes in the buffer. 
*/
static size_t
t8_forest_ghost_exchange_fill_send_buffer (t8_forest_t forest, int remote, char **pbuffer, sc_array_t *element_data)
{
  char *buffer;
  t8_ghost_remote_t lookup_rank, *remote_entry;
  t8_ghost_remote_tree_t *remote_tree;
  t8_forest_ghost_t ghost;
  size_t index, element_index, data_size;
  size_t elements_inserted, byte_count;
  t8_tree_t local_tree;
#if T8_ENABLE_DEBUG
  int ret;
#endif
  t8_locidx_t itree, ielement, element_pos;
  t8_locidx_t ltreeid;
  size_t elem_count;

  ghost = forest->ghosts;
  data_size = element_data->elem_size;
  elements_inserted = 0;
  lookup_rank.remote_rank = remote;

  /* Lookup the remote entry of this remote process */
#if T8_ENABLE_DEBUG
  ret =
#else
  (void)
#endif
    sc_hash_array_lookup (ghost->remote_ghosts, &lookup_rank, &index);
  T8_ASSERT (ret != 0);
  remote_entry = (t8_ghost_remote_t *) sc_array_index (&ghost->remote_ghosts->a, index);
  T8_ASSERT (remote_entry->remote_rank == remote);

  /* allocate memory for the send buffer */
  byte_count = data_size * remote_entry->num_elements;
  buffer = *pbuffer = T8_ALLOC (char, byte_count);

  /* We now iterate over the remote trees and their elements to find the
   * local element indices of the remote elements */
  for (itree = 0; itree < (t8_locidx_t) remote_entry->remote_trees.elem_count; itree++) {
    /* tree loop */
    remote_tree = (t8_ghost_remote_tree_t *) t8_sc_array_index_locidx (&remote_entry->remote_trees, itree);
    /* Get the local id of this tree */
    /* TODO: Why does remote_tree store the global id? could be local instead */
    ltreeid = t8_forest_get_local_id (forest, remote_tree->global_id);
    /* Get a pointer to the forest tree */
    local_tree = t8_forest_get_tree (forest, ltreeid);
    elem_count = t8_element_array_get_count (&remote_tree->elements);
    for (ielement = 0; ielement < (t8_locidx_t) elem_count; ielement++) {
      /* element loop */
      /* Get the index of this remote element in its local tree */
      element_pos = *(t8_locidx_t *) t8_sc_array_index_locidx (&remote_tree->element_indices, ielement);
      T8_ASSERT (0 <= element_pos);
      /* Compute the index of this element in the element_data array */
      element_index = local_tree->elements_offset + element_pos;
      /* Copy the data of this element from the element_data array to the send buffer */
      memcpy (buffer + elements_inserted * data_size, sc_array_index (element_data, element_index), data_size);
      elements_inserted++;
    }
  }
  return byte_count;
}

/**
 *  Begin the ghost data exchange communication.
 * 
 *  \param[in] forest         A committed forest.
 *  \param[in] element_data   The element data array.
 * 
 *  \return The ghost data exchange type, as pointer to \see t8_ghost_data_exchange_t.
 */
static t8_ghost_data_exchange_t *
t8_forest_ghost_exchange_begin (t8_forest_t forest, sc_array_t *element_data)
{
  t8_ghost_data_exchange_t *data_exchange;
  t8_forest_ghost_t ghost;
  size_t bytes_to_send, ghost_start;
  int iremote, remote_rank;
  int mpiret, recv_rank, bytes_recv;
#if T8_ENABLE_DEBUG
  int ret;
#endif
  char **send_buffers;
  t8_ghost_process_hash_t lookup_proc, *process_entry, **pfound;
  t8_locidx_t remote_offset, next_offset;

  T8_ASSERT (t8_forest_is_committed (forest));
  T8_ASSERT (element_data != NULL);
  T8_ASSERT (forest->ghosts != NULL);

  ghost = forest->ghosts;

  /* Allocate the new exchange context */
  data_exchange = T8_ALLOC (t8_ghost_data_exchange_t, 1);
  /* The number of processes we need to send to */
  data_exchange->num_remotes = ghost->remote_processes->elem_count;
  /* Allocate MPI requests */
  data_exchange->send_requests = T8_ALLOC (sc_MPI_Request, data_exchange->num_remotes);
  data_exchange->recv_requests = T8_ALLOC (sc_MPI_Request, data_exchange->num_remotes);
  /* Allocate pointers to send buffers */
  send_buffers = data_exchange->send_buffers = T8_ALLOC (char *, data_exchange->num_remotes);

  for (iremote = 0; iremote < data_exchange->num_remotes; iremote++) {
    /* Iterate over all remote processes and fill their send buffers */
    remote_rank = *(int *) sc_array_index_int (ghost->remote_processes, iremote);
    /* Fill the send buffers and compute the number of bytes to send */
    bytes_to_send
      = t8_forest_ghost_exchange_fill_send_buffer (forest, remote_rank, send_buffers + iremote, element_data);

    /* Post the asynchronuos send */
    mpiret = sc_MPI_Isend (send_buffers[iremote], bytes_to_send, sc_MPI_BYTE, remote_rank, T8_MPI_GHOST_EXC_FOREST,
                           forest->mpicomm, data_exchange->send_requests + iremote);
    SC_CHECK_MPI (mpiret);
  }

  /* The index in element_data at which the ghost elements start */
  ghost_start = t8_forest_get_local_num_leaf_elements (forest);
  /* Receive the incoming messages */
  for (iremote = 0; iremote < data_exchange->num_remotes; iremote++) {
    /* We need to compute the offset in element_data to which we can receive the message */
    /* Search for this processes' entry in the ghost struct */
    recv_rank = *(int *) sc_array_index_int (ghost->remote_processes, iremote);
    lookup_proc.mpirank = recv_rank;
#if T8_ENABLE_DEBUG
    ret =
#else
    (void)
#endif
      sc_hash_lookup (ghost->process_offsets, &lookup_proc, (void ***) &pfound);
    T8_ASSERT (ret);
    process_entry = *pfound;
    /* In process_entry we stored the offset of this ranks ghosts under all
     * ghosts. Thus in element_data we look at the position
     *  ghost_start + offset
     */
    remote_offset = process_entry->ghost_offset;
    /* Compute the offset of the next remote rank */
    if (iremote + 1 < data_exchange->num_remotes) {
      lookup_proc.mpirank = *(int *) sc_array_index_int (ghost->remote_processes, iremote + 1);
#if T8_ENABLE_DEBUG
      ret =
#else
      (void)
#endif
        sc_hash_lookup (ghost->process_offsets, &lookup_proc, (void ***) &pfound);
      T8_ASSERT (ret);
      process_entry = *pfound;
      next_offset = process_entry->ghost_offset;
    }
    else {
      /* We are the last rank, the next offset is the total number of ghosts */
      next_offset = ghost->num_ghosts_elements;
    }
    /* Calculate the number of bytes to receive */
    bytes_recv = (next_offset - remote_offset) * element_data->elem_size;
    /* receive the message */
    mpiret = sc_MPI_Irecv (sc_array_index (element_data, ghost_start + remote_offset), bytes_recv, sc_MPI_BYTE,
                           recv_rank, T8_MPI_GHOST_EXC_FOREST, forest->mpicomm, data_exchange->recv_requests + iremote);
    SC_CHECK_MPI (mpiret);
  }
  return data_exchange;
}

/**
 *  Free the memory of the ghost data exchange.
 * 
 *  After all associated communication has terminated, this function is used to free the 
 *  allocated memory of the send and receive buffers.
 * 
 *  \param[in] data_exchange  The ghost data exchange type to free memory for.
*/
static void
t8_forest_ghost_exchange_end (t8_ghost_data_exchange_t *data_exchange)
{
  int iproc;

  T8_ASSERT (data_exchange != NULL);
  /* Wait for all communications to end */
  sc_MPI_Waitall (data_exchange->num_remotes, data_exchange->recv_requests, sc_MPI_STATUSES_IGNORE);
  sc_MPI_Waitall (data_exchange->num_remotes, data_exchange->send_requests, sc_MPI_STATUSES_IGNORE);

  /* Free the send buffers */
  for (iproc = 0; iproc < data_exchange->num_remotes; iproc++) {
    T8_FREE (data_exchange->send_buffers[iproc]);
  }
  T8_FREE (data_exchange->send_buffers);
  /* free requests */
  T8_FREE (data_exchange->send_requests);
  T8_FREE (data_exchange->recv_requests);
  T8_FREE (data_exchange);
}

void
t8_forest_ghost_exchange_data (t8_forest_t forest, sc_array_t *element_data)
{
  t8_ghost_data_exchange_t *data_exchange;

  t8_debugf ("Entering ghost_exchange_data\n");
  T8_ASSERT (t8_forest_is_committed (forest));

  if (forest->ghosts == NULL) {
    /* This process has no ghosts */
    return;
  }

  T8_ASSERT (forest->ghosts != NULL);
  T8_ASSERT (element_data != NULL);
  T8_ASSERT ((t8_locidx_t) element_data->elem_count
             == t8_forest_get_local_num_leaf_elements (forest) + t8_forest_get_num_ghosts (forest));

  data_exchange = t8_forest_ghost_exchange_begin (forest, element_data);
  if (forest->profile != NULL) {
    /* Measure the time for ghost_exchange_end */
    forest->profile->ghost_waittime = -sc_MPI_Wtime ();
  }
  t8_forest_ghost_exchange_end (data_exchange);
  if (forest->profile != NULL) {
    /* Measure the time for ghost_exchange_end */
    forest->profile->ghost_waittime += sc_MPI_Wtime ();
  }
  t8_debugf ("Finished ghost_exchange_data\n");
}

/* Print a forest ghost structure */
void
t8_forest_ghost_print (t8_forest_t forest)
{
  t8_forest_ghost_t ghost;
  t8_ghost_remote_t *remote_found;
  t8_ghost_remote_tree_t *remote_tree;
  t8_ghost_process_hash_t proc_hash, **pfound, *found;
  size_t iremote, itree;
#if T8_ENABLE_DEBUG
  int ret;
#endif
  int remote_rank;
  char remote_buffer[BUFSIZ] = "";
  char buffer[BUFSIZ] = "";

  if (forest->ghosts == NULL) {
    return;
  }
  T8_ASSERT (forest->ghosts != NULL);
  ghost = forest->ghosts;
  snprintf (remote_buffer + strlen (remote_buffer), BUFSIZ - strlen (remote_buffer), "\tRemotes:\n");
  snprintf (buffer + strlen (buffer), BUFSIZ - strlen (buffer), "\tReceived:\n");

  if (ghost->num_ghosts_elements > 0) {
    for (iremote = 0; iremote < ghost->remote_processes->elem_count; iremote++) {
      /* Get the rank of the remote process */
      remote_rank = *(int *) sc_array_index (ghost->remote_processes, iremote);
      /* Get this remote's entry */
      remote_found = t8_forest_ghost_get_remote (forest, remote_rank);
      /* investigate the entry of this remote process */
      snprintf (remote_buffer + strlen (remote_buffer), BUFSIZ - strlen (remote_buffer), "\t[Rank %i] (%li trees):\n",
                remote_found->remote_rank, remote_found->remote_trees.elem_count);
      for (itree = 0; itree < remote_found->remote_trees.elem_count; itree++) {
        remote_tree = (t8_ghost_remote_tree_t *) sc_array_index (&remote_found->remote_trees, itree);
        snprintf (remote_buffer + strlen (remote_buffer), BUFSIZ - strlen (remote_buffer),
                  "\t\t[id: %lli, class: %s, #elem: %li]\n", (long long) remote_tree->global_id,
                  t8_eclass_to_string[remote_tree->eclass], (long) t8_element_array_get_count (&remote_tree->elements));
      }

      /* Investigate the elements that we received from this process */
      proc_hash.mpirank = remote_rank;
      /* look up this rank in the hash table */
#if T8_ENABLE_DEBUG
      ret =
#else
      (void)
#endif
        sc_hash_lookup (ghost->process_offsets, &proc_hash, (void ***) &pfound);

      T8_ASSERT (ret);
      found = *pfound;
      snprintf (buffer + strlen (buffer), BUFSIZ - strlen (buffer),
                "\t[Rank %i] First tree: %li\n\t\t First element: %li\n", remote_rank, (long) found->tree_index,
                (long) found->first_element);
    }
  }
  t8_debugf ("Ghost structure:\n%s\n%s\n", remote_buffer, buffer);
}

/**
 * Completely destroy a ghost structure 
 * 
 * \param[in,out] pghost  The ghost structure to be destroyed.
 */
static void
t8_forest_ghost_reset (t8_forest_ghost_t *pghost)
{
  t8_forest_ghost_t ghost;
  size_t it, it_trees;
  t8_ghost_tree_t *ghost_tree;
  t8_ghost_remote_t *remote_entry;
  t8_ghost_remote_tree_t *remote_tree;

  T8_ASSERT (pghost != NULL);
  ghost = *pghost;
  T8_ASSERT (ghost != NULL);
  T8_ASSERT (ghost->rc.refcount == 0);

  /* Clean-up the arrays */
  for (it_trees = 0; it_trees < ghost->ghost_trees->elem_count; it_trees++) {
    ghost_tree = (t8_ghost_tree_t *) sc_array_index (ghost->ghost_trees, it_trees);
    t8_element_array_reset (&ghost_tree->elements);
  }

  sc_array_destroy (ghost->ghost_trees);
  sc_array_destroy (ghost->remote_processes);
  /* Clean-up the hashtables */
  sc_hash_destroy (ghost->global_tree_to_ghost_tree);
  sc_hash_destroy (ghost->process_offsets);
  /* Clean-up the remote ghost entries */
  for (it = 0; it < ghost->remote_ghosts->a.elem_count; it++) {
    remote_entry = (t8_ghost_remote_t *) sc_array_index (&ghost->remote_ghosts->a, it);
    for (it_trees = 0; it_trees < remote_entry->remote_trees.elem_count; it_trees++) {
      remote_tree = (t8_ghost_remote_tree_t *) sc_array_index (&remote_entry->remote_trees, it_trees);
      t8_element_array_reset (&remote_tree->elements);
      sc_array_reset (&remote_tree->element_indices);
    }
    sc_array_reset (&remote_entry->remote_trees);
  }
  sc_hash_array_destroy (ghost->remote_ghosts);

  /* Clean-up the memory pools for the data inside
   * the hash tables */
  sc_mempool_destroy (ghost->glo_tree_mempool);
  sc_mempool_destroy (ghost->proc_offset_mempool);

  /* Free the ghost */
  T8_FREE (ghost);
  pghost = NULL;
}

void
t8_forest_ghost_ref (t8_forest_ghost_t ghost)
{
  T8_ASSERT (ghost != NULL);

  t8_refcount_ref (&ghost->rc);
}

void
t8_forest_ghost_unref (t8_forest_ghost_t *pghost)
{
  t8_forest_ghost_t ghost;

  T8_ASSERT (pghost != NULL);
  ghost = *pghost;
  T8_ASSERT (ghost != NULL);

  if (t8_refcount_unref (&ghost->rc)) {
    t8_forest_ghost_reset (pghost);
  }
}

void
t8_forest_ghost_destroy (t8_forest_ghost_t *pghost)
{
  T8_ASSERT (pghost != NULL && *pghost != NULL && t8_refcount_is_last (&(*pghost)->rc));
  t8_forest_ghost_unref (pghost);
  T8_ASSERT (*pghost == NULL);
}

T8_EXTERN_C_END ();<|MERGE_RESOLUTION|>--- conflicted
+++ resolved
@@ -103,14 +103,11 @@
 /** 
  * The hash function for the global tree hash.
  * As hash value we just return the global tree id. 
-<<<<<<< HEAD
-=======
  * 
  * \param[in] ghost_gtree_hash  Global tree hash.
  * \param[in] data              Unused dummy Argument to allow passing this function to sc_hash_new. 
  * 
  * \return The global tree id.
->>>>>>> f7c6eb9d
  */
 static unsigned
 t8_ghost_gtree_hash_function (const void *ghost_gtree_hash, [[maybe_unused]] const void *data)
@@ -122,9 +119,6 @@
 
 /**
  * The equal function for two global tree hash objects.
-<<<<<<< HEAD
- * Two t8_ghost_gtree_hash_t are considered equal if theit global tree ids are the same.
-=======
  * Two t8_ghost_gtree_hash_t are considered equal if their global tree ids are the same.
  * 
  * \param[in] ghost_gtreea  Global tree hash object A
@@ -132,7 +126,6 @@
  * \param[in] user          Unused dummy Argument to allow passing this function to sc_hash_new. 
  * 
  * \return 1 if equal, 0 otherwise.
->>>>>>> f7c6eb9d
  */
 static int
 t8_ghost_gtree_equal_function (const void *ghost_gtreea, const void *ghost_gtreeb, [[maybe_unused]] const void *user)
@@ -144,9 +137,6 @@
   return objecta->global_id == objectb->global_id;
 }
 
-<<<<<<< HEAD
-/** The hash value for an entry of the process_offsets hash is the processes mpirank. */
-=======
 /** 
  * The hash value for an entry of the process_offsets hash is the processes mpirank. 
  * 
@@ -156,7 +146,6 @@
  * \return The process' MPI rank.
  * 
  */
->>>>>>> f7c6eb9d
 static unsigned
 t8_ghost_process_hash_function (const void *process_data, [[maybe_unused]] const void *user_data)
 {
@@ -168,15 +157,12 @@
 /** 
  * The equal function for the process_offsets array.
  * Two entries are the same if their mpiranks are equal. 
-<<<<<<< HEAD
-=======
  * 
  * \param[in] process_dataa   Process offset array A
  * \param[in] process_datab   Process offset array B
  * \param[in] user            Unused dummy Argument to allow passing this function to sc_hash_new. 
  * 
  * \return 1 if equal, 0 if not.
->>>>>>> f7c6eb9d
  */
 static int
 t8_ghost_process_equal_function (const void *process_dataa, const void *process_datab,
@@ -190,16 +176,12 @@
 
 /** 
  * The hash function for the remote_ghosts hash table.
-<<<<<<< HEAD
- * The hash value for an mpirank is just the rank 
-=======
  * The hash value for an mpirank is just the rank.
  * 
  * \param[in] remote_data The remote ghost data as void pointer.
  * \param[in] user_data   Unused dummy Argument to allow passing this function to sc_hash_new.
  * 
  * \return The mpi rank.
->>>>>>> f7c6eb9d
  */
 static unsigned
 t8_ghost_remote_hash_function (const void *remote_data, [[maybe_unused]] const void *user_data)
@@ -212,15 +194,12 @@
 /**
  * The equal function for the remote hash table.
  * Two entries are the same if they have the same rank. 
-<<<<<<< HEAD
-=======
  * 
  * \param[in] remote_dataa  Remote hash table A.
  * \param[in] remote_datab  Remote hash table B.
  * \param[in] user          Unused dummy Argument to allow passing this function to sc_hash_new. 
  * 
  * \return 1 if the two have the same rank, 0 if not.
->>>>>>> f7c6eb9d
  */
 static int
 t8_ghost_remote_equal_function (const void *remote_dataa, const void *remote_datab, [[maybe_unused]] const void *user)
@@ -281,13 +260,9 @@
  *  Return the remote struct of a given remote rank 
  *  
  *  \param[in] forest A committed forest.
-<<<<<<< HEAD
- *  \param[in] remote The rank of the remote.
-=======
  *  \param[in] remote The rank of the remote process.
  * 
  * \return The remote struct of the rank as \see t8_ghost_remote_t pointer.
->>>>>>> f7c6eb9d
  */
 static t8_ghost_remote_t *
 t8_forest_ghost_get_remote (t8_forest_t forest, int remote)
@@ -499,9 +474,6 @@
 /** 
  * Add a new element to the remote hash table (if not already in it).
  * Must be called for elements in linear order
-<<<<<<< HEAD
- * element_index is the tree local index of this element 
-=======
  * element_index is the tree local index of this element.
  * 
  * \param[in] forest          The forest.
@@ -510,7 +482,6 @@
  * \param[in] ltreeid         Local id of the tree within the forest.
  * \param[in] elem            The element to be added.
  * \param[in] element_index   The element's tree-local id.
->>>>>>> f7c6eb9d
  */
 static void
 t8_ghost_add_remote (t8_forest_t forest, t8_forest_ghost_t ghost, int remote_rank, t8_locidx_t ltreeid,
@@ -1123,9 +1094,7 @@
 
 /**
  * Receive a single message from a remote process, after the message was successfully probed.
-<<<<<<< HEAD
  * Returns the allocated receive buffer and the number of bytes received 
-=======
  * 
  * \param[in] recv_rank   The receiving rank.
  * \param[in] comm        The MPI communicator.
@@ -1133,7 +1102,6 @@
  * \param[in] recv_bytes  The number of bytes to be received.
  * 
  * \return The allocated receive buffer and the number of bytes received.
->>>>>>> f7c6eb9d
  */
 static char *
 t8_forest_ghost_receive_message (int recv_rank, sc_MPI_Comm comm, sc_MPI_Status status, int *recv_bytes)
@@ -1171,8 +1139,6 @@
  * When called with the first message, current_element_offset must be set to 0.
  *
  * Currently we expect that the messages arrive in order of the sender's rank. 
-<<<<<<< HEAD
-=======
  * 
  * \param[in] forest                      The forest.
  * \param[in] ghost                       The forest's ghost.
@@ -1180,7 +1146,6 @@
  * \param[in] recv_rank                   The receiving rank.
  * \param[in] recv_buffer                 The receive buffer.
  * \param[in] recv_bytes                  The number of bytes received.
->>>>>>> f7c6eb9d
  */
 static void
 t8_forest_ghost_parse_received_message (t8_forest_t forest, t8_forest_ghost_t ghost,
@@ -1343,12 +1308,9 @@
  * Probe for all incoming messages from the remote ranks and receive them.
  * We receive the message in the order in which they arrive. To achieve this,
  * we have to use polling. 
-<<<<<<< HEAD
-=======
  * 
  * \param[in] forest  The forest.
  * \param[in] ghost   The forest's ghost.
->>>>>>> f7c6eb9d
  */
 static void
 t8_forest_ghost_receive (t8_forest_t forest, t8_forest_ghost_t ghost)
