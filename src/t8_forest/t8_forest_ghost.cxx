/*
  This file is part of t8code.
  t8code is a C library to manage a collection (a forest) of multiple
  connected adaptive space-trees of general element classes in parallel.

  Copyright (C) 2024 the developers

  t8code is free software; you can redistribute it and/or modify
  it under the terms of the GNU General Public License as published by
  the Free Software Foundation; either version 2 of the License, or
  (at your option) any later version.

  t8code is distributed in the hope that it will be useful,
  but WITHOUT ANY WARRANTY; without even the implied warranty of
  MERCHANTABILITY or FITNESS FOR A PARTICULAR PURPOSE.  See the
  GNU General Public License for more details.

  You should have received a copy of the GNU General Public License
  along with t8code; if not, write to the Free Software Foundation, Inc.,
  51 Franklin Street, Fifth Floor, Boston, MA 02110-1301, USA.
*/

#include <t8_forest/t8_forest_ghost.h>
#include <t8_forest/t8_forest_partition.h>
#include <t8_forest/t8_forest_types.h>
#include <t8_forest/t8_forest_private.h>
#include <t8_forest/t8_forest_iterate.h>
#include <t8_forest/t8_forest_general.h>
#include <t8_cmesh/t8_cmesh_trees.h>
#include <t8_element.hxx>
#include <t8_data/t8_containers.h>
#include <sc_statistics.h>

#include <t8_forest/t8_forest_ghost_interface.h>
#include <t8_forest/t8_forest_ghost_interface.hxx>
#include <t8_forest/t8_forest_ghost_search.hxx>
#include <t8_forest/t8_forest_ghost_stencil.hxx>

/* We want to export the whole implementation to be callable from "C" */
T8_EXTERN_C_BEGIN ();

/* The information for a remote process, what data we have to send to them.
 */
typedef struct
{
  int recv_rank;           /* The rank to which we send. */
  size_t num_bytes;        /* The number of bytes that we send. */
  sc_MPI_Request *request; /* Communication request, not owned by this struct. */
  char *buffer;            /* The send buffer. */
} t8_ghost_mpi_send_info_t;

/* The information stored for the ghost trees */
typedef struct
{
  t8_gloidx_t global_id;       /* global id of the tree */
  t8_locidx_t element_offset;  /* The count of all ghost elements in all smaller ghost trees */
  t8_element_array_t elements; /* The ghost elements of that tree */
  t8_eclass_t eclass;          /* The trees element class */
} t8_ghost_tree_t;

/* The data structure stored in the global_tree_to_ghost_tree hash table. */
typedef struct
{
  t8_gloidx_t global_id; /* global tree id */
  size_t index;          /* the index of that global tree in the ghost_trees array. */
} t8_ghost_gtree_hash_t;

/* The data structure stored in the process_offsets array. */
typedef struct
{
  int mpirank;              /* rank of the process */
  t8_locidx_t ghost_offset; /* The number of ghost elements for all previous ranks */
  size_t tree_index;        /* index of first ghost tree of this process in ghost_trees */
  size_t first_element;     /* the index of the first element in the elements array of the ghost tree. */
} t8_ghost_process_hash_t;

/* The information stored for the remote trees.
 * Each remote process stores an array of these */
typedef struct
{
  t8_gloidx_t global_id;       /* global id of the tree */
  int mpirank;                 /* The mpirank of the remote process */
  t8_element_array_t elements; /* The remote elements of that tree */
  sc_array_t element_indices;  /* The (tree) local indices of the ghost elements. */
  t8_eclass_t eclass;          /* The trees element class */
} t8_ghost_remote_tree_t;

typedef struct
{
  int remote_rank;          /* The rank of the remote process */
  t8_locidx_t num_elements; /* The number of remote elements for this process */
  sc_array_t remote_trees;  /* Array of the remote trees of this process */
} t8_ghost_remote_t;

/* The hash function for the global tree hash.
 * As hash value we just return the global tree id. */
static unsigned
t8_ghost_gtree_hash_function (const void *ghost_gtree_hash, const void *data)
{
  const t8_ghost_gtree_hash_t *object = (const t8_ghost_gtree_hash_t *) ghost_gtree_hash;

  return (unsigned) object->global_id;
}

/* The equal function for two global tree hash objects.
 * Two t8_ghost_gtree_hash_t are considered equal if theit global tree ids are the same.
 */
static int
t8_ghost_gtree_equal_function (const void *ghost_gtreea, const void *ghost_gtreeb, const void *user)
{
  const t8_ghost_gtree_hash_t *objecta = (const t8_ghost_gtree_hash_t *) ghost_gtreea;
  const t8_ghost_gtree_hash_t *objectb = (const t8_ghost_gtree_hash_t *) ghost_gtreeb;

  /* return true if and only if the global_ids are the same */
  return objecta->global_id == objectb->global_id;
}

/* The hash value for an entry of the process_offsets hash is the processes mpirank. */
static unsigned
t8_ghost_process_hash_function (const void *process_data, const void *user_data)
{
  const t8_ghost_process_hash_t *process = (const t8_ghost_process_hash_t *) process_data;

  return process->mpirank;
}

/* The equal function for the process_offsets array.
 * Two entries are the same if their mpiranks are equal. */
static int
t8_ghost_process_equal_function (const void *process_dataa, const void *process_datab, const void *user)
{
  const t8_ghost_process_hash_t *processa = (const t8_ghost_process_hash_t *) process_dataa;
  const t8_ghost_process_hash_t *processb = (const t8_ghost_process_hash_t *) process_datab;

  return processa->mpirank == processb->mpirank;
}

/* The hash function for the remote_ghosts hash table.
 * The hash value for an mpirank is just the rank */
static unsigned
t8_ghost_remote_hash_function (const void *remote_data, const void *user_data)
{
  const t8_ghost_remote_t *remote = (const t8_ghost_remote_t *) remote_data;

  return remote->remote_rank;
}

/* The equal function for the remote hash table.
 * Two entries are the same if they have the same rank. */
static int
t8_ghost_remote_equal_function (const void *remote_dataa, const void *remote_datab, const void *user)
{
  const t8_ghost_remote_t *remotea = (const t8_ghost_remote_t *) remote_dataa;
  const t8_ghost_remote_t *remoteb = (const t8_ghost_remote_t *) remote_datab;

  return remotea->remote_rank == remoteb->remote_rank;
}

/** This struct is used during a ghost data exchange.
 * Since we use asynchronuous communication, we store the
 * send buffers and mpi requests until we end the communication.
 */
typedef struct
{
  int num_remotes;
  /** The number of processes, we send to */
  char **send_buffers;
  /** For each remote the send buffer */
  sc_MPI_Request *send_requests;
  /** For each process we send to, the MPI request used */
  sc_MPI_Request *recv_requests;
  /** For each process we receive from, the MPI request used */
} t8_ghost_data_exchange_t;

void
t8_forest_ghost_init (t8_forest_ghost_t *pghost, t8_ghost_type_t ghost_type)
{
  t8_forest_ghost_t ghost;

  T8_ASSERT (ghost_type != T8_GHOST_NONE);

  /* Allocate memory for ghost */
  ghost = *pghost = T8_ALLOC_ZERO (t8_forest_ghost_struct_t, 1);
  /* initialize the reference counter */
  t8_refcount_init (&ghost->rc);
  /* Set the ghost type */
  ghost->ghost_type = ghost_type;

  /* Allocate the trees array */
  ghost->ghost_trees = sc_array_new (sizeof (t8_ghost_tree_t));

  /* initialize the global_tree_to_ghost_tree hash table */
  ghost->glo_tree_mempool = sc_mempool_new (sizeof (t8_ghost_gtree_hash_t));
  ghost->global_tree_to_ghost_tree
    = sc_hash_new (t8_ghost_gtree_hash_function, t8_ghost_gtree_equal_function, NULL, NULL);

  /* initialize the process_offset hash table */
  ghost->proc_offset_mempool = sc_mempool_new (sizeof (t8_ghost_process_hash_t));
  ghost->process_offsets = sc_hash_new (t8_ghost_process_hash_function, t8_ghost_process_equal_function, NULL, NULL);
  /* initialize the remote ghosts hash table */
  ghost->remote_ghosts = sc_hash_array_new (sizeof (t8_ghost_remote_t), t8_ghost_remote_hash_function,
                                            t8_ghost_remote_equal_function, NULL);
  /* initialize the remote processes array */
  ghost->remote_processes = sc_array_new (sizeof (int));
}

/* Return the remote struct of a given remote rank */
static t8_ghost_remote_t *
t8_forest_ghost_get_remote (t8_forest_t forest, int remote)
{
  t8_ghost_remote_t remote_search;
#ifdef T8_ENABLE_DEBUG
  int ret;
#endif
  size_t index;

  T8_ASSERT (t8_forest_is_committed (forest));

  remote_search.remote_rank = remote;
#ifdef T8_ENABLE_DEBUG
  ret =
#else
  (void)
#endif
    sc_hash_array_lookup (forest->ghosts->remote_ghosts, &remote_search, &index);
  T8_ASSERT (ret);
  return (t8_ghost_remote_t *) sc_array_index (&forest->ghosts->remote_ghosts->a, index);
}

/* Return a remote processes info about the stored ghost elements */
static t8_ghost_process_hash_t *
t8_forest_ghost_get_proc_info (t8_forest_t forest, int remote)
{
  t8_ghost_process_hash_t proc_hash_search, **pproc_hash_found, *proc_hash_found;
#ifdef T8_ENABLE_DEBUG
  int ret;
#endif

  T8_ASSERT (t8_forest_is_committed (forest));

  proc_hash_search.mpirank = remote;
#ifdef T8_ENABLE_DEBUG
  ret =
#else
  (void)
#endif
    sc_hash_lookup (forest->ghosts->process_offsets, &proc_hash_search, (void ***) &pproc_hash_found);
  T8_ASSERT (ret);
  proc_hash_found = *pproc_hash_found;
  T8_ASSERT (proc_hash_found->mpirank == remote);
  return proc_hash_found;
}

/* return the number of trees in a ghost */
t8_locidx_t
t8_forest_ghost_num_trees (const t8_forest_t forest)
{
  if (forest->ghosts == NULL) {
    return 0;
  }
  T8_ASSERT (forest->ghosts != NULL);
  if (forest->ghosts->num_ghosts_elements <= 0) {
    return 0;
  }
  T8_ASSERT (forest->ghosts->ghost_trees != NULL);

  return forest->ghosts->ghost_trees->elem_count;
}

/* Given an index into the ghost_trees array return the ghost tree */
static t8_ghost_tree_t *
t8_forest_ghost_get_tree (const t8_forest_t forest, const t8_locidx_t lghost_tree)
{
  t8_ghost_tree_t *ghost_tree;
  t8_forest_ghost_t ghost;

  T8_ASSERT (t8_forest_is_committed (forest));
  ghost = forest->ghosts;
  T8_ASSERT (ghost != NULL);
  T8_ASSERT (ghost->ghost_trees != NULL);
  T8_ASSERT (0 <= lghost_tree && lghost_tree < t8_forest_ghost_num_trees (forest));

  ghost_tree = (t8_ghost_tree_t *) t8_sc_array_index_locidx (ghost->ghost_trees, lghost_tree);
  return ghost_tree;
}

t8_locidx_t
t8_forest_ghost_get_tree_element_offset (const t8_forest_t forest, const t8_locidx_t lghost_tree)
{
  T8_ASSERT (t8_forest_is_committed (forest));
  return t8_forest_ghost_get_tree (forest, lghost_tree)->element_offset;
}

/* Given an index in the ghost_tree array, return this tree's number of elements */
t8_locidx_t
t8_forest_ghost_tree_num_elements (t8_forest_t forest, t8_locidx_t lghost_tree)
{
  t8_ghost_tree_t *ghost_tree;

  T8_ASSERT (t8_forest_is_committed (forest));

  ghost_tree = t8_forest_ghost_get_tree (forest, lghost_tree);
  return t8_element_array_get_count (&ghost_tree->elements);
}

const t8_element_t *
t8_ghost_get_ghost_in_tree_from_linear_id (t8_forest_t forest, t8_locidx_t lghost_tree, t8_linearidx_t linear_id,
                                           int element_level, t8_locidx_t *loc_ghost_id)
{
  T8_ASSERT (t8_forest_is_committed (forest));
  const t8_element_array_t *ghost_elements = t8_forest_ghost_get_tree_elements (forest, lghost_tree);
  T8_ASSERT (ghost_elements != NULL);
  T8_ASSERT (!forest->incomplete_trees);  // This function will not word properlt with incomplete trees.
  /* Search for the element.
   * The search returns the largest index i,
   * such that the element at position i has a smaller id than the given one.
   * If no such i exists, it returns -1. */
  *loc_ghost_id = t8_forest_bin_search_lower (ghost_elements, linear_id, element_level);
  if (*loc_ghost_id >= 0) {
    /* The element was found */
    return t8_element_array_index_locidx (ghost_elements, *loc_ghost_id);
  }
  *loc_ghost_id = -1;
  return nullptr;
}

t8_locidx_t
t8_ghost_get_ghost_id_in_tree (t8_forest_t forest, t8_locidx_t lghost_tree, const t8_element_t *ghost_element)
{
  T8_ASSERT (t8_forest_is_committed (forest));
  const t8_element_array_t *ghost_elements = t8_forest_ghost_get_tree_elements (forest, lghost_tree);
  T8_ASSERT (ghost_elements != NULL);
  /* In order to find the element, we need to compute its linear id.
   * To do so, we need the scheme and the level of the element. */
  const t8_eclass_scheme_c *scheme = t8_element_array_get_scheme (ghost_elements);
  const int ghost_level = scheme->t8_element_level (ghost_element);
  /* Compute the linear id. */
  const t8_linearidx_t element_id = scheme->t8_element_get_linear_id (ghost_element, ghost_level);
  /* Search for the element */
  t8_locidx_t loc_ghost_id;
  const t8_element_t *found_ghost
    = t8_ghost_get_ghost_in_tree_from_linear_id (forest, lghost_tree, element_id, ghost_level, &loc_ghost_id);
  if (loc_ghost_id < 0) {
    /* The element was not found */
    return -1;
  }
  /* An element was found but it may not be the candidate element. 
   * To identify whether the element was found, we compare these two. */
  if (scheme->t8_element_equal (ghost_element, found_ghost)) {
    return loc_ghost_id;
  }
  else {
    return -1;
  }
}

t8_element_array_t *
t8_forest_ghost_get_tree_elements (const t8_forest_t forest, const t8_locidx_t lghost_tree)
{
  T8_ASSERT (t8_forest_is_committed (forest));
  T8_ASSERT (forest->ghosts != NULL);

  return &t8_forest_ghost_get_tree (forest, lghost_tree)->elements;
}

t8_locidx_t
t8_forest_ghost_get_ghost_treeid (t8_forest_t forest, t8_gloidx_t gtreeid)
{
  t8_ghost_gtree_hash_t query, *found, **pfound;

  T8_ASSERT (t8_forest_is_committed (forest));
  T8_ASSERT (forest->ghosts != NULL);

  query.global_id = gtreeid;
  if (sc_hash_lookup (forest->ghosts->global_tree_to_ghost_tree, &query, (void ***) &pfound)) {
    /* The tree was found */
    found = *pfound;
    return found->index;
  }
  else {
    /* The tree was not found */
    return -1;
  }
}

/* Given an index in the ghost_tree array, return this tree's element class */
t8_eclass_t
t8_forest_ghost_get_tree_class (const t8_forest_t forest, const t8_locidx_t lghost_tree)
{
  t8_ghost_tree_t *ghost_tree;
  T8_ASSERT (t8_forest_is_committed (forest));

  ghost_tree = t8_forest_ghost_get_tree (forest, lghost_tree);
  return ghost_tree->eclass;
}

/* Given an index in the ghost_tree array, return this tree's global id */
t8_gloidx_t
t8_forest_ghost_get_global_treeid (const t8_forest_t forest, const t8_locidx_t lghost_tree)
{
  t8_ghost_tree_t *ghost_tree;
  T8_ASSERT (t8_forest_is_committed (forest));

  ghost_tree = t8_forest_ghost_get_tree (forest, lghost_tree);
  return ghost_tree->global_id;
}

/* Given an index into the ghost_trees array and for that tree an element index,
 * return the corresponding element. */
t8_element_t *
t8_forest_ghost_get_element (t8_forest_t forest, t8_locidx_t lghost_tree, t8_locidx_t lelement)
{
  t8_ghost_tree_t *ghost_tree;

  T8_ASSERT (t8_forest_is_committed (forest));

  ghost_tree = t8_forest_ghost_get_tree (forest, lghost_tree);
  T8_ASSERT (0 <= lelement && lelement < t8_forest_ghost_tree_num_elements (forest, lghost_tree));
  /* TODO: In future, make return type const (and offer additional mutable version) and call t8_element_array_index_locidx (the const version). */
  return t8_element_array_index_locidx_mutable (&ghost_tree->elements, lelement);
}

/* Initialize a t8_ghost_remote_tree_t */
static void
t8_ghost_init_remote_tree (t8_forest_t forest, t8_gloidx_t gtreeid, int remote_rank, t8_eclass_t eclass,
                           t8_ghost_remote_tree_t *remote_tree)
{
  t8_eclass_scheme_c *ts;
  t8_locidx_t local_treeid;

  T8_ASSERT (remote_tree != NULL);

  ts = t8_forest_get_eclass_scheme (forest, eclass);
  local_treeid = gtreeid - t8_forest_get_first_local_tree_id (forest);
  /* Set the entries of the new remote tree */
  remote_tree->global_id = gtreeid;
  remote_tree->mpirank = remote_rank;
  remote_tree->eclass = t8_forest_get_eclass (forest, local_treeid);
  /* Initialize the array to store the element */
  t8_element_array_init (&remote_tree->elements, ts);
  /* Initialize the array to store the element indices. */
  sc_array_init (&remote_tree->element_indices, sizeof (t8_locidx_t));
}

/* Add a new element to the remote hash table (if not already in it).
 * Must be called for elements in linear order
 * element_index is the tree local index of this element */
static void
t8_ghost_add_remote (t8_forest_t forest, t8_forest_ghost_t ghost, int remote_rank, t8_locidx_t ltreeid,
                     const t8_element_t *elem, t8_locidx_t element_index)
{
  t8_ghost_remote_t remote_entry_lookup, *remote_entry;
  t8_ghost_remote_tree_t *remote_tree;
  t8_element_t *elem_copy;
  t8_eclass_scheme_c *ts;
  t8_eclass_t eclass;
  sc_array_t *remote_array;
  size_t index, element_count;
  t8_gloidx_t gtreeid;
  int *remote_process_entry;
  int level, copy_level = 0;

  /* Get the tree's element class and the scheme */
  eclass = t8_forest_get_tree_class (forest, ltreeid);
  ts = t8_forest_get_eclass_scheme (forest, eclass);
  gtreeid = t8_forest_get_first_local_tree_id (forest) + ltreeid;

  /* Check whether the remote_rank is already present in the remote ghosts
   * array. */
  remote_entry_lookup.remote_rank = remote_rank;
  /* clang-format off */
  remote_entry = (t8_ghost_remote_t *) sc_hash_array_insert_unique (ghost->remote_ghosts, (void *) &remote_entry_lookup,
                                                                    &index);
  /* clang-format on */
  if (remote_entry != NULL) {
    /* The remote rank was not in the array and was inserted now */
    remote_entry->remote_rank = remote_rank;
    remote_entry->num_elements = 0;
    /* Initialize the tree array of the new entry */
    sc_array_init_size (&remote_entry->remote_trees, sizeof (t8_ghost_remote_tree_t), 1);
    /* Get a pointer to the new entry */
    remote_tree = (t8_ghost_remote_tree_t *) sc_array_index (&remote_entry->remote_trees, 0);
    /* initialize the remote_tree */
    t8_ghost_init_remote_tree (forest, gtreeid, remote_rank, eclass, remote_tree);
    /* Since the rank is a new remote rank, we also add it to the remote ranks array */
    remote_process_entry = (int *) sc_array_push (ghost->remote_processes);
    *remote_process_entry = remote_rank;
  }
  else {
    /* The remote rank already is contained in the remotes array at position index. */
    remote_array = &ghost->remote_ghosts->a;
    remote_entry = (t8_ghost_remote_t *) sc_array_index (remote_array, index);
    T8_ASSERT (remote_entry->remote_rank == remote_rank);
    /* Check whether the tree has already an entry for this process.
     * Since we only add in local tree order the current tree is either
     * the last entry or does not have an entry yet. */
    remote_tree = (t8_ghost_remote_tree_t *) sc_array_index (&remote_entry->remote_trees,
                                                             remote_entry->remote_trees.elem_count - 1);
    if (remote_tree->global_id != gtreeid) {
      /* The tree does not exist in the array. We thus need to add it and
       * initialize it. */
      remote_tree = (t8_ghost_remote_tree_t *) sc_array_push (&remote_entry->remote_trees);
      t8_ghost_init_remote_tree (forest, gtreeid, remote_rank, eclass, remote_tree);
    }
  }
  /* remote_tree now points to a valid entry for the tree.
   * We can add a copy of the element to the elements array
   * if it does not exist already. If it exists it is the last entry in the array. */
#ifdef T8_ENABLE_DEBUG
  {
    /* debugging assertion that the element is really not contained already */
    int ielem;
    int elem_count = t8_element_array_get_count (&remote_tree->elements);
    for (ielem = 0; ielem < elem_count - 1; ielem++) {
      const t8_element_t *test_el = t8_element_array_index_int (&remote_tree->elements, ielem);
      SC_CHECK_ABORTF (!ts->t8_element_equal (test_el, elem), "Local element %i already in remote ghosts at pos %i\n",
                       element_index, ielem);
    }
  }
#endif
  elem_copy = NULL;
  level = ts->t8_element_level (elem);
  element_count = t8_element_array_get_count (&remote_tree->elements);
  if (element_count > 0) {
    elem_copy = t8_element_array_index_locidx_mutable (&remote_tree->elements, element_count - 1);
    copy_level = ts->t8_element_level (elem_copy);
  }
  /* Check if the element was not contained in the array.
   * If so, we add a copy of elem to the array.
   * Otherwise, we do nothing. */
  if (elem_copy == NULL || level != copy_level
      || ts->t8_element_get_linear_id (elem_copy, copy_level) != ts->t8_element_get_linear_id (elem, level)) {
    /* Add the element */
    elem_copy = t8_element_array_push (&remote_tree->elements);
    ts->t8_element_copy (elem, elem_copy);
    /* Add the index of the element */
    *(t8_locidx_t *) sc_array_push (&remote_tree->element_indices) = element_index;
    remote_entry->num_elements++;
  }
}

typedef struct
{
  sc_array_t bounds_per_level; /* For each level from the nca to the parent of the current element
                                           we store for each face the lower and upper bounds of the owners at
                                           this face. We also store bounds for the element's owners.
                                           Each entry is an array of 2 * (max_num_faces + 1) integers,
                                           | face_0 low | face_0 high | ... | face_n low | face_n high | owner low | owner high | */
  sc_array_t face_owners;      /* Temporary storage for all owners at a leaf's face */
  t8_eclass_scheme_c *ts;
  t8_gloidx_t gtreeid;
  int level_nca; /* The refinement level of the root element in the search.
                                           At position element_level - level_nca in bounds_per_level are the bounds
                                           for the parent of element. */
  int max_num_faces;
  t8_eclass_t eclass;
#ifdef T8_ENABLE_DEBUG
  t8_locidx_t left_out; /* Count the elements for which we skip the search */
#endif
} t8_forest_ghost_boundary_data_t;

static int
t8_forest_ghost_search_boundary (t8_forest_t forest, t8_locidx_t ltreeid, const t8_element_t *element,
                                 const int is_leaf, const t8_element_array_t *leaves, const t8_locidx_t tree_leaf_index)
{
  t8_forest_ghost_boundary_data_t *data = (t8_forest_ghost_boundary_data_t *) t8_forest_get_user_data (forest);
  int num_faces, iface, faces_totally_owned, level;
  int parent_face;
  int lower, upper, *bounds, *new_bounds, parent_lower, parent_upper;
  int el_lower, el_upper;
  int element_is_owned, iproc, remote_rank;

  /* First part: the search enters a new tree, we need to reset the user_data */
  if (t8_forest_global_tree_id (forest, ltreeid) != data->gtreeid) {
    int max_num_faces;
    /* The search has entered a new tree, store its eclass and element scheme */
    data->gtreeid = t8_forest_global_tree_id (forest, ltreeid);
    data->eclass = t8_forest_get_eclass (forest, ltreeid);
    data->ts = t8_forest_get_eclass_scheme (forest, data->eclass);
    data->level_nca = data->ts->t8_element_level (element);
    data->max_num_faces = data->ts->t8_element_max_num_faces (element);
    max_num_faces = data->max_num_faces;
    sc_array_reset (&data->bounds_per_level);
    sc_array_init_size (&data->bounds_per_level, 2 * (max_num_faces + 1) * sizeof (int), 1);
    /* Set the (imaginary) owner bounds for the parent of the root element */
    bounds = (int *) sc_array_index (&data->bounds_per_level, 0);
    for (iface = 0; iface < max_num_faces + 1; iface++) {
      bounds[iface * 2] = 0;
      bounds[iface * 2 + 1] = forest->mpisize - 1;
    }
    /* TODO: compute bounds */
  }

  /* The level of the current element */
  level = data->ts->t8_element_level (element);
  /* Get a pointer to the owner at face bounds of this element, if there doesnt exist
   * an entry for this in the bounds_per_level array yet, we allocate it */
  T8_ASSERT (level >= data->level_nca);
  if (data->bounds_per_level.elem_count <= (size_t) level - data->level_nca + 1) {
    T8_ASSERT (data->bounds_per_level.elem_count == (size_t) level - data->level_nca + 1);
    new_bounds = (int *) sc_array_push (&data->bounds_per_level);
  }
  else {
    new_bounds = (int *) sc_array_index (&data->bounds_per_level, level - data->level_nca + 1);
  }

  /* Get a pointer to the owner bounds of the parent */
  bounds = (int *) sc_array_index (&data->bounds_per_level, level - data->level_nca);
  /* Get bounds for the element's parent's owners */
  parent_lower = bounds[2 * data->max_num_faces];
  parent_upper = bounds[2 * data->max_num_faces + 1];
  /* Temporarily store them to serve as bounds for this element's owners */
  el_lower = parent_lower;
  el_upper = parent_upper;
  /* Compute bounds for the element's owners */
  t8_forest_element_owners_bounds (forest, data->gtreeid, element, data->eclass, &el_lower, &el_upper);
  /* Set these as the new bounds */
  new_bounds[2 * data->max_num_faces] = el_lower;
  new_bounds[2 * data->max_num_faces + 1] = el_upper;
  element_is_owned = (el_lower == el_upper);
  num_faces = data->ts->t8_element_num_faces (element);
  faces_totally_owned = 1;

  /* TODO: we may not carry on with the face computations if the element is not
   *       totally owned and immediately return 1. However, how do we set the bounds for
   *       the face owners then?
   */
  for (iface = 0; iface < num_faces; iface++) {
    /* Compute the face number of the parent to reuse the bounds */
    parent_face = data->ts->t8_element_face_parent_face (element, iface);
    if (parent_face >= 0) {
      /* This face was also a face of the parent, we reuse the computed bounds */
      lower = bounds[parent_face * 2];
      upper = bounds[parent_face * 2 + 1];
    }
    else {
      /* this is an inner face, thus the face owners must be owners of the parent element */
      lower = parent_lower;
      upper = parent_upper;
    }

    if (!is_leaf) {
      /* The element is not a leaf, we compute bounds for the face neighbor owners,
       * if all face neighbors are owned by this rank, and the element is completely
       * owned, then we do not continue the search. */
      /* Compute the owners of the neighbor at this face of the element */
      t8_forest_element_owners_at_neigh_face_bounds (forest, ltreeid, element, iface, &lower, &upper);
      /* Store the new bounds at the entry for this element */
      new_bounds[iface * 2] = lower;
      new_bounds[iface * 2 + 1] = upper;
      if (lower != upper or lower != forest->mpirank) {
        faces_totally_owned = 0;
      }
    }
    else {
      /* The element is a leaf, we compute all of its face neighbor owners
       * and add the element as a remote element to all of them. */
      sc_array_resize (&data->face_owners, 2);
      /* The first and second entry in the face_owners array serve as lower and upper bound */
      *(int *) sc_array_index (&data->face_owners, 0) = lower;
      *(int *) sc_array_index (&data->face_owners, 1) = upper;
      t8_forest_element_owners_at_neigh_face (forest, ltreeid, element, iface, &data->face_owners);
      /*TODO: add as remotes */
      for (iproc = 0; iproc < (int) data->face_owners.elem_count; iproc++) {
        remote_rank = *(int *) sc_array_index (&data->face_owners, iproc);
        if (remote_rank != forest->mpirank) {
          t8_ghost_add_remote (forest, forest->ghosts, remote_rank, ltreeid, element, tree_leaf_index);
        }
      }
    }
  } /* end face loop */
  if (faces_totally_owned && element_is_owned) {
    /* The element only has local descendants and all of its face neighbors are local as well. 
     * We do not continue the search */
#ifdef T8_ENABLE_DEBUG
    if (tree_leaf_index < 0) {
      data->left_out += t8_element_array_get_count (leaves);
    }
#endif
    return 0;
  }
  /* Continue the top-down search if this element or its face neighbors are not completely owned by the rank. */
  return 1;
}

/* Fill the remote ghosts of a ghost structure.
 * We iterate through all elements and check if their neighbors
 * lie on remote processes. If so, we add the element to the
 * remote_ghosts array of ghost.
 * We also fill the remote_processes here.
 */
void
t8_forest_ghost_fill_remote_v3 (t8_forest_t forest)
{
  t8_forest_ghost_boundary_data_t data;
  void *store_user_data = NULL;

  /* Start with invalid entries in the user data.
   * These are set in t8_forest_ghost_search_boundary each time a new tree is entered */
  data.eclass = T8_ECLASS_COUNT;
  data.gtreeid = -1;
  data.ts = NULL;
#ifdef T8_ENABLE_DEBUG
  data.left_out = 0;
#endif
  sc_array_init (&data.face_owners, sizeof (int));
  /* This is a dummy init, since we call sc_array_reset in ghost_search_boundary
   * and we should not call sc_array_reset on a non-initialized array */
  sc_array_init (&data.bounds_per_level, 1);
  /* Store any user data that may reside on the forest */
  store_user_data = t8_forest_get_user_data (forest);
  /* Set the user data for the search routine */
  t8_forest_set_user_data (forest, &data);
  /* Loop over the trees of the forest */
  t8_forest_search (forest, t8_forest_ghost_search_boundary, NULL, NULL);

  /* Reset the user data from before search */
  t8_forest_set_user_data (forest, store_user_data);

  /* Reset the data arrays */
  sc_array_reset (&data.face_owners);
  sc_array_reset (&data.bounds_per_level);
#ifdef T8_ENABLE_DEBUG
#endif
}

/* Fill the remote ghosts of a ghost structure.
 * We iterate through all elements and check if their neighbors
 * lie on remote processes. If so, we add the element to the
 * remote_ghosts array of ghost.
 * We also fill the remote_processes here.
 * If ghost_method is 0, then we assume a balanced forest and
 * construct the remote processes by looking at the half neighbors of an element.
 * Otherwise, we use the owners_at_face method.
 */
void
t8_forest_ghost_fill_remote (t8_forest_t forest, t8_forest_ghost_t ghost, int ghost_method)
{
  t8_element_t **half_neighbors = NULL;
  t8_locidx_t num_local_trees, num_tree_elems;
  t8_locidx_t itree, ielem;
  t8_tree_t tree;
  t8_eclass_t tree_class, neigh_class, last_class;
  t8_gloidx_t neighbor_tree;
  t8_eclass_scheme_c *ts, *neigh_scheme = NULL, *prev_neigh_scheme = NULL;

  int iface, num_faces;
  int num_face_children, max_num_face_children = 0;
  int ichild, owner;
  sc_array_t owners, tree_owners;
  int is_atom;

  last_class = T8_ECLASS_COUNT;
  num_local_trees = t8_forest_get_num_local_trees (forest);
  if (ghost_method != 0) {
    sc_array_init (&owners, sizeof (int));
    sc_array_init (&tree_owners, sizeof (int));
  }

  /* Loop over the trees of the forest */
  for (itree = 0; itree < num_local_trees; itree++) {
    /* Get a pointer to the tree, the class of the tree, the
     * scheme associated to the class and the number of elements in this tree. */
    tree = t8_forest_get_tree (forest, itree);
    tree_class = t8_forest_get_tree_class (forest, itree);
    ts = t8_forest_get_eclass_scheme (forest, tree_class);

    /* Loop over the elements of this tree */
    num_tree_elems = t8_forest_get_tree_element_count (tree);
    for (ielem = 0; ielem < num_tree_elems; ielem++) {
      /* Get the element of the tree */
      const t8_element_t *elem = t8_forest_get_tree_element (tree, ielem);
      num_faces = ts->t8_element_num_faces (elem);
      if (ts->t8_element_level (elem) == ts->t8_element_maxlevel ()) {
        /* flag to decide whether this element is at the maximum level */
        is_atom = 1;
      }
      else {
        is_atom = 0;
      }
      for (iface = 0; iface < num_faces; iface++) {
        /* TODO: Check whether the neighbor element is inside the forest,
         *       if not then do not compute the half_neighbors.
         *       This will save computing time. Needs an "element is in forest" function
         *       Currently we perform this check in the half_neighbors function. */

        /* Get the element class of the neighbor tree */
        neigh_class = t8_forest_element_neighbor_eclass (forest, itree, elem, iface);
        neigh_scheme = t8_forest_get_eclass_scheme (forest, neigh_class);
        if (ghost_method == 0) {
          /* Use half neighbors */
          /* Get the number of face children of the element at this face */
          num_face_children = ts->t8_element_num_face_children (elem, iface);
          /* regrow the half_neighbors array if necessary.
           * We also need to reallocate it, if the element class of the neighbor
           * changes */
          if (max_num_face_children < num_face_children || last_class != neigh_class) {
            if (max_num_face_children > 0) {
              /* Clean-up memory */
              prev_neigh_scheme->t8_element_destroy (max_num_face_children, half_neighbors);
              T8_FREE (half_neighbors);
            }
            half_neighbors = T8_ALLOC (t8_element_t *, num_face_children);
            /* Allocate memory for the half size face neighbors */
            neigh_scheme->t8_element_new (num_face_children, half_neighbors);
            max_num_face_children = num_face_children;
            last_class = neigh_class;
            prev_neigh_scheme = neigh_scheme;
          }
          if (!is_atom) {
            /* Construct each half size neighbor */
            neighbor_tree = t8_forest_element_half_face_neighbors (forest, itree, elem, half_neighbors, neigh_scheme,
                                                                   iface, num_face_children, NULL);
          }
          else {
            int dummy_neigh_face;
            /* This element has maximum level, we only construct its neighbor */
            neighbor_tree = t8_forest_element_face_neighbor (forest, itree, elem, half_neighbors[0], neigh_scheme,
                                                             iface, &dummy_neigh_face);
          }
          if (neighbor_tree >= 0) {
            /* If there exist face neighbor elements (we are not at a domain boundary */
            /* Find the owner process of each face_child */
            for (ichild = 0; ichild < num_face_children; ichild++) {
              /* find the owner */
              owner = t8_forest_element_find_owner (forest, neighbor_tree, half_neighbors[ichild], neigh_class);
              T8_ASSERT (0 <= owner && owner < forest->mpisize);
              if (owner != forest->mpirank) {
                /* Add the element as a remote element */
                t8_ghost_add_remote (forest, ghost, owner, itree, elem, ielem);
              }
            }
          }
        } /* end ghost_method 0 */
        else {
          size_t iowner;
          /* Construct the owners at the face of the neighbor element */
          t8_forest_element_owners_at_neigh_face (forest, itree, elem, iface, &owners);
          T8_ASSERT (owners.elem_count >= 0);
          /* Iterate over all owners and if any is not the current process,
           * add this element as remote */
          for (iowner = 0; iowner < owners.elem_count; iowner++) {
            owner = *(int *) sc_array_index (&owners, iowner);
            T8_ASSERT (0 <= owner && owner < forest->mpisize);
            if (owner != forest->mpirank) {
              /* Add the element as a remote element */
              t8_ghost_add_remote (forest, ghost, owner, itree, elem, ielem);
            }
          }
          sc_array_truncate (&owners);
        }
      } /* end face loop */
    }   /* end element loop */
  }     /* end tree loop */

  if (forest->profile != NULL) {
    /* If profiling is enabled, we count the number of remote processes. */
    forest->profile->ghosts_remotes = ghost->remote_processes->elem_count;
  }
  /* Clean-up memory */
  if (ghost_method == 0) {
    if (half_neighbors != NULL) {
      neigh_scheme->t8_element_destroy (max_num_face_children, half_neighbors);
      T8_FREE (half_neighbors);
    }
  }
  else {
    sc_array_reset (&owners);
    sc_array_reset (&tree_owners);
  }
}

/* Begin sending the ghost elements from the remote ranks
 * using non-blocking communication.
 * Afterwards,
 *  t8_forest_ghost_send_end
 * must be called to end the communication.
 * Returns an array of mpi_send_info_t, one for each remote rank.
 */
static t8_ghost_mpi_send_info_t *
t8_forest_ghost_send_start (t8_forest_t forest, t8_forest_ghost_t ghost, sc_MPI_Request **requests)
{
  int proc_index, remote_rank;
  int num_remotes;
  size_t remote_index;
  t8_ghost_remote_t *remote_entry;
  sc_array_t *remote_trees;
  t8_ghost_remote_tree_t *remote_tree = NULL;
  t8_ghost_mpi_send_info_t *send_info, *current_send_info;
  char *current_buffer;
  size_t bytes_written, element_bytes, element_count, element_size;
#ifdef T8_ENABLE_DEBUG
  size_t acc_el_count = 0;
#endif
  int mpiret;

  /* Allocate a send_buffer for each remote rank */
  num_remotes = ghost->remote_processes->elem_count;
  send_info = T8_ALLOC (t8_ghost_mpi_send_info_t, num_remotes);
  *requests = T8_ALLOC (sc_MPI_Request, num_remotes);

  /* Loop over all remote processes */
  for (proc_index = 0; proc_index < (int) ghost->remote_processes->elem_count; proc_index++) {
    current_send_info = send_info + proc_index;
    /* Get the rank of the current remote process. */
    remote_rank = *(int *) sc_array_index_int (ghost->remote_processes, proc_index);
    t8_debugf ("Filling send buffer for process %i\n", remote_rank);
    /* initialize the send_info for the current rank */
    current_send_info->recv_rank = remote_rank;
    current_send_info->num_bytes = 0;
    current_send_info->request = *requests + proc_index;
    /* Lookup the ghost elements for the first tree of this remote */
    remote_entry = t8_forest_ghost_get_remote (forest, remote_rank);
    T8_ASSERT (remote_entry->remote_rank == remote_rank);
    /* Loop over all trees of the remote rank and count the bytes */
    /* At first we store the number of remote trees in the buffer */
    current_send_info->num_bytes += sizeof (size_t);
    /* add padding before the eclass */
    current_send_info->num_bytes += T8_ADD_PADDING (current_send_info->num_bytes);
    /* TODO: put this in a function */
    /* TODO: Use remote_entry to count the number of bytes while inserting
     *        the remote ghosts. */
    remote_trees = &remote_entry->remote_trees;
    for (remote_index = 0; remote_index < remote_trees->elem_count; remote_index++) {
      /* Get the next remote tree. */
      remote_tree = (t8_ghost_remote_tree_t *) sc_array_index (remote_trees, remote_index);
      /* We will store the global tree id, the element class and the list
       * of elements in the send_buffer. */
      current_send_info->num_bytes += sizeof (t8_gloidx_t);
      /* add padding before the eclass */
      current_send_info->num_bytes += T8_ADD_PADDING (current_send_info->num_bytes);
      current_send_info->num_bytes += sizeof (t8_eclass_t);
      /* add padding before the elements */
      current_send_info->num_bytes += T8_ADD_PADDING (current_send_info->num_bytes);
      /* The byte count of the elements */
      element_size = t8_element_array_get_size (&remote_tree->elements);
      element_count = t8_element_array_get_count (&remote_tree->elements);
      element_bytes = element_size * element_count;
      /* We will store the number of elements */
      current_send_info->num_bytes += sizeof (size_t);
      /* add padding before the elements */
      current_send_info->num_bytes += T8_ADD_PADDING (current_send_info->num_bytes);
      current_send_info->num_bytes += element_bytes;
      /* add padding after the elements */
      current_send_info->num_bytes += T8_ADD_PADDING (current_send_info->num_bytes);
    }

    /* We now now the number of bytes for our send_buffer and thus allocate it. */
    current_send_info->buffer = T8_ALLOC_ZERO (char, current_send_info->num_bytes);

    /* We iterate through the tree again and store the tree info and the elements into the send_buffer. */
    current_buffer = current_send_info->buffer;
    bytes_written = 0;
    /* Start with the number of remote trees in the buffer */
    memcpy (current_buffer + bytes_written, &remote_trees->elem_count, sizeof (size_t));
    bytes_written += sizeof (size_t);
    bytes_written += T8_ADD_PADDING (bytes_written);
#ifdef T8_ENABLE_DEBUG
    acc_el_count = 0;
#endif
    for (remote_index = 0; remote_index < remote_trees->elem_count; remote_index++) {
      /* Get a pointer to the tree */
      remote_tree = (t8_ghost_remote_tree_t *) sc_array_index (remote_trees, remote_index);
      T8_ASSERT (remote_tree->mpirank == remote_rank);

      /* Copy the global tree id */
      memcpy (current_buffer + bytes_written, &remote_tree->global_id, sizeof (t8_gloidx_t));
      bytes_written += sizeof (t8_gloidx_t);
      bytes_written += T8_ADD_PADDING (bytes_written);
      /* Copy the trees element class */
      memcpy (current_buffer + bytes_written, &remote_tree->eclass, sizeof (t8_eclass_t));
      bytes_written += sizeof (t8_eclass_t);
      bytes_written += T8_ADD_PADDING (bytes_written);
      /* Store the number of elements in the buffer */
      element_count = t8_element_array_get_count (&remote_tree->elements);
      memcpy (current_buffer + bytes_written, &element_count, sizeof (size_t));
      bytes_written += sizeof (size_t);
      bytes_written += T8_ADD_PADDING (bytes_written);
      /* The byte count of the elements */
      element_size = t8_element_array_get_size (&remote_tree->elements);
      element_bytes = element_size * element_count;
      /* Copy the elements into the send buffer */
      memcpy (current_buffer + bytes_written, t8_element_array_get_data (&remote_tree->elements), element_bytes);
      bytes_written += element_bytes;
      /* add padding after the elements */
      bytes_written += T8_ADD_PADDING (bytes_written);

      /* Add to the counter of remote elements. */
      ghost->num_remote_elements += element_count;
#ifdef T8_ENABLE_DEBUG
      acc_el_count += element_count;
#endif
    } /* End tree loop */

    T8_ASSERT (bytes_written == current_send_info->num_bytes);
    /* We can now post the MPI_Isend for the remote process */
    mpiret = sc_MPI_Isend (current_buffer, bytes_written, sc_MPI_BYTE, remote_rank, T8_MPI_GHOST_FOREST,
                           forest->mpicomm, *requests + proc_index);
    SC_CHECK_MPI (mpiret);
  } /* end process loop */
  return send_info;
}

static void
t8_forest_ghost_send_end (t8_forest_t forest, t8_forest_ghost_t ghost, t8_ghost_mpi_send_info_t *send_info,
                          sc_MPI_Request *requests)
{
  int num_remotes;
  int proc_pos, mpiret;

  T8_ASSERT (t8_forest_is_committed (forest));
  T8_ASSERT (ghost != NULL);

  /* Get the number of remote processes */
  num_remotes = ghost->remote_processes->elem_count;

  /* We wait for all communication to end. */
  mpiret = sc_MPI_Waitall (num_remotes, requests, sc_MPI_STATUSES_IGNORE);
  SC_CHECK_MPI (mpiret);

  /* Clean-up */
  for (proc_pos = 0; proc_pos < num_remotes; proc_pos++) {
    T8_FREE (send_info[proc_pos].buffer);
  }
  T8_FREE (send_info);
  T8_FREE (requests);
}

/* Receive a single message from a remote process, after the message was successfully probed.
 * Returns the allocated receive buffer and the number of bytes received */
static char *
t8_forest_ghost_receive_message (int recv_rank, sc_MPI_Comm comm, sc_MPI_Status status, int *recv_bytes)
{
  char *recv_buffer;
  int mpiret;

  T8_ASSERT (recv_rank == status.MPI_SOURCE);
  T8_ASSERT (status.MPI_TAG == T8_MPI_GHOST_FOREST);

  /* Get the number of bytes in the message */
  mpiret = sc_MPI_Get_count (&status, sc_MPI_BYTE, recv_bytes);

  /* Allocate receive buffer */
  recv_buffer = T8_ALLOC_ZERO (char, *recv_bytes);
  /* receive the message */
  mpiret
    = sc_MPI_Recv (recv_buffer, *recv_bytes, sc_MPI_BYTE, recv_rank, T8_MPI_GHOST_FOREST, comm, sc_MPI_STATUS_IGNORE);
  SC_CHECK_MPI (mpiret);

  return recv_buffer;
}

/* Parse a message from a remote process and correctly include the received
 * elements in the ghost structure.
 * The message looks like:
 * num_trees | pad | treeid 0 | pad | eclass 0 | pad | num_elems 0 | pad | elements | pad | treeid 1 | ...
 *  size_t   |     |t8_gloidx |     |t8_eclass |     | size_t      |     | t8_element_t |
 *
 * pad is paddind, see T8_ADD_PADDING
 *
 * current_element_offset is updated in each step to store the element offset
 * of the next ghost tree to be inserted.
 * When called with the first message, current_element_offset must be set to 0.
 */
/* Currently we expect that the messages arrive in order of the sender's rank. */
static void
t8_forest_ghost_parse_received_message (t8_forest_t forest, t8_forest_ghost_t ghost,
                                        t8_locidx_t *current_element_offset, int recv_rank, char *recv_buffer,
                                        int recv_bytes)
{
  size_t bytes_read, first_tree_index = 0, first_element_index = 0;
  t8_locidx_t num_trees, itree;
  t8_gloidx_t global_id;
  t8_eclass_t eclass;
  size_t num_elements, old_elem_count, ghosts_offset;
  t8_ghost_gtree_hash_t *tree_hash, **pfound_tree, *found_tree;
  t8_ghost_tree_t *ghost_tree;
  t8_eclass_scheme_c *ts;
  t8_element_t *element_insert;
  t8_ghost_process_hash_t *process_hash;
#ifdef T8_ENABLE_DEBUG
  int added_process;
#endif

  bytes_read = 0;
  /* read the number of trees */
  num_trees = *(size_t *) recv_buffer;
  bytes_read += sizeof (size_t);
  bytes_read += T8_ADD_PADDING (bytes_read);

  t8_debugf ("Received %li trees from %i (%i bytes)\n", (long) num_trees, recv_rank, recv_bytes);

  /* Count the total number of ghosts that we receive from this rank */
  ghosts_offset = ghost->num_ghosts_elements;
  for (itree = 0; itree < num_trees; itree++) {
    /* Get tree id */
    /* search if tree was inserted */
    /* if not: new entry, add elements */
    /* if yes: add the elements to the end of the tree's element array. */

    /* read the global id of this tree. */
    global_id = *(t8_gloidx_t *) (recv_buffer + bytes_read);
    bytes_read += sizeof (t8_gloidx_t);
    bytes_read += T8_ADD_PADDING (bytes_read);
    /* read the element class of the tree */
    eclass = *(t8_eclass_t *) (recv_buffer + bytes_read);
    bytes_read += sizeof (t8_eclass_t);
    bytes_read += T8_ADD_PADDING (bytes_read);
    /* read the number of elements sent */
    num_elements = *(size_t *) (recv_buffer + bytes_read);

    /* Add to the counter of ghost elements. */
    ghost->num_ghosts_elements += num_elements;

    bytes_read += sizeof (size_t);
    bytes_read += T8_ADD_PADDING (bytes_read);
    /* Search for the tree in the ghost_trees array */
    tree_hash = (t8_ghost_gtree_hash_t *) sc_mempool_alloc (ghost->glo_tree_mempool);
    tree_hash->global_id = global_id;

    /* Get the element scheme for this tree */
    ts = t8_forest_get_eclass_scheme (forest, eclass);
    if (sc_hash_insert_unique (ghost->global_tree_to_ghost_tree, tree_hash, (void ***) &pfound_tree)) {
      /* The tree was not stored already, tree_hash is now an entry in the hash table. */
      /* If the tree was not contained, it is the newest tree in the array and
       * thus has as index the number of currently inserted trees. */
      tree_hash->index = ghost->ghost_trees->elem_count;
      found_tree = tree_hash;
      /* We grow the array by one and initialize the entry */
      ghost_tree = (t8_ghost_tree_t *) sc_array_push (ghost->ghost_trees);
      ghost_tree->global_id = global_id;
      ghost_tree->eclass = eclass;
      /* Initialize the element array */
      t8_element_array_init_size (&ghost_tree->elements, ts, num_elements);
      /* pointer to where the elements are to be inserted */
      element_insert = t8_element_array_get_data_mutable (&ghost_tree->elements);
      /* Compute the element offset of this new tree by adding the offset
       * of the previous tree to the element count of the previous tree. */
      ghost_tree->element_offset = *current_element_offset;
      /* Allocate a new tree_hash for the next search */
      old_elem_count = 0;
      tree_hash = (t8_ghost_gtree_hash_t *) sc_mempool_alloc (ghost->glo_tree_mempool);
    }
    else {
      /* The entry was found in the trees array */
      found_tree = *pfound_tree;
      T8_ASSERT (found_tree->global_id == global_id);
      /* Get a pointer to the tree */
      ghost_tree = (t8_ghost_tree_t *) sc_array_index (ghost->ghost_trees, found_tree->index);
      T8_ASSERT (ghost_tree->eclass == eclass);
      T8_ASSERT (ghost_tree->global_id == global_id);
      T8_ASSERT (ghost_tree->elements.scheme == ts);

      old_elem_count = t8_element_array_get_count (&ghost_tree->elements);

      /* Grow the elements array of the tree to fit the new elements */
      t8_element_array_resize (&ghost_tree->elements, old_elem_count + num_elements);
      /* Get a pointer to where the new elements are to be inserted */
      element_insert = t8_element_array_index_locidx_mutable (&ghost_tree->elements, old_elem_count);
    }

    if (itree == 0) {
      /* We store the index of the first tree and the first element of this
       * rank */
      first_tree_index = found_tree->index;
      first_element_index = old_elem_count;
    }
    /* Insert the new elements */
    memcpy (element_insert, recv_buffer + bytes_read, num_elements * ts->t8_element_size ());

    bytes_read += num_elements * ts->t8_element_size ();
    bytes_read += T8_ADD_PADDING (bytes_read);
    *current_element_offset += num_elements;
  }
  T8_ASSERT (bytes_read == (size_t) recv_bytes);
  T8_FREE (recv_buffer);

  /* At last we add the receiving rank to the ghosts process_offset hash table */
  process_hash = (t8_ghost_process_hash_t *) sc_mempool_alloc (ghost->proc_offset_mempool);
  process_hash->mpirank = recv_rank;
  process_hash->tree_index = first_tree_index;
  process_hash->first_element = first_element_index;
  process_hash->ghost_offset = ghosts_offset;
  /* Insert this rank into the hash table. We assert if the rank was not already contained. */
#ifdef T8_ENABLE_DEBUG
  added_process =
#else
  (void)
#endif
    sc_hash_insert_unique (ghost->process_offsets, process_hash, NULL);
  T8_ASSERT (added_process);
}

/* In forest_ghost_receive we need a lookup table to give us the position
 * of a process in the ghost->remote_processes array, given the rank of a process.
 * We implement this via a hash table with the following struct as entry. */
typedef struct t8_recv_list_entry_struct
{
  int rank;                    /* The rank of this process */
  int pos_in_remote_processes; /* The position of this process in the remote_processes array */
} t8_recv_list_entry_t;

/* We hash these entries by their rank */
unsigned
t8_recv_list_entry_hash (const void *v1, const void *u)
{
  const t8_recv_list_entry_t *e1 = (const t8_recv_list_entry_t *) v1;

  return e1->rank;
}

/* two entries are considered equal if they have the same rank. */
int
t8_recv_list_entry_equal (const void *v1, const void *v2, const void *u)
{
  const t8_recv_list_entry_t *e1 = (const t8_recv_list_entry_t *) v1;
  const t8_recv_list_entry_t *e2 = (const t8_recv_list_entry_t *) v2;

  return e1->rank == e2->rank;
}

/* Probe for all incoming messages from the remote ranks and receive them.
 * We receive the message in the order in which they arrive. To achieve this,
 * we have to use polling. */
static void
t8_forest_ghost_receive (t8_forest_t forest, t8_forest_ghost_t ghost)
{
  int num_remotes;
  int proc_pos;
  int recv_rank;
  int mpiret;
  sc_MPI_Comm comm;
  sc_MPI_Status status;

  T8_ASSERT (t8_forest_is_committed (forest));
  T8_ASSERT (ghost != NULL);

  comm = forest->mpicomm;
  /* Get the number of remote processes */
  num_remotes = ghost->remote_processes->elem_count;

  if (num_remotes == 0) {
    /* There is nothing to do */
    return;
  }

  {
    /* This code receives the message in order of their arrival.
     * This is effective in terms of runtime, but makes it more difficult
     * to store the received data, since the data has to be stored in order of
     * ascending ranks.
     * We include the received data into the ghost structure in order of the
     * ranks of the receivers and we do this as soon as the message from
     * the next rank that we can include was received.
     */
    char **buffer;
    int *recv_bytes;
    int received_messages = 0;
    int *received_flag;
    int last_rank_parsed = -1, parse_it;
#undef T8_POLLING /* activates polling for Mpi messages, currently used for testing */
#ifdef T8_POLLING
    sc_link_t *proc_it, *prev;
    int iprobe_flag;
    sc_list_t *receivers;
#else
    t8_recv_list_entry_t **pfound, *found;
#ifdef T8_ENABLE_DEBUG
    int ret;
#endif
    sc_hash_t *recv_list_entries_hash;
#endif
    t8_recv_list_entry_t recv_list_entry, *recv_list_entries;
    t8_locidx_t current_element_offset = 0;

    buffer = T8_ALLOC (char *, num_remotes);
    recv_bytes = T8_ALLOC (int, num_remotes);
    received_flag = T8_ALLOC_ZERO (int, num_remotes);
    recv_list_entries = T8_ALLOC (t8_recv_list_entry_t, num_remotes);

    /* Sort the array of remote processes, such that the ranks are in
     * ascending order. */
    sc_array_sort (ghost->remote_processes, sc_int_compare);

    /* We build a hash table of all ranks from which we receive and their position
     * in the remote_processes array. */
#ifdef T8_POLLING /* polling */
    receivers = sc_list_new (NULL);
#else
    recv_list_entries_hash = sc_hash_new (t8_recv_list_entry_hash, t8_recv_list_entry_equal, NULL, NULL);
#endif
    for (proc_pos = 0; proc_pos < num_remotes; proc_pos++) {
      recv_list_entries[proc_pos].rank = *(int *) sc_array_index_int (ghost->remote_processes, proc_pos);
      recv_list_entries[proc_pos].pos_in_remote_processes = proc_pos;
#ifndef T8_POLLING
#ifdef T8_ENABLE_DEBUG
      ret =
#else
      (void)
#endif
        sc_hash_insert_unique (recv_list_entries_hash, recv_list_entries + proc_pos, NULL);
      T8_ASSERT (ret == 1);
#else /* polling */
      sc_list_append (receivers, recv_list_entries + proc_pos);
#endif
    }

    /****     Actual communication    ****/

    /* Until there is only one sender left we iprobe for a message for each
     * sender and if there is one we receive it and remove the sender from the list.
     * The last message can be received via probe */
#ifdef T8_POLLING
    while (received_messages < num_remotes - 1) {
      /* TODO: This part of the code using polling and IProbe to receive the
       *       messages. We replaced with a non-polling version that uses the
       *       blocking Probe. */
      iprobe_flag = 0;
      prev = NULL; /* ensure that if the first receive entry is matched first,
                                it is removed properly. */
      for (proc_it = receivers->first; proc_it != NULL && iprobe_flag == 0;) {
        /* pointer to the rank of a receiver */
        recv_rank = ((t8_recv_list_entry_t *) proc_it->data)->rank;
        proc_pos = ((t8_recv_list_entry_t *) proc_it->data)->pos_in_remote_processes;

        mpiret = sc_MPI_Iprobe (recv_rank, T8_MPI_GHOST_FOREST, comm, &iprobe_flag, &status);
        SC_CHECK_MPI (mpiret);
#else
    while (received_messages < num_remotes) {
      /* blocking probe for a message. */
      mpiret = sc_MPI_Probe (sc_MPI_ANY_SOURCE, T8_MPI_GHOST_FOREST, comm, &status);
      SC_CHECK_MPI (mpiret);
#endif
#ifdef T8_POLLING
        if (iprobe_flag == 0) {
          /* There is no message to receive, we continue */
          prev = proc_it;
          proc_it = proc_it->next;
        }
        else {
#else
      /* There is a message to receive, we receive it. */
      recv_rank = status.MPI_SOURCE;
      /* Get the position of this rank in the remote processes array */
      recv_list_entry.rank = recv_rank;
#ifdef T8_ENABLE_DEBUG
      ret =
#else
      (void)
#endif
        sc_hash_lookup (recv_list_entries_hash, &recv_list_entry, (void ***) &pfound);
      T8_ASSERT (ret != 0);
      found = *pfound;
      proc_pos = found->pos_in_remote_processes;
#endif
          T8_ASSERT (status.MPI_TAG == T8_MPI_GHOST_FOREST);
          buffer[proc_pos] = t8_forest_ghost_receive_message (recv_rank, comm, status, recv_bytes + proc_pos);
          /* mark this entry as received. */
          T8_ASSERT (received_flag[proc_pos] == 0);
          received_flag[proc_pos] = 1;
          received_messages++;
          /* Parse all messages that we can parse now.
           * We have to parse the messages in order of their rank. */
          T8_ASSERT (last_rank_parsed < proc_pos);
          /* For all ranks that we haven't parsed yet, but can be parsed in order */
          for (parse_it = last_rank_parsed + 1; parse_it < num_remotes && received_flag[parse_it] == 1; parse_it++) {
            recv_rank = *(int *) sc_array_index_int (ghost->remote_processes, parse_it);
            t8_forest_ghost_parse_received_message (forest, ghost, &current_element_offset, recv_rank, buffer[parse_it],
                                                    recv_bytes[parse_it]);
            last_rank_parsed++;
          }

#ifdef T8_POLLING /* polling */
          /* Remove the process from the list of receivers. */
          proc_it = proc_it->next;
          sc_list_remove (receivers, prev);
        }
      } /* end for */
#endif
    } /* end while */

#ifdef T8_POLLING
    /* polling */
    T8_ASSERT (receivers->elem_count == 1);
    /* Get the last rank from which we didnt receive yet */
    recv_list_entry = *(t8_recv_list_entry_t *) sc_list_pop (receivers);
    recv_rank = recv_list_entry.rank;
    proc_pos = recv_list_entry.pos_in_remote_processes;
    /* destroy the list */
    sc_list_destroy (receivers);
    /* Blocking probe for the last message */
    mpiret = sc_MPI_Probe (recv_rank, T8_MPI_GHOST_FOREST, comm, &status);
    SC_CHECK_MPI (mpiret);
    /* Receive the message */
    T8_ASSERT (received_flag[proc_pos] == 0);
    buffer[proc_pos] = t8_forest_ghost_receive_message (recv_rank, comm, status, recv_bytes + proc_pos);
    received_flag[proc_pos] = 1;
    received_messages++;
    T8_ASSERT (received_messages == num_remotes);
    /* parse all messages that are left */
    /* For all ranks that we haven't parsed yet, but can be parsed in order */
    for (parse_it = last_rank_parsed + 1; parse_it < num_remotes && received_flag[parse_it] == 1; parse_it++) {
      recv_rank = *(int *) sc_array_index_int (ghost->remote_processes, parse_it);
      t8_forest_ghost_parse_received_message (forest, ghost, &current_element_offset, recv_rank, buffer[parse_it],
                                              recv_bytes[parse_it]);
      last_rank_parsed++;
    }
#endif
#ifdef T8_ENABLE_DEBUG
    for (parse_it = 0; parse_it < num_remotes; parse_it++) {
      T8_ASSERT (received_flag[parse_it] == 1);
    }
#endif
    T8_ASSERT (last_rank_parsed == num_remotes - 1);

    /* clean-up */
#ifndef T8_POLLING
    sc_hash_destroy (recv_list_entries_hash);
#endif
    T8_FREE (buffer);
    T8_FREE (received_flag);
    T8_FREE (recv_list_entries);
    T8_FREE (recv_bytes);
  }
}

/* Create one layer of ghost elements, following the algorithm
 * in: p4est: Scalable Algorithms For Parallel Adaptive
 *     Mesh Refinement On Forests of Octrees
 *     C. Burstedde, L. C. Wilcox, O. Ghattas
 * for unbalanced_version = 0 (balanced forest only) or
 *     Recursive algorithms for distributed forests of octrees
 *     T. Isaac, C. Burstedde, L. C. Wilcox and O. Ghattas
 * for unbalanced_version = 1 (also unbalanced forests possible).
 *
 * version 3 with top-down search
 * for unbalanced_version = -1
 */
void
t8_forest_ghost_create_ext (t8_forest_t forest)
{
  t8_forest_ghost_t ghost;
  t8_forest_ghost_interface_c *ghost_interface;

  T8_ASSERT (t8_forest_is_committed (forest));
  T8_ASSERT (forest->ghost_interface != NULL);

  ghost_interface = forest->ghost_interface;

  t8_global_productionf ("Into t8_forest_ghost with %i local elements.\n", t8_forest_get_local_num_elements (forest));

  /* In parallel, check forest for deleted elements. The ghost algorithm currently
  * does not work on forests with deleted elements.
  * See also: https://github.com/DLR-AMR/t8code/issues/825
  * See also the test case: TODO Add a test case that currently fails. */
  SC_CHECK_ABORT (
    !forest->incomplete_trees || forest->mpisize == 1,
    "ERROR: Cannot compute ghost layer for forest with deleted elements (incomplete trees/holes in the mesh).\n");

  if (forest->profile != NULL) {
    /* If profiling is enabled, we measure the runtime of ghost_create */
    forest->profile->ghost_runtime = -sc_MPI_Wtime ();
    /* DO NOT DELETE THE FOLLOWING line.
     * even if you do not want this output. It fixes a bug that occurred on JUQUEEN, where the
     * runtimes were computed to 0.
     * Only delete the line, if you know what you are doing. */
    t8_global_productionf ("Start ghost at %f  %f\n", sc_MPI_Wtime (), forest->profile->ghost_runtime);
  }
  /* Call the dot_ghost function on the ghost_interface class of the forest to compute the ghost layer */
  ghost_interface->do_ghost (forest);

  ghost = forest->ghosts;

  if (forest->profile != NULL) {
    /* If profiling is enabled, we measure the runtime of ghost_create */
    forest->profile->ghost_runtime += sc_MPI_Wtime ();
    /* We also store the number of ghosts and remotes */
    if (ghost != NULL) {
      forest->profile->ghosts_received = ghost->num_ghosts_elements;
      forest->profile->ghosts_shipped = ghost->num_remote_elements;
    }
    else {
      forest->profile->ghosts_received = 0;
      forest->profile->ghosts_shipped = 0;
    }
    /* DO NOT DELETE THE FOLLOWING line.
     * even if you do not want this output. It fixes a bug that occurred on JUQUEEN, where the
     * runtimes were computed to 0.
     * Only delete the line, if you know what you are doing. */
    t8_global_productionf ("End ghost at %f  %f\n", sc_MPI_Wtime (), forest->profile->ghost_runtime);
  }

  t8_global_productionf ("Done t8_forest_ghost with %i local elements and %i"
                         " ghost elements.\n",
                         t8_forest_get_local_num_elements (forest), t8_forest_get_num_ghosts (forest));
}

void
t8_forest_ghost_create (t8_forest_t forest)
{
  T8_ASSERT (t8_forest_is_committed (forest));
  if (forest->mpisize > 1) {
    /* call unbalanced version of ghost algorithm */
    T8_ASSERT (t8_forest_ghost_interface_face_version (forest->ghost_interface) == 2);
    t8_forest_ghost_create_ext (forest);
  }
}

void
t8_forest_ghost_create_balanced_only (t8_forest_t forest)
{
  T8_ASSERT (t8_forest_is_committed (forest));
  if (forest->mpisize > 1) {
    /* TODO: assert that forest is balanced */
    /* Call balanced version of ghost algorithm */
    T8_ASSERT (t8_forest_ghost_interface_face_version (forest->ghost_interface) == 1);
    t8_forest_ghost_create_ext (forest);
  }
}

void
t8_forest_ghost_create_topdown (t8_forest_t forest)
{
  T8_ASSERT (t8_forest_is_committed (forest));
  T8_ASSERT (forest->ghost_interface != NULL);
  T8_ASSERT (t8_forest_ghost_interface_face_version (forest->ghost_interface) == 3);
  t8_forest_ghost_create_ext (forest);
}

/** Return the array of remote ranks.
 * \param [in] forest   A forest with constructed ghost layer.
 * \param [in,out] num_remotes On output the number of remote ranks is stored here.
 * \return              The array of remote ranks in ascending order.
 */
int *
t8_forest_ghost_get_remotes (t8_forest_t forest, int *num_remotes)
{
  T8_ASSERT (t8_forest_is_committed (forest));
  if (forest->ghosts == NULL) {
    *num_remotes = 0;
    return NULL;
  }
  T8_ASSERT (forest->ghosts != NULL);

  *num_remotes = forest->ghosts->remote_processes->elem_count;
  return (int *) forest->ghosts->remote_processes->array;
}

/** Return the first local ghost tree of a remote rank.
 * \param [in] forest   A forest with constructed ghost layer.
 * \param [in] remote   A remote rank of the ghost layer in \a forest.
 * \return              The ghost tree id of the first ghost tree that stores ghost
 *                      elements of \a remote.
 */
t8_locidx_t
t8_forest_ghost_remote_first_tree (t8_forest_t forest, int remote)
{
  t8_ghost_process_hash_t *proc_entry;

  T8_ASSERT (t8_forest_is_committed (forest));
  T8_ASSERT (forest->ghosts != NULL);

  proc_entry = t8_forest_ghost_get_proc_info (forest, remote);
  T8_ASSERT (proc_entry->mpirank == remote);
  return proc_entry->tree_index;
}

/** Return the local index of the first ghost element that belongs to a given remote rank.
 * \param [in] forest   A forest with constructed ghost layer.
 * \param [in] remote   A remote rank of the ghost layer in \a forest.
 * \return              The index i in the ghost elements of the first element of rank \a remote
 */
t8_locidx_t
t8_forest_ghost_remote_first_elem (t8_forest_t forest, int remote)
{
  t8_ghost_process_hash_t *proc_entry;

  T8_ASSERT (t8_forest_is_committed (forest));
  T8_ASSERT (forest->ghosts != NULL);

  proc_entry = t8_forest_ghost_get_proc_info (forest, remote);
  T8_ASSERT (proc_entry->mpirank == remote);

  return proc_entry->ghost_offset;
}

/* Fill the send buffer for a ghost data exchange for on remote rank.
 * returns the number of bytes in the buffer. */
static size_t
t8_forest_ghost_exchange_fill_send_buffer (t8_forest_t forest, int remote, char **pbuffer, sc_array_t *element_data)
{
  char *buffer;
  t8_ghost_remote_t lookup_rank, *remote_entry;
  t8_ghost_remote_tree_t *remote_tree;
  t8_forest_ghost_t ghost;
  size_t index, element_index, data_size;
  size_t elements_inserted, byte_count;
  t8_tree_t local_tree;
#ifdef T8_ENABLE_DEBUG
  int ret;
#endif
  t8_locidx_t itree, ielement, element_pos;
  t8_locidx_t ltreeid;
  size_t elem_count;

  ghost = forest->ghosts;
  data_size = element_data->elem_size;
  elements_inserted = 0;
  lookup_rank.remote_rank = remote;

  /* Lookup the remote entry of this remote process */
#ifdef T8_ENABLE_DEBUG
  ret =
#else
  (void)
#endif
    sc_hash_array_lookup (ghost->remote_ghosts, &lookup_rank, &index);
  T8_ASSERT (ret != 0);
  remote_entry = (t8_ghost_remote_t *) sc_array_index (&ghost->remote_ghosts->a, index);
  T8_ASSERT (remote_entry->remote_rank == remote);

  /* allocate memory for the send buffer */
  byte_count = data_size * remote_entry->num_elements;
  buffer = *pbuffer = T8_ALLOC (char, byte_count);

  /* We now iterate over the remote trees and their elements to find the
   * local element indices of the remote elements */
  for (itree = 0; itree < (t8_locidx_t) remote_entry->remote_trees.elem_count; itree++) {
    /* tree loop */
    remote_tree = (t8_ghost_remote_tree_t *) t8_sc_array_index_locidx (&remote_entry->remote_trees, itree);
    /* Get the local id of this tree */
    /* TODO: Why does remote_tree store the global id? could be local instead */
    ltreeid = t8_forest_get_local_id (forest, remote_tree->global_id);
    /* Get a pointer to the forest tree */
    local_tree = t8_forest_get_tree (forest, ltreeid);
    elem_count = t8_element_array_get_count (&remote_tree->elements);
    for (ielement = 0; ielement < (t8_locidx_t) elem_count; ielement++) {
      /* element loop */
      /* Get the index of this remote element in its local tree */
      element_pos = *(t8_locidx_t *) t8_sc_array_index_locidx (&remote_tree->element_indices, ielement);
      T8_ASSERT (0 <= element_pos);
      /* Compute the index of this element in the element_data array */
      element_index = local_tree->elements_offset + element_pos;
      /* Copy the data of this element from the element_data array to the send buffer */
      memcpy (buffer + elements_inserted * data_size, sc_array_index (element_data, element_index), data_size);
      elements_inserted++;
    }
  }
  return byte_count;
}

static t8_ghost_data_exchange_t *
t8_forest_ghost_exchange_begin (t8_forest_t forest, sc_array_t *element_data)
{
  t8_ghost_data_exchange_t *data_exchange;
  t8_forest_ghost_t ghost;
  size_t bytes_to_send, ghost_start;
  int iremote, remote_rank;
  int mpiret, recv_rank, bytes_recv;
#ifdef T8_ENABLE_DEBUG
  int ret;
#endif
  char **send_buffers;
  t8_ghost_process_hash_t lookup_proc, *process_entry, **pfound;
  t8_locidx_t remote_offset, next_offset;

  T8_ASSERT (t8_forest_is_committed (forest));
  T8_ASSERT (element_data != NULL);
  T8_ASSERT (forest->ghosts != NULL);

  ghost = forest->ghosts;

  /* Allocate the new exchange context */
  data_exchange = T8_ALLOC (t8_ghost_data_exchange_t, 1);
  /* The number of processes we need to send to */
  data_exchange->num_remotes = ghost->remote_processes->elem_count;
  /* Allocate MPI requests */
  data_exchange->send_requests = T8_ALLOC (sc_MPI_Request, data_exchange->num_remotes);
  data_exchange->recv_requests = T8_ALLOC (sc_MPI_Request, data_exchange->num_remotes);
  /* Allocate pointers to send buffers */
  send_buffers = data_exchange->send_buffers = T8_ALLOC (char *, data_exchange->num_remotes);

  for (iremote = 0; iremote < data_exchange->num_remotes; iremote++) {
    /* Iterate over all remote processes and fill their send buffers */
    remote_rank = *(int *) sc_array_index_int (ghost->remote_processes, iremote);
    /* Fill the send buffers and compute the number of bytes to send */
    bytes_to_send
      = t8_forest_ghost_exchange_fill_send_buffer (forest, remote_rank, send_buffers + iremote, element_data);

    /* Post the asynchronuos send */
    mpiret = sc_MPI_Isend (send_buffers[iremote], bytes_to_send, sc_MPI_BYTE, remote_rank, T8_MPI_GHOST_EXC_FOREST,
                           forest->mpicomm, data_exchange->send_requests + iremote);
    SC_CHECK_MPI (mpiret);
  }

  /* The index in element_data at which the ghost elements start */
  ghost_start = t8_forest_get_local_num_elements (forest);
  /* Receive the incoming messages */
  for (iremote = 0; iremote < data_exchange->num_remotes; iremote++) {
    /* We need to compute the offset in element_data to which we can receive the message */
    /* Search for this processes' entry in the ghost struct */
    recv_rank = *(int *) sc_array_index_int (ghost->remote_processes, iremote);
    lookup_proc.mpirank = recv_rank;
#ifdef T8_ENABLE_DEBUG
    ret =
#else
    (void)
#endif
      sc_hash_lookup (ghost->process_offsets, &lookup_proc, (void ***) &pfound);
    T8_ASSERT (ret);
    process_entry = *pfound;
    /* In process_entry we stored the offset of this ranks ghosts under all
     * ghosts. Thus in element_data we look at the position
     *  ghost_start + offset
     */
    remote_offset = process_entry->ghost_offset;
    /* Compute the offset of the next remote rank */
    if (iremote + 1 < data_exchange->num_remotes) {
      lookup_proc.mpirank = *(int *) sc_array_index_int (ghost->remote_processes, iremote + 1);
#ifdef T8_ENABLE_DEBUG
      ret =
#else
      (void)
#endif
        sc_hash_lookup (ghost->process_offsets, &lookup_proc, (void ***) &pfound);
      T8_ASSERT (ret);
      process_entry = *pfound;
      next_offset = process_entry->ghost_offset;
    }
    else {
      /* We are the last rank, the next offset is the total number of ghosts */
      next_offset = ghost->num_ghosts_elements;
    }
    /* Calculate the number of bytes to receive */
    bytes_recv = (next_offset - remote_offset) * element_data->elem_size;
    /* receive the message */
    mpiret = sc_MPI_Irecv (sc_array_index (element_data, ghost_start + remote_offset), bytes_recv, sc_MPI_BYTE,
                           recv_rank, T8_MPI_GHOST_EXC_FOREST, forest->mpicomm, data_exchange->recv_requests + iremote);
    SC_CHECK_MPI (mpiret);
  }
  return data_exchange;
}

static void
t8_forest_ghost_exchange_end (t8_ghost_data_exchange_t *data_exchange)
{
  int iproc;

  T8_ASSERT (data_exchange != NULL);
  /* Wait for all communications to end */
  sc_MPI_Waitall (data_exchange->num_remotes, data_exchange->recv_requests, sc_MPI_STATUSES_IGNORE);
  sc_MPI_Waitall (data_exchange->num_remotes, data_exchange->send_requests, sc_MPI_STATUSES_IGNORE);

  /* Free the send buffers */
  for (iproc = 0; iproc < data_exchange->num_remotes; iproc++) {
    T8_FREE (data_exchange->send_buffers[iproc]);
  }
  T8_FREE (data_exchange->send_buffers);
  /* free requests */
  T8_FREE (data_exchange->send_requests);
  T8_FREE (data_exchange->recv_requests);
  T8_FREE (data_exchange);
}

void
t8_forest_ghost_exchange_data (t8_forest_t forest, sc_array_t *element_data)
{
  t8_ghost_data_exchange_t *data_exchange;

  t8_debugf ("Entering ghost_exchange_data\n");
  T8_ASSERT (t8_forest_is_committed (forest));

  if (forest->ghosts == NULL) {
    /* This process has no ghosts */
    return;
  }

  T8_ASSERT (forest->ghosts != NULL);
  T8_ASSERT (element_data != NULL);
  T8_ASSERT ((t8_locidx_t) element_data->elem_count
             == t8_forest_get_local_num_elements (forest) + t8_forest_get_num_ghosts (forest));

  data_exchange = t8_forest_ghost_exchange_begin (forest, element_data);
  if (forest->profile != NULL) {
    /* Measure the time for ghost_exchange_end */
    forest->profile->ghost_waittime = -sc_MPI_Wtime ();
  }
  t8_forest_ghost_exchange_end (data_exchange);
  if (forest->profile != NULL) {
    /* Measure the time for ghost_exchange_end */
    forest->profile->ghost_waittime += sc_MPI_Wtime ();
  }
  t8_debugf ("Finished ghost_exchange_data\n");
}

/* Print a forest ghost structure */
void
t8_forest_ghost_print (t8_forest_t forest)
{
  t8_forest_ghost_t ghost;
  t8_ghost_remote_t *remote_found;
  t8_ghost_remote_tree_t *remote_tree;
  t8_ghost_process_hash_t proc_hash, **pfound, *found;
  size_t iremote, itree;
#ifdef T8_ENABLE_DEBUG
  int ret;
#endif
  int remote_rank;
  char remote_buffer[BUFSIZ] = "";
  char buffer[BUFSIZ] = "";

  if (forest->ghosts == NULL) {
    return;
  }
  T8_ASSERT (forest->ghosts != NULL);
  ghost = forest->ghosts;
  snprintf (remote_buffer + strlen (remote_buffer), BUFSIZ - strlen (remote_buffer), "\tRemotes:\n");
  snprintf (buffer + strlen (buffer), BUFSIZ - strlen (buffer), "\tReceived:\n");

  if (ghost->num_ghosts_elements > 0) {
    for (iremote = 0; iremote < ghost->remote_processes->elem_count; iremote++) {
      /* Get the rank of the remote process */
      remote_rank = *(int *) sc_array_index (ghost->remote_processes, iremote);
      /* Get this remote's entry */
      remote_found = t8_forest_ghost_get_remote (forest, remote_rank);
      /* investigate the entry of this remote process */
      snprintf (remote_buffer + strlen (remote_buffer), BUFSIZ - strlen (remote_buffer), "\t[Rank %i] (%li trees):\n",
                remote_found->remote_rank, remote_found->remote_trees.elem_count);
      for (itree = 0; itree < remote_found->remote_trees.elem_count; itree++) {
        remote_tree = (t8_ghost_remote_tree_t *) sc_array_index (&remote_found->remote_trees, itree);
        snprintf (remote_buffer + strlen (remote_buffer), BUFSIZ - strlen (remote_buffer),
                  "\t\t[id: %lli, class: %s, #elem: %li]\n", (long long) remote_tree->global_id,
                  t8_eclass_to_string[remote_tree->eclass], (long) t8_element_array_get_count (&remote_tree->elements));
      }

      /* Investigate the elements that we received from this process */
      proc_hash.mpirank = remote_rank;
      /* look up this rank in the hash table */
#ifdef T8_ENABLE_DEBUG
      ret =
#else
      (void)
#endif
        sc_hash_lookup (ghost->process_offsets, &proc_hash, (void ***) &pfound);

      T8_ASSERT (ret);
      found = *pfound;
      snprintf (buffer + strlen (buffer), BUFSIZ - strlen (buffer),
                "\t[Rank %i] First tree: %li\n\t\t First element: %li\n", remote_rank, (long) found->tree_index,
                (long) found->first_element);
    }
  }
  t8_debugf ("Ghost structure:\n%s\n%s\n", remote_buffer, buffer);
}

/* Completely destroy a ghost structure */
static void
t8_forest_ghost_reset (t8_forest_ghost_t *pghost)
{
  t8_forest_ghost_t ghost;
  size_t it, it_trees;
  t8_ghost_tree_t *ghost_tree;
  t8_ghost_remote_t *remote_entry;
  t8_ghost_remote_tree_t *remote_tree;

  T8_ASSERT (pghost != NULL);
  ghost = *pghost;
  T8_ASSERT (ghost != NULL);
  T8_ASSERT (ghost->rc.refcount == 0);

  /* Clean-up the arrays */
  for (it_trees = 0; it_trees < ghost->ghost_trees->elem_count; it_trees++) {
    ghost_tree = (t8_ghost_tree_t *) sc_array_index (ghost->ghost_trees, it_trees);
    t8_element_array_reset (&ghost_tree->elements);
  }

  sc_array_destroy (ghost->ghost_trees);
  sc_array_destroy (ghost->remote_processes);
  /* Clean-up the hashtables */
  sc_hash_destroy (ghost->global_tree_to_ghost_tree);
  sc_hash_destroy (ghost->process_offsets);
  /* Clean-up the remote ghost entries */
  for (it = 0; it < ghost->remote_ghosts->a.elem_count; it++) {
    remote_entry = (t8_ghost_remote_t *) sc_array_index (&ghost->remote_ghosts->a, it);
    for (it_trees = 0; it_trees < remote_entry->remote_trees.elem_count; it_trees++) {
      remote_tree = (t8_ghost_remote_tree_t *) sc_array_index (&remote_entry->remote_trees, it_trees);
      t8_element_array_reset (&remote_tree->elements);
      sc_array_reset (&remote_tree->element_indices);
    }
    sc_array_reset (&remote_entry->remote_trees);
  }
  sc_hash_array_destroy (ghost->remote_ghosts);

  /* Clean-up the memory pools for the data inside
   * the hash tables */
  sc_mempool_destroy (ghost->glo_tree_mempool);
  sc_mempool_destroy (ghost->proc_offset_mempool);

  /* Free the ghost */
  T8_FREE (ghost);
  pghost = NULL;
}

void
t8_forest_ghost_ref (t8_forest_ghost_t ghost)
{
  T8_ASSERT (ghost != NULL);

  t8_refcount_ref (&ghost->rc);
}

void
t8_forest_ghost_unref (t8_forest_ghost_t *pghost)
{
  t8_forest_ghost_t ghost;

  T8_ASSERT (pghost != NULL);
  ghost = *pghost;
  T8_ASSERT (ghost != NULL);

  if (t8_refcount_unref (&ghost->rc)) {
    t8_forest_ghost_reset (pghost);
  }
}

void
t8_forest_ghost_destroy (t8_forest_ghost_t *pghost)
{
  T8_ASSERT (pghost != NULL && *pghost != NULL && t8_refcount_is_last (&(*pghost)->rc));
  t8_forest_ghost_unref (pghost);
  T8_ASSERT (*pghost == NULL);
}

/**
 * Implementation of the ghost-interface
<<<<<<< HEAD
 * Wrapper for the abstract base class
 * Implementation of the communication steps
 * and implementation of the derived class search.
=======
 * wrapper for the abstract base classes and
 * implementation of the communication steps
 * and implementation of the derived class search
>>>>>>> b8c3a676
*/

t8_ghost_type_t
t8_forest_ghost_interface_get_type (const t8_forest_ghost_interface_c *ghost_interface)
{
  T8_ASSERT (ghost_interface != NULL);
  return ghost_interface->t8_ghost_get_type ();
}

void
t8_forest_ghost_interface_ref (t8_forest_ghost_interface_c *ghost_interface)
{
  T8_ASSERT (ghost_interface != NULL);
  ghost_interface->ref ();
}

void
t8_forest_ghost_interface_unref (t8_forest_ghost_interface_c **pghost_interface)
{
  t8_forest_ghost_interface_c *ghost_interface;

  T8_ASSERT (pghost_interface != NULL);
  ghost_interface = *pghost_interface;
  T8_ASSERT (ghost_interface != NULL);

  ghost_interface->unref ();
}

/**
 * Abstract base class
*/

void
t8_forest_ghost_interface::communicate_ownerships (t8_forest_t forest)
{
  if (forest->element_offsets == NULL) {
    /* create element offset array if not done already */
    memory_flag = memory_flag | CREATE_ELEMENT_ARRAY;
    t8_forest_partition_create_offsets (forest);
  }
  if (forest->tree_offsets == NULL) {
    /* Create tree offset array if not done already */
    memory_flag = memory_flag | CREATE_TREE_ARRAY;
    t8_forest_partition_create_tree_offsets (forest);
  }
  if (forest->global_first_desc == NULL) {
    /* Create global first desc array if not done already */
    memory_flag = memory_flag | CREATE_GFIRST_DESC_ARRAY;
    t8_forest_partition_create_first_desc (forest);
  }
}

void
t8_forest_ghost_interface::communicate_ghost_elements (t8_forest_t forest)
{
  t8_forest_ghost_t ghost = forest->ghosts;
  t8_ghost_mpi_send_info_t *send_info;
  sc_MPI_Request *requests;

  /* Start sending the remote elements */
  send_info = t8_forest_ghost_send_start (forest, ghost, &requests);

  /* Receive the ghost elements from the remote processes */
  t8_forest_ghost_receive (forest, ghost);

  /* End sending the remote elements */
  t8_forest_ghost_send_end (forest, ghost, send_info, requests);
}

void
t8_forest_ghost_interface::clean_up (t8_forest_t forest)
{
  if (memory_flag & CREATE_GFIRST_DESC_ARRAY) {
    /* Free the offset memory, if created */
    t8_shmem_array_destroy (&forest->element_offsets);
  }
  if (memory_flag & CREATE_TREE_ARRAY) {
    /* Free the offset memory, if created */
    t8_shmem_array_destroy (&forest->tree_offsets);
  }
  if (memory_flag & CREATE_GFIRST_DESC_ARRAY) {
    /* Free the offset memory, if created */
    t8_shmem_array_destroy (&forest->global_first_desc);
  }
}

/**
 * Derived class ghost_w_search
*/

t8_forest_ghost_w_search::t8_forest_ghost_w_search (const t8_ghost_type_t ghost_type)
  : t8_forest_ghost_interface (ghost_type)
{
  T8_ASSERT (ghost_type != T8_GHOST_NONE);
  T8_ASSERT (ghost_type == T8_GHOST_FACES);  // currently no other types are supported
  if (ghost_type == T8_GHOST_FACES) {
    search_fn = t8_forest_ghost_search_boundary;
  }
  SC_CHECK_ABORT (ghost_type != T8_GHOST_USERDEFINED,
                  "use t8_forest_ghost_w_search(t8_forest_search_fn search_function) for userdefined ghost");
}

void
t8_forest_ghost_w_search::do_ghost (t8_forest_t forest)
{

  communicate_ownerships (forest);

  if (t8_forest_get_local_num_elements (forest) > 0) {
    if (t8_ghost_get_type () == T8_GHOST_NONE) {
      t8_debugf ("WARNING: Trying to construct ghosts with ghost_type NONE. "
                 "Ghost layer is not constructed.\n");
      return;
    }

    /* Initialize the ghost structure */
    t8_forest_ghost_init (&forest->ghosts, ghost_type);

    search_for_ghost_elements (forest);

    communicate_ghost_elements (forest);
  }
  clean_up (forest);
}

void
t8_forest_ghost_w_search::search_for_ghost_elements (t8_forest_t forest)
{
  t8_forest_ghost_boundary_data_t data;
  void *store_user_data = NULL;

  /* Start with invalid entries in the user data.
   * These are set in t8_forest_ghost_search_boundary each time a new tree is entered */
  data.eclass = T8_ECLASS_COUNT;
  data.gtreeid = -1;
  data.ts = NULL;
#ifdef T8_ENABLE_DEBUG
  data.left_out = 0;
#endif
  sc_array_init (&data.face_owners, sizeof (int));
  /* This is a dummy init, since we call sc_array_reset in ghost_search_boundary
   * and we should not call sc_array_reset on a non-initialized array */
  sc_array_init (&data.bounds_per_level, 1);
  /* Store any user data that may reside on the forest */
  store_user_data = t8_forest_get_user_data (forest);
  /* Set the user data for the search routine */
  t8_forest_set_user_data (forest, &data);
  /* Loop over the trees of the forest */
  t8_forest_search (forest, search_fn, NULL, NULL);

  /* Reset the user data from before search */
  t8_forest_set_user_data (forest, store_user_data);

  /* Reset the data arrays */
  sc_array_reset (&data.face_owners);
  sc_array_reset (&data.bounds_per_level);
}

t8_forest_ghost_face::t8_forest_ghost_face (const int version)
  : t8_forest_ghost_w_search (T8_GHOST_FACES, t8_forest_ghost_search_boundary), version (version)
{
  T8_ASSERT (1 <= version && version <= 3);
}

void
t8_forest_ghost_face::search_for_ghost_elements (t8_forest_t forest)
{
  t8_global_productionf (" t8_forest_ghost_face::step_2 \n");
  T8_ASSERT (forest->ghosts != NULL);
  t8_forest_ghost_t ghost = forest->ghosts;
  if (version == 3) {
    t8_global_productionf ("t8_forest_ghost_face::step_2: t8_forest_ghost_fill_remote_v3(forest)\n");
    t8_forest_ghost_fill_remote_v3 (forest);
  }
  else {
    /* Construct the remote elements and processes. */
    t8_global_productionf (
      "t8_forest_ghost_face::step_2: t8_forest_ghost_fill_remote (forest, ghost, ghost_version != 1)\n");
    t8_forest_ghost_fill_remote (forest, ghost, version != 1);
  }
}

/* Wrapper for derived face class */
t8_forest_ghost_interface_c *
t8_forest_ghost_interface_face_new (const int version)
{
  t8_debugf ("Call t8_forest_ghost_interface_face_new.\n");
  T8_ASSERT (1 <= version && version <= 3);
  t8_forest_ghost_face *ghost_interface = new t8_forest_ghost_face (version);
  return (t8_forest_ghost_interface_c *) ghost_interface;
}

t8_forest_ghost_interface_c *
t8_forest_ghost_interface_stencil_new ()
{
  t8_debugf ("Call t8_forest_ghost_interface_stencil_new.\n");
  t8_forest_ghost_stencil *ghost_interface = new t8_forest_ghost_stencil ();
  return (t8_forest_ghost_interface_c *) ghost_interface;
}

int
t8_forest_ghost_interface_face_version (t8_forest_ghost_interface_c *ghost_interface)
{
  T8_ASSERT (ghost_interface != NULL);
  T8_ASSERT (ghost_interface->t8_ghost_get_type () == T8_GHOST_FACES);
  t8_forest_ghost_face *ghost_interface_passed = (t8_forest_ghost_face *) ghost_interface;

  return ghost_interface_passed->get_version ();
}

/**
 * Derived class for a stencil on an uniform mesh.
 */

void
t8_forest_ghost_stencil::do_ghost (t8_forest_t forest)
{
  t8_forest_ghost_init (&forest->ghosts, ghost_type);

  t8_locidx_t current_index;                   // counter over all local elements
  t8_locidx_t ielement, num_elements_in_tree;  // count over the local elements in a tree
  const t8_element_t *element;

  SC_CHECK_ABORT (t8_forest_get_num_global_trees (forest) == 1, "more than one tree in ghost for stencil");

  const t8_eclass_t tree_class = t8_forest_get_tree_class (forest, 0);
  const t8_eclass_scheme_c *eclass_scheme = t8_forest_get_eclass_scheme (forest, tree_class);
  SC_CHECK_ABORT (tree_class == T8_ECLASS_QUAD, "only forest with eclass quad are possible for ghost for stencil");
  num_elements_in_tree = t8_forest_get_tree_num_elements (forest, 0);

  for (ielement = 0; ielement < num_elements_in_tree; ++ielement, ++current_index) {
    element = t8_forest_get_element_in_tree (forest, 0, ielement);
    /** compute the stencil elements */
    add_stencil_to_ghost (forest, element, eclass_scheme, eclass_scheme->t8_element_level (element), tree_class, 0,
                          ielement);
  }

  communicate_ghost_elements (forest);
}

/**
 * Function to compute the owner of an element
 * \param [in]      forest a commit uniform forest which is partitioned
 * \param [in]      eclass_scheme should fit to the element
 * \param [in]      element compute owner of this
 * \return          owner of element
 * \note: the function use, that the linear id of the element is the same as the global index
 * for example this is true for uniform meshes.
 * the function also use, that the forest is partitioned.
 * The owner is found in O(1)
 */
int
t8_forest_ghost_interface_stencil_get_remote_rank (t8_forest_t forest, const t8_eclass_scheme_c *eclass_scheme,
                                                   t8_element_t *element)
{
  const t8_gloidx_t global_num_elements = t8_forest_get_global_num_elements (forest);
  const t8_linearidx_t lin_id
    = eclass_scheme->t8_element_get_linear_id (element, eclass_scheme->t8_element_level (element));

  const t8_linearidx_t b_0 = global_num_elements / forest->mpisize;
  const t8_linearidx_t r = global_num_elements % forest->mpisize;

  const int p_guess = lin_id / b_0;
  if (p_guess < 2 || r == 0) {
    return p_guess;
  }
  const int x = (p_guess * r) / forest->mpisize;

  const int owner = (lin_id - x) / b_0;

  return owner;
}

void
t8_forest_ghost_stencil::add_stencil_to_ghost (t8_forest_t forest, const t8_element_t *element,
                                               const t8_eclass_scheme_c *eclass_scheme, const int level,
                                               const t8_eclass_t tree_class, const t8_locidx_t ltreeid,
                                               const t8_locidx_t ielement)
{

  t8_locidx_t iface_neighbor, ineighbor;
  t8_element_t *face_neighbor;
  t8_element_t *neighbor;
#ifdef T8_ENABLE_DEBUG
  const t8_eclass_t eclass = t8_forest_get_eclass (forest, 0);
#endif

  /**
   * First loop over the F elements, this are the face-neighbors of E
   */
  for (iface_neighbor = 0; iface_neighbor < eclass_scheme->t8_element_num_faces (element); ++iface_neighbor) {
    eclass_scheme->t8_element_new (1, &face_neighbor);
    eclass_scheme->t8_element_new (1, &neighbor);
    /* Compute one F */
    int neighbor_face;
    const int face_neighbor_exists
      = eclass_scheme->t8_element_face_neighbor_inside (element, face_neighbor, iface_neighbor, &neighbor_face);
    /* if the F exists */
    if (face_neighbor_exists) {
      /* compute the mpirank for F, and if its not owns by this process, add it to ghost */
      int remote_rank = t8_forest_ghost_interface_stencil_get_remote_rank (forest, eclass_scheme, face_neighbor);
      T8_ASSERT (
        remote_rank
        == t8_forest_element_find_owner_ext (forest, 0, face_neighbor, eclass, 0, forest->mpisize - 1, remote_rank, 0));
      T8_ASSERT (0 <= remote_rank && remote_rank < forest->mpisize);
      if (forest->mpirank != remote_rank) {
        t8_ghost_add_remote (forest, forest->ghosts, remote_rank, ltreeid, element, ielement);
      }
      /* Loop over the face neighbors of F (except of E), this are the N */
      for (ineighbor = 0; ineighbor < eclass_scheme->t8_element_num_faces (face_neighbor); ++ineighbor) {
        if (ineighbor != neighbor_face) {
          /* Compute N */
          int neighbor_neighbor_face;
          const int neighbor_exists = eclass_scheme->t8_element_face_neighbor_inside (
            face_neighbor, neighbor, ineighbor, &neighbor_neighbor_face);
          if (neighbor_exists) {
            /* compute the mpirank for N, and if its not owns by this process, add it to ghost */
            remote_rank = t8_forest_ghost_interface_stencil_get_remote_rank (forest, eclass_scheme, neighbor);
            T8_ASSERT (remote_rank
                       == t8_forest_element_find_owner_ext (forest, 0, neighbor, eclass, 0, forest->mpisize - 1,
                                                            remote_rank, 0));
            T8_ASSERT (0 <= remote_rank && remote_rank < forest->mpisize);
            if (forest->mpirank != remote_rank) {
              t8_ghost_add_remote (forest, forest->ghosts, remote_rank, ltreeid, element, ielement);
            }
          }
        }
      }
    }
    eclass_scheme->t8_element_destroy (1, &face_neighbor);
    eclass_scheme->t8_element_destroy (1, &neighbor);
  }
}

T8_EXTERN_C_END ();<|MERGE_RESOLUTION|>--- conflicted
+++ resolved
@@ -1933,15 +1933,9 @@
 
 /**
  * Implementation of the ghost-interface
-<<<<<<< HEAD
- * Wrapper for the abstract base class
- * Implementation of the communication steps
- * and implementation of the derived class search.
-=======
- * wrapper for the abstract base classes and
+ * wrapper for the abstract base class
  * implementation of the communication steps
  * and implementation of the derived class search
->>>>>>> b8c3a676
 */
 
 t8_ghost_type_t
