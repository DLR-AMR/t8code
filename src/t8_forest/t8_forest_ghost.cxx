--- conflicted
+++ resolved
@@ -2256,11 +2256,7 @@
     is_list_relevant.push_back (relevant_list);
   }
 
-<<<<<<< HEAD
   /** Iterate over all elements of the tree and add stencil to remote or if the element is in one nodestring */
-=======
-  /** iterate over all elements of the tree and add stencil to remote or if the element is in one nodestring */
->>>>>>> f040faed
   for (t8_locidx_t ielement = 0; ielement < num_elements_in_tree; ++ielement) {
     element = t8_forest_get_element_in_tree (forest, 0, ielement);
     /** Compute the stencil elements and add to suitable remote */
