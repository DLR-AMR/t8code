--- conflicted
+++ resolved
@@ -1931,15 +1931,9 @@
 
 /**
  * Implementation of the ghost-interface
-<<<<<<< HEAD
  * Wrapper for the abstract base class
  * Implementation of the communication steps
  * and implementation of the derived class search.
-=======
- * Wrapper for the abstracte base classes
- * Implementation of the communication steps
- * and implementation of the dreived class search
->>>>>>> b83d99a3
 */
 
 t8_ghost_type_t
@@ -2040,11 +2034,7 @@
     search_fn = t8_forest_ghost_search_boundary;
   }
   SC_CHECK_ABORT (ghost_type != T8_GHOST_USERDEFINED,
-<<<<<<< HEAD
-                  "use t8_forest_ghost_w_search(t8_forest_search_query_fn search_function) for userdefined ghost");
-=======
                   "use t8_forest_ghost_w_search(t8_forest_search_fn search_function) for userdefined ghost");
->>>>>>> b83d99a3
 }
 
 void
