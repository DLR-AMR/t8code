--- conflicted
+++ resolved
@@ -1469,27 +1469,7 @@
 
   ghost_interface->do_ghost (forest);
 
-<<<<<<< HEAD
-    if (unbalanced_version == -1) {
-      t8_forest_ghost_fill_remote_v3 (forest);
-    }
-    else {
-      /* Construct the remote elements and processes. */
-      t8_forest_ghost_fill_remote (forest, ghost, unbalanced_version != 0);
-    }
-
-    /* Start sending the remote elements */
-    send_info = t8_forest_ghost_send_start (forest, ghost, &requests);
-
-    /* Receive the ghost elements from the remote processes */
-    t8_forest_ghost_receive (forest, ghost);
-
-    /* End sending the remote elements */
-    t8_forest_ghost_send_end (forest, ghost, send_info, requests);
-  }
-=======
   ghost = forest->ghosts;
->>>>>>> 3dd4d2cd
 
   if (forest->profile != NULL) {
     /* If profiling is enabled, we measure the runtime of ghost_create */
