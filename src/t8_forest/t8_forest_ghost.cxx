/*
  This file is part of t8code.
  t8code is a C library to manage a collection (a forest) of multiple
  connected adaptive space-trees of general element classes in parallel.

  Copyright (C) 2015 the developers

  t8code is free software; you can redistribute it and/or modify
  it under the terms of the GNU General Public License as published by
  the Free Software Foundation; either version 2 of the License, or
  (at your option) any later version.

  t8code is distributed in the hope that it will be useful,
  but WITHOUT ANY WARRANTY; without even the implied warranty of
  MERCHANTABILITY or FITNESS FOR A PARTICULAR PURPOSE.  See the
  GNU General Public License for more details.

  You should have received a copy of the GNU General Public License
  along with t8code; if not, write to the Free Software Foundation, Inc.,
  51 Franklin Street, Fifth Floor, Boston, MA 02110-1301, USA.
*/

#include <t8_forest/t8_forest_ghost.h>
#include <t8_forest/t8_forest_types.h>
#include <t8_forest/t8_forest_private.h>
#include <t8_forest/t8_forest_iterate.h>
#include <t8_forest.h>
#include <t8_cmesh/t8_cmesh_trees.h>
#include <t8_element_cxx.hxx>
#include <t8_data/t8_containers.h>

/* We want to export the whole implementation to be callable from "C" */
T8_EXTERN_C_BEGIN ();

/* The information for a remote process, what data
 * we have to send to them.
 */
typedef struct
{
  int                 recv_rank;        /* The rank to which we send. */
  size_t              num_bytes;        /* The number of bytes that we send. */
  sc_MPI_Request     *request;  /* Commuication request, not owned by this struct. */
  char               *buffer;   /* The send buffer. */
} t8_ghost_mpi_send_info_t;

/* The information stored for the ghost trees */
typedef struct
{
  t8_gloidx_t         global_id;        /* global id of the tree */
  t8_eclass_t         eclass;   /* The trees element class */
  t8_element_array_t  elements; /* The ghost elements of that tree */
} t8_ghost_tree_t;

/* The data structure stored in the global_tree_to_ghost_tree hash table. */
typedef struct
{
  t8_gloidx_t         global_id;        /* global tree id */
  size_t              index;    /* the index of that global tree in the ghost_trees array. */
} t8_ghost_gtree_hash_t;

/* The data structure stored in the process_offsets array. */
typedef struct
{
  int                 mpirank;  /* rank of the process */
  t8_locidx_t         ghost_offset;     /* The number of ghost elements for all previous ranks */
  size_t              tree_index;       /* index of first ghost tree of this process in ghost_trees */
  size_t              first_element;    /* the index of the first element in the elements array
                                           of the ghost tree. */
} t8_ghost_process_hash_t;

/* The information stored for the remote trees.
 * Each remote process stores an array of these */
typedef struct
{
  t8_gloidx_t         global_id;        /* global id of the tree */
  int                 mpirank;  /* The mpirank of the remote process */
  t8_eclass_t         eclass;   /* The trees element class */
<<<<<<< HEAD
  sc_array_t          elements; /* The remote elements of that tree */
  sc_array_t          element_indices;  /* The (tree) local indices of the ghost elements. */
=======
  t8_element_array_t  elements; /* The ghost elements of that tree */
>>>>>>> 20e40e47
} t8_ghost_remote_tree_t;

typedef struct
{
  int                 remote_rank;      /* The rank of the remote process */
  t8_locidx_t         num_elements;     /* The number of remote elements for this process */
  sc_array_t          remote_trees;     /* Array of the remote trees of this process */
} t8_ghost_remote_t;

#if 0
/* Compare two ghost_tree entries. We need this function to sort the
 * ghost_trees array by global_id. */
static int
t8_ghost_tree_compare (const void *tree_a, const void *tree_b)
{
  const t8_ghost_tree_t *A = (const t8_ghost_tree_t *) tree_a;
  const t8_ghost_tree_t *B = (const t8_ghost_tree_t *) tree_b;

  if (A->global_id < B->global_id) {
    return -1;
  }
  return A->global_id != B->global_id;
}
#endif

/* The hash function for the global tree hash.
 * As hash value we just return the global tree id. */
static unsigned
t8_ghost_gtree_hash_function (const void *ghost_gtree_hash, const void *data)
{
  const t8_ghost_gtree_hash_t *object =
    (const t8_ghost_gtree_hash_t *) ghost_gtree_hash;

  return (unsigned) object->global_id;
}

/* The equal function for two global tree hash objects.
 * Two t8_ghost_gtree_hash_t are considered equal if theit global
 * tree ids are the same.
 */
static int
t8_ghost_gtree_equal_function (const void *ghost_gtreea,
                               const void *ghost_gtreeb, const void *user)
{
  const t8_ghost_gtree_hash_t *objecta =
    (const t8_ghost_gtree_hash_t *) ghost_gtreea;
  const t8_ghost_gtree_hash_t *objectb =
    (const t8_ghost_gtree_hash_t *) ghost_gtreeb;

  /* return true if and only if the global_ids are the same */
  return objecta->global_id == objectb->global_id;
}

/* The hash value for an entry of the process_offsets hash is the
 * processes mpirank. */
static unsigned
t8_ghost_process_hash_function (const void *process_data,
                                const void *user_data)
{
  const t8_ghost_process_hash_t *process =
    (const t8_ghost_process_hash_t *) process_data;

  return process->mpirank;
}

/* The equal function for the process_offsets array.
 * Two entries are the same if their mpiranks are equal. */
static int
t8_ghost_process_equal_function (const void *process_dataa,
                                 const void *process_datab, const void *user)
{
  const t8_ghost_process_hash_t *processa =
    (const t8_ghost_process_hash_t *) process_dataa;
  const t8_ghost_process_hash_t *processb =
    (const t8_ghost_process_hash_t *) process_datab;

  return processa->mpirank == processb->mpirank;
}

/* The hash funtion for the remote_ghosts hash table.
 * The hash value for an mpirank is just the rank */
static unsigned
t8_ghost_remote_hash_function (const void *remote_data, const void *user_data)
{
  const t8_ghost_remote_t *remote = (const t8_ghost_remote_t *) remote_data;

  return remote->remote_rank;
}

/* The equal function for the remote hash table.
 * Two entries are the same if they have the same rank. */
static int
t8_ghost_remote_equal_function (const void *remote_dataa,
                                const void *remote_datab, const void *user)
{
  const t8_ghost_remote_t *remotea = (const t8_ghost_remote_t *) remote_dataa;
  const t8_ghost_remote_t *remoteb = (const t8_ghost_remote_t *) remote_datab;

  return remotea->remote_rank == remoteb->remote_rank;
}

/** This struct is used during a ghost data exchange.
 * Since we use asynchronuous communication, we store the
 * send buffers and mpi requests until we end the communication.
 */
typedef struct
{
  int                 num_remotes;
                    /** The number of processes, we send to */
  char              **send_buffers;
                      /** For each remote the send buffer */
  sc_MPI_Request     *send_requests;
                           /** For each process we send to, the MPI request used */
  sc_MPI_Request     *recv_requests;
                           /** For each process we receive from, the MPI request used */
} t8_ghost_data_exchange_t;

void
t8_forest_ghost_init (t8_forest_ghost_t * pghost, t8_ghost_type_t ghost_type)
{
  t8_forest_ghost_t   ghost;

  /* We currently only support face-neighbor ghosts */
  T8_ASSERT (ghost_type == T8_GHOST_FACES);

  /* Allocate memory for ghost */
  ghost = *pghost = T8_ALLOC_ZERO (t8_forest_ghost_struct_t, 1);
  /* initialize the reference counter */
  t8_refcount_init (&ghost->rc);
  /* Set the ghost type */
  ghost->ghost_type = ghost_type;

  /* Allocate the trees array */
  ghost->ghost_trees = sc_array_new (sizeof (t8_ghost_tree_t));

  /* initialize the global_tree_to_ghost_tree hash table */
  ghost->glo_tree_mempool = sc_mempool_new (sizeof (t8_ghost_gtree_hash_t));
  ghost->global_tree_to_ghost_tree =
    sc_hash_new (t8_ghost_gtree_hash_function, t8_ghost_gtree_equal_function,
                 NULL, NULL);

  /* initialize the process_offset hash table */
  ghost->proc_offset_mempool =
    sc_mempool_new (sizeof (t8_ghost_process_hash_t));
  ghost->process_offsets =
    sc_hash_new (t8_ghost_process_hash_function,
                 t8_ghost_process_equal_function, NULL, NULL);
  /* initialize the remote ghosts hash table */
  ghost->remote_ghosts =
    sc_hash_array_new (sizeof (t8_ghost_remote_t),
                       t8_ghost_remote_hash_function,
                       t8_ghost_remote_equal_function, NULL);
  /* initialize the remote processes array */
  ghost->remote_processes = sc_array_new (sizeof (int));
}

/* Return the remote struct of a given remote rank */
static t8_ghost_remote_t *
t8_forest_ghost_get_remote (t8_forest_t forest, int remote)
{
  t8_ghost_remote_t   remote_search;
#ifdef T8_ENABLE_DEBUG
  int                 ret;
#endif
  size_t              index;

  T8_ASSERT (t8_forest_is_committed (forest));

  remote_search.remote_rank = remote;
#ifdef T8_ENABLE_DEBUG
  ret =
#else
  (void)
#endif
    sc_hash_array_lookup (forest->ghosts->remote_ghosts, &remote_search,
                          &index);
  T8_ASSERT (ret);
  return (t8_ghost_remote_t *)
    sc_array_index (&forest->ghosts->remote_ghosts->a, index);
}

/* Return a remote processes info about the stored ghost elements */
static t8_ghost_process_hash_t *
t8_forest_ghost_get_proc_info (t8_forest_t forest, int remote)
{
  t8_ghost_process_hash_t proc_hash_search, **pproc_hash_found,
    *proc_hash_found;
#ifdef T8_ENABLE_DEBUG
  int                 ret;
#endif

  T8_ASSERT (t8_forest_is_committed (forest));

  proc_hash_search.mpirank = remote;
#ifdef T8_ENABLE_DEBUG
  ret =
#else
  (void)
#endif
    sc_hash_lookup (forest->ghosts->process_offsets, &proc_hash_search,
                    (void ***) &pproc_hash_found);
  T8_ASSERT (ret);
  proc_hash_found = *pproc_hash_found;
  T8_ASSERT (proc_hash_found->mpirank == remote);
  return proc_hash_found;
}

/* return the number of trees in a ghost */
t8_locidx_t
t8_forest_ghost_num_trees (t8_forest_t forest)
{
  if (forest->ghosts == NULL) {
    return 0;
  }
  T8_ASSERT (forest->ghosts != NULL);
  if (forest->ghosts->num_ghosts_elements <= 0) {
    return 0;
  }
  T8_ASSERT (forest->ghosts->ghost_trees != NULL);

  return forest->ghosts->ghost_trees->elem_count;
}

/* Given an index into the ghost_trees array return the ghost tree */
static t8_ghost_tree_t *
t8_forest_ghost_get_tree (t8_forest_t forest, t8_locidx_t lghost_tree)
{
  t8_ghost_tree_t    *ghost_tree;
  t8_forest_ghost_t   ghost;

  T8_ASSERT (t8_forest_is_committed (forest));
  ghost = forest->ghosts;
  T8_ASSERT (ghost != NULL);
  T8_ASSERT (ghost->ghost_trees != NULL);
  T8_ASSERT (0 <= lghost_tree &&
             lghost_tree < t8_forest_ghost_num_trees (forest));

  ghost_tree =
    (t8_ghost_tree_t *) t8_sc_array_index_locidx (ghost->ghost_trees,
                                                  lghost_tree);
  return ghost_tree;
}

/* Given an index in the ghost_tree array, return this tree's number of elements */
t8_locidx_t
t8_forest_ghost_tree_num_elements (t8_forest_t forest,
                                   t8_locidx_t lghost_tree)
{
  t8_ghost_tree_t    *ghost_tree;

  T8_ASSERT (t8_forest_is_committed (forest));

  ghost_tree = t8_forest_ghost_get_tree (forest, lghost_tree);
  return t8_element_array_get_count (&ghost_tree->elements);
}

sc_array_t         *
t8_forest_ghost_get_tree_elements (t8_forest_t forest,
                                   t8_locidx_t lghost_tree)
{
  T8_ASSERT (t8_forest_is_committed (forest));
  T8_ASSERT (forest->ghosts != NULL);

  return &t8_forest_ghost_get_tree (forest, lghost_tree)->elements;
}

t8_locidx_t
t8_forest_ghost_get_ghost_treeid (t8_forest_t forest, t8_gloidx_t gtreeid)
{
  t8_ghost_gtree_hash_t query, *found, **pfound;

  T8_ASSERT (t8_forest_is_committed (forest));
  T8_ASSERT (forest->ghosts != NULL);

  query.global_id = gtreeid;
  if (sc_hash_lookup (forest->ghosts->global_tree_to_ghost_tree, &query,
                      (void ***) &pfound)) {
    /* The tree was found */
    found = *pfound;
    return found->index;
  }
  else {
    /* The tree was not found */
    return -1;
  }
}

/* Given an index in the ghost_tree array, return this tree's element class */
t8_eclass_t
t8_forest_ghost_get_tree_class (t8_forest_t forest, t8_locidx_t lghost_tree)
{
  t8_ghost_tree_t    *ghost_tree;
  T8_ASSERT (t8_forest_is_committed (forest));

  ghost_tree = t8_forest_ghost_get_tree (forest, lghost_tree);
  return ghost_tree->eclass;
}

/* Given an index in the ghost_tree array, return this tree's global id */
t8_gloidx_t
t8_forest_ghost_get_global_treeid (t8_forest_t forest,
                                   t8_locidx_t lghost_tree)
{
  t8_ghost_tree_t    *ghost_tree;
  T8_ASSERT (t8_forest_is_committed (forest));

  ghost_tree = t8_forest_ghost_get_tree (forest, lghost_tree);
  return ghost_tree->global_id;
}

/* Given an index into the ghost_trees array and for that tree an element index,
 * return the corresponding element. */
t8_element_t
  * t8_forest_ghost_get_element (t8_forest_t forest, t8_locidx_t lghost_tree,
                                 t8_locidx_t lelement)
{
  t8_ghost_tree_t    *ghost_tree;

  T8_ASSERT (t8_forest_is_committed (forest));

  ghost_tree = t8_forest_ghost_get_tree (forest, lghost_tree);
  T8_ASSERT (0 <= lelement &&
             lelement < t8_forest_ghost_tree_num_elements (forest,
                                                           lghost_tree));
  return t8_element_array_index_locidx (&ghost_tree->elements, lelement);
}

/* Initialize a t8_ghost_remote_tree_t */
static void
t8_ghost_init_remote_tree (t8_forest_t forest, t8_gloidx_t gtreeid,
                           int remote_rank,
                           t8_eclass_t eclass,
                           t8_ghost_remote_tree_t * remote_tree)
{
  t8_eclass_scheme_c *ts;
  t8_locidx_t         local_treeid;

  T8_ASSERT (remote_tree != NULL);

  ts = t8_forest_get_eclass_scheme (forest, eclass);
  local_treeid = gtreeid - t8_forest_get_first_local_tree_id (forest);
  /* Set the entries of the new remote tree */
  remote_tree->global_id = gtreeid;
  remote_tree->mpirank = remote_rank;
  remote_tree->eclass = t8_forest_get_eclass (forest, local_treeid);
  /* Initialize the array to store the element */
<<<<<<< HEAD
  sc_array_init (&remote_tree->elements, ts->t8_element_size ());
  /* Initialize the array to store the element indices. */
  sc_array_init (&remote_tree->element_indices, sizeof (t8_locidx_t));
=======
  t8_element_array_init (&remote_tree->elements, ts);
>>>>>>> 20e40e47
}

/* Add a new element to the remote hash table (if not already in it).
 * Must be called for elements in linear order
 * element_index is the tree local index of this element */
static void
t8_ghost_add_remote (t8_forest_t forest, t8_forest_ghost_t ghost,
                     int remote_rank, t8_locidx_t ltreeid,
                     const t8_element_t * elem, t8_locidx_t element_index)
{
  t8_ghost_remote_t   remote_entry_lookup, *remote_entry;
  t8_ghost_remote_tree_t *remote_tree;
  t8_element_t       *elem_copy;
  t8_eclass_scheme_c *ts;
  t8_eclass_t         eclass;
  sc_array_t         *remote_array;
  size_t              index, element_count;
  t8_gloidx_t         gtreeid;
  int                *remote_process_entry;
  int                 level, copy_level = 0;

  t8_debugf ("[H] adding element %i of tree %i as remote for rank %i\n",
             element_index, ltreeid, remote_rank);
  /* Get the tree's element class and the scheme */
  eclass = t8_forest_get_tree_class (forest, ltreeid);
  ts = t8_forest_get_eclass_scheme (forest, eclass);
  gtreeid = t8_forest_get_first_local_tree_id (forest) + ltreeid;

  /* Check whether the remote_rank is already present in the remote ghosts
   * array. */
  remote_entry_lookup.remote_rank = remote_rank;
  remote_entry = (t8_ghost_remote_t *)
    sc_hash_array_insert_unique (ghost->remote_ghosts,
                                 (void *) &remote_entry_lookup, &index);
  if (remote_entry != NULL) {
    /* The remote rank was not in the array and was inserted now */
    remote_entry->remote_rank = remote_rank;
    remote_entry->num_elements = 0;
    /* Initialize the tree array of the new entry */
    sc_array_init_size (&remote_entry->remote_trees,
                        sizeof (t8_ghost_remote_tree_t), 1);
    /* Get a pointer to the new entry */
    remote_tree = (t8_ghost_remote_tree_t *)
      sc_array_index (&remote_entry->remote_trees, 0);
    t8_debugf ("[H]\t\t Calling init\n");
    /* initialize the remote_tree */
    t8_ghost_init_remote_tree (forest, gtreeid, remote_rank, eclass,
                               remote_tree);
    /* Since the rank is a new remote rank, we also add it to the
     * remote ranks array */
    remote_process_entry = (int *) sc_array_push (ghost->remote_processes);
    *remote_process_entry = remote_rank;
  }
  else {
    /* The remote rank alrady is contained in the remotes array at
     * position index. */
    remote_array = &ghost->remote_ghosts->a;
    remote_entry = (t8_ghost_remote_t *) sc_array_index (remote_array, index);
    T8_ASSERT (remote_entry->remote_rank == remote_rank);
    /* Check whether the tree has already an entry for this process.
     * Since we only add in local tree order the current tree is either
     * the last entry or does not have an entry yet. */
    remote_tree = (t8_ghost_remote_tree_t *)
      sc_array_index (&remote_entry->remote_trees,
                      remote_entry->remote_trees.elem_count - 1);
    if (remote_tree->global_id != gtreeid) {
      /* The tree does not exist in the array. We thus need to add it and
       * initialize it. */
      remote_tree = (t8_ghost_remote_tree_t *)
        sc_array_push (&remote_entry->remote_trees);
      t8_ghost_init_remote_tree (forest, gtreeid, remote_rank, eclass,
                                 remote_tree);
    }
  }
  /* remote_tree now points to a valid entry for the tree.
   * We can add a copy of the element to the elements array
   * if it does not exist already. If it exists it is the last entry in
   * the array. */
#ifdef T8_ENABLE_DEBUG
  {
    /* debugging assertion that the element is really not contained already */
    int                 ielem;
    t8_element_t       *test_el;
    for (ielem = 0; ielem < ((int) remote_tree->elements.elem_count) - 1;
         ielem++) {
      test_el =
        (t8_element_t *) sc_array_index_int (&remote_tree->elements, ielem);
      SC_CHECK_ABORTF (ts->t8_element_compare (test_el, elem),
                       "Local element %i already in remote ghosts at pos %i\n",
                       element_index, ielem);
    }
  }
#endif
  elem_copy = NULL;
  level = ts->t8_element_level (elem);
  element_count = t8_element_array_get_count (&remote_tree->elements);
  if (element_count > 0) {
    elem_copy =
      t8_element_array_index_locidx (&remote_tree->elements,
                                     element_count - 1);
    copy_level = ts->t8_element_level (elem_copy);
  }
  /* Check if the element was not contained in the array.
   * If so, we add a copy of elem to the array.
   * Otherwise, we do nothing. */
  if (elem_copy == NULL ||
      level != copy_level ||
      ts->t8_element_get_linear_id (elem_copy, copy_level) !=
      ts->t8_element_get_linear_id (elem, level)) {
<<<<<<< HEAD
    /* Add the element */
    elem_copy = (t8_element_t *) sc_array_push (&remote_tree->elements);
=======
    elem_copy = t8_element_array_push (&remote_tree->elements);
>>>>>>> 20e40e47
    ts->t8_element_copy (elem, elem_copy);
    /* Add the index of the element */
    *(t8_locidx_t *) sc_array_push (&remote_tree->element_indices) =
      element_index;
    remote_entry->num_elements++;
  }
}

#if 0
/* In ghost version 3, the remote elements are not added in their linear order
 * to the ghost struct, and same elements may be added more than once.
 * Since we need to call t8_ghost_add_remote in linear order and only once per element,
 * we temporally store the element indices in a hash_array,
 * after all remote elements of a tree are parsed, we sort the hash_array and
 * call t8_ghost_add_remote for each entry. */

typedef struct
{
  t8_locidx_t         element_index;    /* The tree local index of this element */
  sc_array_t          remote_ranks;     /* All ranks that this element is a remote of */
} t8_forest_ghost_rem_el_index_t;

/* hash function usese element_index as hash */
static unsigned
t8_forest_ghost_rem_el_index_hash (const void *index, const void *u)
{
  return ((t8_forest_ghost_rem_el_index_t *) index)->element_index;
}

/* comparison function for sorting uses element_index for equality */
static int
t8_forest_ghost_rem_el_index_compare (const void *indexa, const void *indexb)
{
  t8_forest_ghost_rem_el_index_t *Ia =
    (t8_forest_ghost_rem_el_index_t *) indexa;
  t8_forest_ghost_rem_el_index_t *Ib =
    (t8_forest_ghost_rem_el_index_t *) indexb;

  return Ia->element_index - Ib->element_index;
}

/* equal function uses element_index for equality */
static int
t8_forest_ghost_rem_el_index_eq (const void *indexa, const void *indexb,
                                 const void *u)
{
  return !t8_forest_ghost_rem_el_index_compare (indexa, indexb);
}

/* Sort all added remote indices, parse them and add the elements as ghosts.
 * This function also truncates the hash_array. */
static void
t8_forest_ghost_add_remote_indices (t8_forest_t forest,
                                    t8_forest_ghost_t ghost,
                                    t8_locidx_t ltreeid,
                                    sc_hash_array_t * rem_el_indices)
{
  sc_array_t         *indices_view;
  size_t              iremote, ielem;
  t8_forest_ghost_rem_el_index_t *index;
  t8_element_t       *element;
  int                 remote_rank;

  t8_debugf ("[H] Adding all remotes for tree %i\n", ltreeid);
  /* Get a pointer to the underlying array */
  indices_view = &rem_el_indices->a;
  /* sort the array */
  sc_array_sort (indices_view, t8_forest_ghost_rem_el_index_compare);

  /* iterate through the element and add as remotes */
  for (ielem = 0; ielem < indices_view->elem_count; ielem++) {
    /* Get the element's index */
    index =
      (t8_forest_ghost_rem_el_index_t *) sc_array_index (indices_view, ielem);
    t8_debugf ("[H] Looking up element index %i\n", index->element_index);
    /* Get a pointer to the element */
    element =
      t8_forest_get_element_in_tree (forest, ltreeid, index->element_index);
    /* parse all ranks that this element is a remote of and add the elemetn as
     * remote ghost */
    for (iremote = 0; iremote < index->remote_ranks.elem_count; iremote++) {
      remote_rank = *(int *) sc_array_index (&index->remote_ranks, iremote);
      t8_ghost_add_remote (forest, ghost, remote_rank, ltreeid, element,
                           index->element_index);
    }
    /* Clean-up the memory for the remote ranks */
    sc_array_reset (&index->remote_ranks);
  }
  /* Clean the hash_array */
  sc_hash_array_truncate (rem_el_indices);
}

/* Add an entry to the hash_array of element indices.
 * If this element was already considered for the remote then the element
 * index is not added */
static void
t8_forest_ghost_add_remote_index (sc_hash_array_t * rem_el_indices,
                                  t8_locidx_t element_index, int remote_rank)
{
  t8_forest_ghost_rem_el_index_t index_search, *index_found;
  size_t              position, iremote;
  int                 check_rank;

  t8_debugf ("[H] Adding el %i as remote for rank %i\n",
             element_index, remote_rank);
  index_search.element_index = element_index;
  /* Try to insert this entry. If this element index already has an entry,
   * then position is set to the array position of the contained entry and
   * index_found is NULL.
   * otherwise to the position of the newly inserted entry, and
   * index_found points to this entry, */
  index_found = (t8_forest_ghost_rem_el_index_t *)
    sc_hash_array_insert_unique (rem_el_indices, &index_search, &position);
  if (index_found != NULL) {
    /* This is a new index and we need to initialize it first */
    index_found->element_index = element_index;
    sc_array_init (&index_found->remote_ranks, sizeof (int));
    /* we add the remote_rank to this entry */
    *(int *) sc_array_push (&index_found->remote_ranks) = remote_rank;
    return;
  }
  else {
    /* The entry was already contained in the hash_array */
    /* Get a pointer to the found entry */
    index_found =
      (t8_forest_ghost_rem_el_index_t *) sc_array_index (&rem_el_indices->a,
                                                         position);
    T8_ASSERT (index_found->element_index == element_index);
    /* Search whether the remote_rank was already added as a remote rank of
     * this element */
    /* TODO: The number of remote ranks of an element is, in theory, not bounded,
     *       thus this search can be very expensive. Is this a problem in praxis? */
    for (iremote = 0; iremote < index_found->remote_ranks.elem_count;
         iremote++) {
      check_rank =
        *(int *) sc_array_index (&index_found->remote_ranks, iremote);
      if (check_rank == remote_rank) {
        /* The rank was already stored as a remote for this element,
         * we can abort here */
        return;
      }
    }
    /* The remote_rank was not added as a rank for this element, we add it */
    *(int *) sc_array_push (&index_found->remote_ranks) = remote_rank;
  }
}

typedef int8_t      t8_element_face_flag_t;

typedef struct
{
  sc_hash_array_t    *rem_el_indices;   /* The indices of the so far added remote elements of this tree */
  int                 face_owner_low, face_owner_high;  /* The lowest and highest owner
                                                           at the neighbor face for the parent element */
  int                 neighbor_unique_owner;    /* If non-negative, then the owner of the neighbor face
                                                   is unique and this stores its rank */
  t8_eclass_t         eclass;
} t8_forest_ghost_iterate_face_data_t;

/* As soon as the ghost top-down search finds an element whose descendants at a face f
 * are all owned by the current rank, we start a face iteration for this element and face.
 * Thus, all leafs of the element that lie on the face are traversed.
 * This happens in a top-down search, and on each intermediate level this callback
 * function is called. If it returns true, the top-down iteration continues.
 * In this callback, we compute the owners at the neighbor face and if
 *  a) all neighbor leafs are owned by this rank,
 *     then we do not need to consider the leafs as remote elements at face f,
 *     thus we return false and the top-down search stops.
 *  b) the neighbor leafs are owned by ranks different to the current rank.
 *     In this case, we continue the search.
 *  c) the element is a leaf,
 *     then we compute its owners and add it as remote to all owners that are not the current rank.
 */
static int
t8_forest_ghost_iterate_face_add_remote (t8_forest_t forest,
                                         t8_locidx_t ltreeid,
                                         const t8_element_t * element,
                                         int face, void *user_data,
                                         t8_locidx_t leaf_index)
{
  t8_forest_ghost_iterate_face_data_t *data;
  sc_array_t          owners_at_face;   /* TODO: we could also at an sc_array to data and reuse it everytime */
  int                 lower, upper;
  int                 remote_rank;
  size_t              iown;

  data = (t8_forest_ghost_iterate_face_data_t *) user_data;
  lower = data->face_owner_low;
  upper = data->face_owner_high;

  if (leaf_index >= 0) {
    /* The element is a leaf, we compute its neighbor owners and add it
     * as a remote to the ghost struct */
    if (data->neighbor_unique_owner < 0) {
      /* There may be more than one owner processes of the neighbor face,
       * since the owners of this leaf have not been computed, we compute them
       * now. */
      sc_array_init_size (&owners_at_face, sizeof (int), 2);
      /* Set the lower and upper bound of the face owners */
      *(int *) sc_array_index (&owners_at_face, 0) = lower;
      *(int *) sc_array_index (&owners_at_face, 1) = upper;
      t8_forest_element_owners_at_neigh_face (forest, ltreeid, element,
                                              face, &owners_at_face);
      /* parse through all owners of the neighbor element and add this leaf
       * as a remote for each */
      for (iown = 0; iown < owners_at_face.elem_count; iown++) {
        remote_rank = *(int *) sc_array_index (&owners_at_face, iown);
        /* TODO: Does this still work, even though the remotes are not added in
         *       order? */
        if (remote_rank != forest->mpirank) {
          t8_forest_ghost_add_remote_index (data->rem_el_indices, leaf_index,
                                            remote_rank);
        }
      }
      sc_array_reset (&owners_at_face);
    }
    else {
      /* The owner is unique, add the leaf as remote to this owner */
      t8_forest_ghost_add_remote_index (data->rem_el_indices, leaf_index,
                                        data->neighbor_unique_owner);
    }
    return 0;                   /* return value is ignored for leafs */
  }

  t8_debugf ("[H] Have low %i high %i\n", lower, upper);
  if (lower > upper) {
    /* This face does not have any neighbors (domain boundary) */
    /* Do not continue recursion */
    SC_ABORT_NOT_REACHED ();    /* TODO: remove if this never hits. We just keep it in as a correctness check */
    return 0;
  }

  /* we now compute the bounds for owners at the neighbor face for this element */
  t8_forest_element_owners_at_neigh_face_bounds (forest, ltreeid, element,
                                                 face, &lower, &upper);

#if 0
  /* TODO: We used this to store the lower and upper bounds for the next
   * level, however if the top-down search enters a new sibling, this information
   * is not correct any longer. Now, we do not save new lower and upper bounds at
   * all. We could store for each level the bounds, memory O (maxlevel) */
  /* Set the new lower and upper bound for the owners */
  data->face_owner_low = *(int *) sc_array_index (&owners_at_face, 0);
  if (owners_at_face.elem_count >= 2) {
    data->face_owner_high = *(int *)
      sc_array_index (&owners_at_face, owners_at_face.elem_count - 1);
  }
  else {
    data->face_owner_high = data->face_owner_low;
  }
#endif
  if (lower > upper) {
    /* there is no neighbor */
    return 0;
  }
  if (lower == upper) {
    /* There is only one owner of the neighbor element at the face.
     * We check if it is the current rank, if so, there is nothing left to do. */
    if (lower == forest->mpirank) {
      /* do not continue recursion */
      return 0;
    }
    /* There is exactly one owner across the face and it is not the current rank */
    data->neighbor_unique_owner = lower;
    return 1;
  }
  else {
    /* We cannot say whether the owner of the neighbor face is unique and
     * different from the current rank */
    data->neighbor_unique_owner = -1;
  }
  t8_debugf ("[H] Computed low %i high %i\n",
             data->face_owner_low, data->face_owner_high);
  return 1;
}
#endif

typedef struct
{
  sc_array_t          bounds_per_level; /* For each level from the nca to the parent of the current element
                                           we store for each face the lower and upper bounds of the owners at
                                           this face. We also store bounds for the element's owners.
                                           Each entry is an array of 2 * (max_num_faces + 1) integers,
                                           | face_0 low | face_0 high | ... | face_n low | face_n high | owner low | owner high | */
  sc_array_t          face_owners;      /* Temporary storage for all owners at a leaf's face */
  t8_eclass_scheme_c *ts;
  t8_gloidx_t         gtreeid;
  int                 level_nca;        /* The refinement level of the root element in the search.
                                           At position element_level - level_nca in bounds_per_level are the bounds
                                           for the parent of element. */
  int                 max_num_faces;
  t8_eclass_t         eclass;
#ifdef T8_ENABLE_DEBUG
  t8_locidx_t         left_out; /* Count the elements for which we skip the search */
#endif
} t8_forest_ghost_boundary_data_t;

static int
t8_forest_ghost_search_boundary (t8_forest_t forest, t8_locidx_t ltreeid,
                                 const t8_element_t * element,
                                 sc_array_t * leafs,
                                 void *user_data, t8_locidx_t tree_leaf_index)
{
  t8_forest_ghost_boundary_data_t *data =
    (t8_forest_ghost_boundary_data_t *) user_data;
  int                 num_faces, iface, faces_totally_owned, level;
  int                 parent_face;
  int                 lower, upper, *bounds, *new_bounds, parent_lower,
    parent_upper;
  int                 el_lower, el_upper;
  int                 element_is_owned, iproc, remote_rank;

  /* First part: the search enters a new tree, we need to reset the user_data */
  if (t8_forest_global_tree_id (forest, ltreeid) != data->gtreeid) {
    int                 max_num_faces;
    /* The search has entered a new tree, store its eclass and element scheme */
    data->gtreeid = t8_forest_global_tree_id (forest, ltreeid);
    data->eclass = t8_forest_get_eclass (forest, ltreeid);
    data->ts = t8_forest_get_eclass_scheme (forest, data->eclass);
    data->level_nca = data->ts->t8_element_level (element);
    data->max_num_faces = data->ts->t8_element_max_num_faces (element);
    max_num_faces = data->max_num_faces;
    t8_debugf ("[H] max num %i\n", max_num_faces);
    sc_array_reset (&data->bounds_per_level);
    sc_array_init_size (&data->bounds_per_level,
                        2 * (max_num_faces + 1) * sizeof (int), 1);
    /* Set the (imaginary) owner bounds for the parent of the root element */
    bounds = (int *) sc_array_index (&data->bounds_per_level, 0);
    for (iface = 0; iface < max_num_faces + 1; iface++) {
      bounds[iface * 2] = 0;
      bounds[iface * 2 + 1] = forest->mpisize - 1;
    }
    /* TODO: compute bounds */
    t8_debugf ("[H] Start search in tree %i, has %i leafs\n",
               ltreeid, t8_forest_get_tree_num_elements (forest, ltreeid));
  }
  t8_debugf ("[H] enter search with level %i element lin id %li leafs %zd\n",
             data->ts->t8_element_level (element),
             data->ts->t8_element_get_linear_id (element,
                                                 data->ts->t8_element_level
                                                 (element)),
             leafs->elem_count);

  /* The level of the current element */
  level = data->ts->t8_element_level (element);
  /* Get a pointer to the owner at face bounds of this element, if there doesnt exist
   * an entry for this in the bounds_per_level array yet, we allocate it */
  T8_ASSERT (level >= data->level_nca);
  if (data->bounds_per_level.elem_count <=
      (size_t) level - data->level_nca + 1) {
    T8_ASSERT (data->bounds_per_level.elem_count ==
               (size_t) level - data->level_nca + 1);
    new_bounds = (int *) sc_array_push (&data->bounds_per_level);
  }
  else {
    new_bounds = (int *) sc_array_index (&data->bounds_per_level,
                                         level - data->level_nca + 1);
  }

  /* Get a pointer to the owner bounds of the parent */
  bounds =
    (int *) sc_array_index (&data->bounds_per_level, level - data->level_nca);
  /* Get bounds for the element's parent's owners */
  parent_lower = bounds[2 * data->max_num_faces];
  parent_upper = bounds[2 * data->max_num_faces + 1];
  /* Temporarily store them to serve as bounds for this element's owners */
  el_lower = parent_lower;
  el_upper = parent_upper;
  /* Compute bounds for the element's owners */
  t8_forest_element_owners_bounds (forest, data->gtreeid, element,
                                   data->eclass, &el_lower, &el_upper);
  /* Set these as the new bounds */
  new_bounds[2 * data->max_num_faces] = el_lower;
  new_bounds[2 * data->max_num_faces + 1] = el_upper;
  element_is_owned = (el_lower == el_upper);
  t8_debugf ("[H] bounds for el owners: %i %i el owned: %i\n", el_lower,
             el_upper, element_is_owned);
  num_faces = data->ts->t8_element_num_faces (element);
  faces_totally_owned = 1;

  /* TODO: we may not carry on with the face computations if the element is not
   *       totally onwed and immediately return 1. However, how do we set the bounds for
   *       the face owners then?
   */
  for (iface = 0; iface < num_faces; iface++) {
    /* Compute the face number of the parent to reuse the bounds */
    parent_face = data->ts->t8_element_face_parent_face (element, iface);
    if (parent_face >= 0) {
      /* This face was also a face of the parent, we reuse the computed bounds */
      lower = bounds[parent_face * 2];
      upper = bounds[parent_face * 2 + 1];
    }
    else {
      /* this is an inner face, thus the face owners must be owners of the
       * parent element */
      lower = parent_lower;
      upper = parent_upper;
    }
    t8_debugf ("[H] Enter search at face %i pface %i with bounds %i %i\n",
               iface, parent_face, lower, upper);

    if (tree_leaf_index < 0) {
      /* The element is not a leaf, we compute bounds for the face neighbor owners,
       * if all face neighbors are owned by this rank, and the element is completely
       * owned, then we do not continue the search. */
      /* Compute the owners of the neighbor at this face of the element */
      t8_forest_element_owners_at_neigh_face_bounds (forest, ltreeid, element,
                                                     iface, &lower, &upper);
      /* Store the new bounds at the entry for this element */
      new_bounds[iface * 2] = lower;
      new_bounds[iface * 2 + 1] = upper;
      if (lower > upper || (lower == upper && lower == forest->mpirank)) {
        /* All neighbor leafs at this face are owned by the current rank */
        t8_debugf
          ("[H] level %i element lin id %li at face %i totally pwned\n",
           data->ts->t8_element_level (element),
           data->ts->t8_element_get_linear_id (element,
                                               data->ts->t8_element_level
                                               (element)), iface);
        faces_totally_owned = faces_totally_owned && 1;
      }
      else {
        faces_totally_owned = 0;
      }
    }
    else {
      /* The element is a leaf, we compute all of its face neighbor owners
       * and add the element as a remote element to all of them. */
      sc_array_resize (&data->face_owners, 2);
      /* The first and second entry in the face_owners array serve as lower
       * and upper bound */
      *(int *) sc_array_index (&data->face_owners, 0) = lower;
      *(int *) sc_array_index (&data->face_owners, 1) = upper;
      t8_forest_element_owners_at_neigh_face (forest, ltreeid, element,
                                              iface, &data->face_owners);
      /*TODO: add as remotes */
      for (iproc = 0; iproc < (int) data->face_owners.elem_count; iproc++) {
        remote_rank = *(int *) sc_array_index (&data->face_owners, iproc);
        if (remote_rank != forest->mpirank) {
          t8_ghost_add_remote (forest, forest->ghosts, remote_rank, ltreeid,
                               element, tree_leaf_index);
        }
      }
    }
  }                             /* end face loop */
#if 0
  if (element_is_owned || face_totally_owned) {
    /* Either all descendants of element are owned by the current rank
     * or all of its leafs at the face are. */
    face_it_data.face_owner_low = 0;
    face_it_data.face_owner_high = forest->mpisize - 1;
    face_it_data.eclass = data->eclass;
    face_it_data.neighbor_unique_owner = -1;
    face_it_data.rem_el_indices = data->rem_el_indices;
    t8_debugf
      ("[H] level %i Starting face %i iterate with %zd leafs, fl %i\n",
       data->ts->t8_element_level (element), iface, leafs->elem_count,
       correct_tree_leaf_index);
    t8_forest_iterate_faces (forest, ltreeid, element, iface, leafs,
                             &face_it_data, correct_tree_leaf_index,
                             t8_forest_ghost_iterate_face_add_remote);
  }
#endif
  if (faces_totally_owned && element_is_owned) {
    /* The element only has local descendants and all of its face neighbors
     * are local as well. We do not continue the search */
    t8_debugf ("[H] Do not continue search\n");
#ifdef T8_ENABLE_DEBUG
    if (tree_leaf_index < 0) {
      data->left_out += leafs->elem_count;
    }
#endif
    return 0;
  }
  /* Continue the top-down search if this element or its face neighbors are
   * not completely owned by the rank. */
  return 1;
}

/* Fill the remote ghosts of a ghost structure.
 * We iterate through all elements and check if their neighbors
 * lie on remote processes. If so, we add the element to the
 * remote_ghosts array of ghost.
 * We also fill the remote_processes here.
 */
static void
t8_forest_ghost_fill_remote_v3 (t8_forest_t forest)
{

  t8_forest_ghost_boundary_data_t data;

  t8_debugf ("[H] Start filling remotes v3.\n");
  /* Start with invalid entries in the user data.
   * These are set in t8_forest_ghost_search_boundary each time
   * a new tree is entered */
  data.eclass = T8_ECLASS_COUNT;
  data.gtreeid = -1;
  data.ts = NULL;
#ifdef T8_ENABLE_DEBUG
  data.left_out = 0;
#endif
  sc_array_init (&data.face_owners, sizeof (int));
  /* This is a dummy init, since we call sc_array_reset in ghost_search_boundary
   * and we should not call sc_array_reset on a non-initialized array */
  sc_array_init (&data.bounds_per_level, 1);
  /* Loop over the trees of the forest */
  t8_forest_search (forest, t8_forest_ghost_search_boundary, &data);

  sc_array_reset (&data.face_owners);
  sc_array_reset (&data.bounds_per_level);
#ifdef T8_ENABLE_DEBUG
  t8_debugf ("[H] End filling remotes v3, skipped %i elements\n",
             data.left_out);
#endif
}

/* Fill the remote ghosts of a ghost structure.
 * We iterate through all elements and check if their neighbors
 * lie on remote processes. If so, we add the element to the
 * remote_ghosts array of ghost.
 * We also fill the remote_processes here.
 * If ghost_method is 0, then we assume a balanced forest and
 * construct the remote processes by looking at the half neighbors of an element.
 * Otherwise, we use the owners_at_face method.
 */
static void
t8_forest_ghost_fill_remote (t8_forest_t forest, t8_forest_ghost_t ghost,
                             int ghost_method)
{
  t8_element_t       *elem, **half_neighbors = NULL;
  t8_locidx_t         num_local_trees, num_tree_elems;
  t8_locidx_t         itree, ielem;
  t8_tree_t           tree;
  t8_eclass_t         tree_class, neigh_class, last_class;
  t8_gloidx_t         neighbor_tree;
  t8_eclass_scheme_c *ts, *neigh_scheme = NULL, *prev_neigh_scheme;

  int                 iface, num_faces;
  int                 num_face_children, max_num_face_children = 0;
  int                 ichild, owner;
  sc_array_t          owners, tree_owners;
  int                 is_atom;

  last_class = T8_ECLASS_COUNT;
  num_local_trees = t8_forest_get_num_local_trees (forest);

  if (ghost_method != 0) {
    sc_array_init (&owners, sizeof (int));
    sc_array_init (&tree_owners, sizeof (int));
  }

  t8_debugf ("[H] Start filling remotes.\n");
  /* Loop over the trees of the forest */
  for (itree = 0; itree < num_local_trees; itree++) {
    /* Get a pointer to the tree, the class of the tree, the
     * scheme associated to the class and the number of elements in
     * this tree. */
    tree = t8_forest_get_tree (forest, itree);
    tree_class = t8_forest_get_tree_class (forest, itree);
    ts = t8_forest_get_eclass_scheme (forest, tree_class);

    /* Loop over the elements of this tree */
    num_tree_elems = t8_forest_get_tree_element_count (tree);
    for (ielem = 0; ielem < num_tree_elems; ielem++) {
      /* Get the element of the tree */
      elem = t8_forest_get_tree_element (tree, ielem);
      num_faces = ts->t8_element_num_faces (elem);
      if (ts->t8_element_level (elem) == ts->t8_element_maxlevel ()) {
        /* flag to decide whether this element is at the maximum level */
        is_atom = 1;
      }
      else {
        is_atom = 0;
      }
      for (iface = 0; iface < num_faces; iface++) {
        /* TODO: Check whether the neighbor element is inside the forest,
         *       if not then do not compute the half_neighbors.
         *       This will save computing time. Needs an "element is in forest" function
         *       Currently we perform this check in the half_neighbors function. */

        /* Get the element class of the neighbor tree */
        neigh_class =
          t8_forest_element_neighbor_eclass (forest, itree, elem, iface);
        neigh_scheme = t8_forest_get_eclass_scheme (forest, neigh_class);
        if (ghost_method == 0) {
          /* Use half neighbors */
          /* Get the number of face children of the element at this face */
          num_face_children = ts->t8_element_num_face_children (elem, iface);
          /* regrow the half_neighbors array if neccessary.
           * We also need to reallocate it, if the element class of the neighbor
           * changes */
          if (max_num_face_children < num_face_children ||
              last_class != neigh_class) {
            if (max_num_face_children > 0) {
              /* Clean-up memory */
              prev_neigh_scheme->t8_element_destroy (max_num_face_children,
                                                     half_neighbors);
              T8_FREE (half_neighbors);
            }
            half_neighbors = T8_ALLOC (t8_element_t *, num_face_children);
            /* Allocate memory for the half size face neighbors */
            neigh_scheme->t8_element_new (num_face_children, half_neighbors);
            max_num_face_children = num_face_children;
            last_class = neigh_class;
            prev_neigh_scheme = neigh_scheme;
          }
          if (!is_atom) {
            /* Construct each half size neighbor */
            neighbor_tree =
              t8_forest_element_half_face_neighbors (forest, itree, elem,
                                                     half_neighbors, iface,
                                                     num_face_children);
          }
          else {
            int                 dummy_neigh_face;
            /* This element has maximum level, we only construct its neighbor */
            neighbor_tree =
              t8_forest_element_face_neighbor (forest, itree, elem,
                                               half_neighbors[0], iface,
                                               &dummy_neigh_face);
          }
          if (neighbor_tree >= 0) {
            /* If there exist face neighbor elements (we are not at a domain boundary */
            /* Find the owner process of each face_child */
            for (ichild = 0; ichild < num_face_children; ichild++) {
              /* find the owner */
              owner =
                t8_forest_element_find_owner (forest, neighbor_tree,
                                              half_neighbors[ichild],
                                              neigh_class);
              T8_ASSERT (0 <= owner && owner < forest->mpisize);
              if (owner != forest->mpirank) {
                /* Add the element as a remote element */
                t8_ghost_add_remote (forest, ghost, owner, itree, elem,
                                     ielem);
              }
            }
          }
        }                       /* end ghost_method 0 */
        else {
          size_t              iowner;
          /* Construc the owners at the face of the neighbor element */
          t8_forest_element_owners_at_neigh_face (forest, itree, elem, iface,
                                                  &owners);
          T8_ASSERT (owners.elem_count >= 0);
          /* Iterate over all owners and if any is not the current process,
           * add this element as remote */
          for (iowner = 0; iowner < owners.elem_count; iowner++) {
            owner = *(int *) sc_array_index (&owners, iowner);
            T8_ASSERT (0 <= owner && owner < forest->mpisize);
            if (owner != forest->mpirank) {
              /* Add the element as a remote element */
              t8_ghost_add_remote (forest, ghost, owner, itree, elem, ielem);
            }
          }
          sc_array_truncate (&owners);
        }
      }                         /* end face loop */
    }                           /* end element loop */
  }                             /* end tree loop */

  if (forest->profile != NULL) {
    /* If profiling is enabled, we count the number of remote processes. */
    forest->profile->ghosts_remotes = ghost->remote_processes->elem_count;
  }
  /* Clean-up memory */
  if (ghost_method == 0) {
    neigh_scheme->t8_element_destroy (max_num_face_children, half_neighbors);
    T8_FREE (half_neighbors);
  }
  else {
    sc_array_reset (&owners);
    sc_array_reset (&tree_owners);
  }
  t8_debugf ("[H] Done filling remotes.\n");
}

/* Begin sending the ghost elements from the remote ranks
 * using non-blocking communication.
 * Afterward
 *  t8_forest_ghost_send_end
 * must be called to end the communication.
 * Returns an array of mpi_send_info_t, one for each remote rank.
 */
static t8_ghost_mpi_send_info_t *
t8_forest_ghost_send_start (t8_forest_t forest, t8_forest_ghost_t ghost,
                            sc_MPI_Request ** requests)
{
  int                 proc_index, remote_rank;
  int                 num_remotes;
  size_t              remote_index;
  t8_ghost_remote_t  *remote_entry;
  sc_array_t         *remote_trees;
  t8_ghost_remote_tree_t *remote_tree = NULL;
  t8_ghost_mpi_send_info_t *send_info, *current_send_info;
  char               *current_buffer;
  size_t              bytes_written, element_bytes, element_count,
    element_size;
#ifdef T8_ENABLE_DEBUG
  size_t              acc_el_count = 0;
#endif
  int                 mpiret;

  /* Allocate a send_buffer for each remote rank */
  num_remotes = ghost->remote_processes->elem_count;
  send_info = T8_ALLOC (t8_ghost_mpi_send_info_t, num_remotes);
  *requests = T8_ALLOC (sc_MPI_Request, num_remotes);

  /* Loop over all remote processes */
  for (proc_index = 0; proc_index < (int) ghost->remote_processes->elem_count;
       proc_index++) {
    current_send_info = send_info + proc_index;
    /* Get the rank of the current remote process. */
    remote_rank = *(int *) sc_array_index_int (ghost->remote_processes,
                                               proc_index);
    t8_debugf ("Filling send buffer for process %i\n", remote_rank);
    /* initialize the send_info for the current rank */
    current_send_info->recv_rank = remote_rank;
    current_send_info->num_bytes = 0;
    current_send_info->request = *requests + proc_index;
    /* Lookup the ghost elements for the first tree of this remote */
    remote_entry = t8_forest_ghost_get_remote (forest, remote_rank);
    T8_ASSERT (remote_entry->remote_rank == remote_rank);
    /* Loop over all trees of the remote rank and count the bytes */
    /* At first we store the number of remote trees in the buffer */
    current_send_info->num_bytes += sizeof (size_t);
    /* add padding before the eclass */
    current_send_info->num_bytes +=
      T8_ADD_PADDING (current_send_info->num_bytes);
    /* TODO: put this in a funtion */
    /* TODO: Use remote_entry to count the number of bytes while inserting
     *        the remote ghosts. */
    remote_trees = &remote_entry->remote_trees;
    for (remote_index = 0; remote_index < remote_trees->elem_count;
         remote_index++) {
      /* Get the next remote tree. */
      remote_tree = (t8_ghost_remote_tree_t *) sc_array_index (remote_trees,
                                                               remote_index);
      /* We will store the global tree id, the element class and the list
       * of elements in the send_buffer. */
      current_send_info->num_bytes += sizeof (t8_gloidx_t);
      /* add padding before the eclass */
      current_send_info->num_bytes +=
        T8_ADD_PADDING (current_send_info->num_bytes);
      current_send_info->num_bytes += sizeof (t8_eclass_t);
      /* add padding before the elements */
      current_send_info->num_bytes +=
        T8_ADD_PADDING (current_send_info->num_bytes);
      /* The byte count of the elements */
      element_size = t8_element_array_get_size (&remote_tree->elements);
      element_count = t8_element_array_get_count (&remote_tree->elements);
      element_bytes = element_size * element_count;
      /* We will store the number of elements */
      current_send_info->num_bytes += sizeof (size_t);
      /* add padding before the elements */
      current_send_info->num_bytes +=
        T8_ADD_PADDING (current_send_info->num_bytes);
      current_send_info->num_bytes += element_bytes;
      /* add padding after the elements */
      current_send_info->num_bytes +=
        T8_ADD_PADDING (current_send_info->num_bytes);
    }

    /* We now now the number of bytes for our send_buffer and thus
     * allocate it. */
    current_send_info->buffer = T8_ALLOC_ZERO (char,
                                               current_send_info->num_bytes);

    /* We iterate through the tree again and store the tree info and the elements
     * into the send_buffer. */
    current_buffer = current_send_info->buffer;
    bytes_written = 0;
    /* Start with the number of remote trees in the buffer */
    memcpy (current_buffer + bytes_written, &remote_trees->elem_count,
            sizeof (size_t));
    bytes_written += sizeof (size_t);
    bytes_written += T8_ADD_PADDING (bytes_written);
    acc_el_count = 0;
    for (remote_index = 0; remote_index < remote_trees->elem_count;
         remote_index++) {
      /* Get a pointer to the tree */
      remote_tree =
        (t8_ghost_remote_tree_t *) sc_array_index (remote_trees,
                                                   remote_index);
      T8_ASSERT (remote_tree->mpirank == remote_rank);

      /* Copy the global tree id */
      memcpy (current_buffer + bytes_written, &remote_tree->global_id,
              sizeof (t8_gloidx_t));
      bytes_written += sizeof (t8_gloidx_t);
      bytes_written += T8_ADD_PADDING (bytes_written);
      /* Copy the trees element class */
      memcpy (current_buffer + bytes_written, &remote_tree->eclass,
              sizeof (t8_eclass_t));
      bytes_written += sizeof (t8_eclass_t);
      bytes_written += T8_ADD_PADDING (bytes_written);
      /* Store the number of elements in the buffer */
      element_count = t8_element_array_get_count (&remote_tree->elements);
      memcpy (current_buffer + bytes_written, &element_count,
              sizeof (size_t));
      bytes_written += sizeof (size_t);
      bytes_written += T8_ADD_PADDING (bytes_written);
      /* The byte count of the elements */
      element_size = t8_element_array_get_size (&remote_tree->elements);
      element_bytes = element_size * element_count;
      /* Copy the elements into the send buffer */
      memcpy (current_buffer + bytes_written,
              t8_element_array_get_data (&remote_tree->elements),
              element_bytes);
      bytes_written += element_bytes;
      /* add padding after the elements */
      bytes_written += T8_ADD_PADDING (bytes_written);

      /* Add to the counter of remote elements. */
      ghost->num_remote_elements += element_count;
      acc_el_count += element_count;
    }                           /* End tree loop */

    T8_ASSERT (bytes_written == current_send_info->num_bytes);
    /* We can now post the MPI_Isend for the remote process */
    t8_debugf
      ("[H] Post send of %i trees  %i elements = %i (==%i) bytes to rank %i.\n",
       (int) remote_trees->elem_count, (int) acc_el_count,
       (int) current_send_info->num_bytes, (int) bytes_written, remote_rank);
    mpiret =
      sc_MPI_Isend (current_buffer, bytes_written, sc_MPI_BYTE, remote_rank,
                    T8_MPI_GHOST_FOREST, forest->mpicomm,
                    *requests + proc_index);
    SC_CHECK_MPI (mpiret);
  }                             /* end process loop */
  return send_info;
}

static void
t8_forest_ghost_send_end (t8_forest_t forest, t8_forest_ghost_t ghost,
                          t8_ghost_mpi_send_info_t * send_info,
                          sc_MPI_Request * requests)
{
  int                 num_remotes;
  int                 proc_pos, mpiret;

  T8_ASSERT (t8_forest_is_committed (forest));
  T8_ASSERT (ghost != NULL);

  /* Get the number of remote processes */
  num_remotes = ghost->remote_processes->elem_count;

  /* We wait for all communication to end. */
  mpiret = sc_MPI_Waitall (num_remotes, requests, sc_MPI_STATUSES_IGNORE);
  SC_CHECK_MPI (mpiret);

  /* Clean-up */
  for (proc_pos = 0; proc_pos < num_remotes; proc_pos++) {
    T8_FREE (send_info[proc_pos].buffer);
  }
  T8_FREE (send_info);
  T8_FREE (requests);
}

/* Receive a single message from a remote process, after the message was
 * successfully probed.
 * Returns the allocated receive buffer and the number of bytes received */
static char        *
t8_forest_ghost_receive_message (int recv_rank, sc_MPI_Comm comm,
                                 sc_MPI_Status status, int *recv_bytes)
{
  char               *recv_buffer;
  int                 mpiret;

  T8_ASSERT (recv_rank == status.MPI_SOURCE);
  T8_ASSERT (status.MPI_TAG == T8_MPI_GHOST_FOREST);

  /* Get the number of bytes in the message */
  mpiret = sc_MPI_Get_count (&status, sc_MPI_BYTE, recv_bytes);

  /* Allocate receive buffer */
  recv_buffer = T8_ALLOC_ZERO (char, *recv_bytes);
  t8_debugf ("[H] Receiving %i bytes from %i\n", *recv_bytes, recv_rank);
  /* receive the message */
  mpiret = sc_MPI_Recv (recv_buffer, *recv_bytes, sc_MPI_BYTE, recv_rank,
                        T8_MPI_GHOST_FOREST, comm, sc_MPI_STATUS_IGNORE);
  SC_CHECK_MPI (mpiret);
  t8_debugf ("[H] received\n");

  return recv_buffer;
}

/* Parse a message from a remote process and correctly include the received
 * elements in the ghost structure.
 * The message looks like:
 * num_trees | pad | treeid 0 | pad | eclass 0 | pad | num_elems 0 | pad | elements | pad | treeid 1 | ...
 *  size_t   |     |t8_gloidx |     |t8_eclass |     | size_t      |     | t8_element_t |
 *
 * pad is paddind, see T8_ADD_PADDING
 */
/* Currently we expect that the messages arrive in order of the sender's rank. */
static void
t8_forest_ghost_parse_received_message (t8_forest_t forest,
                                        t8_forest_ghost_t ghost,
                                        int recv_rank, char *recv_buffer,
                                        int recv_bytes)
{
  size_t              bytes_read, first_tree_index = 0, first_element_index =
    0;
  t8_locidx_t         num_trees, itree;
  t8_gloidx_t         global_id;
  t8_eclass_t         eclass;
  size_t              num_elements, old_elem_count, ghosts_offset;
  t8_ghost_gtree_hash_t *tree_hash, **pfound_tree, *found_tree;
  t8_ghost_tree_t    *ghost_tree;
  t8_eclass_scheme_c *ts;
  t8_element_t       *element_insert;
  t8_ghost_process_hash_t *process_hash;
#ifdef T8_ENABLE_DEBUG
  int                 added_process;
#endif

  t8_debugf ("[H] Parsing received message from rank %i\n", recv_rank);
  bytes_read = 0;
  /* read the number of trees */
  num_trees = *(size_t *) recv_buffer;
  bytes_read += sizeof (size_t);
  bytes_read += T8_ADD_PADDING (bytes_read);

  t8_debugf ("Received %li trees from %i (%i bytes)\n",
             (long) num_trees, recv_rank, recv_bytes);

  /* Count the total number of ghosts that we receive from this rank */
  ghosts_offset = ghost->num_ghosts_elements;
  for (itree = 0; itree < num_trees; itree++) {
    /* Get tree id */
    /* search if tree was inserted */
    /* if not: new entry, add elements */
    /* if yes: add the elements to the end of the tree's element array. */

    /* read the global id of this tree. */
    global_id = *(t8_gloidx_t *) (recv_buffer + bytes_read);
    bytes_read += sizeof (t8_gloidx_t);
    bytes_read += T8_ADD_PADDING (bytes_read);
    /* read the element class of the tree */
    eclass = *(t8_eclass_t *) (recv_buffer + bytes_read);
    bytes_read += sizeof (t8_eclass_t);
    bytes_read += T8_ADD_PADDING (bytes_read);
    /* read the number of elements sent */
    num_elements = *(size_t *) (recv_buffer + bytes_read);

    /* Add to the counter of ghost elements. */
    ghost->num_ghosts_elements += num_elements;

    bytes_read += sizeof (size_t);
    bytes_read += T8_ADD_PADDING (bytes_read);
    /* Search for the tree in the ghost_trees array */
    tree_hash =
      (t8_ghost_gtree_hash_t *) sc_mempool_alloc (ghost->glo_tree_mempool);
    tree_hash->global_id = global_id;

    /* Get the element scheme for this tree */
    ts = t8_forest_get_eclass_scheme (forest, eclass);
    if (sc_hash_insert_unique (ghost->global_tree_to_ghost_tree, tree_hash,
                               (void ***) &pfound_tree)) {
      /* The tree was not stored already, tree_hash is now an entry in the hash table. */
      /* If the tree was not contained, it is the newest tree in the array and
       * thus has as index the number of currently inserted trees. */
      tree_hash->index = ghost->ghost_trees->elem_count;
      found_tree = tree_hash;
      /* We grow the array by one and initilize the entry */
      ghost_tree = (t8_ghost_tree_t *) sc_array_push (ghost->ghost_trees);
      ghost_tree->global_id = global_id;
      ghost_tree->eclass = eclass;
      /* Initialize the element array */
      t8_element_array_init_size (&ghost_tree->elements, ts, num_elements);
      /* pointer to where the elements are to be inserted */
      element_insert = t8_element_array_get_data (&ghost_tree->elements);
      /* Allocate a new tree_hash for the next search */
      old_elem_count = 0;
      tree_hash =
        (t8_ghost_gtree_hash_t *) sc_mempool_alloc (ghost->glo_tree_mempool);
    }
    else {
      /* The entry was found in the trees array */
      found_tree = *pfound_tree;
      T8_ASSERT (found_tree->global_id == global_id);
      /* Get a pointer to the tree */
      ghost_tree = (t8_ghost_tree_t *) sc_array_index (ghost->ghost_trees,
                                                       found_tree->index);
      T8_ASSERT (ghost_tree->eclass == eclass);
      T8_ASSERT (ghost_tree->global_id == global_id);
      T8_ASSERT (ghost_tree->elements.scheme == ts);

      old_elem_count = t8_element_array_get_count (&ghost_tree->elements);

      /* Grow the elements array of the tree to fit the new elements */
      t8_element_array_resize (&ghost_tree->elements,
                               old_elem_count + num_elements);
      /* Get a pointer to where the new elements are to be inserted */
      element_insert = t8_element_array_index_locidx (&ghost_tree->elements,
                                                      old_elem_count);
    }
    if (itree == 0) {
      /* We store the index of the first tree and the first element of this
       * rank */
      first_tree_index = found_tree->index;
      first_element_index = old_elem_count;
    }
    /* Insert the new elements */
    memcpy (element_insert, recv_buffer + bytes_read,
            num_elements * ts->t8_element_size ());

    bytes_read += num_elements * ts->t8_element_size ();
    bytes_read += T8_ADD_PADDING (bytes_read);
  }
  T8_ASSERT (bytes_read == (size_t) recv_bytes);
  T8_FREE (recv_buffer);

  /* At last we add the receiving rank to the ghosts process_offset hash table */
  process_hash =
    (t8_ghost_process_hash_t *) sc_mempool_alloc (ghost->proc_offset_mempool);
  process_hash->mpirank = recv_rank;
  process_hash->tree_index = first_tree_index;
  process_hash->first_element = first_element_index;
  process_hash->ghost_offset = ghosts_offset;
  /* Insert this rank into the hash table. We assert if the rank was not already
   * contained. */
#ifdef T8_ENABLE_DEBUG
  added_process =
#else
  (void)
#endif
    sc_hash_insert_unique (ghost->process_offsets, process_hash, NULL);
  T8_ASSERT (added_process);
}

/* In forest_ghost_receive we need a lookup table to give us the position
 * of a process in the ghost->remote_processes array, given the rank of
 * a process. We implement this via a hash table with the following struct
 * as entry. */
typedef struct t8_recv_list_entry_struct
{
  int                 rank;     /* The rank of this process */
  int                 pos_in_remote_processes;  /* The position of this process in the remote_processes array */
} t8_recv_list_entry_t;

/* We hash these entries by their rank */
unsigned
t8_recv_list_entry_hash (const void *v1, const void *u)
{
  const t8_recv_list_entry_t *e1 = (const t8_recv_list_entry_t *) v1;

  return e1->rank;
}

/* two entries are considered equal if they have the same rank. */
int
t8_recv_list_entry_equal (const void *v1, const void *v2, const void *u)
{
  const t8_recv_list_entry_t *e1 = (const t8_recv_list_entry_t *) v1;
  const t8_recv_list_entry_t *e2 = (const t8_recv_list_entry_t *) v2;

  return e1->rank == e2->rank;
}

/* Probe for all incoming messages from the remote ranks and receive them.
 * We receive the message in the order in which they arrive. To achieve this,
 * we have to use polling. */
static void
t8_forest_ghost_receive (t8_forest_t forest, t8_forest_ghost_t ghost)
{
  int                 num_remotes;
  int                 proc_pos;
  int                 recv_rank;
  int                 mpiret;
  sc_MPI_Comm         comm;
  sc_MPI_Status       status;

  T8_ASSERT (t8_forest_is_committed (forest));
  T8_ASSERT (ghost != NULL);

  comm = forest->mpicomm;
  /* Get the number of remote processes */
  num_remotes = ghost->remote_processes->elem_count;

  if (num_remotes == 0) {
    /* There is nothing to do */
    return;
  }

  {
    /*       This code receives the message in order of there arrival.
     *       This is effective in terms of runtime, but makes it more difficult
     *       to store the received data, since the data has to be stored in order of
     *       ascending ranks.
     *       We include the received data into the ghost structure in order of the
     *       ranks of the receivers and we do this as soon as the message from
     *       the next rank that we can include was received. */
    char              **buffer;
    int                *recv_bytes;
    int                 received_messages = 0;
    int                *received_flag;
    int                 last_rank_parsed = -1, parse_it;
#undef T8_POLLING               /* activates polling for Mpi messages, currently used for testing */
#ifdef T8_POLLING
    sc_link_t          *proc_it, *prev;
    int                 iprobe_flag;
    sc_list_t          *receivers;
#else
    t8_recv_list_entry_t **pfound, *found;
#ifdef T8_ENABLE_DEBUG
    int                 ret;
#endif
    sc_hash_t          *recv_list_entries_hash;
#endif
    t8_recv_list_entry_t recv_list_entry, *recv_list_entries;

    buffer = T8_ALLOC (char *, num_remotes);
    recv_bytes = T8_ALLOC (int, num_remotes);
    received_flag = T8_ALLOC_ZERO (int, num_remotes);
    recv_list_entries = T8_ALLOC (t8_recv_list_entry_t, num_remotes);

    /* Sort the array of remote processes, such that the ranks are in
     * ascending order. */
    sc_array_sort (ghost->remote_processes, sc_int_compare);

    /* We build a hash table of all ranks from which we receive and their position
     * in the remote_processes array. */
#ifdef T8_POLLING               /* polling */
    receivers = sc_list_new (NULL);
#else
    recv_list_entries_hash = sc_hash_new (t8_recv_list_entry_hash,
                                          t8_recv_list_entry_equal, NULL,
                                          NULL);
#endif
    for (proc_pos = 0; proc_pos < num_remotes; proc_pos++) {
      recv_list_entries[proc_pos].rank =
        *(int *) sc_array_index_int (ghost->remote_processes, proc_pos);
      recv_list_entries[proc_pos].pos_in_remote_processes = proc_pos;
#ifndef T8_POLLING
#ifdef T8_ENABLE_DEBUG
      ret =
#else
      (void)
#endif
        sc_hash_insert_unique (recv_list_entries_hash,
                               recv_list_entries + proc_pos, NULL);
      T8_ASSERT (ret == 1);
#else /* polling */
      sc_list_append (receivers, recv_list_entries + proc_pos);
#endif
    }

  /****     Actual communication    ****/

    /* Until there is only one sender left we iprobe for a message for each
     * sender and if there is one we receive it and remove the sender from
     * the list.
     * The last message can be received via probe */
#ifdef T8_POLLING
    while (received_messages < num_remotes - 1) {
      /* TODO: This part of the code using polling and IProbe to receive the
       *       messages. We replaced with a non-polling version that uses the
       *       blocking Probe. */
      iprobe_flag = 0;
      prev = NULL;              /* ensure that if the first receive entry is matched first,
                                   it is removed properly. */
      for (proc_it = receivers->first; proc_it != NULL && iprobe_flag == 0;) {
        /* pointer to the rank of a receiver */
        recv_rank = ((t8_recv_list_entry_t *) proc_it->data)->rank;
        proc_pos =
          ((t8_recv_list_entry_t *) proc_it->data)->pos_in_remote_processes;

        mpiret = sc_MPI_Iprobe (recv_rank, T8_MPI_GHOST_FOREST, comm,
                                &iprobe_flag, &status);
#else
    while (received_messages < num_remotes) {
      /* blocking probe for a message. */
      mpiret = sc_MPI_Probe (sc_MPI_ANY_SOURCE, T8_MPI_GHOST_FOREST, comm,
                             &status);
#endif
      SC_CHECK_MPI (mpiret);
#ifdef T8_POLLING
      if (iprobe_flag == 0) {
        /* There is no message to receive, we continue */
        prev = proc_it;
        proc_it = proc_it->next;
      }
      else {
#else
      /* There is a message to receive, we receive it. */
      recv_rank = status.MPI_SOURCE;
      /* Get the position of this rank in the remote processes array */
      recv_list_entry.rank = recv_rank;
#ifdef T8_ENABLE_DEBUG
      ret =
#else
      (void)
#endif
        sc_hash_lookup (recv_list_entries_hash, &recv_list_entry,
                        (void ***) &pfound);
      T8_ASSERT (ret != 0);
      found = *pfound;
      proc_pos = found->pos_in_remote_processes;
#endif
      T8_ASSERT (status.MPI_TAG == T8_MPI_GHOST_FOREST);
      t8_debugf ("[H] Receive message from %i [%i]\n", recv_rank, proc_pos);
      buffer[proc_pos] =
        t8_forest_ghost_receive_message (recv_rank, comm, status,
                                         recv_bytes + proc_pos);
      /* mark this entry as received. */
      T8_ASSERT (received_flag[proc_pos] == 0);
      received_flag[proc_pos] = 1;
      received_messages++;
      /* Parse all messages that we can parse now.
       * We have to parse the messages in order of their rank. */
      T8_ASSERT (last_rank_parsed < proc_pos);
      /* For all ranks that we haven't parsed yet, but can be parsed in order */
      for (parse_it = last_rank_parsed + 1; parse_it < num_remotes &&
           received_flag[parse_it] == 1; parse_it++) {
        recv_rank =
          *(int *) sc_array_index_int (ghost->remote_processes, parse_it);
        t8_forest_ghost_parse_received_message (forest, ghost, recv_rank,
                                                buffer[parse_it],
                                                recv_bytes[parse_it]);
        last_rank_parsed++;
      }

#ifdef T8_POLLING               /* polling */
      /* Remove the process from the list of receivers. */
      proc_it = proc_it->next;
      sc_list_remove (receivers, prev);
    }
  }                             /* end for */
#endif
#if 0
  {                             /* this is for indent */
    {
#endif
    }                           /* end while */
#ifdef T8_POLLING
    /* polling */
    T8_ASSERT (receivers->elem_count == 1);
    /* Get the last rank from which we didnt receive yet */
    recv_list_entry = *(t8_recv_list_entry_t *) sc_list_pop (receivers);
    recv_rank = recv_list_entry.rank;
    proc_pos = recv_list_entry.pos_in_remote_processes;
    /* destroy the list */
    sc_list_destroy (receivers);
    /* Blocking probe for the last message */
    mpiret = sc_MPI_Probe (recv_rank, T8_MPI_GHOST_FOREST, comm, &status);
    SC_CHECK_MPI (mpiret);
    /* Receive the message */
    T8_ASSERT (received_flag[proc_pos] == 0);
    buffer[proc_pos] = t8_forest_ghost_receive_message (recv_rank, comm,
                                                        status,
                                                        recv_bytes +
                                                        proc_pos);
    received_flag[proc_pos] = 1;
    received_messages++;
    T8_ASSERT (received_messages == num_remotes);
    /* parse all messages that are left */
    /* For all ranks that we haven't parsed yet, but can be parsed in order */
    for (parse_it = last_rank_parsed + 1; parse_it < num_remotes &&
         received_flag[parse_it] == 1; parse_it++) {
      recv_rank =
        *(int *) sc_array_index_int (ghost->remote_processes, parse_it);
      t8_forest_ghost_parse_received_message (forest, ghost, recv_rank,
                                              buffer[parse_it],
                                              recv_bytes[parse_it]);
      last_rank_parsed++;
    }
#endif
#ifdef T8_ENABLE_DEBUG
    for (parse_it = 0; parse_it < num_remotes; parse_it++) {
      T8_ASSERT (received_flag[parse_it] == 1);
    }
#endif
    T8_ASSERT (last_rank_parsed == num_remotes - 1);

    /* clean-up */
#ifndef T8_POLLING
    sc_hash_destroy (recv_list_entries_hash);
#endif
    T8_FREE (buffer);
    T8_FREE (received_flag);
    T8_FREE (recv_list_entries);
    T8_FREE (recv_bytes);

  }

#if 0
  /* Receive the message in order of the sender's rank,
   * this is a non-optimized version of the code below.
   * slow but simple. */

  /* Sort the array of remote processes, such that the ranks are in
   * ascending order. */
  sc_array_sort (ghost->remote_processes, sc_int_compare);

  for (proc_pos = 0; proc_pos < num_remotes; proc_pos++) {
    recv_rank =
      (int *) sc_array_index_int (ghost->remote_processes, proc_pos);
    /* blocking probe for a message. */
    mpiret = sc_MPI_Probe (*recv_rank, T8_MPI_GHOST_FOREST, comm, &status);
    SC_CHECK_MPI (mpiret);
    /* receive message */
    buffer =
      t8_forest_ghost_receive_message (*recv_rank, comm, status, &recv_bytes);
    t8_forest_ghost_parse_received_message (forest, ghost, *recv_rank, buffer,
                                            recv_bytes);
  }
#endif
}

/* Create one layer of ghost elements, following the algorithm
 * in: p4est: Scalable Algorithms For Parallel Adaptive
 *     Mesh Refinement On Forests of Octrees
 *     C. Burstedde, L. C. Wilcox, O. Ghattas
 * for unbalanced_version = 0 (balanced forest only) or
 *     Recursive algorithms for distributed forests of octrees
 *     T. Isaac, C. Burstedde, L. C. Wilcox and O. Ghattas
 * for unbalanced_version = 1 (also unbalanced forests possible).
 *
 * verion 3 with top-down search
 * for unbalanced_version = -1
 */
void
t8_forest_ghost_create_ext (t8_forest_t forest, int unbalanced_version)
{
  t8_forest_ghost_t   ghost;
  t8_ghost_mpi_send_info_t *send_info;
  sc_MPI_Request     *requests;

  T8_ASSERT (t8_forest_is_committed (forest));
  t8_global_productionf ("Into t8_forest_ghost with %i local elements.\n",
                         t8_forest_get_num_element (forest));
  if (forest->ghost_type == T8_GHOST_NONE) {
    t8_debugf ("WARNING: Trying to construct ghosts with ghost_type NONE. "
               "Ghost layer is not constructed.\n");
    return;
  }
  /* Currently we only support face ghosts */
  T8_ASSERT (forest->ghost_type == T8_GHOST_FACES);

  if (forest->profile != NULL) {
    /* If profiling is enabled, we measure the runtime of ghost_create */
    forest->profile->ghost_runtime = -sc_MPI_Wtime ();
  }

  /* Initialize the ghost structure */
  t8_forest_ghost_init (&forest->ghosts, forest->ghost_type);
  ghost = forest->ghosts;

  if (unbalanced_version == -1) {
    t8_forest_ghost_fill_remote_v3 (forest);
  }
  else {
    /* Construct the remote elements and processes. */
    t8_forest_ghost_fill_remote (forest, ghost, unbalanced_version != 0);
  }

  /* Start sending the remote elements */
  send_info = t8_forest_ghost_send_start (forest, ghost, &requests);

  /* Reveive the ghost elements from the remote processes */
  t8_forest_ghost_receive (forest, ghost);

  /* End sending the remote elements */
  t8_forest_ghost_send_end (forest, ghost, send_info, requests);

  if (forest->profile != NULL) {
    /* If profiling is enabled, we measure the runtime of ghost_create */
    forest->profile->ghost_runtime += sc_MPI_Wtime ();
    /* We also store the number of ghosts and remotes */
    forest->profile->ghosts_received = ghost->num_ghosts_elements;
    forest->profile->ghosts_shipped = ghost->num_remote_elements;
  }

  t8_global_productionf ("Done t8_forest_ghost with %i local elements and %i"
                         " ghost elements.\n",
                         t8_forest_get_num_element (forest),
                         t8_forest_get_num_ghosts (forest));
}

void
t8_forest_ghost_create (t8_forest_t forest)
{
  T8_ASSERT (t8_forest_is_committed (forest));
  if (forest->mpisize > 1) {
    /* call unbalanced version of ghost algorithm */
    t8_forest_ghost_create_ext (forest, 1);
  }
}

void
t8_forest_ghost_create_balanced_only (t8_forest_t forest)
{
  T8_ASSERT (t8_forest_is_committed (forest));
  if (forest->mpisize > 1) {
    /* TODO: assert that forest is balanced */
    /* Call balanced version of ghost algorithm */
    t8_forest_ghost_create_ext (forest, 0);
  }
}

void
t8_forest_ghost_create_topdown (t8_forest_t forest)
{
  T8_ASSERT (t8_forest_is_committed (forest));

  t8_forest_ghost_create_ext (forest, -1);
}

/** Return the array of remote ranks.
 * \param [in] forest   A forest with constructed ghost layer.
 * \param [in,out] num_remotes On output the number of remote ranks is stored here.
 * \return              The array of remote ranks in ascending order.
 */
int                *
t8_forest_ghost_get_remotes (t8_forest_t forest, int *num_remotes)
{
  T8_ASSERT (t8_forest_is_committed (forest));
  if (forest->ghosts == NULL) {
    *num_remotes = 0;
    return NULL;
  }
  T8_ASSERT (forest->ghosts != NULL);

  *num_remotes = forest->ghosts->remote_processes->elem_count;
  return (int *) forest->ghosts->remote_processes->array;
}

/** Return the first local ghost tree of a remote rank.
 * \param [in] forest   A forest with constructed ghost layer.
 * \param [in] remote   A remote rank of the ghost layer in \a forest.
 * \return              The ghost tree id of the first ghost tree that stores ghost
 *                      elements of \a remote.
 */
t8_locidx_t
t8_forest_ghost_remote_first_tree (t8_forest_t forest, int remote)
{
  t8_ghost_process_hash_t *proc_entry;

  T8_ASSERT (t8_forest_is_committed (forest));
  T8_ASSERT (forest->ghosts != NULL);

  proc_entry = t8_forest_ghost_get_proc_info (forest, remote);
  T8_ASSERT (proc_entry->mpirank == remote);
  return proc_entry->tree_index;
}

/** Return the local index of the first ghost element that belongs to a given remote rank.
 * \param [in] forest   A forest with constructed ghost layer.
 * \param [in] remote   A remote rank of the ghost layer in \a forest.
 * \return              The index i in the ghost elements of the first element of rank \a remote
 */
t8_locidx_t
t8_forest_ghost_remote_first_elem (t8_forest_t forest, int remote)
{
  t8_ghost_process_hash_t *proc_entry;

  T8_ASSERT (t8_forest_is_committed (forest));
  T8_ASSERT (forest->ghosts != NULL);

  proc_entry = t8_forest_ghost_get_proc_info (forest, remote);
  T8_ASSERT (proc_entry->mpirank == remote);

  return proc_entry->ghost_offset;
}

/* Fill the send buffer for a ghost data exchange for on remote rank.
 * returns the number of bytes in the buffer. */
static              size_t
t8_forest_ghost_exchange_fill_send_buffer (t8_forest_t forest, int remote,
                                           char **pbuffer,
                                           sc_array_t * element_data)
{
  char               *buffer;
  t8_ghost_remote_t   lookup_rank, *remote_entry;
  t8_ghost_remote_tree_t *remote_tree;
  t8_forest_ghost_t   ghost;
  size_t              index, element_index, data_size;
  size_t              elements_inserted, byte_count;
  t8_tree_t           local_tree;
#ifdef T8_ENABLE_DEBUG
  int                 ret;
#endif
  t8_locidx_t         itree, ielement, element_pos;
  t8_locidx_t         ltreeid;

  ghost = forest->ghosts;
  data_size = element_data->elem_size;
  elements_inserted = 0;
  lookup_rank.remote_rank = remote;

  /* Lookup the remote entry of this remote process */
#ifdef T8_ENABLE_DEBUG
  ret =
#else
  (void)
#endif
    sc_hash_array_lookup (ghost->remote_ghosts, &lookup_rank, &index);
  T8_ASSERT (ret != 0);
  remote_entry =
    (t8_ghost_remote_t *) sc_array_index (&ghost->remote_ghosts->a, index);
  T8_ASSERT (remote_entry->remote_rank == remote);

  /* allocate memory for the send buffer */
  byte_count = data_size * remote_entry->num_elements;
  buffer = *pbuffer = T8_ALLOC (char, byte_count);

  /* We now iterate over the remote trees and their elements to find the
   * local element indices of the remote elements */
  for (itree = 0; itree < (t8_locidx_t) remote_entry->remote_trees.elem_count;
       itree++) {
    /* tree loop */
    remote_tree = (t8_ghost_remote_tree_t *)
      t8_sc_array_index_locidx (&remote_entry->remote_trees, itree);
    /* Get the local id of this tree */
    /* TODO: Why does remote_tree store the global id? could be local instead */
    ltreeid = t8_forest_get_local_id (forest, remote_tree->global_id);
    /* Get a pointer to the forest tree */
    local_tree = t8_forest_get_tree (forest, ltreeid);
    for (ielement = 0;
         ielement < (t8_locidx_t) remote_tree->elements.elem_count;
         ielement++) {
      /* element loop */
      /* Get the index of this remote element in its local tree */
      element_pos = *(t8_locidx_t *)
        t8_sc_array_index_locidx (&remote_tree->element_indices, ielement);
      T8_ASSERT (0 <= element_pos);
      /* Compute the index of this element in the element_data array */
      element_index = local_tree->elements_offset + element_pos;
      /* Copy the data of this element from the element_data array to the send buffer */
      memcpy (buffer + elements_inserted * data_size,
              sc_array_index (element_data, element_index), data_size);
      elements_inserted++;
    }
  }
  return byte_count;
}

static t8_ghost_data_exchange_t *
t8_forest_ghost_exchange_begin (t8_forest_t forest, sc_array_t * element_data)
{
  t8_ghost_data_exchange_t *data_exchange;
  t8_forest_ghost_t   ghost;
  size_t              bytes_to_send, ghost_start;
  int                 iremote, remote_rank;
  int                 mpiret, recv_rank, bytes_recv;
#ifdef T8_ENABLE_DEBUG
  int                 ret;
#endif
  char              **send_buffers;
  t8_ghost_process_hash_t lookup_proc, *process_entry, **pfound;
  t8_locidx_t         remote_offset, next_offset;

  T8_ASSERT (t8_forest_is_committed (forest));
  T8_ASSERT (element_data != NULL);
  T8_ASSERT (forest->ghosts != NULL);

  ghost = forest->ghosts;

  /* Allocate the new exchange context */
  data_exchange = T8_ALLOC (t8_ghost_data_exchange_t, 1);
  /* The number of processes we need to send to */
  data_exchange->num_remotes = ghost->remote_processes->elem_count;
  /* Allocate MPI requests */
  data_exchange->send_requests = T8_ALLOC (sc_MPI_Request,
                                           data_exchange->num_remotes);
  data_exchange->recv_requests = T8_ALLOC (sc_MPI_Request,
                                           data_exchange->num_remotes);
  /* Allocate pointers to send buffers */
  send_buffers = data_exchange->send_buffers =
    T8_ALLOC (char *, data_exchange->num_remotes);

  for (iremote = 0; iremote < data_exchange->num_remotes; iremote++) {
    /* Iterate over all remote processes and fill their send buffers */
    remote_rank =
      *(int *) sc_array_index_int (ghost->remote_processes, iremote);
    /* Fill the send buffers and compute the number of bytes to send */
    bytes_to_send =
      t8_forest_ghost_exchange_fill_send_buffer (forest, remote_rank,
                                                 send_buffers + iremote,
                                                 element_data);

    /* Post the asynchronuos send */
    mpiret = sc_MPI_Isend (send_buffers[iremote], bytes_to_send, sc_MPI_BYTE,
                           remote_rank, T8_MPI_GHOST_EXC_FOREST,
                           forest->mpicomm,
                           data_exchange->send_requests + iremote);
    SC_CHECK_MPI (mpiret);
  }

  /* The index in element_data at which the ghost elements start */
  ghost_start = t8_forest_get_num_element (forest);
  /* Receive the incoming messages */
#if 0
  while (received_messages < data_exchange->num_remotes) {
    /* Blocking test for incoming message */
    mpiret = sc_MPI_Probe (sc_MPI_ANY_SOURCE, T8_MPI_GHOST_EXC_FOREST,
                           forest->mpicomm, &recv_status);
    SC_CHECK_MPI (mpiret);
    recv_rank = recv_status.MPI_SOURCE;
    /* Get the number of bytes to receive */
    mpiret = sc_MPI_Get_count (&recv_status, sc_MPI_BYTE, &bytes_recv);
    SC_CHECK_MPI (mpiret);

    /* We need to compute the offset in element_data to which we can receive the message */
    /* Search for this process' entry in the ghost struct */
    lookup_proc.mpirank = recv_rank;
    ret =
      sc_hash_lookup (ghost->process_offsets, &lookup_proc,
                      (void ***) &pfound);
    T8_ASSERT (ret);
    process_entry = *pfound;
    /* In process_entry we stored the offset of this ranks ghosts under all
     * ghosts. Thus in element_data we look at the position
     *  ghost_start + offset
     */
    /* receive the message */
    sc_MPI_Recv (sc_array_index
                 (element_data, ghost_start + process_entry->ghost_offset),
                 bytes_recv, sc_MPI_BYTE, recv_rank, T8_MPI_GHOST_EXC_FOREST,
                 forest->mpicomm, sc_MPI_STATUS_IGNORE);
    received_messages++;
  }
#endif
  for (iremote = 0; iremote < data_exchange->num_remotes; iremote++) {
    /* We need to compute the offset in element_data to which we can receive the message */
    /* Search for this process' entry in the ghost struct */
    recv_rank =
      *(int *) sc_array_index_int (ghost->remote_processes, iremote);
    lookup_proc.mpirank = recv_rank;
#ifdef T8_ENABLE_DEBUG
    ret =
#else
    (void)
#endif
      sc_hash_lookup (ghost->process_offsets, &lookup_proc,
                      (void ***) &pfound);
    T8_ASSERT (ret);
    process_entry = *pfound;
    /* In process_entry we stored the offset of this ranks ghosts under all
     * ghosts. Thus in element_data we look at the position
     *  ghost_start + offset
     */
    remote_offset = process_entry->ghost_offset;
    /* Compute the offset of the next remote rank */
    if (iremote + 1 < data_exchange->num_remotes) {
      lookup_proc.mpirank =
        *(int *) sc_array_index_int (ghost->remote_processes, iremote + 1);
#ifdef T8_ENABLE_DEBUG
      ret =
#else
      (void)
#endif
        sc_hash_lookup (ghost->process_offsets, &lookup_proc,
                        (void ***) &pfound);
      T8_ASSERT (ret);
      process_entry = *pfound;
      next_offset = process_entry->ghost_offset;
    }
    else {
      /* We are the last rank, the next offset is the total number of ghosts */
      next_offset = ghost->num_ghosts_elements;
    }
    /* Calculate the number of bytes to receive */
    bytes_recv = (next_offset - remote_offset) * element_data->elem_size;
    /* receive the message */
    mpiret =
      sc_MPI_Irecv (sc_array_index
                    (element_data, ghost_start + remote_offset), bytes_recv,
                    sc_MPI_BYTE, recv_rank, T8_MPI_GHOST_EXC_FOREST,
                    forest->mpicomm, data_exchange->recv_requests + iremote);
    SC_CHECK_MPI (mpiret);
  }
  return data_exchange;
}

static void
t8_forest_ghost_exchange_end (t8_ghost_data_exchange_t * data_exchange)
{
  int                 iproc;

  T8_ASSERT (data_exchange != NULL);
  /* Wait for all communications to end */
  sc_MPI_Waitall (data_exchange->num_remotes, data_exchange->recv_requests,
                  sc_MPI_STATUSES_IGNORE);
  sc_MPI_Waitall (data_exchange->num_remotes, data_exchange->send_requests,
                  sc_MPI_STATUSES_IGNORE);

  /* Free the send buffers */
  for (iproc = 0; iproc < data_exchange->num_remotes; iproc++) {
    T8_FREE (data_exchange->send_buffers[iproc]);
  }
  T8_FREE (data_exchange->send_buffers);
  /* free requests */
  T8_FREE (data_exchange->send_requests);
  T8_FREE (data_exchange->recv_requests);
  T8_FREE (data_exchange);
}

void
t8_forest_ghost_exchange_data (t8_forest_t forest, sc_array_t * element_data)
{
  t8_ghost_data_exchange_t *data_exchange;

  t8_debugf ("Entering ghost_exchange_data\n");
  T8_ASSERT (t8_forest_is_committed (forest));
  T8_ASSERT (forest->ghosts != NULL);
  T8_ASSERT (element_data != NULL);
  T8_ASSERT ((t8_locidx_t) element_data->elem_count ==
             t8_forest_get_num_element (forest)
             + t8_forest_get_num_ghosts (forest));

  data_exchange = t8_forest_ghost_exchange_begin (forest, element_data);
  t8_forest_ghost_exchange_end (data_exchange);
  t8_debugf ("Finished ghost_exchange_data\n");
}

/* Print a forest ghost structure */
void
t8_forest_ghost_print (t8_forest_t forest)
{
  t8_forest_ghost_t   ghost;
  t8_ghost_remote_t  *remote_found;
  t8_ghost_remote_tree_t *remote_tree;
  t8_ghost_process_hash_t proc_hash, **pfound, *found;
  size_t              iremote, itree;
#ifdef T8_ENABLE_DEBUG
  int                 ret;
#endif
  int                 remote_rank;
  char                remote_buffer[BUFSIZ] = "";
  char                buffer[BUFSIZ] = "";

  if (forest->ghosts == NULL) {
    return;
  }
  T8_ASSERT (forest->ghosts != NULL);
  ghost = forest->ghosts;
  snprintf (remote_buffer + strlen (remote_buffer),
            BUFSIZ - strlen (remote_buffer), "\tRemotes:\n");
  snprintf (buffer + strlen (buffer), BUFSIZ - strlen (buffer),
            "\tReceived:\n");

  if (ghost->num_ghosts_elements > 0) {
    for (iremote = 0; iremote < ghost->remote_processes->elem_count;
         iremote++) {
      /* Get the rank of the remote process */
      remote_rank =
        *(int *) sc_array_index (ghost->remote_processes, iremote);
      /* Get this remote's entry */
      remote_found = t8_forest_ghost_get_remote (forest, remote_rank);
      /* investigate the entry of this remote process */
      snprintf (remote_buffer + strlen (remote_buffer),
<<<<<<< HEAD
                BUFSIZ - strlen (remote_buffer), "\t[Rank %i] (%li trees):\n",
                remote_found->remote_rank,
                remote_found->remote_trees.elem_count);
      for (itree = 0; itree < remote_found->remote_trees.elem_count; itree++) {
        remote_tree = (t8_ghost_remote_tree_t *)
          sc_array_index (&remote_found->remote_trees, itree);
        snprintf (remote_buffer + strlen (remote_buffer),
                  BUFSIZ - strlen (remote_buffer),
                  "\t\t[id: %lli, class: %s, #elem: %li]\n",
                  (long long) remote_tree->global_id,
                  t8_eclass_to_string[remote_tree->eclass],
                  (long) remote_tree->elements.elem_count);
      }
=======
                BUFSIZ - strlen (remote_buffer),
                "\t\t[id: %lli, class: %s, #elem: %li]\n",
                (long long) remote_tree->global_id,
                t8_eclass_to_string[remote_tree->eclass],
                (long) t8_element_array_get_count (&remote_tree->elements));
    }

    /* Investigate the elements that we received from this process */
    proc_hash.mpirank = remote_search.remote_rank;
    /* look up this rank in the hash table */
    ret = sc_hash_insert_unique (ghost->process_offsets, &proc_hash,
                                 (void ***) &pfound);
>>>>>>> 20e40e47

      /* Investigate the elements that we received from this process */
      proc_hash.mpirank = remote_rank;
      /* look up this rank in the hash table */
#ifdef T8_ENABLE_DEBUG
      ret =
#else
      (void)
#endif
        sc_hash_lookup (ghost->process_offsets, &proc_hash,
                        (void ***) &pfound);

      T8_ASSERT (ret);
      found = *pfound;
      snprintf (buffer + strlen (buffer), BUFSIZ - strlen (buffer),
                "\t[Rank %i] First tree: %li\n\t\t First element: %li\n",
                remote_rank,
                (long) found->tree_index, (long) found->first_element);
    }
  }
  t8_debugf ("Ghost structure:\n%s\n%s\n", remote_buffer, buffer);
}

/* Completely destroy a ghost structure */
static void
t8_forest_ghost_reset (t8_forest_ghost_t * pghost)
{
  t8_forest_ghost_t   ghost;
  size_t              it, it_trees;
  t8_ghost_tree_t    *ghost_tree;
  t8_ghost_remote_t  *remote_entry;
  t8_ghost_remote_tree_t *remote_tree;

  T8_ASSERT (pghost != NULL);
  ghost = *pghost;
  T8_ASSERT (ghost != NULL);
  T8_ASSERT (ghost->rc.refcount == 0);

  /* Clean-up the arrays */
  for (it_trees = 0; it_trees < ghost->ghost_trees->elem_count; it_trees++) {
    ghost_tree = (t8_ghost_tree_t *) sc_array_index (ghost->ghost_trees,
                                                     it_trees);
    t8_element_array_reset (&ghost_tree->elements);
  }

  sc_array_destroy (ghost->ghost_trees);
  sc_array_destroy (ghost->remote_processes);
  /* Clean-up the hashtables */
  sc_hash_destroy (ghost->global_tree_to_ghost_tree);
  sc_hash_destroy (ghost->process_offsets);
  /* Clean-up the remote ghost entries */
  for (it = 0; it < ghost->remote_ghosts->a.elem_count; it++) {
    remote_entry = (t8_ghost_remote_t *)
      sc_array_index (&ghost->remote_ghosts->a, it);
    for (it_trees = 0; it_trees < remote_entry->remote_trees.elem_count;
         it_trees++) {
      remote_tree = (t8_ghost_remote_tree_t *)
        sc_array_index (&remote_entry->remote_trees, it_trees);
<<<<<<< HEAD
      sc_array_reset (&remote_tree->elements);
      sc_array_reset (&remote_tree->element_indices);
=======
      t8_element_array_reset (&remote_tree->elements);
>>>>>>> 20e40e47
    }
    sc_array_reset (&remote_entry->remote_trees);
  }
  sc_hash_array_destroy (ghost->remote_ghosts);

  /* Clean-up the memory pools for the data inside
   * the hash tables */
  sc_mempool_destroy (ghost->glo_tree_mempool);
  sc_mempool_destroy (ghost->proc_offset_mempool);

  /* Free the ghost */
  T8_FREE (ghost);
  pghost = NULL;
}

void
t8_forest_ghost_ref (t8_forest_ghost_t ghost)
{
  T8_ASSERT (ghost != NULL);

  t8_refcount_ref (&ghost->rc);
}

void
t8_forest_ghost_unref (t8_forest_ghost_t * pghost)
{
  t8_forest_ghost_t   ghost;

  T8_ASSERT (pghost != NULL);
  ghost = *pghost;
  T8_ASSERT (ghost != NULL);

  if (t8_refcount_unref (&ghost->rc)) {
    t8_forest_ghost_reset (pghost);
  }
}

void
t8_forest_ghost_destroy (t8_forest_ghost_t * pghost)
{
  T8_ASSERT (pghost != NULL && *pghost != NULL &&
             t8_refcount_is_last (&(*pghost)->rc));
  t8_forest_ghost_unref (pghost);
  T8_ASSERT (*pghost == NULL);
}

T8_EXTERN_C_END ();<|MERGE_RESOLUTION|>--- conflicted
+++ resolved
@@ -75,12 +75,8 @@
   t8_gloidx_t         global_id;        /* global id of the tree */
   int                 mpirank;  /* The mpirank of the remote process */
   t8_eclass_t         eclass;   /* The trees element class */
-<<<<<<< HEAD
-  sc_array_t          elements; /* The remote elements of that tree */
+  t8_element_array_t  elements; /* The remote elements of that tree */
   sc_array_t          element_indices;  /* The (tree) local indices of the ghost elements. */
-=======
-  t8_element_array_t  elements; /* The ghost elements of that tree */
->>>>>>> 20e40e47
 } t8_ghost_remote_tree_t;
 
 typedef struct
@@ -427,13 +423,9 @@
   remote_tree->mpirank = remote_rank;
   remote_tree->eclass = t8_forest_get_eclass (forest, local_treeid);
   /* Initialize the array to store the element */
-<<<<<<< HEAD
-  sc_array_init (&remote_tree->elements, ts->t8_element_size ());
+  t8_element_array_init (&remote_tree->elements, ts);
   /* Initialize the array to store the element indices. */
   sc_array_init (&remote_tree->element_indices, sizeof (t8_locidx_t));
-=======
-  t8_element_array_init (&remote_tree->elements, ts);
->>>>>>> 20e40e47
 }
 
 /* Add a new element to the remote hash table (if not already in it).
@@ -543,12 +535,8 @@
       level != copy_level ||
       ts->t8_element_get_linear_id (elem_copy, copy_level) !=
       ts->t8_element_get_linear_id (elem, level)) {
-<<<<<<< HEAD
     /* Add the element */
-    elem_copy = (t8_element_t *) sc_array_push (&remote_tree->elements);
-=======
     elem_copy = t8_element_array_push (&remote_tree->elements);
->>>>>>> 20e40e47
     ts->t8_element_copy (elem, elem_copy);
     /* Add the index of the element */
     *(t8_locidx_t *) sc_array_push (&remote_tree->element_indices) =
@@ -2303,7 +2291,6 @@
       remote_found = t8_forest_ghost_get_remote (forest, remote_rank);
       /* investigate the entry of this remote process */
       snprintf (remote_buffer + strlen (remote_buffer),
-<<<<<<< HEAD
                 BUFSIZ - strlen (remote_buffer), "\t[Rank %i] (%li trees):\n",
                 remote_found->remote_rank,
                 remote_found->remote_trees.elem_count);
@@ -2315,22 +2302,8 @@
                   "\t\t[id: %lli, class: %s, #elem: %li]\n",
                   (long long) remote_tree->global_id,
                   t8_eclass_to_string[remote_tree->eclass],
-                  (long) remote_tree->elements.elem_count);
+                  (long) t8_element_array_get_count (&remote_tree->elements));
       }
-=======
-                BUFSIZ - strlen (remote_buffer),
-                "\t\t[id: %lli, class: %s, #elem: %li]\n",
-                (long long) remote_tree->global_id,
-                t8_eclass_to_string[remote_tree->eclass],
-                (long) t8_element_array_get_count (&remote_tree->elements));
-    }
-
-    /* Investigate the elements that we received from this process */
-    proc_hash.mpirank = remote_search.remote_rank;
-    /* look up this rank in the hash table */
-    ret = sc_hash_insert_unique (ghost->process_offsets, &proc_hash,
-                                 (void ***) &pfound);
->>>>>>> 20e40e47
 
       /* Investigate the elements that we received from this process */
       proc_hash.mpirank = remote_rank;
@@ -2389,12 +2362,8 @@
          it_trees++) {
       remote_tree = (t8_ghost_remote_tree_t *)
         sc_array_index (&remote_entry->remote_trees, it_trees);
-<<<<<<< HEAD
-      sc_array_reset (&remote_tree->elements);
+      t8_element_array_reset (&remote_tree->elements);
       sc_array_reset (&remote_tree->element_indices);
-=======
-      t8_element_array_reset (&remote_tree->elements);
->>>>>>> 20e40e47
     }
     sc_array_reset (&remote_entry->remote_trees);
   }
