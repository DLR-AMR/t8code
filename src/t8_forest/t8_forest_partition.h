--- conflicted
+++ resolved
@@ -53,11 +53,7 @@
  * \return The gathered forest: The same as \a forest_from, but all elements are on rank \a gather_rank.
 */
 t8_forest_t
-<<<<<<< HEAD
-t8_forest_new_gather (const t8_forest_t forest_from, int gather_rank);
-=======
 t8_forest_new_gather (const t8_forest_t forest_from, const int gather_rank);
->>>>>>> ec9c928d
 
 /**
  * Manually set the partition offset of the current process.
@@ -68,11 +64,7 @@
  * \param[in]     first_global_element  the global ID that will become the first local element
 */
 void
-<<<<<<< HEAD
-t8_forest_set_partition_offset (t8_forest_t forest, t8_gloidx_t first_global_element);
-=======
 t8_forest_set_partition_offset (t8_forest_t forest, const t8_gloidx_t first_global_element);
->>>>>>> ec9c928d
 
 /** Create the element_offset array of a partitioned forest.
  * \param [in,out]  forest The forest.
