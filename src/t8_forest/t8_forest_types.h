--- conflicted
+++ resolved
@@ -134,16 +134,13 @@
   t8_locidx_t         local_num_subelements;  /**< Number of subelements on this processor. */
   t8_gloidx_t         global_num_subelements; /**< Number of subelements on all processors. */
   t8_profile_t       *profile; /**< If not NULL, runtimes and statistics about forest_commit are stored here. */
-<<<<<<< HEAD
-
-  int                 is_transitioned;
-
-  double              time_adapt, time_balance, time_transition;
-
-=======
+
+  int                 is_transitioned; /* Flag parameter that states whether the forest is transitioned or not */
+
+  double              time_adapt, time_balance, time_transition; /* TODO: remove these later */
+
   sc_statinfo_t       stats[T8_PROFILE_NUM_STATS];
   int                 stats_computed;
->>>>>>> c2bb2f3d
 }
 t8_forest_struct_t;
 
