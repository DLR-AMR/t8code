--- conflicted
+++ resolved
@@ -65,7 +65,6 @@
  *                                    The array must be of length forest->local_num_elements * d.
  *                                    If NULL, no stretching is applied.
  */
-<<<<<<< HEAD
 void                t8_forest_element_from_ref_coords (t8_forest_t forest,
                                                        t8_locidx_t ltreeid,
                                                        const t8_element_t
@@ -77,12 +76,6 @@
                                                        double *coords_out,
                                                        sc_array_t
                                                        *stretch_factors);
-=======
-void
-t8_forest_element_from_ref_coords (t8_forest_t forest, t8_locidx_t ltreeid, const t8_element_t *element,
-                                   const double *ref_coord, const size_t num_coords, double *coords_out,
-                                   sc_array_t *stretch_factors);
->>>>>>> de9419f4
 
 /** Compute the coordinates of the centroid of an element if a geometry
  * for this tree is registered in the forest's cmesh.
