/*
  This file is part of t8code.
  t8code is a C library to manage a collection (a forest) of multiple
  connected adaptive space-trees of general element classes in parallel.

  Copyright (C) 2015 the developers

  t8code is free software; you can redistribute it and/or modify
  it under the terms of the GNU General Public License as published by
  the Free Software Foundation; either version 2 of the License, or
  (at your option) any later version.

  t8code is distributed in the hope that it will be useful,
  but WITHOUT ANY WARRANTY; without even the implied warranty of
  MERCHANTABILITY or FITNESS FOR A PARTICULAR PURPOSE.  See the
  GNU General Public License for more details.

  You should have received a copy of the GNU General Public License
  along with t8code; if not, write to the Free Software Foundation, Inc.,
  51 Franklin Street, Fifth Floor, Boston, MA 02110-1301, USA.
*/

/** \file t8_forest_geometrical.h
 * We define the geometrical queries for a forest of trees in this file.
 */

/* TODO: begin documenting this file: make doxygen 2>&1 | grep t8_forest */

#ifndef T8_FOREST_GEOMETRICAL_H
#define T8_FOREST_GEOMETRICAL_H

#include <sc_statistics.h>
#include <t8_cmesh.h>
T8_EXTERN_C_BEGIN ();

/** Compute the coordinates of a given vertex of an element if a geometry
 * for this tree is registered in the forest's cmesh.
 * \param [in]      forest     The forest.
 * \param [in]      ltree_id   The forest local id of the tree in which the element is.
 * \param [in]      element    The element.
 * \param [in]      corner_number The corner number, in Z-order, of the vertex which should be computed.
 * \param [out]     coordinates On input an allocated array to store 3 doubles, on output
 *                             the x, y and z coordinates of the vertex.
 */
void
t8_forest_element_coordinate (t8_forest_t forest, t8_locidx_t ltree_id, const t8_element_t *element, int corner_number,
                              double *coordinates);

/** Compute the coordinates of a point inside an element inside a tree.
 *  The point is given in reference coordinates inside the element and gets
 *  converted to reference coordinates inside the tree. After that, the point
 *  is converted to global coordinates inside the domain. If needed, the element
 *  is stretched by the given stretch factors (the resulting mesh is then 
 *  no longer non-overlapping).
 * 
 * \param [in]      forest            The forest.
 * \param [in]      ltreeid           The forest local id of the tree in which the element is.
 * \param [in]      element           The element.
 * \param [in]      ref_coord         The reference coordinates of the point inside the element.
 * \param [out]     coords_out        On input an allocated array to store 3 doubles, on output
 *                                    the x, y and z coordinates of the point inside the domain.
 * \param [in]      stretch_factors   An element-wise array with d (dimension) doubles per element, 
 *                                    which are used to stretch the element beyond its original boundary.
 *                                    The array must be of length forest->local_num_elements * d.
 *                                    If NULL, no stretching is applied.
 */
<<<<<<< HEAD
void                t8_forest_element_from_ref_coords (t8_forest_t forest,
                                                       t8_locidx_t ltreeid,
                                                       const t8_element_t
                                                       *element,
                                                       const double
                                                       *ref_coord,
                                                       double *coords_out,
                                                       const int
                                                       stretch_elements);
=======
void
t8_forest_element_from_ref_coords (t8_forest_t forest, t8_locidx_t ltreeid, const t8_element_t *element,
                                   const double *ref_coord, double *coords_out, sc_array_t *stretch_factors);
>>>>>>> 9c3d3c8a

/** Compute the coordinates of the centroid of an element if a geometry
 * for this tree is registered in the forest's cmesh.
 * The centroid can be seen as the midpoint of an element and thus can for example be used
 * to compute level-set values or the distance between two elements.
 * \param [in]      forest     The forest.
 * \param [in]      ltree_id   The forest local id of the tree in which the element is.
 * \param [in]      element    The element.
 * \param [out]     coordinates On input an allocated array to store 3 doubles, on output
 *                             the x, y and z coordinates of the centroid.
 */
void
t8_forest_element_centroid (t8_forest_t forest, t8_locidx_t ltreeid, const t8_element_t *element, double *coordinates);

/** Compute the diameter of an element if a geometry for this tree is registered in the forest's cmesh.
 * This is only an approximation.
 * \param [in]      forest     The forest.
 * \param [in]      ltree_id   The forest local id of the tree in which the element is.
 * \param [in]      element    The element.
 * \return                     The diameter of the element.
 * \note                       For lines the value is exact while for other element types it is only
 *                             an approximation.
 */
double
t8_forest_element_diam (t8_forest_t forest, t8_locidx_t ltreeid, const t8_element_t *element);

/** Compute the volume of an element if a geometry for this tree is registered in the forest's cmesh.
 * This is only an approximation.
 * \param [in]      forest     The forest.
 * \param [in]      ltree_id   The forest local id of the tree in which the element is.
 * \param [in]      element    The element.
 * \return                     The diameter of the element.
 * \note                       This function assumes d-linear interpolation for the
 *                             tree vertex coordinates.
 *                             \a forest must be committed when calling this function.
 */
double
t8_forest_element_volume (t8_forest_t forest, t8_locidx_t ltreeid, const t8_element_t *element);

/** Compute the area of an element's face if a geometry for this tree is registered in the forest's cmesh.
 * Currently implemented for 2D elements only.
 * This is only an approximation.
 * \param [in]      forest     The forest.
 * \param [in]      ltree_id   The forest local id of the tree in which the element is.
 * \param [in]      element    The element.
 * \param [in]      face       A face of \a element.
 * \return                     The area of \a face.
 * \a forest must be committed when calling this function.
 */
double
t8_forest_element_face_area (t8_forest_t forest, t8_locidx_t ltreeid, const t8_element_t *element, int face);

/** Compute the vertex coordinates of the centroid of an element's face if a geometry
 * for this tree is registered in the forest's cmesh.
 * \param [in]      forest     The forest.
 * \param [in]      ltree_id   The forest local id of the tree in which the element is.
 * \param [in]      element    The element.
 * \param [in]      face       A face of \a element.
 * \param [out]     normal     On output the centroid of \a face.
 * \a forest must be committed when calling this function.
 */
void
t8_forest_element_face_centroid (t8_forest_t forest, t8_locidx_t ltreeid, const t8_element_t *element, int face,
                                 double centroid[3]);

/** Compute the normal vector of an element's face if a geometry for this tree is registered in the forest's cmesh.
 * Currently implemented for 2D elements only.
 * \param [in]      forest     The forest.
 * \param [in]      ltree_id   The forest local id of the tree in which the element is.
 * \param [in]      element    The element.
 * \param [in]      face       A face of \a element.
 * \param [out]     normal     On output the normal vector of \a element at \a face.
 * \a forest must be committed when calling this function.
 */
void
t8_forest_element_face_normal (t8_forest_t forest, t8_locidx_t ltreeid, const t8_element_t *element, int face,
                               double normal[3]);

T8_EXTERN_C_END ();

#endif /* !T8_FOREST_GEOMETRICAL_H */<|MERGE_RESOLUTION|>--- conflicted
+++ resolved
@@ -59,26 +59,11 @@
  * \param [in]      ref_coord         The reference coordinates of the point inside the element.
  * \param [out]     coords_out        On input an allocated array to store 3 doubles, on output
  *                                    the x, y and z coordinates of the point inside the domain.
- * \param [in]      stretch_factors   An element-wise array with d (dimension) doubles per element, 
- *                                    which are used to stretch the element beyond its original boundary.
- *                                    The array must be of length forest->local_num_elements * d.
- *                                    If NULL, no stretching is applied.
+ * \param [in]      stretch_factors   If true, elements are stretched according to the stretch factors.
  */
-<<<<<<< HEAD
-void                t8_forest_element_from_ref_coords (t8_forest_t forest,
-                                                       t8_locidx_t ltreeid,
-                                                       const t8_element_t
-                                                       *element,
-                                                       const double
-                                                       *ref_coord,
-                                                       double *coords_out,
-                                                       const int
-                                                       stretch_elements);
-=======
 void
 t8_forest_element_from_ref_coords (t8_forest_t forest, t8_locidx_t ltreeid, const t8_element_t *element,
-                                   const double *ref_coord, double *coords_out, sc_array_t *stretch_factors);
->>>>>>> 9c3d3c8a
+                                   const double *ref_coord, double *coords_out, const int stretch_elements);
 
 /** Compute the coordinates of the centroid of an element if a geometry
  * for this tree is registered in the forest's cmesh.
