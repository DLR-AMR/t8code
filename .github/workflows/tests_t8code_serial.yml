--- conflicted
+++ resolved
@@ -222,11 +222,7 @@
     - name: make install
       run: cd build_serial_release && make install $MAKEFLAGS
     - name: make check
-<<<<<<< HEAD
-      run: cd build_serial_release && make check -j8 V=0 CFLAGS="$CFLAGS_var_release -Werror" CXXFLAGS="$CXXFLAGS_var_release -Werror"
-=======
       run: cd build_serial_release && make check $MAKEFLAGS CFLAGS="$CFLAGS_var_release -Werror" CXXFLAGS="$CXXFLAGS_var_release -Werror"
->>>>>>> e5e3ff6d
     - name: OnFailUploadLog
       if: failure()
       uses: actions/upload-artifact@v4
@@ -249,11 +245,7 @@
     - name: make install
       run: cd build_serial_debug && make install $MAKEFLAGS
     - name: make check
-<<<<<<< HEAD
-      run: cd build_serial_debug && make check -j8 V=0 CFLAGS="$CFLAGS_var_debug -Werror" CXXFLAGS="$CXXFLAGS_var_debug -Werror"
-=======
       run: cd build_serial_debug && make check $MAKEFLAGS CFLAGS="$CFLAGS_var_debug -Werror" CXXFLAGS="$CXXFLAGS_var_debug -Werror"
->>>>>>> e5e3ff6d
     - name: OnFailUploadLog
       if: failure()
       uses: actions/upload-artifact@v4
