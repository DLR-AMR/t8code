--- conflicted
+++ resolved
@@ -37,7 +37,6 @@
       - main
       - develop
       - feature-*CI* # for testing this script, all feature branches with "CI" in their name
-      - feature-pyramid_element
   pull_request:
     branches:
       - main
@@ -299,11 +298,8 @@
         name: config_release_MPI.log
         path: build_release/config.log
     - name: make
-      run: cd build_release && make -j V=2 CFLAGS="$CFLAGS_var -Werror" CXXFLAGS="$CXXFLAGS_var -Werror"
-    - name: make check
-<<<<<<< HEAD
-      run: cd build_release && make check -j4 V=2 CFLAGS="$CFLAGS_var -Werror" CXXFLAGS="$CXXFLAGS_var -Werror"
-=======
+      run: cd build_release && make -j V=0 CFLAGS="$CFLAGS_var -Werror" CXXFLAGS="$CXXFLAGS_var -Werror"
+    - name: make check
       run: cd build_release && make check -j4 V=0 CFLAGS="$CFLAGS_var -Werror" CXXFLAGS="$CXXFLAGS_var -Werror"
     - name: OnFailUploadLog
       if: failure()
@@ -311,7 +307,6 @@
       with:
         name: test-suite_release_MPI.log
         path: build_release/test-suite.log
->>>>>>> 54f33ba7
 # configure and test with MPI (debug mode)
     - name: check debugging mode
       run: echo "Checking debug mode"
@@ -324,11 +319,8 @@
         name: config_debug_MPI.log
         path: build_debug/config.log
     - name: make
-      run: cd build_debug && make -j V=2 CFLAGS="$CFLAGS_var -Werror" CXXFLAGS="$CXXFLAGS_var -Werror"
-    - name: make check
-<<<<<<< HEAD
-      run: cd build_debug && make check -j4 V=2 CFLAGS="$CFLAGS_var -Werror" CXXFLAGS="$CXXFLAGS_var -Werror"
-=======
+      run: cd build_debug && make -j V=0 CFLAGS="$CFLAGS_var -Werror" CXXFLAGS="$CXXFLAGS_var -Werror"
+    - name: make check
 
       run: cd build_debug && make check -j4 V=0 CFLAGS="$CFLAGS_var -Werror" CXXFLAGS="$CXXFLAGS_var -Werror"
     - name: OnFailUploadLog
@@ -337,7 +329,6 @@
       with:
         name: test-suite_debug_MPI.log
         path: build_debug/test-suite.log
->>>>>>> 54f33ba7
 # configure and test with MPI (C++ compiler only, release mode)
     - name: check C++ compiler
       run: echo "Checking C++, release mode (MPI)"
@@ -350,11 +341,8 @@
         name: config_release_MPI_CXX.log
         path: build_release_cpp/config.log
     - name: make
-      run: cd build_release_cpp && make -j V=2 CFLAGS="$CFLAGS_var -Werror" CXXFLAGS="$CXXFLAGS_var -Werror"
-    - name: make check
-<<<<<<< HEAD
-      run: cd build_release_cpp && make check -j4 V=2 CFLAGS="$CFLAGS_var -Werror" CXXFLAGS="$CXXFLAGS_var -Werror"
-=======
+      run: cd build_release_cpp && make -j V=0 CFLAGS="$CFLAGS_var -Werror" CXXFLAGS="$CXXFLAGS_var -Werror"
+    - name: make check
       run: cd build_release_cpp && make check -j4 V=0 CFLAGS="$CFLAGS_var -Werror" CXXFLAGS="$CXXFLAGS_var -Werror"
     - name: OnFailUploadLog
       if: failure()
@@ -362,7 +350,6 @@
       with:
         name: test-suite_release_MPI_cxx.log
         path: build_release_cpp/test-suite.log
->>>>>>> 54f33ba7
 # configure and test serial (release mode)
     - name: check serial
       run: echo "Checking serial release mode"
@@ -375,11 +362,8 @@
         name: config_release_serial.log
         path: build_serial_release/config.log
     - name: make
-      run: cd build_serial_release && make -j V=2 CFLAGS="$CFLAGS_var -Werror" CXXFLAGS="$CXXFLAGS_var -Werror"
-    - name: make check
-<<<<<<< HEAD
-      run: cd build_serial_release && make check -j4 V=2 CFLAGS="$CFLAGS_var -Werror" CXXFLAGS="$CXXFLAGS_var -Werror"
-=======
+      run: cd build_serial_release && make -j V=0 CFLAGS="$CFLAGS_var -Werror" CXXFLAGS="$CXXFLAGS_var -Werror"
+    - name: make check
       run: cd build_serial_release && make check -j4 V=0 CFLAGS="$CFLAGS_var -Werror" CXXFLAGS="$CXXFLAGS_var -Werror"
     - name: OnFailUploadLog
       if: failure()
@@ -387,7 +371,6 @@
       with:
         name: test-suite_release_serial.log
         path: build_serial_release/test-suite.log
->>>>>>> 54f33ba7
 # configure and test serial (debug mode)
     - name: check serial
       run: echo "Checking debugging mode"
@@ -400,11 +383,8 @@
         name: config_debug_serial.log
         path: build_serial_debug/config.log
     - name: make
-      run: cd build_serial_release && make -j V=2 CFLAGS="$CFLAGS_var -Werror" CXXFLAGS="$CXXFLAGS_var -Werror"
-    - name: make check
-<<<<<<< HEAD
-      run: cd build_serial_release && make check -j4 V=2 CFLAGS="$CFLAGS_var -Werror" CXXFLAGS="$CXXFLAGS_var -Werror"
-=======
+      run: cd build_serial_release && make -j V=0 CFLAGS="$CFLAGS_var -Werror" CXXFLAGS="$CXXFLAGS_var -Werror"
+    - name: make check
       run: cd build_serial_release && make check -j4 V=0 CFLAGS="$CFLAGS_var -Werror" CXXFLAGS="$CXXFLAGS_var -Werror"
     - name: OnFailUploadLog
       if: failure()
@@ -412,7 +392,6 @@
       with:
         name: test-suite_release_serial.log
         path: build_serial_release/test-suite.log
->>>>>>> 54f33ba7
 # configure and test with MPI and netcdf
     - name: Install netcdf
       run: sudo apt-get install libnetcdf-dev
@@ -425,16 +404,12 @@
         name: config_debug_serial.log
         path: build_netcdf/config.log
     - name: make
-      run: cd build_netcdf && make -j V=2 CFLAGS="$CFLAGS_var -Werror" CXXFLAGS="$CXXFLAGS_var -Werror"
-    - name: make check
-<<<<<<< HEAD
-      run: cd build_netcdf && make check -j4 V=2 CFLAGS="$CFLAGS_var -Werror" CXXFLAGS="$CXXFLAGS_var -Werror"
-=======
+      run: cd build_netcdf && make -j V=0 CFLAGS="$CFLAGS_var -Werror" CXXFLAGS="$CXXFLAGS_var -Werror"
+    - name: make check
       run: cd build_netcdf && make check -j4 V=0 CFLAGS="$CFLAGS_var -Werror" CXXFLAGS="$CXXFLAGS_var -Werror"
     - name: OnFailUploadLog
       if: failure()
       uses: actions/upload-artifact@v1
       with:
         name: test-suite_netcdf.log
-        path: build_netcdf/test-suite.log
->>>>>>> 54f33ba7
+        path: build_netcdf/test-suite.log